/*
 * Copyright (C) 2016 The Android Open Source Project
 *
 * Licensed under the Apache License, Version 2.0 (the "License");
 * you may not use this file except in compliance with the License.
 * You may obtain a copy of the License at
 *
 *      http://www.apache.org/licenses/LICENSE-2.0
 *
 * Unless required by applicable law or agreed to in writing, software
 * distributed under the License is distributed on an "AS IS" BASIS,
 * WITHOUT WARRANTIES OR CONDITIONS OF ANY KIND, either express or implied.
 * See the License for the specific language governing permissions and
 * limitations under the License.
 */

package com.android.server.wifi;

import static android.net.wifi.WifiManager.LocalOnlyHotspotCallback.ERROR_INCOMPATIBLE_MODE;
import static android.net.wifi.WifiManager.LocalOnlyHotspotCallback.ERROR_TETHERING_DISALLOWED;
import static android.net.wifi.WifiManager.WIFI_STATE_DISABLED;
import static android.provider.Settings.Secure.LOCATION_MODE_HIGH_ACCURACY;
import static android.provider.Settings.Secure.LOCATION_MODE_OFF;

import static com.android.server.wifi.WifiController.CMD_SET_AP;
import static com.android.server.wifi.WifiController.CMD_WIFI_TOGGLED;

import static org.junit.Assert.assertEquals;
import static org.junit.Assert.assertFalse;
import static org.junit.Assert.assertTrue;
import static org.mockito.Matchers.any;
import static org.mockito.Matchers.anyString;
import static org.mockito.Matchers.eq;
import static org.mockito.Mockito.*;

import android.content.ContentResolver;
import android.content.Context;
import android.content.res.Resources;
import android.net.IpConfiguration;
import android.net.wifi.WifiConfiguration;
import android.net.wifi.WifiManager;
import android.os.Handler;
import android.os.HandlerThread;
import android.os.IPowerManager;
import android.os.Looper;
import android.os.Message;
import android.os.Messenger;
import android.os.PowerManager;
import android.os.UserManager;
import android.os.test.TestLooper;
import android.test.suitebuilder.annotation.SmallTest;

import com.android.internal.util.AsyncChannel;
import com.android.server.wifi.util.WifiAsyncChannel;
import com.android.server.wifi.util.WifiPermissionsUtil;

import org.junit.Before;
import org.junit.Test;
import org.mockito.Mock;
import org.mockito.MockitoAnnotations;
import org.mockito.Spy;

import java.io.FileDescriptor;
import java.io.PrintWriter;
import java.io.StringWriter;

/**
 * Unit tests for {@link WifiServiceImpl}.
 *
 * Note: this is intended to build up over time and will not immediately cover the entire file.
 */
@SmallTest
public class WifiServiceImplTest {

    private static final String TAG = "WifiServiceImplTest";
    private static final int DEFAULT_VERBOSE_LOGGING = 0;
    private static final String ANDROID_SYSTEM_PACKAGE = "android";
    private static final String TEST_PACKAGE_NAME = "TestPackage";
    private static final String SETTINGS_PACKAGE_NAME = "com.android.settings";
    private static final String SYSUI_PACKAGE_NAME = "com.android.systemui";

    @Mock Context mContext;
    @Mock WifiInjector mWifiInjector;
    WifiServiceImpl mWifiServiceImpl;

    @Mock WifiController mWifiController;
    @Mock WifiTrafficPoller mWifiTrafficPoller;
    @Mock WifiStateMachine mWifiStateMachine;
    @Mock HandlerThread mHandlerThread;
    TestLooper mLooper;
    @Mock AsyncChannel mAsyncChannel;
    @Mock Resources mResources;
    @Mock FrameworkFacade mFrameworkFacade;
    @Mock WifiLockManager mLockManager;
    @Mock WifiMulticastLockManager mWifiMulticastLockManager;
    @Mock WifiLastResortWatchdog mWifiLastResortWatchdog;
    @Mock WifiBackupRestore mWifiBackupRestore;
    @Mock WifiMetrics mWifiMetrics;
    @Spy FakeWifiLog mLog;
    @Mock WifiPermissionsUtil mWifiPermissionsUtil;
    @Mock WifiSettingsStore mSettingsStore;
    @Mock ContentResolver mContentResolver;
    @Mock UserManager mUserManager;
    @Mock WifiConfiguration mApConfig;
    PowerManager mPowerManager;

    private class WifiAsyncChannelTester {
        private static final String TAG = "WifiAsyncChannelTester";
        public static final int CHANNEL_STATE_FAILURE = -1;
        public static final int CHANNEL_STATE_DISCONNECTED = 0;
        public static final int CHANNEL_STATE_HALF_CONNECTED = 1;
        public static final int CHANNEL_STATE_FULLY_CONNECTED = 2;

        private int mState = CHANNEL_STATE_DISCONNECTED;
        private WifiAsyncChannel mChannel;
        private WifiLog mAsyncTestLog;

        WifiAsyncChannelTester(WifiInjector wifiInjector) {
            mAsyncTestLog = wifiInjector.makeLog(TAG);
        }

        public int getChannelState() {
            return mState;
        }

        public void connect(final Looper looper, final Messenger messenger,
                final Handler incomingMessageHandler) {
            assertEquals("AsyncChannel must be in disconnected state",
                    CHANNEL_STATE_DISCONNECTED, mState);
            mChannel = new WifiAsyncChannel(TAG);
            mChannel.setWifiLog(mLog);
            Handler handler = new Handler(mLooper.getLooper()) {
                @Override
                public void handleMessage(Message msg) {
                    switch (msg.what) {
                        case AsyncChannel.CMD_CHANNEL_HALF_CONNECTED:
                            if (msg.arg1 == AsyncChannel.STATUS_SUCCESSFUL) {
                                mChannel.sendMessage(AsyncChannel.CMD_CHANNEL_FULL_CONNECTION);
                                mState = CHANNEL_STATE_HALF_CONNECTED;
                            } else {
                                mState = CHANNEL_STATE_FAILURE;
                            }
                            break;
                        case AsyncChannel.CMD_CHANNEL_FULLY_CONNECTED:
                            mState = CHANNEL_STATE_FULLY_CONNECTED;
                            break;
                        case AsyncChannel.CMD_CHANNEL_DISCONNECTED:
                            mState = CHANNEL_STATE_DISCONNECTED;
                            break;
                        default:
                            incomingMessageHandler.handleMessage(msg);
                            break;
                    }
                }
            };
            mChannel.connect(null, handler, messenger);
        }
    }

    @Before public void setUp() {
        MockitoAnnotations.initMocks(this);
        mLooper = new TestLooper();

        when(mWifiInjector.getUserManager()).thenReturn(mUserManager);
        when(mWifiInjector.getWifiController()).thenReturn(mWifiController);
        when(mWifiInjector.getWifiMetrics()).thenReturn(mWifiMetrics);
        when(mWifiInjector.getWifiStateMachine()).thenReturn(mWifiStateMachine);
        when(mWifiStateMachine.syncInitialize(any())).thenReturn(true);
        when(mWifiInjector.getWifiServiceHandlerThread()).thenReturn(mHandlerThread);
        when(mHandlerThread.getLooper()).thenReturn(mLooper.getLooper());
        when(mContext.getResources()).thenReturn(mResources);
        when(mContext.getContentResolver()).thenReturn(mContentResolver);
        doNothing().when(mFrameworkFacade).registerContentObserver(eq(mContext), any(),
                anyBoolean(), any());
        IPowerManager powerManagerService = mock(IPowerManager.class);
        mPowerManager = new PowerManager(mContext, powerManagerService, new Handler());
        when(mContext.getSystemServiceName(PowerManager.class)).thenReturn(Context.POWER_SERVICE);
        when(mContext.getSystemService(PowerManager.class)).thenReturn(mPowerManager);
        WifiAsyncChannel wifiAsyncChannel = new WifiAsyncChannel("WifiServiceImplTest");
        wifiAsyncChannel.setWifiLog(mLog);
        when(mFrameworkFacade.makeWifiAsyncChannel(anyString())).thenReturn(wifiAsyncChannel);
        when(mWifiInjector.getFrameworkFacade()).thenReturn(mFrameworkFacade);
        when(mWifiInjector.getWifiLockManager()).thenReturn(mLockManager);
        when(mWifiInjector.getWifiMulticastLockManager()).thenReturn(mWifiMulticastLockManager);
        when(mWifiInjector.getWifiLastResortWatchdog()).thenReturn(mWifiLastResortWatchdog);
        when(mWifiInjector.getWifiBackupRestore()).thenReturn(mWifiBackupRestore);
        when(mWifiInjector.makeLog(anyString())).thenReturn(mLog);
        WifiTrafficPoller wifiTrafficPoller = new WifiTrafficPoller(mContext,
                mLooper.getLooper(), "mockWlan");
        when(mWifiInjector.getWifiTrafficPoller()).thenReturn(wifiTrafficPoller);
        when(mWifiInjector.getWifiPermissionsUtil()).thenReturn(mWifiPermissionsUtil);
        when(mWifiInjector.getWifiSettingsStore()).thenReturn(mSettingsStore);
        mWifiServiceImpl = new WifiServiceImpl(mContext, mWifiInjector, mAsyncChannel);
        mWifiServiceImpl.setWifiHandlerLogForTest(mLog);
    }

    @Test
    public void testRemoveNetworkUnknown() {
        assertFalse(mWifiServiceImpl.removeNetwork(-1));
    }

    @Test
    public void testAsyncChannelHalfConnected() {
        WifiAsyncChannelTester channelTester = new WifiAsyncChannelTester(mWifiInjector);
        Handler handler = mock(Handler.class);
        TestLooper looper = new TestLooper();
        channelTester.connect(looper.getLooper(), mWifiServiceImpl.getWifiServiceMessenger(),
                handler);
        mLooper.dispatchAll();
        assertEquals("AsyncChannel must be half connected",
                WifiAsyncChannelTester.CHANNEL_STATE_HALF_CONNECTED,
                channelTester.getChannelState());
    }

    /**
     * Tests the isValid() check for StaticIpConfigurations, ensuring that configurations with null
     * ipAddress are rejected, and configurations with ipAddresses are valid.
     */
    @Test
    public void testStaticIpConfigurationValidityCheck() {
        WifiConfiguration conf = WifiConfigurationTestUtil.createOpenNetwork();
        IpConfiguration ipConf =
                WifiConfigurationTestUtil.createStaticIpConfigurationWithStaticProxy();
        conf.setIpConfiguration(ipConf);
        // Ensure staticIpConfiguration with IP Address is valid
        assertTrue(mWifiServiceImpl.isValid(conf));
        ipConf.staticIpConfiguration.ipAddress = null;
        // Ensure staticIpConfiguration with null IP Address it is not valid
        conf.setIpConfiguration(ipConf);
        assertFalse(mWifiServiceImpl.isValid(conf));
    }

    /**
     * Ensure WifiMetrics.dump() is the only dump called when 'dumpsys wifi WifiMetricsProto' is
     * called. This is required to support simple metrics collection via dumpsys
     */
    @Test
    public void testWifiMetricsDump() {
        mWifiServiceImpl.dump(new FileDescriptor(), new PrintWriter(new StringWriter()),
                new String[]{mWifiMetrics.PROTO_DUMP_ARG});
        verify(mWifiMetrics)
                .dump(any(FileDescriptor.class), any(PrintWriter.class), any(String[].class));
        verify(mWifiStateMachine, never())
                .dump(any(FileDescriptor.class), any(PrintWriter.class), any(String[].class));
    }


    /**
     * Verify that wifi can be enabled by a caller with WIFI_STATE_CHANGE permission when wifi is
     * off (no hotspot, no airplane mode).
     */
    @Test
    public void testSetWifiEnabledSuccess() throws Exception {
        when(mWifiStateMachine.syncGetWifiApState()).thenReturn(WifiManager.WIFI_AP_STATE_DISABLED);
        when(mSettingsStore.handleWifiToggled(eq(true))).thenReturn(true);
        assertTrue(mWifiServiceImpl.setWifiEnabled(TEST_PACKAGE_NAME, true));
        verify(mWifiController).sendMessage(eq(CMD_WIFI_TOGGLED));
    }

    /**
     * Verify that the CMD_TOGGLE_WIFI message won't be sent if wifi is already on.
     */
    @Test
    public void testSetWifiEnabledNoToggle() throws Exception {
        when(mWifiStateMachine.syncGetWifiApState()).thenReturn(WifiManager.WIFI_AP_STATE_DISABLED);
        when(mSettingsStore.handleWifiToggled(eq(true))).thenReturn(false);
        assertTrue(mWifiServiceImpl.setWifiEnabled(TEST_PACKAGE_NAME, true));
        verify(mWifiController, never()).sendMessage(eq(CMD_WIFI_TOGGLED));
    }

    /**
     * Verify a SecurityException is thrown if a caller does not have the correct permission to
     * toggle wifi.
     */
    @Test(expected = SecurityException.class)
    public void testSetWifiEnableWithoutPermission() throws Exception {
        doThrow(new SecurityException()).when(mContext)
                .enforceCallingOrSelfPermission(eq(android.Manifest.permission.CHANGE_WIFI_STATE),
                                                eq("WifiService"));
        mWifiServiceImpl.setWifiEnabled(TEST_PACKAGE_NAME, true);
        verify(mWifiStateMachine, never()).syncGetWifiApState();
    }

    /**
     * Verify that a call from Settings can enable wifi if we are in softap mode.
     */
    @Test
    public void testSetWifiEnabledFromSettingsWhenApEnabled() throws Exception {
        when(mWifiStateMachine.syncGetWifiApState()).thenReturn(WifiManager.WIFI_AP_STATE_ENABLED);
        when(mSettingsStore.handleWifiToggled(eq(true))).thenReturn(true);
        assertTrue(mWifiServiceImpl.setWifiEnabled(SETTINGS_PACKAGE_NAME, true));
        verify(mWifiController).sendMessage(eq(CMD_WIFI_TOGGLED));
    }

    /**
     * Verify that a call from SysUI can enable wifi if we are in softap mode.
     */
    @Test
    public void testSetWifiEnabledFromSysUiWhenApEnabled() throws Exception {
        when(mWifiStateMachine.syncGetWifiApState()).thenReturn(WifiManager.WIFI_AP_STATE_ENABLED);
        when(mSettingsStore.handleWifiToggled(eq(true))).thenReturn(true);
        assertTrue(mWifiServiceImpl.setWifiEnabled(SYSUI_PACKAGE_NAME, true));
        verify(mWifiController).sendMessage(eq(CMD_WIFI_TOGGLED));
    }

    /**
     * Verify that a call from an app cannot enable wifi if we are in softap mode.
     */
    @Test
    public void testSetWifiEnabledFromAppFailsWhenApEnabled() throws Exception {
        when(mWifiStateMachine.syncGetWifiApState()).thenReturn(WifiManager.WIFI_AP_STATE_ENABLED);
        assertFalse(mWifiServiceImpl.setWifiEnabled(TEST_PACKAGE_NAME, true));
        verify(mSettingsStore, never()).handleWifiToggled(anyBoolean());
        verify(mWifiController, never()).sendMessage(eq(CMD_WIFI_TOGGLED));
    }

    /**
     * Verify that wifi can be disabled by a caller with WIFI_STATE_CHANGE permission when wifi is
     * on.
     */
    @Test
    public void testSetWifiDisabledSuccess() throws Exception {
        when(mWifiStateMachine.syncGetWifiApState()).thenReturn(WifiManager.WIFI_AP_STATE_DISABLED);
        when(mSettingsStore.handleWifiToggled(eq(false))).thenReturn(true);
        assertTrue(mWifiServiceImpl.setWifiEnabled(TEST_PACKAGE_NAME, false));
        verify(mWifiController).sendMessage(eq(CMD_WIFI_TOGGLED));
    }

    /**
     * Verify that CMD_TOGGLE_WIFI message won't be sent if wifi is already off.
     */
    @Test
    public void testSetWifiDisabledNoToggle() throws Exception {
        when(mWifiStateMachine.syncGetWifiApState()).thenReturn(WifiManager.WIFI_AP_STATE_DISABLED);
        when(mSettingsStore.handleWifiToggled(eq(false))).thenReturn(false);
        assertTrue(mWifiServiceImpl.setWifiEnabled(TEST_PACKAGE_NAME, false));
        verify(mWifiController, never()).sendMessage(eq(CMD_WIFI_TOGGLED));
    }

    /**
     * Verify a SecurityException is thrown if a caller does not have the correct permission to
     * toggle wifi.
     */
    @Test(expected = SecurityException.class)
    public void testSetWifiDisabledWithoutPermission() throws Exception {
        when(mWifiStateMachine.syncGetWifiApState()).thenReturn(WifiManager.WIFI_AP_STATE_DISABLED);
        doThrow(new SecurityException()).when(mContext)
                .enforceCallingOrSelfPermission(eq(android.Manifest.permission.CHANGE_WIFI_STATE),
                                                eq("WifiService"));
        mWifiServiceImpl.setWifiEnabled(TEST_PACKAGE_NAME, false);
    }

    /**
     * Ensure unpermitted callers cannot write the SoftApConfiguration.
     *
     * @throws SecurityException
     */
    @Test(expected = SecurityException.class)
    public void testSetWifiApConfigurationNotSavedWithoutPermission() {
        when(mWifiPermissionsUtil.checkConfigOverridePermission(anyInt())).thenReturn(false);
        WifiConfiguration apConfig = new WifiConfiguration();
        mWifiServiceImpl.setWifiApConfiguration(apConfig);
        verify(mWifiStateMachine, never()).setWifiApConfiguration(eq(apConfig));
    }

    /**
     * Ensure softap config is written when the caller has the correct permission.
     */
    @Test
    public void testSetWifiApConfigurationSuccess() {
        when(mWifiPermissionsUtil.checkConfigOverridePermission(anyInt())).thenReturn(true);
        WifiConfiguration apConfig = new WifiConfiguration();
        mWifiServiceImpl.setWifiApConfiguration(apConfig);
        verify(mWifiStateMachine).setWifiApConfiguration(eq(apConfig));
    }

    /**
     * Ensure that a null config does not overwrite the saved ap config.
     */
    @Test
    public void testSetWifiApConfigurationNullConfigNotSaved() {
        when(mWifiPermissionsUtil.checkConfigOverridePermission(anyInt())).thenReturn(true);
        mWifiServiceImpl.setWifiApConfiguration(null);
        verify(mWifiStateMachine, never()).setWifiApConfiguration(isNull(WifiConfiguration.class));
    }

    /**
     * Ensure unpermitted callers are not able to retrieve the softap config.
     *
     * @throws SecurityException
     */
    @Test(expected = SecurityException.class)
    public void testGetWifiApConfigurationNotReturnedWithoutPermission() {
        when(mWifiPermissionsUtil.checkConfigOverridePermission(anyInt())).thenReturn(false);
        mWifiServiceImpl.getWifiApConfiguration();
        verify(mWifiStateMachine, never()).syncGetWifiApConfiguration();
    }

    /**
     * Ensure permitted callers are able to retrieve the softap config.
     */
    @Test
    public void testGetWifiApConfigurationSuccess() {
        when(mWifiPermissionsUtil.checkConfigOverridePermission(anyInt())).thenReturn(true);
        WifiConfiguration apConfig = new WifiConfiguration();
        when(mWifiStateMachine.syncGetWifiApConfiguration()).thenReturn(apConfig);
        assertEquals(apConfig, mWifiServiceImpl.getWifiApConfiguration());
    }

    /**
     * Make sure we do not start wifi if System services have to be restarted to decrypt the device.
     */
    @Test
    public void testWifiControllerDoesNotStartWhenDeviceTriggerResetMainAtBoot() {
        when(mFrameworkFacade.inStorageManagerCryptKeeperBounce()).thenReturn(true);
        when(mSettingsStore.isWifiToggleEnabled()).thenReturn(false);
        mWifiServiceImpl.checkAndStartWifi();
        verify(mWifiController, never()).start();
    }

    /**
     * Make sure we do start WifiController (wifi disabled) if the device is already decrypted.
     */
    @Test
    public void testWifiControllerStartsWhenDeviceIsDecryptedAtBootWithWifiDisabled() {
        when(mFrameworkFacade.inStorageManagerCryptKeeperBounce()).thenReturn(false);
        when(mSettingsStore.isWifiToggleEnabled()).thenReturn(false);
        mWifiServiceImpl.checkAndStartWifi();
        verify(mWifiController).start();
        verify(mWifiController, never()).sendMessage(CMD_WIFI_TOGGLED);
    }

    /**
     * Make sure we do start WifiController (wifi enabled) if the device is already decrypted.
     */
    @Test
    public void testWifiFullyStartsWhenDeviceIsDecryptedAtBootWithWifiEnabled() {
        when(mFrameworkFacade.inStorageManagerCryptKeeperBounce()).thenReturn(false);
        when(mSettingsStore.handleWifiToggled(true)).thenReturn(true);
        when(mSettingsStore.isWifiToggleEnabled()).thenReturn(true);
        when(mWifiStateMachine.syncGetWifiState()).thenReturn(WIFI_STATE_DISABLED);
        when(mWifiStateMachine.syncGetWifiApState()).thenReturn(WifiManager.WIFI_AP_STATE_DISABLED);
        when(mContext.getPackageName()).thenReturn(ANDROID_SYSTEM_PACKAGE);
        mWifiServiceImpl.checkAndStartWifi();
        verify(mWifiController).start();
        verify(mWifiController).sendMessage(CMD_WIFI_TOGGLED);
    }

    /**
     * Verify setWifiApEnabled works with the correct permissions and a null config.
     */
    @Test
    public void testSetWifiApEnabledWithProperPermissionsWithNullConfig() {
        when(mWifiPermissionsUtil.checkConfigOverridePermission(anyInt())).thenReturn(true);
        when(mUserManager.hasUserRestriction(eq(UserManager.DISALLOW_CONFIG_TETHERING)))
                .thenReturn(false);
        mWifiServiceImpl.setWifiApEnabled(null, true);
        verify(mWifiController).sendMessage(eq(CMD_SET_AP), eq(1), eq(0), eq(null));
    }

    /**
     * Verify setWifiApEnabled works with correct permissions and a valid config.
     *
     * TODO: should really validate that ap configs have a set of basic config settings b/37280779
     */
    @Test
    public void testSetWifiApEnabledWithProperPermissionsWithValidConfig() {
        when(mWifiPermissionsUtil.checkConfigOverridePermission(anyInt())).thenReturn(true);
        when(mUserManager.hasUserRestriction(eq(UserManager.DISALLOW_CONFIG_TETHERING)))
                .thenReturn(false);
        WifiConfiguration apConfig = new WifiConfiguration();
        mWifiServiceImpl.setWifiApEnabled(apConfig, true);
        verify(mWifiController).sendMessage(eq(CMD_SET_AP), eq(1), eq(0), eq(apConfig));
    }

    /**
     * Verify setWifiApEnabled when disabling softap with correct permissions sends the correct
     * message to WifiController.
     */
    @Test
    public void testSetWifiApEnabledFalseWithProperPermissionsWithNullConfig() {
        when(mWifiPermissionsUtil.checkConfigOverridePermission(anyInt())).thenReturn(true);
        when(mUserManager.hasUserRestriction(eq(UserManager.DISALLOW_CONFIG_TETHERING)))
                .thenReturn(false);
        mWifiServiceImpl.setWifiApEnabled(null, false);
        verify(mWifiController).sendMessage(eq(CMD_SET_AP), eq(0), eq(0), eq(null));
    }

    /**
     * setWifiApEnabled should fail if the provided config is not valid.
     */
    @Test
    public void testSetWifiApEnabledWithProperPermissionInvalidConfigFails() {
        when(mWifiPermissionsUtil.checkConfigOverridePermission(anyInt())).thenReturn(true);
        when(mUserManager.hasUserRestriction(eq(UserManager.DISALLOW_CONFIG_TETHERING)))
                .thenReturn(false);
        // mApConfig is a mock and the values are not set - triggering the invalid config.  Testing
        // will be improved when we actually do test softap configs in b/37280779
        mWifiServiceImpl.setWifiApEnabled(mApConfig, true);
        verify(mWifiController, never()).sendMessage(eq(CMD_SET_AP), eq(1), eq(0), eq(mApConfig));
    }

    /**
     * setWifiApEnabled should throw a security exception when the caller does not have the correct
     * permissions.
     */
    @Test(expected = SecurityException.class)
    public void testSetWifiApEnabledThrowsSecurityExceptionWithoutConfigOverridePermission()
            throws Exception {
        doThrow(new SecurityException()).when(mContext)
                .enforceCallingOrSelfPermission(eq(android.Manifest.permission.CHANGE_WIFI_STATE),
                        eq("WifiService"));
        mWifiServiceImpl.setWifiApEnabled(null, true);
    }

    /**
     * setWifiApEnabled should throw a SecurityException when disallow tethering is set for the
     * user.
     */
    @Test(expected = SecurityException.class)
    public void testSetWifiApEnabledThrowsSecurityExceptionWithDisallowTethering()
            throws Exception {
        when(mWifiPermissionsUtil.checkConfigOverridePermission(anyInt())).thenReturn(true);
        when(mUserManager.hasUserRestriction(eq(UserManager.DISALLOW_CONFIG_TETHERING)))
                .thenReturn(true);
        mWifiServiceImpl.setWifiApEnabled(null, true);

    }

    /**
     * Verify caller with proper permission can call startSoftAp.
     */
    @Test
    public void testStartSoftApWithPermissionsAndNullConfig() {
        boolean result = mWifiServiceImpl.startSoftAp(null);
        assertTrue(result);
        verify(mWifiController).sendMessage(eq(CMD_SET_AP), eq(1), eq(0), eq(null));
    }

    /**
     * Verify caller with proper permissions but an invalid config does not start softap.
     */
    @Test
    public void testStartSoftApWithPermissionsAndInvalidConfig() {
        boolean result = mWifiServiceImpl.startSoftAp(mApConfig);
        assertFalse(result);
        verifyZeroInteractions(mWifiController);
    }

    /**
     * Verify caller with proper permission and valid config does start softap.
     */
    @Test
    public void testStartSoftApWithPermissionsAndValidConfig() {
        WifiConfiguration config = new WifiConfiguration();
        boolean result = mWifiServiceImpl.startSoftAp(config);
        assertTrue(result);
        verify(mWifiController).sendMessage(eq(CMD_SET_AP), eq(1), eq(0), eq(config));
    }

    /**
     * Verify a SecurityException is thrown when a caller without the correct permission attempts to
     * start softap.
     */
    @Test(expected = SecurityException.class)
    public void testStartSoftApWithoutPermissionThrowsException() throws Exception {
        doThrow(new SecurityException()).when(mContext)
                .enforceCallingOrSelfPermission(eq(android.Manifest.permission.NETWORK_STACK),
                                                eq("WifiService"));
        mWifiServiceImpl.startSoftAp(null);
    }

    /**
     * Verify caller with proper permission can call stopSoftAp.
     */
    @Test
    public void testStopSoftApWithPermissions() {
        boolean result = mWifiServiceImpl.stopSoftAp();
        assertTrue(result);
        verify(mWifiController).sendMessage(eq(CMD_SET_AP), eq(0), eq(0));
    }

    /**
     * Verify SecurityException is thrown when a caller without the correct permission attempts to
     * stop softap.
     */
    @Test(expected = SecurityException.class)
    public void testStopSoftApWithoutPermissionThrowsException() throws Exception {
        doThrow(new SecurityException()).when(mContext)
                .enforceCallingOrSelfPermission(eq(android.Manifest.permission.NETWORK_STACK),
                                                eq("WifiService"));
        mWifiServiceImpl.stopSoftAp();
    }
<<<<<<< HEAD
=======

    /**
     * Ensure foreground apps can always do wifi scans.
     */
    @Test
    public void testWifiScanStartedForeground() {
        when(mActivityManager.getPackageImportance(SCAN_PACKAGE_NAME)).thenReturn(
                ActivityManager.RunningAppProcessInfo.IMPORTANCE_FOREGROUND_SERVICE);
        mWifiServiceImpl.startScan(null, null, SCAN_PACKAGE_NAME);
        verify(mWifiStateMachine).startScan(
                anyInt(), anyInt(), (ScanSettings) eq(null), any(WorkSource.class));
    }

    /**
     * Ensure background apps get throttled when the previous scan is too close.
     */
    @Test
    public void testWifiScanBackgroundThrottled() {
        when(mActivityManager.getPackageImportance(SCAN_PACKAGE_NAME)).thenReturn(
                ActivityManager.RunningAppProcessInfo.IMPORTANCE_CACHED);
        long startMs = 1000;
        when(mClock.getElapsedSinceBootMillis()).thenReturn(startMs);
        mWifiServiceImpl.startScan(null, null, SCAN_PACKAGE_NAME);
        verify(mWifiStateMachine).startScan(
                anyInt(), anyInt(), (ScanSettings) eq(null), any(WorkSource.class));

        when(mClock.getElapsedSinceBootMillis()).thenReturn(
                startMs + WIFI_BACKGROUND_SCAN_INTERVAL - 1000);
        mWifiServiceImpl.startScan(null, null, SCAN_PACKAGE_NAME);
        verify(mWifiStateMachine, times(1)).startScan(
                anyInt(), anyInt(), (ScanSettings) eq(null), any(WorkSource.class));
    }

    /**
     * Ensure background apps can do wifi scan when the throttle interval reached.
     */
    @Test
    public void testWifiScanBackgroundNotThrottled() {
        when(mActivityManager.getPackageImportance(SCAN_PACKAGE_NAME)).thenReturn(
                ActivityManager.RunningAppProcessInfo.IMPORTANCE_CACHED);
        long startMs = 1000;
        when(mClock.getElapsedSinceBootMillis()).thenReturn(startMs);
        mWifiServiceImpl.startScan(null, null, SCAN_PACKAGE_NAME);
        verify(mWifiStateMachine).startScan(
                anyInt(), eq(0), (ScanSettings) eq(null), any(WorkSource.class));

        when(mClock.getElapsedSinceBootMillis()).thenReturn(
                startMs + WIFI_BACKGROUND_SCAN_INTERVAL + 1000);
        mWifiServiceImpl.startScan(null, null, SCAN_PACKAGE_NAME);
        verify(mWifiStateMachine).startScan(
                anyInt(), eq(1), (ScanSettings) eq(null), any(WorkSource.class));
    }

    /**
     * Ensure background apps can do wifi scan when the throttle interval reached.
     */
    @Test
    public void testWifiScanBackgroundWhiteListed() {
        when(mActivityManager.getPackageImportance(WHITE_LIST_SCAN_PACKAGE_NAME)).thenReturn(
                ActivityManager.RunningAppProcessInfo.IMPORTANCE_CACHED);
        long startMs = 1000;
        when(mClock.getElapsedSinceBootMillis()).thenReturn(startMs);
        mWifiServiceImpl.startScan(null, null, WHITE_LIST_SCAN_PACKAGE_NAME);
        verify(mWifiStateMachine).startScan(
                anyInt(), anyInt(), (ScanSettings) eq(null), any(WorkSource.class));

        when(mClock.getElapsedSinceBootMillis()).thenReturn(
                startMs + WIFI_BACKGROUND_SCAN_INTERVAL - 1000);
        mWifiServiceImpl.startScan(null, null, WHITE_LIST_SCAN_PACKAGE_NAME);
        verify(mWifiStateMachine, times(2)).startScan(
                anyInt(), anyInt(), (ScanSettings) eq(null), any(WorkSource.class));
    }

    /**
     * Verify that the call to startLocalOnlyHotspot throws the UnsupportedOperationException
     * until the implementation is complete.
     */
    @Test(expected = UnsupportedOperationException.class)
    public void testStartLocalOnlyHotspotNotSupported() {
        // allow test to proceed without a permission check failure
        when(mSettingsStore.getLocationModeSetting(mContext))
                .thenReturn(LOCATION_MODE_HIGH_ACCURACY);
        when(mUserManager.hasUserRestriction(UserManager.DISALLOW_CONFIG_TETHERING))
                .thenReturn(false);
        when(mWifiStateMachine.syncGetWifiApState()).thenReturn(WifiManager.WIFI_AP_STATE_DISABLED);
        mWifiServiceImpl.startLocalOnlyHotspot(mAppMessenger, mAppBinder);
    }

    /**
     * Verify that a call to startLocalOnlyHotspot throws a SecurityException if the caller does not
     * have the CHANGE_WIFI_STATE permission.
     */
    @Test(expected = SecurityException.class)
    public void testStartLocalOnlyHotspotThrowsSecurityExceptionWithoutCorrectPermission() {
        doThrow(new SecurityException()).when(mContext)
                .enforceCallingOrSelfPermission(eq(android.Manifest.permission.CHANGE_WIFI_STATE),
                                                eq("WifiService"));
        mWifiServiceImpl.startLocalOnlyHotspot(mAppMessenger, mAppBinder);
    }

    /**
     * Verify that a call to startLocalOnlyHotspot throws a SecurityException if the caller does not
     * have Location permission.
     */
    @Test(expected = SecurityException.class)
    public void testStartLocalOnlyHotspotThrowsSecurityExceptionWithoutLocationPermission() {
        when(mContext.getOpPackageName()).thenReturn(TEST_PACKAGE_NAME);
        doThrow(new SecurityException())
                .when(mWifiPermissionsUtil).enforceLocationPermission(eq(TEST_PACKAGE_NAME),
                                                                      anyInt());
        mWifiServiceImpl.startLocalOnlyHotspot(mAppMessenger, mAppBinder);
    }

    /**
     * Verify that a call to startLocalOnlyHotspot throws a SecurityException if Location mode is
     * disabled.
     */
    @Test(expected = SecurityException.class)
    public void testStartLocalOnlyHotspotThrowsSecurityExceptionWithoutLocationEnabled() {
        when(mSettingsStore.getLocationModeSetting(mContext)).thenReturn(LOCATION_MODE_OFF);
        mWifiServiceImpl.startLocalOnlyHotspot(mAppMessenger, mAppBinder);
    }

    /**
     * Only start LocalOnlyHotspot if we are not tethering.
     */
    @Test
    public void testHotspotDoesNotStartWhenAlreadyTethering() {
        when(mSettingsStore.getLocationModeSetting(mContext))
                            .thenReturn(LOCATION_MODE_HIGH_ACCURACY);
        when(mWifiStateMachine.syncGetWifiApState()).thenReturn(WifiManager.WIFI_AP_STATE_ENABLED);
        int returnCode = mWifiServiceImpl.startLocalOnlyHotspot(mAppMessenger, mAppBinder);
        assertEquals(ERROR_INCOMPATIBLE_MODE, returnCode);
    }

    /**
     * Only start LocalOnlyHotspot if admin setting does not disallow tethering.
     */
    @Test
    public void testHotspotDoesNotStartWhenTetheringDisallowed() {
        when(mSettingsStore.getLocationModeSetting(mContext))
                .thenReturn(LOCATION_MODE_HIGH_ACCURACY);
        when(mUserManager.hasUserRestriction(UserManager.DISALLOW_CONFIG_TETHERING))
                .thenReturn(true);
        when(mWifiStateMachine.syncGetWifiApState()).thenReturn(WifiManager.WIFI_AP_STATE_ENABLED);
        int returnCode = mWifiServiceImpl.startLocalOnlyHotspot(mAppMessenger, mAppBinder);
        assertEquals(ERROR_TETHERING_DISALLOWED, returnCode);
    }

    /**
     * Verify that the call to stopLocalOnlyHotspot throws the UnsupportedOperationException until
     * the implementation is complete.
     */
    @Test(expected = UnsupportedOperationException.class)
    public void testStopLocalOnlyHotspotNotSupported() {
        // allow test to proceed without a permission check failure
        mWifiServiceImpl.stopLocalOnlyHotspot();
    }

    /**
     * Verify that a call to stopLocalOnlyHotspot throws a SecurityException if the caller does not
     * have the CHANGE_WIFI_STATE permission.
     */
    @Test(expected = SecurityException.class)
    public void testStopLocalOnlyHotspotThrowsSecurityExceptionWithoutCorrectPermission() {
        doThrow(new SecurityException()).when(mContext)
                .enforceCallingOrSelfPermission(eq(android.Manifest.permission.CHANGE_WIFI_STATE),
                                                eq("WifiService"));
        mWifiServiceImpl.stopLocalOnlyHotspot();
    }

    /**
     * Verify that the call to startWatchLocalOnlyHotspot throws the UnsupportedOperationException
     * until the implementation is complete.
     */
    @Test(expected = UnsupportedOperationException.class)
    public void testStartWatchLocalOnlyHotspotNotSupported() {
        mWifiServiceImpl.startWatchLocalOnlyHotspot(mAppMessenger, mAppBinder);
    }

    /**
     * Verify that the call to stopWatchLocalOnlyHotspot throws the UnsupportedOperationException
     * until the implementation is complete.
     */
    @Test(expected = UnsupportedOperationException.class)
    public void testStopWatchLocalOnlyHotspotNotSupported() {
        mWifiServiceImpl.stopWatchLocalOnlyHotspot();
    }
>>>>>>> c74b5616
}<|MERGE_RESOLUTION|>--- conflicted
+++ resolved
@@ -33,21 +33,27 @@
 import static org.mockito.Matchers.eq;
 import static org.mockito.Mockito.*;
 
+import android.app.ActivityManager;
+import android.app.AppOpsManager;
 import android.content.ContentResolver;
 import android.content.Context;
 import android.content.res.Resources;
 import android.net.IpConfiguration;
+import android.net.wifi.ScanSettings;
 import android.net.wifi.WifiConfiguration;
 import android.net.wifi.WifiManager;
 import android.os.Handler;
 import android.os.HandlerThread;
+import android.os.IBinder;
 import android.os.IPowerManager;
 import android.os.Looper;
 import android.os.Message;
 import android.os.Messenger;
 import android.os.PowerManager;
 import android.os.UserManager;
+import android.os.WorkSource;
 import android.os.test.TestLooper;
+import android.provider.Settings;
 import android.test.suitebuilder.annotation.SmallTest;
 
 import com.android.internal.util.AsyncChannel;
@@ -73,21 +79,28 @@
 public class WifiServiceImplTest {
 
     private static final String TAG = "WifiServiceImplTest";
+    private static final String SCAN_PACKAGE_NAME = "scanPackage";
+    private static final String WHITE_LIST_SCAN_PACKAGE_NAME = "whiteListScanPackage";
     private static final int DEFAULT_VERBOSE_LOGGING = 0;
+    private static final long WIFI_BACKGROUND_SCAN_INTERVAL = 10000;
     private static final String ANDROID_SYSTEM_PACKAGE = "android";
     private static final String TEST_PACKAGE_NAME = "TestPackage";
     private static final String SETTINGS_PACKAGE_NAME = "com.android.settings";
     private static final String SYSUI_PACKAGE_NAME = "com.android.systemui";
 
+    private WifiServiceImpl mWifiServiceImpl;
+    private TestLooper mLooper;
+    private PowerManager mPowerManager;
+    private Handler mHandler;
+    private Messenger mAppMessenger;
+
     @Mock Context mContext;
     @Mock WifiInjector mWifiInjector;
-    WifiServiceImpl mWifiServiceImpl;
-
+    @Mock Clock mClock;
     @Mock WifiController mWifiController;
     @Mock WifiTrafficPoller mWifiTrafficPoller;
     @Mock WifiStateMachine mWifiStateMachine;
     @Mock HandlerThread mHandlerThread;
-    TestLooper mLooper;
     @Mock AsyncChannel mAsyncChannel;
     @Mock Resources mResources;
     @Mock FrameworkFacade mFrameworkFacade;
@@ -96,13 +109,16 @@
     @Mock WifiLastResortWatchdog mWifiLastResortWatchdog;
     @Mock WifiBackupRestore mWifiBackupRestore;
     @Mock WifiMetrics mWifiMetrics;
-    @Spy FakeWifiLog mLog;
     @Mock WifiPermissionsUtil mWifiPermissionsUtil;
     @Mock WifiSettingsStore mSettingsStore;
     @Mock ContentResolver mContentResolver;
     @Mock UserManager mUserManager;
     @Mock WifiConfiguration mApConfig;
-    PowerManager mPowerManager;
+    @Mock ActivityManager mActivityManager;
+    @Mock AppOpsManager mAppOpsManager;
+    @Mock IBinder mAppBinder;
+
+    @Spy FakeWifiLog mLog;
 
     private class WifiAsyncChannelTester {
         private static final String TAG = "WifiAsyncChannelTester";
@@ -160,6 +176,8 @@
     @Before public void setUp() {
         MockitoAnnotations.initMocks(this);
         mLooper = new TestLooper();
+        mHandler = new Handler(mLooper.getLooper());
+        mAppMessenger = new Messenger(mHandler);
 
         when(mWifiInjector.getUserManager()).thenReturn(mUserManager);
         when(mWifiInjector.getWifiController()).thenReturn(mWifiController);
@@ -172,6 +190,17 @@
         when(mContext.getContentResolver()).thenReturn(mContentResolver);
         doNothing().when(mFrameworkFacade).registerContentObserver(eq(mContext), any(),
                 anyBoolean(), any());
+        when(mContext.getSystemService(Context.ACTIVITY_SERVICE)).thenReturn(mActivityManager);
+        when(mContext.getSystemService(Context.APP_OPS_SERVICE)).thenReturn(mAppOpsManager);
+        when(mFrameworkFacade.getLongSetting(
+                eq(mContext),
+                eq(Settings.Global.WIFI_SCAN_BACKGROUND_THROTTLE_INTERVAL_MS),
+                anyLong()))
+                .thenReturn(WIFI_BACKGROUND_SCAN_INTERVAL);
+        when(mFrameworkFacade.getStringSetting(
+                eq(mContext),
+                eq(Settings.Global.WIFI_SCAN_BACKGROUND_THROTTLE_PACKAGE_WHITELIST)))
+                .thenReturn(WHITE_LIST_SCAN_PACKAGE_NAME);
         IPowerManager powerManagerService = mock(IPowerManager.class);
         mPowerManager = new PowerManager(mContext, powerManagerService, new Handler());
         when(mContext.getSystemServiceName(PowerManager.class)).thenReturn(Context.POWER_SERVICE);
@@ -190,6 +219,7 @@
         when(mWifiInjector.getWifiTrafficPoller()).thenReturn(wifiTrafficPoller);
         when(mWifiInjector.getWifiPermissionsUtil()).thenReturn(mWifiPermissionsUtil);
         when(mWifiInjector.getWifiSettingsStore()).thenReturn(mSettingsStore);
+        when(mWifiInjector.getClock()).thenReturn(mClock);
         mWifiServiceImpl = new WifiServiceImpl(mContext, mWifiInjector, mAsyncChannel);
         mWifiServiceImpl.setWifiHandlerLogForTest(mLog);
     }
@@ -591,8 +621,6 @@
                                                 eq("WifiService"));
         mWifiServiceImpl.stopSoftAp();
     }
-<<<<<<< HEAD
-=======
 
     /**
      * Ensure foreground apps can always do wifi scans.
@@ -781,5 +809,4 @@
     public void testStopWatchLocalOnlyHotspotNotSupported() {
         mWifiServiceImpl.stopWatchLocalOnlyHotspot();
     }
->>>>>>> c74b5616
 }
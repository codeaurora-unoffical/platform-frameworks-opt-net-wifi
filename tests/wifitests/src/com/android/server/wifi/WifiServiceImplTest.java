/*
 * Copyright (C) 2016 The Android Open Source Project
 *
 * Licensed under the Apache License, Version 2.0 (the "License");
 * you may not use this file except in compliance with the License.
 * You may obtain a copy of the License at
 *
 *      http://www.apache.org/licenses/LICENSE-2.0
 *
 * Unless required by applicable law or agreed to in writing, software
 * distributed under the License is distributed on an "AS IS" BASIS,
 * WITHOUT WARRANTIES OR CONDITIONS OF ANY KIND, either express or implied.
 * See the License for the specific language governing permissions and
 * limitations under the License.
 */

package com.android.server.wifi;

import static android.net.wifi.WifiManager.DEVICE_MOBILITY_STATE_STATIONARY;
import static android.net.wifi.WifiManager.HOTSPOT_FAILED;
import static android.net.wifi.WifiManager.HOTSPOT_STARTED;
import static android.net.wifi.WifiManager.HOTSPOT_STOPPED;
import static android.net.wifi.WifiManager.IFACE_IP_MODE_CONFIGURATION_ERROR;
import static android.net.wifi.WifiManager.IFACE_IP_MODE_LOCAL_ONLY;
import static android.net.wifi.WifiManager.IFACE_IP_MODE_TETHERED;
import static android.net.wifi.WifiManager.LocalOnlyHotspotCallback.ERROR_GENERIC;
import static android.net.wifi.WifiManager.LocalOnlyHotspotCallback.ERROR_INCOMPATIBLE_MODE;
import static android.net.wifi.WifiManager.LocalOnlyHotspotCallback.ERROR_NO_CHANNEL;
import static android.net.wifi.WifiManager.LocalOnlyHotspotCallback.ERROR_TETHERING_DISALLOWED;
import static android.net.wifi.WifiManager.SAP_START_FAILURE_GENERAL;
import static android.net.wifi.WifiManager.SAP_START_FAILURE_NO_CHANNEL;
import static android.net.wifi.WifiManager.WIFI_AP_STATE_DISABLED;
import static android.net.wifi.WifiManager.WIFI_AP_STATE_DISABLING;
import static android.net.wifi.WifiManager.WIFI_AP_STATE_ENABLED;
import static android.net.wifi.WifiManager.WIFI_AP_STATE_ENABLING;
import static android.net.wifi.WifiManager.WIFI_AP_STATE_FAILED;
import static android.net.wifi.WifiManager.WIFI_FEATURE_INFRA_5G;
import static android.net.wifi.WifiManager.WIFI_STATE_DISABLED;

import static com.android.server.wifi.LocalOnlyHotspotRequestInfo.HOTSPOT_NO_ERROR;
import static com.android.server.wifi.WifiController.CMD_SET_AP;
import static com.android.server.wifi.WifiController.CMD_WIFI_TOGGLED;

import static org.junit.Assert.assertEquals;
import static org.junit.Assert.assertFalse;
import static org.junit.Assert.assertNotNull;
import static org.junit.Assert.assertNull;
import static org.junit.Assert.assertTrue;
import static org.junit.Assert.fail;
import static org.mockito.Matchers.any;
import static org.mockito.Matchers.anyString;
import static org.mockito.Matchers.eq;
import static org.mockito.Mockito.anyBoolean;
import static org.mockito.Mockito.anyInt;
import static org.mockito.Mockito.anyLong;
import static org.mockito.Mockito.anyObject;
import static org.mockito.Mockito.argThat;
import static org.mockito.Mockito.atLeastOnce;
import static org.mockito.Mockito.doNothing;
import static org.mockito.Mockito.doReturn;
import static org.mockito.Mockito.doThrow;
import static org.mockito.Mockito.inOrder;
import static org.mockito.Mockito.isNull;
import static org.mockito.Mockito.mock;
import static org.mockito.Mockito.never;
import static org.mockito.Mockito.reset;
import static org.mockito.Mockito.spy;
import static org.mockito.Mockito.times;
import static org.mockito.Mockito.verify;
import static org.mockito.Mockito.verifyNoMoreInteractions;
import static org.mockito.Mockito.verifyZeroInteractions;
import static org.mockito.Mockito.when;

import android.Manifest;
import android.app.ActivityManager;
import android.app.AppOpsManager;
import android.app.admin.DeviceAdminInfo;
import android.app.admin.DevicePolicyManagerInternal;
import android.content.BroadcastReceiver;
import android.content.ContentResolver;
import android.content.Context;
import android.content.Intent;
import android.content.IntentFilter;
import android.content.pm.ApplicationInfo;
import android.content.pm.PackageManager;
import android.content.pm.ParceledListSlice;
import android.content.res.Resources;
import android.net.Uri;
import android.net.wifi.IDppCallback;
import android.net.wifi.INetworkRequestMatchCallback;
import android.net.wifi.IOnWifiUsabilityStatsListener;
import android.net.wifi.ISoftApCallback;
import android.net.wifi.ITrafficStateCallback;
import android.net.wifi.ScanResult;
import android.net.wifi.WifiConfiguration;
import android.net.wifi.WifiConfiguration.KeyMgmt;
import android.net.wifi.WifiEnterpriseConfig;
import android.net.wifi.WifiInfo;
import android.net.wifi.WifiManager;
import android.net.wifi.WifiManager.LocalOnlyHotspotCallback;
import android.net.wifi.WifiManager.SoftApCallback;
import android.net.wifi.WifiSsid;
import android.net.wifi.hotspot2.IProvisioningCallback;
import android.net.wifi.hotspot2.OsuProvider;
import android.net.wifi.hotspot2.PasspointConfiguration;
import android.net.wifi.hotspot2.pps.HomeSp;
import android.os.Binder;
import android.os.Build;
import android.os.Binder;
import android.os.Handler;
import android.os.HandlerThread;
import android.os.IBinder;
import android.os.IPowerManager;
import android.os.Looper;
import android.os.Message;
import android.os.Messenger;
import android.os.PowerManager;
import android.os.Process;
import android.os.RemoteException;
import android.os.UserManager;
import android.os.test.TestLooper;
import android.telephony.TelephonyManager;

import androidx.test.filters.SmallTest;

import com.android.internal.os.PowerProfile;
import com.android.internal.telephony.TelephonyIntents;
import com.android.internal.util.AsyncChannel;
import com.android.server.wifi.WifiServiceImpl.LocalOnlyRequestorCallback;
import com.android.server.wifi.hotspot2.PasspointManager;
import com.android.server.wifi.hotspot2.PasspointProvisioningTestUtil;
import com.android.server.wifi.util.WifiAsyncChannel;
import com.android.server.wifi.util.WifiPermissionsUtil;
import com.android.server.wifi.util.WifiPermissionsWrapper;

import org.junit.Before;
import org.junit.Test;
import org.mockito.ArgumentCaptor;
import org.mockito.ArgumentMatcher;
import org.mockito.InOrder;
import org.mockito.Mock;
import org.mockito.MockitoAnnotations;
import org.mockito.Spy;

import java.io.FileDescriptor;
import java.io.PrintWriter;
import java.io.StringWriter;
import java.util.ArrayList;
import java.util.Arrays;
import java.util.List;

/**
 * Unit tests for {@link WifiServiceImpl}.
 *
 * Note: this is intended to build up over time and will not immediately cover the entire file.
 */
@SmallTest
public class WifiServiceImplTest {

    private static final String TAG = "WifiServiceImplTest";
    private static final String SCAN_PACKAGE_NAME = "scanPackage";
    private static final int DEFAULT_VERBOSE_LOGGING = 0;
    private static final String ANDROID_SYSTEM_PACKAGE = "android";
    private static final String TEST_PACKAGE_NAME = "TestPackage";
    private static final String SYSUI_PACKAGE_NAME = "com.android.systemui";
    private static final int TEST_PID = 6789;
    private static final int TEST_PID2 = 9876;
    private static final int TEST_UID = 1200000;
    private static final int OTHER_TEST_UID = 1300000;
    private static final int TEST_USER_HANDLE = 13;
    private static final int TEST_TRAFFIC_STATE_CALLBACK_IDENTIFIER = 17;
    private static final int TEST_NETWORK_REQUEST_MATCH_CALLBACK_IDENTIFIER = 234;
    private static final int TEST_WIFI_USABILITY_STATS_LISTENER_IDENTIFIER = 2;
    private static final String WIFI_IFACE_NAME = "wlan0";
    private static final String WIFI_IFACE_NAME2 = "wlan1";
    private static final String TEST_COUNTRY_CODE = "US";
    private static final String TEST_FACTORY_MAC = "10:22:34:56:78:92";
    private static final List<WifiConfiguration> TEST_WIFI_CONFIGURATION_LIST = Arrays.asList(
            WifiConfigurationTestUtil.generateWifiConfig(
                    0, 1000000, "\"red\"", true, true, null, null),
            WifiConfigurationTestUtil.generateWifiConfig(
                    1, 1000001, "\"green\"", true, false, "example.com", "Green"),
            WifiConfigurationTestUtil.generateWifiConfig(
                    2, 1200000, "\"blue\"", false, true, null, null),
            WifiConfigurationTestUtil.generateWifiConfig(
                    3, 1100000, "\"cyan\"", true, true, null, null),
            WifiConfigurationTestUtil.generateWifiConfig(
                    4, 1100001, "\"yellow\"", true, true, "example.org", "Yellow"),
            WifiConfigurationTestUtil.generateWifiConfig(
                    5, 1100002, "\"magenta\"", false, false, null, null));

    private AsyncChannel mAsyncChannel;
    private WifiServiceImpl mWifiServiceImpl;
    private TestLooper mLooper;
    private PowerManager mPowerManager;
    private Handler mHandler;
    private Handler mHandlerSpyForCmiRunWithScissors;
    private Messenger mAppMessenger;
    private int mPid;
    private int mPid2 = Process.myPid();
    private OsuProvider mOsuProvider;
    private SoftApCallback mStateMachineSoftApCallback;
    private ApplicationInfo mApplicationInfo;
    private static final String DPP_URI = "DPP:some_dpp_uri";

    final ArgumentCaptor<BroadcastReceiver> mBroadcastReceiverCaptor =
            ArgumentCaptor.forClass(BroadcastReceiver.class);
    final ArgumentCaptor<IntentFilter> mIntentFilterCaptor =
            ArgumentCaptor.forClass(IntentFilter.class);

    final ArgumentCaptor<Message> mMessageCaptor = ArgumentCaptor.forClass(Message.class);
    final ArgumentCaptor<SoftApModeConfiguration> mSoftApModeConfigCaptor =
            ArgumentCaptor.forClass(SoftApModeConfiguration.class);
    final ArgumentCaptor<Handler> mHandlerCaptor = ArgumentCaptor.forClass(Handler.class);

    @Mock Context mContext;
    @Mock WifiInjector mWifiInjector;
    @Mock WifiCountryCode mWifiCountryCode;
    @Mock Clock mClock;
    @Mock WifiController mWifiController;
    @Mock WifiTrafficPoller mWifiTrafficPoller;
    @Mock ClientModeImpl mClientModeImpl;
    @Mock ActiveModeWarden mActiveModeWarden;
    @Mock HandlerThread mHandlerThread;
    @Mock Resources mResources;
    @Mock FrameworkFacade mFrameworkFacade;
    @Mock WifiLockManager mLockManager;
    @Mock WifiMulticastLockManager mWifiMulticastLockManager;
    @Mock WifiLastResortWatchdog mWifiLastResortWatchdog;
    @Mock WifiBackupRestore mWifiBackupRestore;
    @Mock WifiMetrics mWifiMetrics;
    @Mock WifiPermissionsUtil mWifiPermissionsUtil;
    @Mock WifiPermissionsWrapper mWifiPermissionsWrapper;
    @Mock WifiSettingsStore mSettingsStore;
    @Mock ContentResolver mContentResolver;
    @Mock PackageManager mPackageManager;
    @Mock UserManager mUserManager;
    @Mock WifiApConfigStore mWifiApConfigStore;
    @Mock WifiConfiguration mApConfig;
    @Mock ActivityManager mActivityManager;
    @Mock AppOpsManager mAppOpsManager;
    @Mock IBinder mAppBinder;
    @Mock IBinder mAnotherAppBinder;
    @Mock LocalOnlyHotspotRequestInfo mRequestInfo;
    @Mock LocalOnlyHotspotRequestInfo mRequestInfo2;
    @Mock IProvisioningCallback mProvisioningCallback;
    @Mock ISoftApCallback mClientSoftApCallback;
    @Mock ISoftApCallback mAnotherSoftApCallback;
    @Mock PowerProfile mPowerProfile;
    @Mock WifiTrafficPoller mWifiTrafficPolller;
    @Mock ScanRequestProxy mScanRequestProxy;
    @Mock ITrafficStateCallback mTrafficStateCallback;
    @Mock INetworkRequestMatchCallback mNetworkRequestMatchCallback;
    @Mock WifiNetworkSuggestionsManager mWifiNetworkSuggestionsManager;
    @Mock DevicePolicyManagerInternal mDevicePolicyManagerInternal;
    @Mock TelephonyManager mTelephonyManager;
    @Mock IOnWifiUsabilityStatsListener mOnWifiUsabilityStatsListener;
    @Mock WifiConfigManager mWifiConfigManager;
    @Mock WifiScoreReport mWifiScoreReport;
    @Mock WifiScoreCard mWifiScoreCard;
    @Mock PasspointManager mPasspointManager;
    @Mock IDppCallback mDppCallback;

    @Spy FakeWifiLog mLog;

    private class WifiAsyncChannelTester {
        private static final String TAG = "WifiAsyncChannelTester";
        public static final int CHANNEL_STATE_FAILURE = -1;
        public static final int CHANNEL_STATE_DISCONNECTED = 0;
        public static final int CHANNEL_STATE_HALF_CONNECTED = 1;
        public static final int CHANNEL_STATE_FULLY_CONNECTED = 2;

        private int mState = CHANNEL_STATE_DISCONNECTED;
        private WifiAsyncChannel mChannel;
        private WifiLog mAsyncTestLog;

        WifiAsyncChannelTester(WifiInjector wifiInjector) {
            mAsyncTestLog = wifiInjector.makeLog(TAG);
        }

        public int getChannelState() {
            return mState;
        }

        public void connect(final Looper looper, final Messenger messenger,
                final Handler incomingMessageHandler) {
            assertEquals("AsyncChannel must be in disconnected state",
                    CHANNEL_STATE_DISCONNECTED, mState);
            mChannel = new WifiAsyncChannel(TAG);
            mChannel.setWifiLog(mLog);
            Handler handler = new Handler(mLooper.getLooper()) {
                @Override
                public void handleMessage(Message msg) {
                    switch (msg.what) {
                        case AsyncChannel.CMD_CHANNEL_HALF_CONNECTED:
                            if (msg.arg1 == AsyncChannel.STATUS_SUCCESSFUL) {
                                mChannel.sendMessage(AsyncChannel.CMD_CHANNEL_FULL_CONNECTION);
                                mState = CHANNEL_STATE_HALF_CONNECTED;
                            } else {
                                mState = CHANNEL_STATE_FAILURE;
                            }
                            break;
                        case AsyncChannel.CMD_CHANNEL_FULLY_CONNECTED:
                            mState = CHANNEL_STATE_FULLY_CONNECTED;
                            break;
                        case AsyncChannel.CMD_CHANNEL_DISCONNECTED:
                            mState = CHANNEL_STATE_DISCONNECTED;
                            break;
                        default:
                            incomingMessageHandler.handleMessage(msg);
                            break;
                    }
                }
            };
            mChannel.connect(null, handler, messenger);
        }

        private Message sendMessageSynchronously(Message request) {
            return mChannel.sendMessageSynchronously(request);
        }

        private void sendMessage(Message request) {
            mChannel.sendMessage(request);
        }
    }

    @Before public void setUp() throws Exception {
        MockitoAnnotations.initMocks(this);
        mLooper = new TestLooper();
        mHandler = spy(new Handler(mLooper.getLooper()));
        mAppMessenger = new Messenger(mHandler);
        mAsyncChannel = spy(new AsyncChannel());
        mApplicationInfo = new ApplicationInfo();
        mApplicationInfo.targetSdkVersion = Build.VERSION_CODES.CUR_DEVELOPMENT;

        WifiInjector.sWifiInjector = mWifiInjector;
        when(mRequestInfo.getPid()).thenReturn(mPid);
        when(mRequestInfo2.getPid()).thenReturn(mPid2);
        when(mWifiInjector.getUserManager()).thenReturn(mUserManager);
        when(mWifiInjector.getWifiCountryCode()).thenReturn(mWifiCountryCode);
        when(mWifiInjector.getWifiController()).thenReturn(mWifiController);
        when(mWifiInjector.getWifiMetrics()).thenReturn(mWifiMetrics);
        when(mWifiInjector.getClientModeImpl()).thenReturn(mClientModeImpl);
        when(mClientModeImpl.syncInitialize(any())).thenReturn(true);
        when(mClientModeImpl.getHandler()).thenReturn(new Handler());
        when(mWifiInjector.getActiveModeWarden()).thenReturn(mActiveModeWarden);
        when(mWifiInjector.getWifiServiceHandlerThread()).thenReturn(mHandlerThread);
        when(mWifiInjector.getPowerProfile()).thenReturn(mPowerProfile);
        when(mHandlerThread.getLooper()).thenReturn(mLooper.getLooper());
        when(mContext.getResources()).thenReturn(mResources);
        when(mContext.getContentResolver()).thenReturn(mContentResolver);
        when(mContext.getPackageManager()).thenReturn(mPackageManager);
        when(mPackageManager.getApplicationInfoAsUser(any(), anyInt(), anyInt()))
                .thenReturn(mApplicationInfo);
        when(mWifiInjector.getWifiApConfigStore()).thenReturn(mWifiApConfigStore);
        doNothing().when(mFrameworkFacade).registerContentObserver(eq(mContext), any(),
                anyBoolean(), any());
        when(mContext.getSystemService(Context.ACTIVITY_SERVICE)).thenReturn(mActivityManager);
        when(mContext.getSystemService(Context.APP_OPS_SERVICE)).thenReturn(mAppOpsManager);
        IPowerManager powerManagerService = mock(IPowerManager.class);
        mPowerManager = new PowerManager(mContext, powerManagerService, new Handler());
        when(mContext.getSystemServiceName(PowerManager.class)).thenReturn(Context.POWER_SERVICE);
        when(mContext.getSystemService(PowerManager.class)).thenReturn(mPowerManager);
        WifiAsyncChannel wifiAsyncChannel = new WifiAsyncChannel("WifiServiceImplTest");
        wifiAsyncChannel.setWifiLog(mLog);
        when(mFrameworkFacade.makeWifiAsyncChannel(anyString())).thenReturn(wifiAsyncChannel);
        when(mWifiPermissionsWrapper.getDevicePolicyManagerInternal())
                .thenReturn(mDevicePolicyManagerInternal);
        when(mWifiInjector.getFrameworkFacade()).thenReturn(mFrameworkFacade);
        when(mWifiInjector.getWifiLockManager()).thenReturn(mLockManager);
        when(mWifiInjector.getWifiMulticastLockManager()).thenReturn(mWifiMulticastLockManager);
        when(mWifiInjector.getWifiLastResortWatchdog()).thenReturn(mWifiLastResortWatchdog);
        when(mWifiInjector.getWifiBackupRestore()).thenReturn(mWifiBackupRestore);
        when(mWifiInjector.makeLog(anyString())).thenReturn(mLog);
        when(mWifiInjector.getWifiTrafficPoller()).thenReturn(mWifiTrafficPoller);
        when(mWifiInjector.getWifiPermissionsUtil()).thenReturn(mWifiPermissionsUtil);
        when(mWifiInjector.getWifiPermissionsWrapper()).thenReturn(mWifiPermissionsWrapper);
        when(mWifiInjector.getWifiSettingsStore()).thenReturn(mSettingsStore);
        when(mWifiInjector.getClock()).thenReturn(mClock);
        when(mWifiInjector.getScanRequestProxy()).thenReturn(mScanRequestProxy);
        when(mWifiInjector.getWifiNetworkSuggestionsManager())
                .thenReturn(mWifiNetworkSuggestionsManager);
        when(mWifiInjector.makeTelephonyManager()).thenReturn(mTelephonyManager);
        when(mWifiInjector.getWifiConfigManager()).thenReturn(mWifiConfigManager);
        when(mWifiInjector.getPasspointManager()).thenReturn(mPasspointManager);
        when(mClientModeImpl.getWifiScoreReport()).thenReturn(mWifiScoreReport);
        when(mWifiInjector.getWifiScoreCard()).thenReturn(mWifiScoreCard);
        when(mClientModeImpl.syncStartSubscriptionProvisioning(anyInt(),
                any(OsuProvider.class), any(IProvisioningCallback.class), any())).thenReturn(true);
        when(mPackageManager.hasSystemFeature(
                PackageManager.FEATURE_WIFI_PASSPOINT)).thenReturn(true);
        // Create an OSU provider that can be provisioned via an open OSU AP
        mOsuProvider = PasspointProvisioningTestUtil.generateOsuProvider(true);
        when(mContext.getOpPackageName()).thenReturn(TEST_PACKAGE_NAME);
        when(mContext.checkPermission(eq(android.Manifest.permission.NETWORK_SETTINGS),
                anyInt(), anyInt())).thenReturn(PackageManager.PERMISSION_DENIED);
        when(mContext.checkPermission(eq(android.Manifest.permission.NETWORK_SETUP_WIZARD),
                anyInt(), anyInt())).thenReturn(PackageManager.PERMISSION_DENIED);
        when(mContext.checkPermission(eq(android.Manifest.permission.NETWORK_STACK),
                anyInt(), anyInt())).thenReturn(PackageManager.PERMISSION_DENIED);
        when(mContext.checkPermission(eq(android.Manifest.permission.NETWORK_MANAGED_PROVISIONING),
                anyInt(), anyInt())).thenReturn(PackageManager.PERMISSION_DENIED);
        when(mScanRequestProxy.startScan(anyInt(), anyString())).thenReturn(true);

        ArgumentCaptor<SoftApCallback> softApCallbackCaptor =
                ArgumentCaptor.forClass(SoftApCallback.class);
        mWifiServiceImpl = new WifiServiceImpl(mContext, mWifiInjector, mAsyncChannel);
        verify(mActiveModeWarden).registerSoftApCallback(softApCallbackCaptor.capture());
        mStateMachineSoftApCallback = softApCallbackCaptor.getValue();
        mWifiServiceImpl.setWifiHandlerLogForTest(mLog);
        mDppCallback = new IDppCallback() {
            @Override
            public void onSuccessConfigReceived(int newNetworkId) throws RemoteException {

            }

            @Override
            public void onSuccess(int status) throws RemoteException {

            }

            @Override
            public void onFailure(int status) throws RemoteException {

            }

            @Override
            public void onProgress(int status) throws RemoteException {

            }

            @Override
            public IBinder asBinder() {
                return null;
            }
        };
    }

    private WifiAsyncChannelTester verifyAsyncChannelHalfConnected() throws RemoteException {
        WifiAsyncChannelTester channelTester = new WifiAsyncChannelTester(mWifiInjector);
        Handler handler = mock(Handler.class);
        TestLooper looper = new TestLooper();
        channelTester.connect(looper.getLooper(),
                mWifiServiceImpl.getWifiServiceMessenger(TEST_PACKAGE_NAME), handler);
        mLooper.dispatchAll();
        assertEquals("AsyncChannel must be half connected",
                WifiAsyncChannelTester.CHANNEL_STATE_HALF_CONNECTED,
                channelTester.getChannelState());
        return channelTester;
    }

    /**
     * Verifies that any operations on WifiServiceImpl without setting up the ClientModeImpl
     * channel would fail.
     */
    @Test
    public void testRemoveNetworkUnknown() {
        assertFalse(mWifiServiceImpl.removeNetwork(-1, TEST_PACKAGE_NAME));
        verify(mClientModeImpl, never()).syncRemoveNetwork(any(), anyInt());
    }

    /**
     * Tests whether we're able to set up an async channel connection with WifiServiceImpl.
     * This is the path used by some WifiManager public API calls.
     */
    @Test
    public void testAsyncChannelHalfConnected() throws RemoteException {
        verifyAsyncChannelHalfConnected();
    }

    /**
     * Ensure WifiMetrics.dump() is the only dump called when 'dumpsys wifi WifiMetricsProto' is
     * called. This is required to support simple metrics collection via dumpsys
     */
    @Test
    public void testWifiMetricsDump() {
        mWifiServiceImpl.dump(new FileDescriptor(), new PrintWriter(new StringWriter()),
                new String[]{mWifiMetrics.PROTO_DUMP_ARG});
        verify(mWifiMetrics)
                .dump(any(FileDescriptor.class), any(PrintWriter.class), any(String[].class));
        verify(mClientModeImpl, never())
                .dump(any(FileDescriptor.class), any(PrintWriter.class), any(String[].class));
    }

    /**
     * Ensure WifiServiceImpl.dump() doesn't throw an NPE when executed with null args
     */
    @Test
    public void testDumpNullArgs() {
        setupClientModeImplHandlerForRunWithScissors();

        mWifiServiceImpl.dump(new FileDescriptor(), new PrintWriter(new StringWriter()), null);
    }

    /**
     * Ensure that WifiServiceImpl.dump() calls
     * {@link ClientModeImpl#updateLinkLayerStatsRssiAndScoreReport()}, then calls
     * mWifiInjector.getClientModeImplHandler().runWithScissors() at least once before calling
     * {@link WifiScoreReport#dump(FileDescriptor, PrintWriter, String[])}.
     *
     * runWithScissors() needs to be called at least once so that we know that the async call
     * {@link ClientModeImpl#updateLinkLayerStatsRssiAndScoreReport()} has completed, since
     * runWithScissors() blocks the current thread until the call completes, which includes all
     * previous calls posted to that thread.
     *
     * This ensures that WifiScoreReport will always get updated RSSI and link layer stats before
     * dumping during a bug report, no matter if the screen is on or not.
     */
    @Test
    public void testWifiScoreReportDump() {
        setupClientModeImplHandlerForRunWithScissors();

        mWifiServiceImpl.dump(new FileDescriptor(), new PrintWriter(new StringWriter()), null);

        InOrder inOrder = inOrder(mClientModeImpl, mHandlerSpyForCmiRunWithScissors,
                mWifiScoreReport);

        inOrder.verify(mClientModeImpl).updateLinkLayerStatsRssiAndScoreReport();
        inOrder.verify(mHandlerSpyForCmiRunWithScissors, atLeastOnce())
                .runWithScissors(any(), anyLong());
        inOrder.verify(mWifiScoreReport).dump(any(), any(), any());
    }

    /**
     * Verify that metrics is incremented correctly for Privileged Apps.
     */
    @Test
    public void testSetWifiEnabledMetricsPrivilegedApp() throws Exception {
        when(mContext.checkPermission(eq(android.Manifest.permission.NETWORK_SETTINGS),
                anyInt(), anyInt())).thenReturn(PackageManager.PERMISSION_GRANTED);
        when(mSettingsStore.handleWifiToggled(anyBoolean())).thenReturn(true);
        when(mSettingsStore.isAirplaneModeOn()).thenReturn(false);

        InOrder inorder = inOrder(mWifiMetrics);
        assertTrue(mWifiServiceImpl.setWifiEnabled(TEST_PACKAGE_NAME, true));
        assertTrue(mWifiServiceImpl.setWifiEnabled(TEST_PACKAGE_NAME, false));
        inorder.verify(mWifiMetrics).incrementNumWifiToggles(eq(true), eq(true));
        inorder.verify(mWifiMetrics).incrementNumWifiToggles(eq(true), eq(false));
    }

    /**
     * Verify that metrics is incremented correctly for normal Apps targeting pre-Q.
     */
    @Test
    public void testSetWifiEnabledMetricsNormalAppBelowQSDK() throws Exception {
        doReturn(AppOpsManager.MODE_ALLOWED).when(mAppOpsManager)
                .noteOp(AppOpsManager.OPSTR_CHANGE_WIFI_STATE, Process.myUid(), TEST_PACKAGE_NAME);
        when(mWifiPermissionsUtil.isTargetSdkLessThan(anyString(),
                eq(Build.VERSION_CODES.Q), anyInt())).thenReturn(true);
        when(mSettingsStore.handleWifiToggled(anyBoolean())).thenReturn(true);
        when(mSettingsStore.isAirplaneModeOn()).thenReturn(false);

        InOrder inorder = inOrder(mWifiMetrics);
        assertTrue(mWifiServiceImpl.setWifiEnabled(TEST_PACKAGE_NAME, true));
        assertTrue(mWifiServiceImpl.setWifiEnabled(TEST_PACKAGE_NAME, false));
        inorder.verify(mWifiMetrics).incrementNumWifiToggles(eq(false), eq(true));
        inorder.verify(mWifiMetrics).incrementNumWifiToggles(eq(false), eq(false));
    }

    /**
     * Verify that metrics is not incremented by apps targeting Q SDK.
     */
    @Test
    public void testSetWifiEnabledMetricsNormalAppTargetingQSDKNoIncrement() throws Exception {
        doReturn(AppOpsManager.MODE_ALLOWED).when(mAppOpsManager)
                .noteOp(AppOpsManager.OPSTR_CHANGE_WIFI_STATE, Process.myUid(), TEST_PACKAGE_NAME);
        when(mWifiPermissionsUtil.isTargetSdkLessThan(anyString(),
                eq(Build.VERSION_CODES.Q), anyInt())).thenReturn(false);
        when(mSettingsStore.handleWifiToggled(eq(true))).thenReturn(true);
        when(mSettingsStore.isAirplaneModeOn()).thenReturn(false);

        assertFalse(mWifiServiceImpl.setWifiEnabled(TEST_PACKAGE_NAME, true));
        assertFalse(mWifiServiceImpl.setWifiEnabled(TEST_PACKAGE_NAME, false));
        verify(mWifiMetrics, never()).incrementNumWifiToggles(anyBoolean(), anyBoolean());
    }

    /**
     * Verify that wifi can be enabled by a caller with NETWORK_SETTINGS permission.
     */
    @Test
    public void testSetWifiEnabledSuccessWithNetworkSettingsPermission() throws Exception {
        when(mContext.checkPermission(eq(android.Manifest.permission.NETWORK_SETTINGS),
                anyInt(), anyInt())).thenReturn(PackageManager.PERMISSION_GRANTED);
        when(mSettingsStore.handleWifiToggled(eq(true))).thenReturn(true);
        when(mSettingsStore.isAirplaneModeOn()).thenReturn(false);
        assertTrue(mWifiServiceImpl.setWifiEnabled(TEST_PACKAGE_NAME, true));
        verify(mWifiController).sendMessage(eq(CMD_WIFI_TOGGLED));
    }

    /**
     * Verify that wifi can be enabled by a caller with NETWORK_MANAGED_PROVISIONING permission.
     */
    @Test
    public void testSetWifiEnabledSuccessWithNetworkManagedProvisioningPermission()
            throws Exception {
        when(mContext.checkPermission(eq(android.Manifest.permission.NETWORK_MANAGED_PROVISIONING),
                anyInt(), anyInt())).thenReturn(PackageManager.PERMISSION_GRANTED);
        when(mSettingsStore.handleWifiToggled(eq(true))).thenReturn(true);
        when(mSettingsStore.isAirplaneModeOn()).thenReturn(false);
        assertTrue(mWifiServiceImpl.setWifiEnabled(TEST_PACKAGE_NAME, true));
        verify(mWifiController).sendMessage(eq(CMD_WIFI_TOGGLED));
    }

    /**
<<<<<<< HEAD
=======
     * Verify that wifi can be enabled by the DO apps targeting Q SDK.
     */
    @Test
    public void testSetWifiEnabledSuccessForDOAppsTargetingQSDK() throws Exception {
        doReturn(AppOpsManager.MODE_ALLOWED).when(mAppOpsManager)
                .noteOp(AppOpsManager.OPSTR_CHANGE_WIFI_STATE, Process.myUid(), TEST_PACKAGE_NAME);
        when(mWifiPermissionsUtil.isTargetSdkLessThan(anyString(),
                eq(Build.VERSION_CODES.Q), anyInt())).thenReturn(false);
        when(mDevicePolicyManagerInternal.isActiveAdminWithPolicy(
                Process.myUid(), DeviceAdminInfo.USES_POLICY_DEVICE_OWNER))
                .thenReturn(true);

        when(mSettingsStore.handleWifiToggled(eq(true))).thenReturn(true);
        when(mSettingsStore.isAirplaneModeOn()).thenReturn(false);
        assertTrue(mWifiServiceImpl.setWifiEnabled(TEST_PACKAGE_NAME, true));

        verify(mWifiController).sendMessage(eq(CMD_WIFI_TOGGLED));
    }

    /**
>>>>>>> c72198c5
     * Verify that wifi can be enabled by the system apps targeting Q SDK.
     */
    @Test
    public void testSetWifiEnabledSuccessForSystemAppsTargetingQSDK() throws Exception {
        doReturn(AppOpsManager.MODE_ALLOWED).when(mAppOpsManager)
                .noteOp(AppOpsManager.OPSTR_CHANGE_WIFI_STATE, Process.myUid(), TEST_PACKAGE_NAME);
        when(mWifiPermissionsUtil.isTargetSdkLessThan(anyString(),
<<<<<<< HEAD
                eq(Build.VERSION_CODES.Q))).thenReturn(false);
=======
                eq(Build.VERSION_CODES.Q), anyInt())).thenReturn(false);
>>>>>>> c72198c5
        mApplicationInfo.flags = ApplicationInfo.FLAG_SYSTEM;

        when(mSettingsStore.handleWifiToggled(eq(true))).thenReturn(true);
        when(mSettingsStore.isAirplaneModeOn()).thenReturn(false);
        assertTrue(mWifiServiceImpl.setWifiEnabled(TEST_PACKAGE_NAME, true));

        verify(mWifiController).sendMessage(eq(CMD_WIFI_TOGGLED));
    }

    /**
     * Verify that wifi can be enabled by the apps targeting pre-Q SDK.
     */
    @Test
    public void testSetWifiEnabledSuccessForAppsTargetingBelowQSDK() throws Exception {
        doReturn(AppOpsManager.MODE_ALLOWED).when(mAppOpsManager)
                .noteOp(AppOpsManager.OPSTR_CHANGE_WIFI_STATE, Process.myUid(), TEST_PACKAGE_NAME);
        when(mWifiPermissionsUtil.isTargetSdkLessThan(anyString(),
                eq(Build.VERSION_CODES.Q), anyInt())).thenReturn(true);

        when(mSettingsStore.handleWifiToggled(eq(true))).thenReturn(true);
        when(mSettingsStore.isAirplaneModeOn()).thenReturn(false);
        assertTrue(mWifiServiceImpl.setWifiEnabled(TEST_PACKAGE_NAME, true));

        verify(mWifiController).sendMessage(eq(CMD_WIFI_TOGGLED));
    }

    /**
     * Verify that wifi is not enabled when wificontroller is not started.
     */
    @Test
    public void testSetWifiEnabledFailureWhenInCryptDebounce() throws Exception {
        when(mFrameworkFacade.inStorageManagerCryptKeeperBounce()).thenReturn(true);
        when(mContext.checkPermission(eq(android.Manifest.permission.NETWORK_SETTINGS),
                anyInt(), anyInt())).thenReturn(PackageManager.PERMISSION_GRANTED);
        when(mSettingsStore.handleWifiToggled(eq(true))).thenReturn(true);
        when(mSettingsStore.isAirplaneModeOn()).thenReturn(false);
        assertFalse(mWifiServiceImpl.setWifiEnabled(TEST_PACKAGE_NAME, true));
        verifyZeroInteractions(mWifiController);
    }

    /**
     * Verify that wifi cannot be enabled by the apps targeting Q SDK.
     */
    @Test
    public void testSetWifiEnabledFailureForAppsTargetingQSDK() throws Exception {
        doReturn(AppOpsManager.MODE_ALLOWED).when(mAppOpsManager)
                .noteOp(AppOpsManager.OPSTR_CHANGE_WIFI_STATE, Process.myUid(), TEST_PACKAGE_NAME);
        when(mWifiPermissionsUtil.isTargetSdkLessThan(anyString(),
                eq(Build.VERSION_CODES.Q), anyInt())).thenReturn(false);

        when(mSettingsStore.handleWifiToggled(eq(true))).thenReturn(true);
        when(mSettingsStore.isAirplaneModeOn()).thenReturn(false);
        assertFalse(mWifiServiceImpl.setWifiEnabled(TEST_PACKAGE_NAME, true));

        verify(mWifiController, never()).sendMessage(eq(CMD_WIFI_TOGGLED));
    }

    /**
     * Verify a SecurityException is thrown if OPSTR_CHANGE_WIFI_STATE is disabled for the app.
     */
    @Test
    public void testSetWifiEnableAppOpsRejected() throws Exception {
        doThrow(new SecurityException()).when(mAppOpsManager)
                .noteOp(AppOpsManager.OPSTR_CHANGE_WIFI_STATE, Process.myUid(), TEST_PACKAGE_NAME);
        when(mWifiPermissionsUtil.isTargetSdkLessThan(anyString(),
                eq(Build.VERSION_CODES.Q), anyInt())).thenReturn(true);
        when(mSettingsStore.handleWifiToggled(eq(true))).thenReturn(true);
        try {
            mWifiServiceImpl.setWifiEnabled(TEST_PACKAGE_NAME, true);
            fail();
        } catch (SecurityException e) {

        }
        verify(mWifiController, never()).sendMessage(eq(CMD_WIFI_TOGGLED));
    }

    /**
     * Verify a SecurityException is thrown if OP_CHANGE_WIFI_STATE is set to MODE_IGNORED
     * for the app.
     */
    @Test // No exception expected, but the operation should not be done
    public void testSetWifiEnableAppOpsIgnored() throws Exception {
        doReturn(AppOpsManager.MODE_IGNORED).when(mAppOpsManager)
                .noteOp(AppOpsManager.OPSTR_CHANGE_WIFI_STATE, Process.myUid(), TEST_PACKAGE_NAME);
        when(mWifiPermissionsUtil.isTargetSdkLessThan(anyString(),
                eq(Build.VERSION_CODES.Q), anyInt())).thenReturn(true);
        when(mSettingsStore.handleWifiToggled(eq(true))).thenReturn(true);

        mWifiServiceImpl.setWifiEnabled(TEST_PACKAGE_NAME, true);
        verify(mWifiController, never()).sendMessage(eq(CMD_WIFI_TOGGLED));
    }

    /**
     * Verify that a call from an app with the NETWORK_SETTINGS permission can enable wifi if we
     * are in airplane mode.
     */
    @Test
    public void testSetWifiEnabledFromNetworkSettingsHolderWhenInAirplaneMode() throws Exception {
        when(mSettingsStore.handleWifiToggled(eq(true))).thenReturn(true);
        when(mSettingsStore.isAirplaneModeOn()).thenReturn(true);
        when(mContext.checkPermission(
                eq(android.Manifest.permission.NETWORK_SETTINGS), anyInt(), anyInt()))
                .thenReturn(PackageManager.PERMISSION_GRANTED);

        assertTrue(mWifiServiceImpl.setWifiEnabled(SYSUI_PACKAGE_NAME, true));
        verify(mWifiController).sendMessage(eq(CMD_WIFI_TOGGLED));
    }

    /**
     * Verify that a caller without the NETWORK_SETTINGS permission can't enable wifi
     * if we are in airplane mode.
     */
    @Test
    public void testSetWifiEnabledFromAppFailsWhenInAirplaneMode() throws Exception {
        doReturn(AppOpsManager.MODE_ALLOWED).when(mAppOpsManager)
                .noteOp(AppOpsManager.OPSTR_CHANGE_WIFI_STATE, Process.myUid(), TEST_PACKAGE_NAME);
        when(mWifiPermissionsUtil.isTargetSdkLessThan(anyString(),
                eq(Build.VERSION_CODES.Q), anyInt())).thenReturn(true);
        when(mSettingsStore.handleWifiToggled(eq(true))).thenReturn(true);
        when(mSettingsStore.isAirplaneModeOn()).thenReturn(true);
        when(mContext.checkPermission(
                eq(android.Manifest.permission.NETWORK_SETTINGS), anyInt(), anyInt()))
                .thenReturn(PackageManager.PERMISSION_DENIED);

        assertFalse(mWifiServiceImpl.setWifiEnabled(TEST_PACKAGE_NAME, true));
        verify(mWifiController, never()).sendMessage(eq(CMD_WIFI_TOGGLED));
    }

    /**
     * Verify that a call from an app with the NETWORK_SETTINGS permission can enable wifi if we
     * are in softap mode.
     */
    @Test
    public void testSetWifiEnabledFromNetworkSettingsHolderWhenApEnabled() throws Exception {
        when(mSettingsStore.isWifiToggleEnabled()).thenReturn(false);
        mWifiServiceImpl.checkAndStartWifi();

        verify(mContext).registerReceiver(mBroadcastReceiverCaptor.capture(),
                (IntentFilter) argThat(new IntentFilterMatcher()));

        TestUtil.sendWifiApStateChanged(mBroadcastReceiverCaptor.getValue(), mContext,
                WIFI_AP_STATE_ENABLED, WIFI_AP_STATE_ENABLING, SAP_START_FAILURE_GENERAL,
                WIFI_IFACE_NAME, IFACE_IP_MODE_LOCAL_ONLY);

        when(mSettingsStore.handleWifiToggled(eq(true))).thenReturn(true);
        when(mContext.checkPermission(
                eq(android.Manifest.permission.NETWORK_SETTINGS), anyInt(), anyInt()))
                .thenReturn(PackageManager.PERMISSION_GRANTED);
        when(mSettingsStore.isAirplaneModeOn()).thenReturn(false);
        assertTrue(mWifiServiceImpl.setWifiEnabled(SYSUI_PACKAGE_NAME, true));
        verify(mWifiController).sendMessage(eq(CMD_WIFI_TOGGLED));
    }

    /**
     * Verify that a call from an app cannot enable wifi if we are in softap mode.
     */
    @Test
    public void testSetWifiEnabledFromAppFailsWhenApEnabled() throws Exception {
        doReturn(AppOpsManager.MODE_ALLOWED).when(mAppOpsManager)
                .noteOp(AppOpsManager.OPSTR_CHANGE_WIFI_STATE, Process.myUid(), TEST_PACKAGE_NAME);
        when(mWifiPermissionsUtil.isTargetSdkLessThan(anyString(),
                eq(Build.VERSION_CODES.Q), anyInt())).thenReturn(true);
        when(mSettingsStore.isWifiToggleEnabled()).thenReturn(false);
        mWifiServiceImpl.checkAndStartWifi();

        verify(mContext).registerReceiver(mBroadcastReceiverCaptor.capture(),
                (IntentFilter) argThat(new IntentFilterMatcher()));

        TestUtil.sendWifiApStateChanged(mBroadcastReceiverCaptor.getValue(), mContext,
                WIFI_AP_STATE_ENABLED, WIFI_AP_STATE_ENABLING, SAP_START_FAILURE_GENERAL,
                WIFI_IFACE_NAME, IFACE_IP_MODE_LOCAL_ONLY);

        when(mContext.checkPermission(
                eq(android.Manifest.permission.NETWORK_SETTINGS), anyInt(), anyInt()))
                .thenReturn(PackageManager.PERMISSION_DENIED);
        when(mSettingsStore.isAirplaneModeOn()).thenReturn(false);
        assertFalse(mWifiServiceImpl.setWifiEnabled(TEST_PACKAGE_NAME, true));
        verify(mSettingsStore, never()).handleWifiToggled(anyBoolean());
        verify(mWifiController, never()).sendMessage(eq(CMD_WIFI_TOGGLED));
    }


    /**
     * Verify that the CMD_TOGGLE_WIFI message won't be sent if wifi is already on.
     */
    @Test
    public void testSetWifiEnabledNoToggle() throws Exception {
        when(mFrameworkFacade.inStorageManagerCryptKeeperBounce()).thenReturn(false);
        // Set false because setWifiEnabled() avoids being called in checkAndStartWifi().
        when(mSettingsStore.isWifiToggleEnabled()).thenReturn(false);
        mWifiServiceImpl.checkAndStartWifi();
        when(mSettingsStore.handleWifiToggled(eq(true))).thenReturn(false);
        when(mContext.checkPermission(eq(android.Manifest.permission.NETWORK_SETTINGS),
                anyInt(), anyInt())).thenReturn(PackageManager.PERMISSION_GRANTED);
        assertTrue(mWifiServiceImpl.setWifiEnabled(TEST_PACKAGE_NAME, true));
        verify(mWifiController, never()).sendMessage(eq(CMD_WIFI_TOGGLED));
    }

    /**
     * Verify a SecurityException is thrown if a caller does not have the CHANGE_WIFI_STATE
     * permission to toggle wifi.
     */
    @Test
    public void testSetWifiEnableWithoutChangeWifiStatePermission() throws Exception {
        doThrow(new SecurityException()).when(mContext)
                .enforceCallingOrSelfPermission(eq(android.Manifest.permission.CHANGE_WIFI_STATE),
                                                eq("WifiService"));
        try {
            mWifiServiceImpl.setWifiEnabled(TEST_PACKAGE_NAME, true);
            fail();
        } catch (SecurityException e) {
        }
    }

    /**
     * Verify that wifi can be disabled by a caller with NETWORK_SETTINGS permission.
     */
    @Test
    public void testSetWifiDisabledSuccessWithNetworkSettingsPermission() throws Exception {
        when(mContext.checkPermission(eq(android.Manifest.permission.NETWORK_SETTINGS),
                anyInt(), anyInt())).thenReturn(PackageManager.PERMISSION_GRANTED);
        when(mSettingsStore.handleWifiToggled(eq(false))).thenReturn(true);
        assertTrue(mWifiServiceImpl.setWifiEnabled(TEST_PACKAGE_NAME, false));
        verify(mWifiController).sendMessage(eq(CMD_WIFI_TOGGLED));
    }

    /**
     * Verify that wifi can be disabled by a caller with NETWORK_MANAGED_PROVISIONING permission.
     */
    @Test
    public void testSetWifiDisabledSuccessWithNetworkManagedProvisioningPermission()
            throws Exception {
        when(mContext.checkPermission(eq(android.Manifest.permission.NETWORK_MANAGED_PROVISIONING),
                anyInt(), anyInt())).thenReturn(PackageManager.PERMISSION_GRANTED);
        when(mSettingsStore.handleWifiToggled(eq(false))).thenReturn(true);
        assertTrue(mWifiServiceImpl.setWifiEnabled(TEST_PACKAGE_NAME, false));
        verify(mWifiController).sendMessage(eq(CMD_WIFI_TOGGLED));
    }

    /**
<<<<<<< HEAD
=======
     * Verify that wifi can be disabled by the PO apps targeting Q SDK.
     */
    @Test
    public void testSetWifiDisabledSuccessForPOAppsTargetingQSDK() throws Exception {
        doReturn(AppOpsManager.MODE_ALLOWED).when(mAppOpsManager)
                .noteOp(AppOpsManager.OPSTR_CHANGE_WIFI_STATE, Process.myUid(), TEST_PACKAGE_NAME);
        when(mWifiPermissionsUtil.isTargetSdkLessThan(anyString(),
                eq(Build.VERSION_CODES.Q), anyInt())).thenReturn(false);
        when(mDevicePolicyManagerInternal.isActiveAdminWithPolicy(
                Process.myUid(), DeviceAdminInfo.USES_POLICY_PROFILE_OWNER))
                .thenReturn(true);

        when(mSettingsStore.handleWifiToggled(eq(false))).thenReturn(true);
        when(mSettingsStore.isAirplaneModeOn()).thenReturn(false);
        assertTrue(mWifiServiceImpl.setWifiEnabled(TEST_PACKAGE_NAME, false));

        verify(mWifiController).sendMessage(eq(CMD_WIFI_TOGGLED));
    }

    /**
>>>>>>> c72198c5
     * Verify that wifi can be disabled by the system apps targeting Q SDK.
     */
    @Test
    public void testSetWifiDisabledSuccessForSystemAppsTargetingQSDK() throws Exception {
        doReturn(AppOpsManager.MODE_ALLOWED).when(mAppOpsManager)
                .noteOp(AppOpsManager.OPSTR_CHANGE_WIFI_STATE, Process.myUid(), TEST_PACKAGE_NAME);
        when(mWifiPermissionsUtil.isTargetSdkLessThan(anyString(),
<<<<<<< HEAD
                eq(Build.VERSION_CODES.Q))).thenReturn(false);
=======
                eq(Build.VERSION_CODES.Q), anyInt())).thenReturn(false);
>>>>>>> c72198c5
        mApplicationInfo.flags = ApplicationInfo.FLAG_SYSTEM;

        when(mSettingsStore.handleWifiToggled(eq(false))).thenReturn(true);
        when(mSettingsStore.isAirplaneModeOn()).thenReturn(false);
        assertTrue(mWifiServiceImpl.setWifiEnabled(TEST_PACKAGE_NAME, false));

        verify(mWifiController).sendMessage(eq(CMD_WIFI_TOGGLED));
    }


    /**
     * Verify that wifi can be disabled by the apps targeting pre-Q SDK.
     */
    @Test
    public void testSetWifiDisabledSuccessForAppsTargetingBelowQSDK() throws Exception {
        doReturn(AppOpsManager.MODE_ALLOWED).when(mAppOpsManager)
                .noteOp(AppOpsManager.OPSTR_CHANGE_WIFI_STATE, Process.myUid(), TEST_PACKAGE_NAME);
        when(mWifiPermissionsUtil.isTargetSdkLessThan(anyString(),
                eq(Build.VERSION_CODES.Q), anyInt())).thenReturn(true);

        when(mSettingsStore.handleWifiToggled(eq(false))).thenReturn(true);
        when(mSettingsStore.isAirplaneModeOn()).thenReturn(false);
        assertTrue(mWifiServiceImpl.setWifiEnabled(TEST_PACKAGE_NAME, false));

        verify(mWifiController).sendMessage(eq(CMD_WIFI_TOGGLED));
    }

    /**
     * Verify that wifi is not disabled when wificontroller is not started.
     */
    @Test
    public void testSetWifiDisabledFailureWhenInCryptDebounce() throws Exception {
        when(mFrameworkFacade.inStorageManagerCryptKeeperBounce()).thenReturn(true);
        when(mContext.checkPermission(eq(android.Manifest.permission.NETWORK_SETTINGS),
                anyInt(), anyInt())).thenReturn(PackageManager.PERMISSION_GRANTED);
        when(mSettingsStore.handleWifiToggled(eq(false))).thenReturn(false);
        when(mSettingsStore.isAirplaneModeOn()).thenReturn(false);
        assertFalse(mWifiServiceImpl.setWifiEnabled(TEST_PACKAGE_NAME, false));
        verifyZeroInteractions(mWifiController);
    }

    /**
     * Verify that wifi cannot be disabled by the apps targeting Q SDK.
     */
    @Test
    public void testSetWifiDisabledFailureForAppsTargetingQSDK() throws Exception {
        doReturn(AppOpsManager.MODE_ALLOWED).when(mAppOpsManager)
                .noteOp(AppOpsManager.OPSTR_CHANGE_WIFI_STATE, Process.myUid(), TEST_PACKAGE_NAME);
        when(mWifiPermissionsUtil.isTargetSdkLessThan(anyString(),
                eq(Build.VERSION_CODES.Q), anyInt())).thenReturn(false);

        when(mSettingsStore.handleWifiToggled(eq(false))).thenReturn(true);
        when(mSettingsStore.isAirplaneModeOn()).thenReturn(false);
        assertFalse(mWifiServiceImpl.setWifiEnabled(TEST_PACKAGE_NAME, false));

        verify(mWifiController, never()).sendMessage(eq(CMD_WIFI_TOGGLED));
    }

    /**
     * Verify that CMD_TOGGLE_WIFI message won't be sent if wifi is already off.
     */
    @Test
    public void testSetWifiDisabledNoToggle() throws Exception {
        when(mContext.checkPermission(eq(android.Manifest.permission.NETWORK_SETTINGS),
                anyInt(), anyInt())).thenReturn(PackageManager.PERMISSION_GRANTED);
        when(mSettingsStore.handleWifiToggled(eq(false))).thenReturn(false);
        assertTrue(mWifiServiceImpl.setWifiEnabled(TEST_PACKAGE_NAME, false));
        verify(mWifiController, never()).sendMessage(eq(CMD_WIFI_TOGGLED));
    }

    /**
     * Verify a SecurityException is thrown if a caller does not have the CHANGE_WIFI_STATE
     * permission to toggle wifi.
     */
    @Test
    public void testSetWifiDisabledWithoutChangeWifiStatePermission() throws Exception {
        doThrow(new SecurityException()).when(mContext)
                .enforceCallingOrSelfPermission(eq(android.Manifest.permission.CHANGE_WIFI_STATE),
                        eq("WifiService"));
        try {
            mWifiServiceImpl.setWifiEnabled(TEST_PACKAGE_NAME, false);
            fail();
        } catch (SecurityException e) { }
    }

    /**
     * Verify that wifi can be disabled without consent UI popup when wireless
     * consnet is required but got permission granted.
     */
    @Test
    public void testSetWifiDisabledSuccessWhenPermissionReviewRequiredAndPermissionGranted()
            throws Exception {
        // Set PermissionReviewRequired to true explicitly
        when(mResources.getBoolean(anyInt())).thenReturn(true);
        mWifiServiceImpl = new WifiServiceImpl(mContext, mWifiInjector, mAsyncChannel);
        when(mFrameworkFacade.inStorageManagerCryptKeeperBounce()).thenReturn(false);
        when(mSettingsStore.isWifiToggleEnabled()).thenReturn(false);
        mWifiServiceImpl.checkAndStartWifi();
        when(mSettingsStore.handleWifiToggled(eq(false))).thenReturn(true);
        when(mSettingsStore.isAirplaneModeOn()).thenReturn(false);
        when(mClientModeImpl.syncGetWifiState()).thenReturn(WifiManager.WIFI_STATE_ENABLED);
        when(mContext.checkCallingPermission(
                eq(android.Manifest.permission.MANAGE_WIFI_WHEN_WIRELESS_CONSENT_REQUIRED)))
                        .thenReturn(PackageManager.PERMISSION_GRANTED);

        assertTrue(mWifiServiceImpl.setWifiEnabled(TEST_PACKAGE_NAME, false));
        verify(mWifiController).sendMessage(eq(CMD_WIFI_TOGGLED));
    }

    /**
     * Verify that wifi is not disabled but got consent UI popup when wireless
     * consent is required but do not have permission.
     */
    @Test
    public void testSetWifiDisabledConsentUiWhenPermissionDenied()
            throws Exception {
        // Set PermissionReviewRequired to true explicitly
        when(mResources.getBoolean(anyInt())).thenReturn(true);
        mWifiServiceImpl = new WifiServiceImpl(mContext, mWifiInjector, mAsyncChannel);
        when(mFrameworkFacade.inStorageManagerCryptKeeperBounce()).thenReturn(false);
        when(mSettingsStore.isWifiToggleEnabled()).thenReturn(false);
        mWifiServiceImpl.checkAndStartWifi();
        when(mSettingsStore.handleWifiToggled(eq(false))).thenReturn(true);
        when(mSettingsStore.isAirplaneModeOn()).thenReturn(false);
        when(mClientModeImpl.syncGetWifiState()).thenReturn(WifiManager.WIFI_STATE_ENABLED);
        when(mContext.checkCallingPermission(
                eq(android.Manifest.permission.MANAGE_WIFI_WHEN_WIRELESS_CONSENT_REQUIRED)))
                        .thenReturn(PackageManager.PERMISSION_DENIED);
        when(mPackageManager.getApplicationInfoAsUser(
                anyString(), anyInt(), anyInt()))
                        .thenReturn(mApplicationInfo);
        mApplicationInfo.uid = TEST_UID;
        int uid = Binder.getCallingUid();
        BinderUtil.setUid(TEST_UID);

        try {
            assertTrue(mWifiServiceImpl.setWifiEnabled(TEST_PACKAGE_NAME, false));
        } finally {
            BinderUtil.setUid(uid);
        }
        verify(mContext).startActivity(any());
        verify(mWifiController, never()).sendMessage(eq(CMD_WIFI_TOGGLED));
    }

    /**
     * Verify that wifi can be disabled when wifi is on and permission review is
     * not required.
     */
    @Test
    public void testSetWifiDisabledSuccessWhenPermissionReviewNotRequired() throws Exception {
        // Set PermissionReviewRequired to false explicitly
        when(mResources.getBoolean(anyInt())).thenReturn(false);
        mWifiServiceImpl = new WifiServiceImpl(mContext, mWifiInjector, mAsyncChannel);
        when(mFrameworkFacade.inStorageManagerCryptKeeperBounce()).thenReturn(false);
        when(mSettingsStore.isWifiToggleEnabled()).thenReturn(false);
        mWifiServiceImpl.checkAndStartWifi();
        when(mSettingsStore.handleWifiToggled(eq(false))).thenReturn(true);
        when(mSettingsStore.isAirplaneModeOn()).thenReturn(false);
        when(mClientModeImpl.syncGetWifiState()).thenReturn(WifiManager.WIFI_STATE_ENABLED);
        when(mContext.checkCallingPermission(
                eq(android.Manifest.permission.MANAGE_WIFI_WHEN_WIRELESS_CONSENT_REQUIRED)))
                        .thenReturn(PackageManager.PERMISSION_GRANTED);

        assertTrue(mWifiServiceImpl.setWifiEnabled(TEST_PACKAGE_NAME, false));
        verify(mWifiController).sendMessage(eq(CMD_WIFI_TOGGLED));
    }

    /**
     * Verify a SecurityException is thrown when bringing up Consent UI but caller
     * uid does not match application uid.
     *
     * @throws SecurityException
     */
    @Test
    public void testSetWifiDisabledThrowsSecurityExceptionForConsentUiIfUidNotMatch()
            throws Exception {
        // Set PermissionReviewRequired to true explicitly
        when(mResources.getBoolean(anyInt())).thenReturn(true);
        mWifiServiceImpl = new WifiServiceImpl(mContext, mWifiInjector, mAsyncChannel);
        when(mSettingsStore.handleWifiToggled(eq(false))).thenReturn(true);
        when(mSettingsStore.isAirplaneModeOn()).thenReturn(false);
        when(mClientModeImpl.syncGetWifiState()).thenReturn(WifiManager.WIFI_STATE_ENABLED);
        when(mContext.checkCallingPermission(
                eq(android.Manifest.permission.MANAGE_WIFI_WHEN_WIRELESS_CONSENT_REQUIRED)))
                        .thenReturn(PackageManager.PERMISSION_DENIED);
        when(mPackageManager.getApplicationInfoAsUser(
                anyString(), anyInt(), anyInt()))
                        .thenReturn(mApplicationInfo);
        mApplicationInfo.uid = TEST_UID;
        int uid = Binder.getCallingUid();
        BinderUtil.setUid(OTHER_TEST_UID);

        try {
            mWifiServiceImpl.setWifiEnabled(TEST_PACKAGE_NAME, false);
            fail();
        } catch (SecurityException e) {

        } finally {
            // reset Binder uid so we do not mess up other tests
            BinderUtil.setUid(uid);
        }
    }

    /**
     * Ensure unpermitted callers cannot write the SoftApConfiguration.
     *
     * @throws SecurityException
     */
    @Test
    public void testSetWifiApConfigurationNotSavedWithoutPermission() {
        when(mWifiPermissionsUtil.checkConfigOverridePermission(anyInt())).thenReturn(false);
        WifiConfiguration apConfig = new WifiConfiguration();
        try {
            mWifiServiceImpl.setWifiApConfiguration(apConfig, TEST_PACKAGE_NAME);
            fail("Expected SecurityException");
        } catch (SecurityException e) { }
    }

    /**
     * Ensure softap config is written when the caller has the correct permission.
     */
    @Test
    public void testSetWifiApConfigurationSuccess() {
        when(mWifiPermissionsUtil.checkConfigOverridePermission(anyInt())).thenReturn(true);
        WifiConfiguration apConfig = createValidSoftApConfiguration();

        assertTrue(mWifiServiceImpl.setWifiApConfiguration(apConfig, TEST_PACKAGE_NAME));
        mLooper.dispatchAll();
        verifyCheckChangePermission(TEST_PACKAGE_NAME);
        verify(mWifiApConfigStore).setApConfiguration(eq(apConfig));
    }

    /**
     * Ensure that a null config does not overwrite the saved ap config.
     */
    @Test
    public void testSetWifiApConfigurationNullConfigNotSaved() {
        when(mWifiPermissionsUtil.checkConfigOverridePermission(anyInt())).thenReturn(true);
        assertFalse(mWifiServiceImpl.setWifiApConfiguration(null, TEST_PACKAGE_NAME));
        verify(mWifiApConfigStore, never()).setApConfiguration(isNull(WifiConfiguration.class));
    }

    /**
     * Ensure that an invalid config does not overwrite the saved ap config.
     */
    @Test
    public void testSetWifiApConfigurationWithInvalidConfigNotSaved() {
        when(mWifiPermissionsUtil.checkConfigOverridePermission(anyInt())).thenReturn(true);
        assertFalse(mWifiServiceImpl.setWifiApConfiguration(new WifiConfiguration(),
                                                            TEST_PACKAGE_NAME));
        verify(mWifiApConfigStore, never()).setApConfiguration(any());
    }

    /**
     * Ensure unpermitted callers are not able to retrieve the softap config.
     *
     * @throws SecurityException
     */
    @Test
    public void testGetWifiApConfigurationNotReturnedWithoutPermission() {
        when(mWifiPermissionsUtil.checkConfigOverridePermission(anyInt())).thenReturn(false);
        try {
            mWifiServiceImpl.getWifiApConfiguration();
            fail("Expected a SecurityException");
        } catch (SecurityException e) {
        }
    }

    /**
     * Ensure permitted callers are able to retrieve the softap config.
     */
    @Test
    public void testGetWifiApConfigurationSuccess() {
        setupClientModeImplHandlerForRunWithScissors();

        mWifiServiceImpl = new WifiServiceImpl(mContext, mWifiInjector, mAsyncChannel);
        mWifiServiceImpl.setWifiHandlerLogForTest(mLog);

        when(mFrameworkFacade.inStorageManagerCryptKeeperBounce()).thenReturn(false);
        when(mSettingsStore.isWifiToggleEnabled()).thenReturn(false);

        when(mWifiPermissionsUtil.checkConfigOverridePermission(anyInt())).thenReturn(true);
        WifiConfiguration apConfig = new WifiConfiguration();
        when(mWifiApConfigStore.getApConfiguration()).thenReturn(apConfig);
        assertEquals(apConfig, mWifiServiceImpl.getWifiApConfiguration());
    }

    /**
     * Ensure we return the proper variable for the softap state after getting an AP state change
     * broadcast.
     */
    @Test
    public void testGetWifiApEnabled() {
        setupClientModeImplHandlerForRunWithScissors();

        // set up WifiServiceImpl with a live thread for testing
        HandlerThread serviceHandlerThread = createAndStartHandlerThreadForRunWithScissors();
        when(mWifiInjector.getWifiServiceHandlerThread()).thenReturn(serviceHandlerThread);
        mWifiServiceImpl = new WifiServiceImpl(mContext, mWifiInjector, mAsyncChannel);
        mWifiServiceImpl.setWifiHandlerLogForTest(mLog);

        // ap should be disabled when wifi hasn't been started
        assertEquals(WifiManager.WIFI_AP_STATE_DISABLED, mWifiServiceImpl.getWifiApEnabledState());

        when(mFrameworkFacade.inStorageManagerCryptKeeperBounce()).thenReturn(false);
        when(mSettingsStore.isWifiToggleEnabled()).thenReturn(false);
        mWifiServiceImpl.checkAndStartWifi();
        mLooper.dispatchAll();

        // ap should be disabled initially
        assertEquals(WifiManager.WIFI_AP_STATE_DISABLED, mWifiServiceImpl.getWifiApEnabledState());

        // send an ap state change to verify WifiServiceImpl is updated
        verify(mContext).registerReceiver(mBroadcastReceiverCaptor.capture(),
                (IntentFilter) argThat(new IntentFilterMatcher()));

        TestUtil.sendWifiApStateChanged(mBroadcastReceiverCaptor.getValue(), mContext,
                WIFI_AP_STATE_FAILED, WIFI_AP_STATE_DISABLED, SAP_START_FAILURE_GENERAL,
                WIFI_IFACE_NAME, IFACE_IP_MODE_LOCAL_ONLY);
        mLooper.dispatchAll();

        assertEquals(WifiManager.WIFI_AP_STATE_FAILED, mWifiServiceImpl.getWifiApEnabledState());
    }

    /**
     * Ensure we do not allow unpermitted callers to get the wifi ap state.
     */
    @Test
    public void testGetWifiApEnabledPermissionDenied() {
        // we should not be able to get the state
        doThrow(new SecurityException()).when(mContext)
                .enforceCallingOrSelfPermission(eq(android.Manifest.permission.ACCESS_WIFI_STATE),
                                                eq("WifiService"));

        try {
            mWifiServiceImpl.getWifiApEnabledState();
            fail("expected SecurityException");
        } catch (SecurityException expected) { }
    }

    /**
     * Make sure we do not start wifi if System services have to be restarted to decrypt the device.
     */
    @Test
    public void testWifiControllerDoesNotStartWhenDeviceTriggerResetMainAtBoot() {
        when(mFrameworkFacade.inStorageManagerCryptKeeperBounce()).thenReturn(true);
        when(mSettingsStore.isWifiToggleEnabled()).thenReturn(false);
        mWifiServiceImpl.checkAndStartWifi();
        verify(mWifiController, never()).start();
    }

    /**
     * Make sure we do start WifiController (wifi disabled) if the device is already decrypted.
     */
    @Test
    public void testWifiControllerStartsWhenDeviceIsDecryptedAtBootWithWifiDisabled() {
        when(mFrameworkFacade.inStorageManagerCryptKeeperBounce()).thenReturn(false);
        when(mSettingsStore.isWifiToggleEnabled()).thenReturn(false);
        mWifiServiceImpl.checkAndStartWifi();
        verify(mWifiController).start();
        verify(mWifiController, never()).sendMessage(CMD_WIFI_TOGGLED);
    }

    /**
     * Make sure we do start WifiController (wifi enabled) if the device is already decrypted.
     */
    @Test
    public void testWifiFullyStartsWhenDeviceIsDecryptedAtBootWithWifiEnabled() {
        when(mFrameworkFacade.inStorageManagerCryptKeeperBounce()).thenReturn(false);
        when(mSettingsStore.handleWifiToggled(true)).thenReturn(true);
        when(mSettingsStore.isWifiToggleEnabled()).thenReturn(true);
        when(mClientModeImpl.syncGetWifiState()).thenReturn(WIFI_STATE_DISABLED);
        when(mContext.getPackageName()).thenReturn(ANDROID_SYSTEM_PACKAGE);
        when(mContext.checkPermission(eq(android.Manifest.permission.NETWORK_SETTINGS),
                anyInt(), anyInt())).thenReturn(PackageManager.PERMISSION_GRANTED);
        mWifiServiceImpl.checkAndStartWifi();
        verify(mWifiController).start();
        verify(mWifiController).sendMessage(CMD_WIFI_TOGGLED);
    }

    /**
     * Verify caller with proper permission can call startSoftAp.
     */
    @Test
    public void testStartSoftApWithPermissionsAndNullConfig() {
        boolean result = mWifiServiceImpl.startSoftAp(null);
        assertTrue(result);
        verify(mWifiController)
                .sendMessage(eq(CMD_SET_AP), eq(1), anyInt(), mSoftApModeConfigCaptor.capture());
        assertNull(mSoftApModeConfigCaptor.getValue().getWifiConfiguration());
    }

    /**
     * Verify caller with proper permissions but an invalid config does not start softap.
     */
    @Test
    public void testStartSoftApWithPermissionsAndInvalidConfig() {
        boolean result = mWifiServiceImpl.startSoftAp(mApConfig);
        assertFalse(result);
        verifyZeroInteractions(mWifiController);
    }

    /**
     * Verify caller with proper permission and valid config does start softap.
     */
    @Test
    public void testStartSoftApWithPermissionsAndValidConfig() {
        WifiConfiguration config = createValidSoftApConfiguration();
        boolean result = mWifiServiceImpl.startSoftAp(config);
        assertTrue(result);
        verify(mWifiController)
                .sendMessage(eq(CMD_SET_AP), eq(1), anyInt(), mSoftApModeConfigCaptor.capture());
        assertEquals(config, mSoftApModeConfigCaptor.getValue().getWifiConfiguration());
    }

    /**
     * Verify does not start softap when wificontroller is not started.
     */
    @Test
    public void testStartSoftApWhenInCryptDebounce() {
        when(mFrameworkFacade.inStorageManagerCryptKeeperBounce()).thenReturn(true);

        WifiConfiguration config = createValidSoftApConfiguration();
        boolean result = mWifiServiceImpl.startSoftAp(config);
        assertFalse(result);
        verifyZeroInteractions(mWifiController);
    }

    /**
     * Verify a SecurityException is thrown when a caller without the correct permission attempts to
     * start softap.
     */
    @Test(expected = SecurityException.class)
    public void testStartSoftApWithoutPermissionThrowsException() throws Exception {
        doThrow(new SecurityException()).when(mContext)
                .enforceCallingOrSelfPermission(eq(android.Manifest.permission.NETWORK_STACK),
                                                eq("WifiService"));
        mWifiServiceImpl.startSoftAp(null);
    }

    /**
     * Verify caller with proper permission can call stopSoftAp.
     */
    @Test
    public void testStopSoftApWithPermissions() {
        boolean result = mWifiServiceImpl.stopSoftAp();
        assertTrue(result);
        verify(mWifiController).sendMessage(eq(CMD_SET_AP), eq(0),
                eq(WifiManager.IFACE_IP_MODE_TETHERED));
    }

    /**
     * Verify does not stop softap when wificontroller is not started.
     */
    @Test
    public void testStopSoftApWhenInCryptDebounce() {
        when(mFrameworkFacade.inStorageManagerCryptKeeperBounce()).thenReturn(true);

        boolean result = mWifiServiceImpl.stopSoftAp();
        assertFalse(result);
        verifyZeroInteractions(mWifiController);
    }

    /**
     * Verify SecurityException is thrown when a caller without the correct permission attempts to
     * stop softap.
     */
    @Test(expected = SecurityException.class)
    public void testStopSoftApWithoutPermissionThrowsException() throws Exception {
        doThrow(new SecurityException()).when(mContext)
                .enforceCallingOrSelfPermission(eq(android.Manifest.permission.NETWORK_STACK),
                                                eq("WifiService"));
        mWifiServiceImpl.stopSoftAp();
    }

    /**
     * Ensure that we handle app ops check failure when handling scan request.
     */
    @Test
    public void testStartScanFailureAppOpsIgnored() {
        setupClientModeImplHandlerForRunWithScissors();
        doReturn(AppOpsManager.MODE_IGNORED).when(mAppOpsManager)
                .noteOp(AppOpsManager.OPSTR_CHANGE_WIFI_STATE, Process.myUid(), SCAN_PACKAGE_NAME);
        assertFalse(mWifiServiceImpl.startScan(SCAN_PACKAGE_NAME));
        verify(mScanRequestProxy, never()).startScan(Process.myUid(), SCAN_PACKAGE_NAME);
    }

    /**
     * Ensure that we handle scan access permission check failure when handling scan request.
     */
    @Test
    public void testStartScanFailureInCanAccessScanResultsPermission() {
        setupClientModeImplHandlerForRunWithScissors();
        doThrow(new SecurityException()).when(mWifiPermissionsUtil)
                .enforceCanAccessScanResults(SCAN_PACKAGE_NAME, Process.myUid());
        assertFalse(mWifiServiceImpl.startScan(SCAN_PACKAGE_NAME));
        verify(mScanRequestProxy, never()).startScan(Process.myUid(), SCAN_PACKAGE_NAME);
    }

    /**
     * Ensure that we handle scan request failure when posting the runnable to handler fails.
     */
    @Test
    public void testStartScanFailureInRunWithScissors() {
        setupClientModeImplHandlerForRunWithScissors();
        doReturn(false).when(mHandlerSpyForCmiRunWithScissors)
                .runWithScissors(any(), anyLong());
        assertFalse(mWifiServiceImpl.startScan(SCAN_PACKAGE_NAME));
        verify(mScanRequestProxy, never()).startScan(Process.myUid(), SCAN_PACKAGE_NAME);
    }

    /**
     * Ensure that we handle scan request failure from ScanRequestProxy fails.
     */
    @Test
    public void testStartScanFailureFromScanRequestProxy() {
        setupClientModeImplHandlerForRunWithScissors();
        when(mScanRequestProxy.startScan(anyInt(), anyString())).thenReturn(false);
        assertFalse(mWifiServiceImpl.startScan(SCAN_PACKAGE_NAME));
        verify(mScanRequestProxy).startScan(Process.myUid(), SCAN_PACKAGE_NAME);
    }

    static final String TEST_SSID = "Sid's Place";
    static final String TEST_SSID_WITH_QUOTES = "\"" + TEST_SSID + "\"";
    static final String TEST_BSSID = "01:02:03:04:05:06";
    static final String TEST_PACKAGE = "package";
    static final int TEST_NETWORK_ID = 567;

    private void setupForGetConnectionInfo() {
        WifiInfo wifiInfo = new WifiInfo();
        wifiInfo.setSSID(WifiSsid.createFromAsciiEncoded(TEST_SSID));
        wifiInfo.setBSSID(TEST_BSSID);
        wifiInfo.setNetworkId(TEST_NETWORK_ID);
        when(mClientModeImpl.syncRequestConnectionInfo()).thenReturn(wifiInfo);
    }

    /**
     * Test that connected SSID and BSSID are not exposed to an app that does not have the
     * appropriate permissions.
     */
    @Test
    public void testConnectedIdsAreHiddenFromAppWithoutPermission() throws Exception {
        setupForGetConnectionInfo();

        doThrow(new SecurityException()).when(mWifiPermissionsUtil).enforceCanAccessScanResults(
                anyString(), anyInt());

        WifiInfo connectionInfo = mWifiServiceImpl.getConnectionInfo(TEST_PACKAGE);

        assertEquals(WifiSsid.NONE, connectionInfo.getSSID());
        assertEquals(WifiInfo.DEFAULT_MAC_ADDRESS, connectionInfo.getBSSID());
        assertEquals(WifiConfiguration.INVALID_NETWORK_ID, connectionInfo.getNetworkId());
    }

    /**
     * Test that connected SSID and BSSID are not exposed to an app that does not have the
     * appropriate permissions, when enforceCanAccessScanResults raises a SecurityException.
     */
    @Test
    public void testConnectedIdsAreHiddenOnSecurityException() throws Exception {
        setupForGetConnectionInfo();

        doThrow(new SecurityException()).when(mWifiPermissionsUtil).enforceCanAccessScanResults(
                anyString(), anyInt());

        WifiInfo connectionInfo = mWifiServiceImpl.getConnectionInfo(TEST_PACKAGE);

        assertEquals(WifiSsid.NONE, connectionInfo.getSSID());
        assertEquals(WifiInfo.DEFAULT_MAC_ADDRESS, connectionInfo.getBSSID());
        assertEquals(WifiConfiguration.INVALID_NETWORK_ID, connectionInfo.getNetworkId());
    }

    /**
     * Test that connected SSID and BSSID are exposed to an app that does have the
     * appropriate permissions.
     */
    @Test
    public void testConnectedIdsAreVisibleFromPermittedApp() throws Exception {
        setupForGetConnectionInfo();

        WifiInfo connectionInfo = mWifiServiceImpl.getConnectionInfo(TEST_PACKAGE);

        assertEquals(TEST_SSID_WITH_QUOTES, connectionInfo.getSSID());
        assertEquals(TEST_BSSID, connectionInfo.getBSSID());
        assertEquals(TEST_NETWORK_ID, connectionInfo.getNetworkId());
    }

    /**
     * Test that configured network list are exposed empty list to an app that does not have the
     * appropriate permissions.
     */
    @Test
    public void testConfiguredNetworkListAreEmptyFromAppWithoutPermission() throws Exception {
        when(mClientModeImpl.syncGetConfiguredNetworks(anyInt(), any(), anyInt()))
                .thenReturn(TEST_WIFI_CONFIGURATION_LIST);

        // no permission = target SDK=Q && not a carrier app
        when(mTelephonyManager.checkCarrierPrivilegesForPackageAnyPhone(anyString())).thenReturn(
                TelephonyManager.CARRIER_PRIVILEGE_STATUS_NO_ACCESS);

        ParceledListSlice<WifiConfiguration> configs =
                mWifiServiceImpl.getConfiguredNetworks(TEST_PACKAGE);

        assertEquals(0, configs.getList().size());
    }

    /**
     * Test that configured network list are exposed empty list to an app that does not have the
     * appropriate permissions, when enforceCanAccessScanResults raises a SecurityException.
     */
    @Test
    public void testConfiguredNetworkListAreEmptyOnSecurityException() throws Exception {
        when(mClientModeImpl.syncGetConfiguredNetworks(anyInt(), any(), anyInt()))
                .thenReturn(TEST_WIFI_CONFIGURATION_LIST);

        doThrow(new SecurityException()).when(mWifiPermissionsUtil).enforceCanAccessScanResults(
                anyString(), anyInt());

        ParceledListSlice<WifiConfiguration> configs =
                mWifiServiceImpl.getConfiguredNetworks(TEST_PACKAGE);

        assertEquals(0, configs.getList().size());

    }

    /**
     * Test that configured network list are exposed to an app that does have the
     * appropriate permissions.
     */
    @Test
    public void testConfiguredNetworkListAreVisibleFromPermittedApp() throws Exception {
        when(mClientModeImpl.syncGetConfiguredNetworks(anyInt(), any(), anyInt()))
                .thenReturn(TEST_WIFI_CONFIGURATION_LIST);

        when(mContext.checkPermission(eq(android.Manifest.permission.NETWORK_SETTINGS),
                anyInt(), anyInt())).thenReturn(PackageManager.PERMISSION_GRANTED);

        mWifiServiceImpl.mClientModeImplChannel = mAsyncChannel;

        ParceledListSlice<WifiConfiguration> configs =
                mWifiServiceImpl.getConfiguredNetworks(TEST_PACKAGE);

        verify(mClientModeImpl).syncGetConfiguredNetworks(anyInt(), any(), eq(Process.WIFI_UID));
        WifiConfigurationTestUtil.assertConfigurationsEqualForBackup(
                TEST_WIFI_CONFIGURATION_LIST, configs.getList());
    }


    /**
     * Test that privileged network list are exposed null to an app that does not have the
     * appropriate permissions.
     */
    @Test
    public void testPrivilegedConfiguredNetworkListAreEmptyFromAppWithoutPermission()
            throws Exception {
        when(mClientModeImpl.syncGetPrivilegedConfiguredNetwork(any()))
                .thenReturn(TEST_WIFI_CONFIGURATION_LIST);

        doThrow(new SecurityException()).when(mWifiPermissionsUtil).enforceCanAccessScanResults(
                anyString(), anyInt());

        ParceledListSlice<WifiConfiguration> configs =
                mWifiServiceImpl.getPrivilegedConfiguredNetworks(TEST_PACKAGE);

        assertEquals(null, configs);
    }

    /**
     * Test that privileged network list are exposed null to an app that does not have the
     * appropriate permissions, when enforceCanAccessScanResults raises a SecurityException.
     */
    @Test
    public void testPrivilegedConfiguredNetworkListAreEmptyOnSecurityException() throws Exception {
        when(mClientModeImpl.syncGetPrivilegedConfiguredNetwork(any()))
                .thenReturn(TEST_WIFI_CONFIGURATION_LIST);

        doThrow(new SecurityException()).when(mWifiPermissionsUtil).enforceCanAccessScanResults(
                anyString(), anyInt());

        ParceledListSlice<WifiConfiguration> configs =
                mWifiServiceImpl.getPrivilegedConfiguredNetworks(TEST_PACKAGE);

        assertEquals(null, configs);

    }

    /**
     * Test that privileged network list are exposed to an app that does have the
     * appropriate permissions (simulated by not throwing an exception for READ_WIFI_CREDENTIAL).
     */
    @Test
    public void testPrivilegedConfiguredNetworkListAreVisibleFromPermittedApp() throws Exception {
        when(mClientModeImpl.syncGetPrivilegedConfiguredNetwork(any()))
                .thenReturn(TEST_WIFI_CONFIGURATION_LIST);

        mWifiServiceImpl.mClientModeImplChannel = mAsyncChannel;

        ParceledListSlice<WifiConfiguration> configs =
                mWifiServiceImpl.getPrivilegedConfiguredNetworks(TEST_PACKAGE);

        WifiConfigurationTestUtil.assertConfigurationsEqualForBackup(
                TEST_WIFI_CONFIGURATION_LIST, configs.getList());
    }

    /**
     * Test fetching of scan results.
     */
    @Test
    public void testGetScanResults() {
        setupClientModeImplHandlerForRunWithScissors();

        ScanResult[] scanResults =
                ScanTestUtil.createScanDatas(new int[][]{{2417, 2427, 5180, 5170}})[0]
                        .getResults();
        List<ScanResult> scanResultList =
                new ArrayList<>(Arrays.asList(scanResults));
        when(mScanRequestProxy.getScanResults()).thenReturn(scanResultList);

        String packageName = "test.com";
        List<ScanResult> retrievedScanResultList = mWifiServiceImpl.getScanResults(packageName);
        verify(mScanRequestProxy).getScanResults();

        ScanTestUtil.assertScanResultsEquals(scanResults,
                retrievedScanResultList.toArray(new ScanResult[retrievedScanResultList.size()]));
    }

    /**
     * Ensure that we handle scan results failure when posting the runnable to handler fails.
     */
    @Test
    public void testGetScanResultsFailureInRunWithScissors() {
        setupClientModeImplHandlerForRunWithScissors();
        doReturn(false).when(mHandlerSpyForCmiRunWithScissors)
                .runWithScissors(any(), anyLong());

        ScanResult[] scanResults =
                ScanTestUtil.createScanDatas(new int[][]{{2417, 2427, 5180, 5170}})[0]
                        .getResults();
        List<ScanResult> scanResultList =
                new ArrayList<>(Arrays.asList(scanResults));
        when(mScanRequestProxy.getScanResults()).thenReturn(scanResultList);

        String packageName = "test.com";
        List<ScanResult> retrievedScanResultList = mWifiServiceImpl.getScanResults(packageName);
        verify(mScanRequestProxy, never()).getScanResults();

        assertTrue(retrievedScanResultList.isEmpty());
    }

    private void registerLOHSRequestFull() {
        // allow test to proceed without a permission check failure
        when(mWifiPermissionsUtil.isLocationModeEnabled()).thenReturn(true);
        when(mFrameworkFacade.isAppForeground(anyInt())).thenReturn(true);
        when(mUserManager.hasUserRestriction(UserManager.DISALLOW_CONFIG_TETHERING))
                .thenReturn(false);
        int result = mWifiServiceImpl.startLocalOnlyHotspot(mAppMessenger, mAppBinder,
                TEST_PACKAGE_NAME);
        assertEquals(LocalOnlyHotspotCallback.REQUEST_REGISTERED, result);
        verifyCheckChangePermission(TEST_PACKAGE_NAME);
    }

    /**
     * Verify that the call to startLocalOnlyHotspot returns REQUEST_REGISTERED when successfully
     * called.
     */
    @Test
    public void testStartLocalOnlyHotspotSingleRegistrationReturnsRequestRegistered() {
        registerLOHSRequestFull();
    }

    /**
     * Verify that a call to startLocalOnlyHotspot throws a SecurityException if the caller does not
     * have the CHANGE_WIFI_STATE permission.
     */
    @Test(expected = SecurityException.class)
    public void testStartLocalOnlyHotspotThrowsSecurityExceptionWithoutCorrectPermission() {
        doThrow(new SecurityException()).when(mContext)
                .enforceCallingOrSelfPermission(eq(android.Manifest.permission.CHANGE_WIFI_STATE),
                                                eq("WifiService"));
        mWifiServiceImpl.startLocalOnlyHotspot(mAppMessenger, mAppBinder, TEST_PACKAGE_NAME);
    }

    /**
     * Verify that a call to startLocalOnlyHotspot throws a SecurityException if the caller does not
     * have Location permission.
     */
    @Test(expected = SecurityException.class)
    public void testStartLocalOnlyHotspotThrowsSecurityExceptionWithoutLocationPermission() {
        doThrow(new SecurityException())
                .when(mWifiPermissionsUtil).enforceLocationPermission(eq(TEST_PACKAGE_NAME),
                                                                      anyInt());
        mWifiServiceImpl.startLocalOnlyHotspot(mAppMessenger, mAppBinder, TEST_PACKAGE_NAME);
    }

    /**
     * Verify that a call to startLocalOnlyHotspot throws a SecurityException if Location mode is
     * disabled.
     */
    @Test(expected = SecurityException.class)
    public void testStartLocalOnlyHotspotThrowsSecurityExceptionWithoutLocationEnabled() {
        when(mWifiPermissionsUtil.isLocationModeEnabled()).thenReturn(false);
        mWifiServiceImpl.startLocalOnlyHotspot(mAppMessenger, mAppBinder, TEST_PACKAGE_NAME);
    }

    /**
     * Only start LocalOnlyHotspot if the caller is the foreground app at the time of the request.
     */
    @Test
    public void testStartLocalOnlyHotspotFailsIfRequestorNotForegroundApp() throws Exception {
        when(mWifiPermissionsUtil.isLocationModeEnabled()).thenReturn(true);

        when(mFrameworkFacade.isAppForeground(anyInt())).thenReturn(false);
        int result = mWifiServiceImpl.startLocalOnlyHotspot(mAppMessenger, mAppBinder,
                TEST_PACKAGE_NAME);
        assertEquals(LocalOnlyHotspotCallback.ERROR_INCOMPATIBLE_MODE, result);
    }

    /**
     * Only start LocalOnlyHotspot if device is in crypt debounce mode.
     */
    @Test
    public void testStartLocalOnlyHotspotFailsIfInCryptDebounce() throws Exception {
        when(mWifiPermissionsUtil.isLocationModeEnabled()).thenReturn(true);
        when(mFrameworkFacade.isAppForeground(anyInt())).thenReturn(true);
        when(mFrameworkFacade.inStorageManagerCryptKeeperBounce()).thenReturn(true);
        int result = mWifiServiceImpl.startLocalOnlyHotspot(mAppMessenger, mAppBinder,
                TEST_PACKAGE_NAME);
        assertEquals(LocalOnlyHotspotCallback.ERROR_INCOMPATIBLE_MODE, result);
    }

    /**
     * Only start LocalOnlyHotspot if we are not tethering.
     */
    @Test
    public void testTetheringDoesNotStartWhenAlreadyTetheringActive() throws Exception {
        setupClientModeImplHandlerForPost();

        WifiConfiguration config = createValidSoftApConfiguration();
        assertTrue(mWifiServiceImpl.startSoftAp(config));
        verify(mWifiController)
                .sendMessage(eq(CMD_SET_AP), eq(1), eq(0), mSoftApModeConfigCaptor.capture());
        assertEquals(config, mSoftApModeConfigCaptor.getValue().getWifiConfiguration());

        mWifiServiceImpl.updateInterfaceIpState(WIFI_IFACE_NAME, IFACE_IP_MODE_TETHERED);
        mLooper.dispatchAll();

        // Start another session without a stop, that should fail.
        assertFalse(mWifiServiceImpl.startSoftAp(createValidSoftApConfiguration()));
        verifyNoMoreInteractions(mWifiController);
    }

    /**
     * Only start LocalOnlyHotspot if we are not tethering.
     */
    @Test
    public void testHotspotDoesNotStartWhenAlreadyTethering() throws Exception {
        setupClientModeImplHandlerForPost();

        when(mWifiPermissionsUtil.isLocationModeEnabled()).thenReturn(true);
        when(mFrameworkFacade.isAppForeground(anyInt())).thenReturn(true);
        mWifiServiceImpl.updateInterfaceIpState(WIFI_IFACE_NAME, IFACE_IP_MODE_TETHERED);
        mLooper.dispatchAll();
        int returnCode = mWifiServiceImpl.startLocalOnlyHotspot(
                mAppMessenger, mAppBinder, TEST_PACKAGE_NAME);
        assertEquals(ERROR_INCOMPATIBLE_MODE, returnCode);
    }

    /**
     * Only start LocalOnlyHotspot if admin setting does not disallow tethering.
     */
    @Test
    public void testHotspotDoesNotStartWhenTetheringDisallowed() throws Exception {
        when(mWifiPermissionsUtil.isLocationModeEnabled()).thenReturn(true);
        when(mFrameworkFacade.isAppForeground(anyInt())).thenReturn(true);
        when(mUserManager.hasUserRestriction(UserManager.DISALLOW_CONFIG_TETHERING))
                .thenReturn(true);
        int returnCode = mWifiServiceImpl.startLocalOnlyHotspot(
                mAppMessenger, mAppBinder, TEST_PACKAGE_NAME);
        assertEquals(ERROR_TETHERING_DISALLOWED, returnCode);
    }

    /**
     * Verify that callers can only have one registered LOHS request.
     */
    @Test(expected = IllegalStateException.class)
    public void testStartLocalOnlyHotspotThrowsExceptionWhenCallerAlreadyRegistered() {
        registerLOHSRequestFull();

        // now do the second request that will fail
        mWifiServiceImpl.startLocalOnlyHotspot(mAppMessenger, mAppBinder, TEST_PACKAGE_NAME);
    }

    /**
     * Verify that the call to stopLocalOnlyHotspot does not do anything when there aren't any
     * registered callers.
     */
    @Test
    public void testStopLocalOnlyHotspotDoesNothingWithoutRegisteredRequests() {
        // allow test to proceed without a permission check failure
        mWifiServiceImpl.stopLocalOnlyHotspot();
        // there is nothing registered, so this shouldn't do anything
        verify(mWifiController, never()).sendMessage(eq(CMD_SET_AP), anyInt(), anyInt());
    }

    /**
     * Verify that the call to stopLocalOnlyHotspot does not do anything when one caller unregisters
     * but there is still an active request
     */
    @Test
    public void testStopLocalOnlyHotspotDoesNothingWithARemainingRegisteredRequest() {
        // register a request that will remain after the stopLOHS call
        mWifiServiceImpl.registerLOHSForTest(mPid, mRequestInfo);

        registerLOHSRequestFull();

        // Since we are calling with the same pid, the second register call will be removed
        mWifiServiceImpl.stopLocalOnlyHotspot();
        // there is still a valid registered request - do not tear down LOHS
        verify(mWifiController, never()).sendMessage(eq(CMD_SET_AP), anyInt(), anyInt());
    }

    /**
     * Verify that the call to stopLocalOnlyHotspot sends a message to WifiController to stop
     * the softAp when there is one registered caller when that caller is removed.
     */
    @Test
    public void testStopLocalOnlyHotspotTriggersSoftApStopWithOneRegisteredRequest() {
        registerLOHSRequestFull();
        verify(mWifiController)
                .sendMessage(eq(CMD_SET_AP), eq(1), anyInt(), any(SoftApModeConfiguration.class));

        // No permission check required for change_wifi_state.
        verify(mContext, never()).enforceCallingOrSelfPermission(
                eq("android.Manifest.permission.CHANGE_WIFI_STATE"), anyString());

        mWifiServiceImpl.stopLocalOnlyHotspot();
        // there is was only one request registered, we should tear down softap
        verify(mWifiController).sendMessage(eq(CMD_SET_AP), eq(0),
                eq(WifiManager.IFACE_IP_MODE_LOCAL_ONLY));
    }

    /**
     * Verify that by default startLocalOnlyHotspot starts access point at 2 GHz.
     */
    @Test
    public void testStartLocalOnlyHotspotAt2Ghz() {
        registerLOHSRequestFull();
        verifyLohsBand(WifiConfiguration.AP_BAND_2GHZ);
    }

    /**
     * Verify that startLocalOnlyHotspot will start access point at 5 GHz if properly configured.
     */
    @Test
    public void testStartLocalOnlyHotspotAt5Ghz() {
        when(mResources.getBoolean(
                eq(com.android.internal.R.bool.config_wifi_local_only_hotspot_5ghz)))
                .thenReturn(true);
        when(mPackageManager.hasSystemFeature(PackageManager.FEATURE_AUTOMOTIVE)).thenReturn(true);
        when(mClientModeImpl.syncGetSupportedFeatures(any(AsyncChannel.class)))
                .thenReturn((long) WIFI_FEATURE_INFRA_5G);

        verify(mAsyncChannel).connect(any(), mHandlerCaptor.capture(), any(Handler.class));
        final Handler handler = mHandlerCaptor.getValue();
        handler.handleMessage(handler.obtainMessage(
                AsyncChannel.CMD_CHANNEL_HALF_CONNECTED, AsyncChannel.STATUS_SUCCESSFUL, 0));

        registerLOHSRequestFull();
        verifyLohsBand(WifiConfiguration.AP_BAND_5GHZ);
    }

    private void verifyLohsBand(int expectedBand) {
        verify(mWifiController)
                .sendMessage(eq(CMD_SET_AP), eq(1), anyInt(), mSoftApModeConfigCaptor.capture());
        final WifiConfiguration configuration = mSoftApModeConfigCaptor.getValue().mConfig;
        assertNotNull(configuration);
        assertEquals(expectedBand, configuration.apBand);
    }

    /**
         * Verify that WifiServiceImpl does not send the stop ap message if there were no
         * pending LOHS requests upon a binder death callback.
         */
    @Test
    public void testServiceImplNotCalledWhenBinderDeathTriggeredNoRequests() {
        LocalOnlyRequestorCallback binderDeathCallback =
                mWifiServiceImpl.new LocalOnlyRequestorCallback();

        binderDeathCallback.onLocalOnlyHotspotRequestorDeath(mRequestInfo);
        verify(mWifiController, never()).sendMessage(eq(CMD_SET_AP), eq(0),
                eq(WifiManager.IFACE_IP_MODE_LOCAL_ONLY));
    }

    /**
     * Verify that WifiServiceImpl does not send the stop ap message if there are remaining
     * registered LOHS requests upon a binder death callback.  Additionally verify that softap mode
     * will be stopped if that remaining request is removed (to verify the binder death properly
     * cleared the requestor that died).
     */
    @Test
    public void testServiceImplNotCalledWhenBinderDeathTriggeredWithRegisteredRequests() {
        LocalOnlyRequestorCallback binderDeathCallback =
                mWifiServiceImpl.new LocalOnlyRequestorCallback();

        // registering a request directly from the test will not trigger a message to start
        // softap mode
        mWifiServiceImpl.registerLOHSForTest(mPid, mRequestInfo);

        registerLOHSRequestFull();

        binderDeathCallback.onLocalOnlyHotspotRequestorDeath(mRequestInfo);
        verify(mWifiController, never()).sendMessage(eq(CMD_SET_AP), anyInt(), anyInt());

        reset(mWifiController);

        // now stop as the second request and confirm CMD_SET_AP will be sent to make sure binder
        // death requestor was removed
        mWifiServiceImpl.stopLocalOnlyHotspot();
        verify(mWifiController).sendMessage(eq(CMD_SET_AP), eq(0),
                eq(WifiManager.IFACE_IP_MODE_LOCAL_ONLY));
    }

    /**
     * Verify that a call to registerSoftApCallback throws a SecurityException if the caller does
     * not have NETWORK_SETTINGS permission.
     */
    @Test
    public void registerSoftApCallbackThrowsSecurityExceptionOnMissingPermissions() {
        doThrow(new SecurityException()).when(mContext)
                .enforceCallingOrSelfPermission(eq(android.Manifest.permission.NETWORK_SETTINGS),
                                                eq("WifiService"));
        try {
            final int callbackIdentifier = 1;
            mWifiServiceImpl.registerSoftApCallback(mAppBinder, mClientSoftApCallback,
                    callbackIdentifier);
            fail("expected SecurityException");
        } catch (SecurityException expected) {
        }
    }

    /**
     * Verify that a call to registerSoftApCallback throws an IllegalArgumentException if the
     * parameters are not provided.
     */
    @Test
    public void registerSoftApCallbackThrowsIllegalArgumentExceptionOnInvalidArguments() {
        try {
            final int callbackIdentifier = 1;
            mWifiServiceImpl.registerSoftApCallback(mAppBinder, null, callbackIdentifier);
            fail("expected IllegalArgumentException");
        } catch (IllegalArgumentException expected) {
        }
    }

    /**
     * Verify that a call to unregisterSoftApCallback throws a SecurityException if the caller does
     * not have NETWORK_SETTINGS permission.
     */
    @Test
    public void unregisterSoftApCallbackThrowsSecurityExceptionOnMissingPermissions() {
        doThrow(new SecurityException()).when(mContext)
                .enforceCallingOrSelfPermission(eq(android.Manifest.permission.NETWORK_SETTINGS),
                                                eq("WifiService"));
        try {
            final int callbackIdentifier = 1;
            mWifiServiceImpl.unregisterSoftApCallback(callbackIdentifier);
            fail("expected SecurityException");
        } catch (SecurityException expected) {
        }
    }

    /**
     * Verifies that we handle softap callback registration failure if we encounter an exception
     * while linking to death.
     */
    @Test
    public void registerSoftApCallbackFailureOnLinkToDeath() throws Exception {
        setupClientModeImplHandlerForPost();

        doThrow(new RemoteException())
                .when(mAppBinder).linkToDeath(any(IBinder.DeathRecipient.class), anyInt());
        mWifiServiceImpl.registerSoftApCallback(mAppBinder, mClientSoftApCallback, 1);
        mLooper.dispatchAll();
        verify(mClientSoftApCallback, never()).onStateChanged(WIFI_AP_STATE_DISABLED, 0);
        verify(mClientSoftApCallback, never()).onNumClientsChanged(0);
    }


    /**
     * Registers a soft AP callback, then verifies that the current soft AP state and num clients
     * are sent to caller immediately after callback is registered.
     */
    private void registerSoftApCallbackAndVerify(ISoftApCallback callback, int callbackIdentifier)
            throws Exception {
        registerSoftApCallbackAndVerify(mAppBinder, callback, callbackIdentifier);
    }

    /**
     * Registers a soft AP callback, then verifies that the current soft AP state and num clients
     * are sent to caller immediately after callback is registered.
     */
    private void registerSoftApCallbackAndVerify(IBinder binder, ISoftApCallback callback,
                                                 int callbackIdentifier) throws Exception {
        mWifiServiceImpl.registerSoftApCallback(binder, callback, callbackIdentifier);
        mLooper.dispatchAll();
        verify(callback).onStateChanged(WIFI_AP_STATE_DISABLED, 0);
        verify(callback).onNumClientsChanged(0);
    }

    /**
     * Verify that registering twice with same callbackIdentifier will replace the first callback.
     */
    @Test
    public void replacesOldCallbackWithNewCallbackWhenRegisteringTwice() throws Exception {
        setupClientModeImplHandlerForPost();

        final int callbackIdentifier = 1;
        registerSoftApCallbackAndVerify(mAppBinder, mClientSoftApCallback, callbackIdentifier);
        registerSoftApCallbackAndVerify(
                mAnotherAppBinder, mAnotherSoftApCallback, callbackIdentifier);

        verify(mAppBinder).linkToDeath(any(), anyInt());
        verify(mAppBinder).unlinkToDeath(any(), anyInt());
        verify(mAnotherAppBinder).linkToDeath(any(), anyInt());
        verify(mAnotherAppBinder, never()).unlinkToDeath(any(), anyInt());

        final int testNumClients = 4;
        mStateMachineSoftApCallback.onNumClientsChanged(testNumClients);
        mLooper.dispatchAll();
        // Verify only the second callback is being called
        verify(mClientSoftApCallback, never()).onNumClientsChanged(testNumClients);
        verify(mAnotherSoftApCallback).onNumClientsChanged(testNumClients);
    }

    /**
     * Verify that unregisterSoftApCallback removes callback from registered callbacks list
     */
    @Test
    public void unregisterSoftApCallbackRemovesCallback() throws Exception {
        setupClientModeImplHandlerForPost();

        final int callbackIdentifier = 1;
        registerSoftApCallbackAndVerify(mClientSoftApCallback, callbackIdentifier);

        mWifiServiceImpl.unregisterSoftApCallback(callbackIdentifier);
        mLooper.dispatchAll();

        final int testNumClients = 4;
        mStateMachineSoftApCallback.onNumClientsChanged(testNumClients);
        mLooper.dispatchAll();
        verify(mClientSoftApCallback, never()).onNumClientsChanged(testNumClients);
    }

    /**
     * Verify that unregisterSoftApCallback is no-op if callbackIdentifier not registered.
     */
    @Test
    public void unregisterSoftApCallbackDoesNotRemoveCallbackIfCallbackIdentifierNotMatching()
            throws Exception {
        setupClientModeImplHandlerForPost();

        final int callbackIdentifier = 1;
        registerSoftApCallbackAndVerify(mClientSoftApCallback, callbackIdentifier);

        final int differentCallbackIdentifier = 2;
        mWifiServiceImpl.unregisterSoftApCallback(differentCallbackIdentifier);
        mLooper.dispatchAll();

        final int testNumClients = 4;
        mStateMachineSoftApCallback.onNumClientsChanged(testNumClients);
        mLooper.dispatchAll();
        verify(mClientSoftApCallback).onNumClientsChanged(testNumClients);
    }

    /**
     * Registers two callbacks, remove one then verify the right callback is being called on events.
     */
    @Test
    public void correctCallbackIsCalledAfterAddingTwoCallbacksAndRemovingOne() throws Exception {
        setupClientModeImplHandlerForPost();

        final int callbackIdentifier = 1;
        mWifiServiceImpl.registerSoftApCallback(mAppBinder, mClientSoftApCallback,
                callbackIdentifier);

        // Change state from default before registering the second callback
        final int testNumClients = 4;
        mStateMachineSoftApCallback.onStateChanged(WIFI_AP_STATE_ENABLED, 0);
        mStateMachineSoftApCallback.onNumClientsChanged(testNumClients);

        // Register another callback and verify the new state is returned in the immediate callback
        final int anotherUid = 2;
        mWifiServiceImpl.registerSoftApCallback(mAppBinder, mAnotherSoftApCallback, anotherUid);
        mLooper.dispatchAll();
        verify(mAnotherSoftApCallback).onStateChanged(WIFI_AP_STATE_ENABLED, 0);
        verify(mAnotherSoftApCallback).onNumClientsChanged(testNumClients);

        // unregister the fisrt callback
        mWifiServiceImpl.unregisterSoftApCallback(callbackIdentifier);
        mLooper.dispatchAll();

        // Update soft AP state and verify the remaining callback receives the event
        mStateMachineSoftApCallback.onStateChanged(WIFI_AP_STATE_FAILED,
                SAP_START_FAILURE_NO_CHANNEL);
        mLooper.dispatchAll();
        verify(mClientSoftApCallback, never()).onStateChanged(WIFI_AP_STATE_FAILED,
                SAP_START_FAILURE_NO_CHANNEL);
        verify(mAnotherSoftApCallback).onStateChanged(WIFI_AP_STATE_FAILED,
                SAP_START_FAILURE_NO_CHANNEL);
    }

    /**
     * Verify that wifi service registers for callers BinderDeath event
     */
    @Test
    public void registersForBinderDeathOnRegisterSoftApCallback() throws Exception {
        setupClientModeImplHandlerForPost();

        final int callbackIdentifier = 1;
        registerSoftApCallbackAndVerify(mClientSoftApCallback, callbackIdentifier);
        verify(mAppBinder).linkToDeath(any(IBinder.DeathRecipient.class), anyInt());
    }

    /**
     * Verify that we un-register the soft AP callback on receiving BinderDied event.
     */
    @Test
    public void unregistersSoftApCallbackOnBinderDied() throws Exception {
        setupClientModeImplHandlerForPost();

        ArgumentCaptor<IBinder.DeathRecipient> drCaptor =
                ArgumentCaptor.forClass(IBinder.DeathRecipient.class);
        final int callbackIdentifier = 1;
        registerSoftApCallbackAndVerify(mClientSoftApCallback, callbackIdentifier);
        verify(mAppBinder).linkToDeath(drCaptor.capture(), anyInt());

        drCaptor.getValue().binderDied();
        mLooper.dispatchAll();
        verify(mAppBinder).unlinkToDeath(drCaptor.getValue(), 0);

        // Verify callback is removed from the list as well
        final int testNumClients = 4;
        mStateMachineSoftApCallback.onNumClientsChanged(testNumClients);
        mLooper.dispatchAll();
        verify(mClientSoftApCallback, never()).onNumClientsChanged(testNumClients);
    }

    /**
     * Verify that soft AP callback is called on NumClientsChanged event
     */
    @Test
    public void callsRegisteredCallbacksOnNumClientsChangedEvent() throws Exception {
        setupClientModeImplHandlerForPost();

        final int callbackIdentifier = 1;
        registerSoftApCallbackAndVerify(mClientSoftApCallback, callbackIdentifier);

        final int testNumClients = 4;
        mStateMachineSoftApCallback.onNumClientsChanged(testNumClients);
        mLooper.dispatchAll();
        verify(mClientSoftApCallback).onNumClientsChanged(testNumClients);
    }

    /**
     * Verify that soft AP callback is called on SoftApStateChanged event
     */
    @Test
    public void callsRegisteredCallbacksOnSoftApStateChangedEvent() throws Exception {
        setupClientModeImplHandlerForPost();

        final int callbackIdentifier = 1;
        registerSoftApCallbackAndVerify(mClientSoftApCallback, callbackIdentifier);

        mStateMachineSoftApCallback.onStateChanged(WIFI_AP_STATE_ENABLED, 0);
        mLooper.dispatchAll();
        verify(mClientSoftApCallback).onStateChanged(WIFI_AP_STATE_ENABLED, 0);
    }

    /**
     * Verify that mSoftApState and mSoftApNumClients in WifiServiceImpl are being updated on soft
     * Ap events, even when no callbacks are registered.
     */
    @Test
    public void updatesSoftApStateAndNumClientsOnSoftApEvents() throws Exception {
        setupClientModeImplHandlerForPost();

        final int testNumClients = 4;
        mStateMachineSoftApCallback.onStateChanged(WIFI_AP_STATE_ENABLED, 0);
        mStateMachineSoftApCallback.onNumClientsChanged(testNumClients);

        // Register callback after num clients and soft AP are changed.
        final int callbackIdentifier = 1;
        mWifiServiceImpl.registerSoftApCallback(mAppBinder, mClientSoftApCallback,
                callbackIdentifier);
        mLooper.dispatchAll();
        verify(mClientSoftApCallback).onStateChanged(WIFI_AP_STATE_ENABLED, 0);
        verify(mClientSoftApCallback).onNumClientsChanged(testNumClients);
    }

    private class IntentFilterMatcher implements ArgumentMatcher<IntentFilter> {
        @Override
        public boolean matches(IntentFilter filter) {
            return filter.hasAction(WifiManager.WIFI_AP_STATE_CHANGED_ACTION);
        }
    }

    /**
     * Verify that onFailed is called for registered LOHS callers when a WIFI_AP_STATE_CHANGE
     * broadcast is received.
     */
    @Test
    public void testRegisteredCallbacksTriggeredOnSoftApFailureGeneric() throws Exception {
        when(mFrameworkFacade.inStorageManagerCryptKeeperBounce()).thenReturn(false);
        when(mSettingsStore.isWifiToggleEnabled()).thenReturn(false);
        mWifiServiceImpl.checkAndStartWifi();

        verify(mContext).registerReceiver(mBroadcastReceiverCaptor.capture(),
                (IntentFilter) argThat(new IntentFilterMatcher()));

        registerLOHSRequestFull();

        TestUtil.sendWifiApStateChanged(mBroadcastReceiverCaptor.getValue(), mContext,
                WIFI_AP_STATE_FAILED, WIFI_AP_STATE_DISABLED, SAP_START_FAILURE_GENERAL,
                WIFI_IFACE_NAME, IFACE_IP_MODE_LOCAL_ONLY);
        mLooper.dispatchAll();
        verify(mHandler).handleMessage(mMessageCaptor.capture());
        Message message = mMessageCaptor.getValue();
        assertEquals(HOTSPOT_FAILED, message.what);
        assertEquals(ERROR_GENERIC, message.arg1);
    }

    /**
     * Verify that onFailed is called for registered LOHS callers when a WIFI_AP_STATE_CHANGE
     * broadcast is received with the SAP_START_FAILURE_NO_CHANNEL error.
     */
    @Test
    public void testRegisteredCallbacksTriggeredOnSoftApFailureNoChannel() throws Exception {
        when(mFrameworkFacade.inStorageManagerCryptKeeperBounce()).thenReturn(false);
        when(mSettingsStore.isWifiToggleEnabled()).thenReturn(false);
        mWifiServiceImpl.checkAndStartWifi();

        verify(mContext).registerReceiver(mBroadcastReceiverCaptor.capture(),
                (IntentFilter) argThat(new IntentFilterMatcher()));

        registerLOHSRequestFull();

        TestUtil.sendWifiApStateChanged(mBroadcastReceiverCaptor.getValue(), mContext,
                WIFI_AP_STATE_FAILED, WIFI_AP_STATE_DISABLED, SAP_START_FAILURE_NO_CHANNEL,
                WIFI_IFACE_NAME, IFACE_IP_MODE_LOCAL_ONLY);

        mLooper.dispatchAll();
        verify(mHandler).handleMessage(mMessageCaptor.capture());
        Message message = mMessageCaptor.getValue();
        assertEquals(HOTSPOT_FAILED, message.what);
        assertEquals(ERROR_NO_CHANNEL, message.arg1);
    }

    /**
     * Verify that onStopped is called for registered LOHS callers when a WIFI_AP_STATE_CHANGE
     * broadcast is received with WIFI_AP_STATE_DISABLING and LOHS was active.
     */
    @Test
    public void testRegisteredCallbacksTriggeredOnSoftApDisabling() throws Exception {
        setupClientModeImplHandlerForPost();

        when(mFrameworkFacade.inStorageManagerCryptKeeperBounce()).thenReturn(false);
        when(mSettingsStore.isWifiToggleEnabled()).thenReturn(false);
        mWifiServiceImpl.checkAndStartWifi();

        verify(mContext).registerReceiver(mBroadcastReceiverCaptor.capture(),
                (IntentFilter) argThat(new IntentFilterMatcher()));

        registerLOHSRequestFull();

        mWifiServiceImpl.updateInterfaceIpState(WIFI_IFACE_NAME, IFACE_IP_MODE_LOCAL_ONLY);
        mLooper.dispatchAll();
        verify(mHandler).handleMessage(mMessageCaptor.capture());
        Message message = mMessageCaptor.getValue();
        assertEquals(HOTSPOT_STARTED, message.what);
        reset(mHandler);

        TestUtil.sendWifiApStateChanged(mBroadcastReceiverCaptor.getValue(), mContext,
                WIFI_AP_STATE_DISABLING, WIFI_AP_STATE_ENABLED, HOTSPOT_NO_ERROR,
                WIFI_IFACE_NAME, IFACE_IP_MODE_LOCAL_ONLY);

        mLooper.dispatchAll();
        verify(mHandler).handleMessage(mMessageCaptor.capture());
        message = mMessageCaptor.getValue();
        assertEquals(HOTSPOT_STOPPED, message.what);
    }


    /**
     * Verify that onStopped is called for registered LOHS callers when a WIFI_AP_STATE_CHANGE
     * broadcast is received with WIFI_AP_STATE_DISABLED and LOHS was enabled.
     */
    @Test
    public void testRegisteredCallbacksTriggeredOnSoftApDisabled() throws Exception {
        setupClientModeImplHandlerForPost();

        when(mFrameworkFacade.inStorageManagerCryptKeeperBounce()).thenReturn(false);
        when(mSettingsStore.isWifiToggleEnabled()).thenReturn(false);
        mWifiServiceImpl.checkAndStartWifi();

        verify(mContext).registerReceiver(mBroadcastReceiverCaptor.capture(),
                (IntentFilter) argThat(new IntentFilterMatcher()));

        registerLOHSRequestFull();

        mWifiServiceImpl.updateInterfaceIpState(WIFI_IFACE_NAME, IFACE_IP_MODE_LOCAL_ONLY);
        mLooper.dispatchAll();
        verify(mHandler).handleMessage(mMessageCaptor.capture());
        Message message = mMessageCaptor.getValue();
        assertEquals(HOTSPOT_STARTED, message.what);
        reset(mHandler);

        TestUtil.sendWifiApStateChanged(mBroadcastReceiverCaptor.getValue(), mContext,
                WIFI_AP_STATE_DISABLED, WIFI_AP_STATE_DISABLING, HOTSPOT_NO_ERROR,
                WIFI_IFACE_NAME, IFACE_IP_MODE_LOCAL_ONLY);

        mLooper.dispatchAll();
        verify(mHandler).handleMessage(mMessageCaptor.capture());
        message = mMessageCaptor.getValue();
        assertEquals(HOTSPOT_STOPPED, message.what);
    }

    /**
     * Verify that no callbacks are called for registered LOHS callers when a WIFI_AP_STATE_CHANGE
     * broadcast is received and the softap started.
     */
    @Test
    public void testRegisteredCallbacksNotTriggeredOnSoftApStart() throws Exception {
        when(mFrameworkFacade.inStorageManagerCryptKeeperBounce()).thenReturn(false);
        when(mSettingsStore.isWifiToggleEnabled()).thenReturn(false);
        mWifiServiceImpl.checkAndStartWifi();

        verify(mContext).registerReceiver(mBroadcastReceiverCaptor.capture(),
                (IntentFilter) argThat(new IntentFilterMatcher()));

        registerLOHSRequestFull();

        TestUtil.sendWifiApStateChanged(mBroadcastReceiverCaptor.getValue(), mContext,
                WIFI_AP_STATE_ENABLED, WIFI_AP_STATE_DISABLED, HOTSPOT_NO_ERROR, WIFI_IFACE_NAME,
                IFACE_IP_MODE_LOCAL_ONLY);

        mLooper.dispatchAll();
        verify(mHandler, never()).handleMessage(any(Message.class));
    }

    /**
     * Verify that onStopped is called only once for registered LOHS callers when
     * WIFI_AP_STATE_CHANGE broadcasts are received with WIFI_AP_STATE_DISABLING and
     * WIFI_AP_STATE_DISABLED when LOHS was enabled.
     */
    @Test
    public void testRegisteredCallbacksTriggeredOnlyOnceWhenSoftApDisabling() throws Exception {
        setupClientModeImplHandlerForPost();

        when(mFrameworkFacade.inStorageManagerCryptKeeperBounce()).thenReturn(false);
        when(mSettingsStore.isWifiToggleEnabled()).thenReturn(false);
        mWifiServiceImpl.checkAndStartWifi();

        verify(mContext).registerReceiver(mBroadcastReceiverCaptor.capture(),
                (IntentFilter) argThat(new IntentFilterMatcher()));

        registerLOHSRequestFull();

        mWifiServiceImpl.updateInterfaceIpState(WIFI_IFACE_NAME, IFACE_IP_MODE_LOCAL_ONLY);
        mLooper.dispatchAll();
        verify(mHandler).handleMessage(mMessageCaptor.capture());
        Message message = mMessageCaptor.getValue();
        assertEquals(HOTSPOT_STARTED, message.what);
        reset(mHandler);

        TestUtil.sendWifiApStateChanged(mBroadcastReceiverCaptor.getValue(), mContext,
                WIFI_AP_STATE_DISABLING, WIFI_AP_STATE_ENABLED, HOTSPOT_NO_ERROR,
                WIFI_IFACE_NAME, IFACE_IP_MODE_LOCAL_ONLY);
        TestUtil.sendWifiApStateChanged(mBroadcastReceiverCaptor.getValue(), mContext,
                WIFI_AP_STATE_DISABLED, WIFI_AP_STATE_DISABLING, HOTSPOT_NO_ERROR,
                WIFI_IFACE_NAME, IFACE_IP_MODE_LOCAL_ONLY);

        mLooper.dispatchAll();
        verify(mHandler).handleMessage(mMessageCaptor.capture());
        message = mMessageCaptor.getValue();
        assertEquals(HOTSPOT_STOPPED, message.what);
    }

    /**
     * Verify that onFailed is called only once for registered LOHS callers when
     * WIFI_AP_STATE_CHANGE broadcasts are received with WIFI_AP_STATE_FAILED twice.
     */
    @Test
    public void testRegisteredCallbacksTriggeredOnlyOnceWhenSoftApFailsTwice() throws Exception {
        when(mFrameworkFacade.inStorageManagerCryptKeeperBounce()).thenReturn(false);
        when(mSettingsStore.isWifiToggleEnabled()).thenReturn(false);
        mWifiServiceImpl.checkAndStartWifi();

        verify(mContext).registerReceiver(mBroadcastReceiverCaptor.capture(),
                (IntentFilter) argThat(new IntentFilterMatcher()));

        registerLOHSRequestFull();

        TestUtil.sendWifiApStateChanged(mBroadcastReceiverCaptor.getValue(), mContext,
                WIFI_AP_STATE_FAILED, WIFI_AP_STATE_FAILED, ERROR_GENERIC,
                WIFI_IFACE_NAME, IFACE_IP_MODE_LOCAL_ONLY);
        TestUtil.sendWifiApStateChanged(mBroadcastReceiverCaptor.getValue(), mContext,
                WIFI_AP_STATE_FAILED, WIFI_AP_STATE_FAILED, ERROR_GENERIC,
                WIFI_IFACE_NAME, IFACE_IP_MODE_LOCAL_ONLY);

        mLooper.dispatchAll();
        verify(mHandler).handleMessage(mMessageCaptor.capture());
        Message message = mMessageCaptor.getValue();
        assertEquals(HOTSPOT_FAILED, message.what);
        assertEquals(ERROR_GENERIC, message.arg1);
    }

    /**
     * Verify that onFailed is called for all registered LOHS callers when
     * WIFI_AP_STATE_CHANGE broadcasts are received with WIFI_AP_STATE_FAILED.
     */
    @Test
    public void testAllRegisteredCallbacksTriggeredWhenSoftApFails() throws Exception {
        when(mFrameworkFacade.inStorageManagerCryptKeeperBounce()).thenReturn(false);
        when(mSettingsStore.isWifiToggleEnabled()).thenReturn(false);
        mWifiServiceImpl.checkAndStartWifi();

        verify(mContext).registerReceiver(mBroadcastReceiverCaptor.capture(),
                (IntentFilter) argThat(new IntentFilterMatcher()));

        // make an additional request for this test
        mWifiServiceImpl.registerLOHSForTest(TEST_PID, mRequestInfo);

        registerLOHSRequestFull();

        TestUtil.sendWifiApStateChanged(mBroadcastReceiverCaptor.getValue(), mContext,
                WIFI_AP_STATE_FAILED, WIFI_AP_STATE_FAILED, ERROR_GENERIC,
                WIFI_IFACE_NAME, IFACE_IP_MODE_LOCAL_ONLY);
        TestUtil.sendWifiApStateChanged(mBroadcastReceiverCaptor.getValue(), mContext,
                WIFI_AP_STATE_FAILED, WIFI_AP_STATE_FAILED, ERROR_GENERIC,
                WIFI_IFACE_NAME, IFACE_IP_MODE_LOCAL_ONLY);

        verify(mRequestInfo).sendHotspotFailedMessage(ERROR_GENERIC);
        mLooper.dispatchAll();
        verify(mHandler).handleMessage(mMessageCaptor.capture());
        Message message = mMessageCaptor.getValue();
        assertEquals(HOTSPOT_FAILED, message.what);
        assertEquals(ERROR_GENERIC, message.arg1);
    }

    /**
     * Verify that onStopped is called for all registered LOHS callers when
     * WIFI_AP_STATE_CHANGE broadcasts are received with WIFI_AP_STATE_DISABLED when LOHS was
     * active.
     */
    @Test
    public void testAllRegisteredCallbacksTriggeredWhenSoftApStops() throws Exception {
        setupClientModeImplHandlerForPost();

        when(mFrameworkFacade.inStorageManagerCryptKeeperBounce()).thenReturn(false);
        when(mSettingsStore.isWifiToggleEnabled()).thenReturn(false);
        mWifiServiceImpl.checkAndStartWifi();

        verify(mContext).registerReceiver(mBroadcastReceiverCaptor.capture(),
                (IntentFilter) argThat(new IntentFilterMatcher()));

        mWifiServiceImpl.registerLOHSForTest(TEST_PID, mRequestInfo);

        registerLOHSRequestFull();

        mWifiServiceImpl.updateInterfaceIpState(WIFI_IFACE_NAME, IFACE_IP_MODE_LOCAL_ONLY);
        mLooper.dispatchAll();
        verify(mRequestInfo).sendHotspotStartedMessage(any());
        verify(mHandler).handleMessage(mMessageCaptor.capture());
        Message message = mMessageCaptor.getValue();
        assertEquals(HOTSPOT_STARTED, message.what);
        reset(mHandler);

        TestUtil.sendWifiApStateChanged(mBroadcastReceiverCaptor.getValue(), mContext,
                WIFI_AP_STATE_DISABLING, WIFI_AP_STATE_ENABLED, HOTSPOT_NO_ERROR,
                WIFI_IFACE_NAME, IFACE_IP_MODE_LOCAL_ONLY);
        TestUtil.sendWifiApStateChanged(mBroadcastReceiverCaptor.getValue(), mContext,
                WIFI_AP_STATE_DISABLED, WIFI_AP_STATE_DISABLING, HOTSPOT_NO_ERROR,
                WIFI_IFACE_NAME, IFACE_IP_MODE_LOCAL_ONLY);

        verify(mRequestInfo).sendHotspotStoppedMessage();
        mLooper.dispatchAll();
        verify(mHandler).handleMessage(mMessageCaptor.capture());
        message = mMessageCaptor.getValue();
        assertEquals(HOTSPOT_STOPPED, message.what);
    }

    /**
     * Verify that onFailed is called for all registered LOHS callers when
     * WIFI_AP_STATE_CHANGE broadcasts are received with WIFI_AP_STATE_DISABLED when LOHS was
     * not active.
     */
    @Test
    public void testAllRegisteredCallbacksTriggeredWhenSoftApStopsLOHSNotActive() throws Exception {
        setupClientModeImplHandlerForPost();

        when(mFrameworkFacade.inStorageManagerCryptKeeperBounce()).thenReturn(false);
        when(mSettingsStore.isWifiToggleEnabled()).thenReturn(false);
        mWifiServiceImpl.checkAndStartWifi();

        verify(mContext).registerReceiver(mBroadcastReceiverCaptor.capture(),
                (IntentFilter) argThat(new IntentFilterMatcher()));

        mWifiServiceImpl.registerLOHSForTest(TEST_PID, mRequestInfo);
        mWifiServiceImpl.registerLOHSForTest(TEST_PID2, mRequestInfo2);

        TestUtil.sendWifiApStateChanged(mBroadcastReceiverCaptor.getValue(), mContext,
                WIFI_AP_STATE_DISABLING, WIFI_AP_STATE_ENABLED, HOTSPOT_NO_ERROR,
                WIFI_IFACE_NAME, IFACE_IP_MODE_LOCAL_ONLY);
        TestUtil.sendWifiApStateChanged(mBroadcastReceiverCaptor.getValue(), mContext,
                WIFI_AP_STATE_DISABLED, WIFI_AP_STATE_DISABLING, HOTSPOT_NO_ERROR,
                WIFI_IFACE_NAME, IFACE_IP_MODE_LOCAL_ONLY);

        verify(mRequestInfo).sendHotspotFailedMessage(ERROR_GENERIC);
        verify(mRequestInfo2).sendHotspotFailedMessage(ERROR_GENERIC);
    }

    /**
     * Verify that if we do not have registered LOHS requestors and we receive an update that LOHS
     * is up and ready for use, we tell WifiController to tear it down.  This can happen if softap
     * mode fails to come up properly and we get an onFailed message for a tethering call and we
     * had registered callers for LOHS.
     */
    @Test
    public void testLOHSReadyWithoutRegisteredRequestsStopsSoftApMode() {
        setupClientModeImplHandlerForPost();

        mWifiServiceImpl.updateInterfaceIpState(WIFI_IFACE_NAME, IFACE_IP_MODE_LOCAL_ONLY);
        mLooper.dispatchAll();

        verify(mWifiController).sendMessage(eq(CMD_SET_AP), eq(0),
                eq(WifiManager.IFACE_IP_MODE_TETHERED));
    }

    /**
     * Verify that all registered LOHS requestors are notified via a HOTSPOT_STARTED message that
     * the hotspot is up and ready to use.
     */
    @Test
    public void testRegisteredLocalOnlyHotspotRequestorsGetOnStartedCallbackWhenReady()
            throws Exception {
        setupClientModeImplHandlerForPost();

        registerLOHSRequestFull();

        mWifiServiceImpl.registerLOHSForTest(TEST_PID, mRequestInfo);

        mWifiServiceImpl.updateInterfaceIpState(WIFI_IFACE_NAME, IFACE_IP_MODE_LOCAL_ONLY);
        mLooper.dispatchAll();
        verify(mRequestInfo).sendHotspotStartedMessage(any(WifiConfiguration.class));

        mLooper.dispatchAll();
        verify(mHandler).handleMessage(mMessageCaptor.capture());
        Message message = mMessageCaptor.getValue();
        assertEquals(HOTSPOT_STARTED, message.what);
        assertNotNull((WifiConfiguration) message.obj);
    }

    /**
     * Verify that if a LOHS is already active, a new call to register a request will trigger the
     * onStarted callback.
     */
    @Test
    public void testRegisterLocalOnlyHotspotRequestAfterAlreadyStartedGetsOnStartedCallback()
            throws Exception {
        setupClientModeImplHandlerForPost();

        mWifiServiceImpl.registerLOHSForTest(TEST_PID, mRequestInfo);

        mWifiServiceImpl.updateInterfaceIpState(WIFI_IFACE_NAME, IFACE_IP_MODE_LOCAL_ONLY);
        mLooper.dispatchAll();

        registerLOHSRequestFull();

        mLooper.dispatchAll();

        verify(mHandler).handleMessage(mMessageCaptor.capture());
        Message message = mMessageCaptor.getValue();
        assertEquals(HOTSPOT_STARTED, message.what);
        // since the first request was registered out of band, the config will be null
        assertNull((WifiConfiguration) message.obj);
    }

    /**
     * Verify that if a LOHS request is active and we receive an update with an ip mode
     * configuration error, callers are notified via the onFailed callback with the generic
     * error and are unregistered.
     */
    @Test
    public void testCallOnFailedLocalOnlyHotspotRequestWhenIpConfigFails() throws Exception {
        setupClientModeImplHandlerForPost();

        registerLOHSRequestFull();

        mWifiServiceImpl.updateInterfaceIpState(WIFI_IFACE_NAME, IFACE_IP_MODE_CONFIGURATION_ERROR);
        mLooper.dispatchAll();

        verify(mHandler).handleMessage(mMessageCaptor.capture());
        Message message = mMessageCaptor.getValue();
        assertEquals(HOTSPOT_FAILED, message.what);
        assertEquals(ERROR_GENERIC, message.arg1);

        verify(mWifiController, never()).sendMessage(eq(CMD_SET_AP), eq(0),
                eq(WifiManager.IFACE_IP_MODE_LOCAL_ONLY));

        // sendMessage should only happen once since the requestor should be unregistered
        reset(mHandler);

        // send HOTSPOT_FAILED message should only happen once since the requestor should be
        // unregistered
        mWifiServiceImpl.updateInterfaceIpState(WIFI_IFACE_NAME, IFACE_IP_MODE_CONFIGURATION_ERROR);
        mLooper.dispatchAll();
        verify(mHandler, never()).handleMessage(any(Message.class));
    }

    /**
     * Verify that softap mode is stopped for tethering if we receive an update with an ip mode
     * configuration error.
     */
    @Test
    public void testStopSoftApWhenIpConfigFails() throws Exception {
        setupClientModeImplHandlerForPost();

        mWifiServiceImpl.updateInterfaceIpState(WIFI_IFACE_NAME, IFACE_IP_MODE_CONFIGURATION_ERROR);
        mLooper.dispatchAll();

        verify(mWifiController).sendMessage(eq(CMD_SET_AP), eq(0),
                eq(WifiManager.IFACE_IP_MODE_TETHERED));
    }

    /**
     * Verify that if a LOHS request is active and tethering starts, callers are notified on the
     * incompatible mode and are unregistered.
     */
    @Test
    public void testCallOnFailedLocalOnlyHotspotRequestWhenTetheringStarts() throws Exception {
        setupClientModeImplHandlerForPost();

        registerLOHSRequestFull();

        mWifiServiceImpl.updateInterfaceIpState(WIFI_IFACE_NAME, IFACE_IP_MODE_TETHERED);
        mLooper.dispatchAll();

        verify(mHandler).handleMessage(mMessageCaptor.capture());
        Message message = mMessageCaptor.getValue();
        assertEquals(HOTSPOT_FAILED, message.what);
        assertEquals(ERROR_INCOMPATIBLE_MODE, message.arg1);

        // sendMessage should only happen once since the requestor should be unregistered
        reset(mHandler);

        mWifiServiceImpl.updateInterfaceIpState(WIFI_IFACE_NAME, IFACE_IP_MODE_TETHERED);
        mLooper.dispatchAll();
        verify(mHandler, never()).handleMessage(any(Message.class));
    }

    /**
     * Verify that if LOHS is disabled, a new call to register a request will not trigger the
     * onStopped callback.
     */
    @Test
    public void testRegisterLocalOnlyHotspotRequestWhenStoppedDoesNotGetOnStoppedCallback()
            throws Exception {
        registerLOHSRequestFull();
        mLooper.dispatchAll();

        verify(mHandler, never()).handleMessage(any(Message.class));
    }

    /**
     * Verify that if a LOHS was active and then stopped, a new call to register a request will
     * not trigger the onStarted callback.
     */
    @Test
    public void testRegisterLocalOnlyHotspotRequestAfterStoppedNoOnStartedCallback()
            throws Exception {
        setupClientModeImplHandlerForPost();

        when(mFrameworkFacade.inStorageManagerCryptKeeperBounce()).thenReturn(false);
        when(mSettingsStore.isWifiToggleEnabled()).thenReturn(false);
        mWifiServiceImpl.checkAndStartWifi();
        verify(mContext).registerReceiver(mBroadcastReceiverCaptor.capture(),
                (IntentFilter) argThat(new IntentFilterMatcher()));

        // register a request so we don't drop the LOHS interface ip update
        mWifiServiceImpl.registerLOHSForTest(TEST_PID, mRequestInfo);

        mWifiServiceImpl.updateInterfaceIpState(WIFI_IFACE_NAME, IFACE_IP_MODE_LOCAL_ONLY);
        mLooper.dispatchAll();

        registerLOHSRequestFull();
        mLooper.dispatchAll();

        verify(mHandler).handleMessage(mMessageCaptor.capture());
        assertEquals(HOTSPOT_STARTED, mMessageCaptor.getValue().what);

        reset(mHandler);

        // now stop the hotspot
        TestUtil.sendWifiApStateChanged(mBroadcastReceiverCaptor.getValue(), mContext,
                WIFI_AP_STATE_DISABLING, WIFI_AP_STATE_ENABLED, HOTSPOT_NO_ERROR,
                WIFI_IFACE_NAME, IFACE_IP_MODE_LOCAL_ONLY);
        TestUtil.sendWifiApStateChanged(mBroadcastReceiverCaptor.getValue(), mContext,
                WIFI_AP_STATE_DISABLED, WIFI_AP_STATE_DISABLING, HOTSPOT_NO_ERROR,
                WIFI_IFACE_NAME, IFACE_IP_MODE_LOCAL_ONLY);
        mLooper.dispatchAll();
        verify(mHandler).handleMessage(mMessageCaptor.capture());
        assertEquals(HOTSPOT_STOPPED, mMessageCaptor.getValue().what);

        reset(mHandler);

        // now register a new caller - they should not get the onStarted callback
        Messenger messenger2 = new Messenger(mHandler);
        IBinder binder2 = mock(IBinder.class);

        int result = mWifiServiceImpl.startLocalOnlyHotspot(messenger2, binder2, TEST_PACKAGE_NAME);
        assertEquals(LocalOnlyHotspotCallback.REQUEST_REGISTERED, result);
        mLooper.dispatchAll();

        verify(mHandler, never()).handleMessage(any(Message.class));
    }

    /**
     * Verify that a call to startWatchLocalOnlyHotspot is only allowed from callers with the
     * signature only NETWORK_SETTINGS permission.
     *
     * This test is expecting the permission check to enforce the permission and throw a
     * SecurityException for callers without the permission.  This exception should be bubbled up to
     * the caller of startLocalOnlyHotspot.
     */
    @Test(expected = SecurityException.class)
    public void testStartWatchLocalOnlyHotspotNotApprovedCaller() {
        doThrow(new SecurityException()).when(mContext)
                .enforceCallingOrSelfPermission(eq(android.Manifest.permission.NETWORK_SETTINGS),
                                                eq("WifiService"));
        mWifiServiceImpl.startWatchLocalOnlyHotspot(mAppMessenger, mAppBinder);
    }

    /**
     * Verify that the call to startWatchLocalOnlyHotspot throws the UnsupportedOperationException
     * when called until the implementation is complete.
     */
    @Test(expected = UnsupportedOperationException.class)
    public void testStartWatchLocalOnlyHotspotNotSupported() {
        mWifiServiceImpl.startWatchLocalOnlyHotspot(mAppMessenger, mAppBinder);
    }

    /**
     * Verify that a call to stopWatchLocalOnlyHotspot is only allowed from callers with the
     * signature only NETWORK_SETTINGS permission.
     */
    @Test(expected = SecurityException.class)
    public void testStopWatchLocalOnlyHotspotNotApprovedCaller() {
        doThrow(new SecurityException()).when(mContext)
                .enforceCallingOrSelfPermission(eq(android.Manifest.permission.NETWORK_SETTINGS),
                                                eq("WifiService"));
        mWifiServiceImpl.stopWatchLocalOnlyHotspot();
    }

    /**
     * Verify that the call to stopWatchLocalOnlyHotspot throws the UnsupportedOperationException
     * until the implementation is complete.
     */
    @Test(expected = UnsupportedOperationException.class)
    public void testStopWatchLocalOnlyHotspotNotSupported() {
        mWifiServiceImpl.stopWatchLocalOnlyHotspot();
    }

    /**
     * Verify that the call to addOrUpdateNetwork for installing Passpoint profile is redirected
     * to the Passpoint specific API addOrUpdatePasspointConfiguration.
     */
    @Test
    public void testAddPasspointProfileViaAddNetwork() throws Exception {
        WifiConfiguration config = WifiConfigurationTestUtil.createPasspointNetwork();
        config.enterpriseConfig.setEapMethod(WifiEnterpriseConfig.Eap.TLS);

        PackageManager pm = mock(PackageManager.class);
        when(pm.hasSystemFeature(PackageManager.FEATURE_WIFI_PASSPOINT)).thenReturn(true);
        when(mContext.getPackageManager()).thenReturn(pm);
        when(pm.getApplicationInfoAsUser(any(), anyInt(), anyInt())).thenReturn(mApplicationInfo);
        when(mWifiPermissionsUtil.isTargetSdkLessThan(anyString(),
                eq(Build.VERSION_CODES.Q), anyInt())).thenReturn(true);

        when(mClientModeImpl.syncAddOrUpdatePasspointConfig(any(),
                any(PasspointConfiguration.class), anyInt(), eq(TEST_PACKAGE_NAME))).thenReturn(
                true);
        assertEquals(0, mWifiServiceImpl.addOrUpdateNetwork(config, TEST_PACKAGE_NAME));
        verifyCheckChangePermission(TEST_PACKAGE_NAME);
        verify(mClientModeImpl).syncAddOrUpdatePasspointConfig(any(),
                any(PasspointConfiguration.class), anyInt(), eq(TEST_PACKAGE_NAME));
        reset(mClientModeImpl);

        when(mClientModeImpl.syncAddOrUpdatePasspointConfig(any(),
                any(PasspointConfiguration.class), anyInt(), eq(TEST_PACKAGE_NAME))).thenReturn(
                false);
        assertEquals(-1, mWifiServiceImpl.addOrUpdateNetwork(config, TEST_PACKAGE_NAME));
        verify(mClientModeImpl).syncAddOrUpdatePasspointConfig(any(),
                any(PasspointConfiguration.class), anyInt(), eq(TEST_PACKAGE_NAME));
    }

    /**
     * Verify that the call to getAllMatchingFqdnsForScanResults is not redirected to specific API
     * syncGetAllMatchingFqdnsForScanResults when the caller doesn't have NETWORK_SETTINGS
     * permissions and NETWORK_SETUP_WIZARD.
     */
    @Test(expected = SecurityException.class)
    public void testGetAllMatchingFqdnsForScanResultsWithoutPermissions() {
        mWifiServiceImpl.getAllMatchingFqdnsForScanResults(new ArrayList<>());
    }

    /**
     * Verify that the call to getWifiConfigsForPasspointProfiles is not redirected to specific API
     * syncGetWifiConfigsForPasspointProfiles when the caller doesn't have NETWORK_SETTINGS
     * permissions and NETWORK_SETUP_WIZARD.
     */
    @Test(expected = SecurityException.class)
    public void testGetWifiConfigsForPasspointProfilesWithoutPermissions() {
        mWifiServiceImpl.getWifiConfigsForPasspointProfiles(new ArrayList<>());
    }

    /**
     * Verify that the call to getMatchingOsuProviders is not redirected to specific API
     * syncGetMatchingOsuProviders when the caller doesn't have NETWORK_SETTINGS
     * permissions and NETWORK_SETUP_WIZARD.
     */
    @Test(expected = SecurityException.class)
    public void testGetMatchingOsuProvidersWithoutPermissions() {
        mWifiServiceImpl.getMatchingOsuProviders(new ArrayList<>());
    }

    /**
     * Verify that the call to getMatchingPasspointConfigsForOsuProviders is not redirected to
     * specific API syncGetMatchingPasspointConfigsForOsuProviders when the caller doesn't have
     * NETWORK_SETTINGS permissions and NETWORK_SETUP_WIZARD.
     */
    @Test(expected = SecurityException.class)
    public void testGetMatchingPasspointConfigsForOsuProvidersWithoutPermissions() {
        mWifiServiceImpl.getMatchingPasspointConfigsForOsuProviders(new ArrayList<>());
    }

    /**
     * Verify that the call to startSubscriptionProvisioning is redirected to the Passpoint
     * specific API startSubscriptionProvisioning when the caller has the right permissions.
     */
    @Test
    public void testStartSubscriptionProvisioningWithPermission() throws Exception {
        when(mContext.checkPermission(eq(android.Manifest.permission.NETWORK_SETTINGS),
                anyInt(), anyInt())).thenReturn(PackageManager.PERMISSION_GRANTED);
        when(mContext.checkPermission(eq(android.Manifest.permission.NETWORK_SETUP_WIZARD),
                anyInt(), anyInt())).thenReturn(PackageManager.PERMISSION_GRANTED);

        mWifiServiceImpl.startSubscriptionProvisioning(mOsuProvider, mProvisioningCallback);
        verify(mClientModeImpl).syncStartSubscriptionProvisioning(anyInt(),
                eq(mOsuProvider), eq(mProvisioningCallback), any());
    }

    /**
     * Verify that the call to startSubscriptionProvisioning is not directed to the Passpoint
     * specific API startSubscriptionProvisioning when the feature is not supported.
     */
    @Test(expected = UnsupportedOperationException.class)
    public void testStartSubscriptionProvisioniningPasspointUnsupported() throws Exception {
        when(mContext.checkPermission(eq(android.Manifest.permission.NETWORK_SETTINGS),
                anyInt(), anyInt())).thenReturn(PackageManager.PERMISSION_GRANTED);
        when(mContext.checkPermission(eq(android.Manifest.permission.NETWORK_SETUP_WIZARD),
                anyInt(), anyInt())).thenReturn(PackageManager.PERMISSION_GRANTED);
        when(mPackageManager.hasSystemFeature(
                PackageManager.FEATURE_WIFI_PASSPOINT)).thenReturn(false);
        mWifiServiceImpl.startSubscriptionProvisioning(mOsuProvider, mProvisioningCallback);
    }

    /**
     * Verify that the call to startSubscriptionProvisioning is not redirected to the Passpoint
     * specific API startSubscriptionProvisioning when the caller provides invalid arguments
     */
    @Test(expected = IllegalArgumentException.class)
    public void testStartSubscriptionProvisioningWithInvalidProvider() throws Exception {
        mWifiServiceImpl.startSubscriptionProvisioning(null, mProvisioningCallback);
    }


    /**
     * Verify that the call to startSubscriptionProvisioning is not redirected to the Passpoint
     * specific API startSubscriptionProvisioning when the caller provides invalid callback
     */
    @Test(expected = IllegalArgumentException.class)
    public void testStartSubscriptionProvisioningWithInvalidCallback() throws Exception {
        mWifiServiceImpl.startSubscriptionProvisioning(mOsuProvider, null);
    }

    /**
     * Verify that the call to startSubscriptionProvisioning is not redirected to the Passpoint
     * specific API startSubscriptionProvisioning when the caller doesn't have NETWORK_SETTINGS
     * permissions and NETWORK_SETUP_WIZARD.
     */
    @Test(expected = SecurityException.class)
    public void testStartSubscriptionProvisioningWithoutPermissions() throws Exception {
        when(mContext.checkCallingOrSelfPermission(
                eq(android.Manifest.permission.NETWORK_SETTINGS))).thenReturn(
                PackageManager.PERMISSION_DENIED);
        when(mContext.checkSelfPermission(
                eq(android.Manifest.permission.NETWORK_SETUP_WIZARD))).thenReturn(
                PackageManager.PERMISSION_DENIED);

        mWifiServiceImpl.startSubscriptionProvisioning(mOsuProvider, mProvisioningCallback);
    }

    /**
     * Verify that the call to getPasspointConfigurations is not redirected to specific API
     * syncGetPasspointConfigs when the caller doesn't have NETWORK_SETTINGS permissions and
     * NETWORK_SETUP_WIZARD.
     */
    @Test(expected = SecurityException.class)
    public void testGetPasspointConfigurationsWithOutPermissions() {
        when(mWifiPermissionsUtil.checkNetworkSettingsPermission(anyInt())).thenReturn(false);
        when(mWifiPermissionsUtil.checkNetworkSetupWizardPermission(anyInt())).thenReturn(false);

        mWifiServiceImpl.getPasspointConfigurations(TEST_PACKAGE_NAME);
    }

    /**
     * Verify that getPasspointConfigurations called by apps that has invalid package will
     * throw {@link SecurityException}.
     */
    @Test(expected = SecurityException.class)
    public void testGetPasspointConfigurationWithInvalidPackage() {
        doThrow(new SecurityException()).when(mAppOpsManager).checkPackage(anyInt(),
                eq(TEST_PACKAGE_NAME));
        when(mWifiPermissionsUtil.checkNetworkSettingsPermission(anyInt())).thenReturn(true);
        when(mWifiPermissionsUtil.checkNetworkSetupWizardPermission(anyInt())).thenReturn(true);

        mWifiServiceImpl.getPasspointConfigurations(TEST_PACKAGE_NAME);
    }

    /**
     * Verify that getPasspointConfigurations called by apps targeting below Q SDK will return
     * empty list if the caller doesn't have NETWORK_SETTINGS permissions and NETWORK_SETUP_WIZARD.
     */
    @Test
    public void testGetPasspointConfigurationForAppsTargetingBelowQSDK() {
        when(mWifiPermissionsUtil.checkNetworkSettingsPermission(anyInt())).thenReturn(false);
        when(mWifiPermissionsUtil.checkNetworkSetupWizardPermission(anyInt())).thenReturn(false);
        when(mWifiPermissionsUtil.isTargetSdkLessThan(eq(TEST_PACKAGE_NAME),
                eq(Build.VERSION_CODES.Q), anyInt())).thenReturn(true);

        List<PasspointConfiguration> result = mWifiServiceImpl.getPasspointConfigurations(
                TEST_PACKAGE_NAME);
        assertNotNull(result);
        assertEquals(0, result.size());
    }

    /**
     * Verify that the call to removePasspointConfiguration is not redirected to specific API
     * syncRemovePasspointConfig when the caller doesn't have NETWORK_SETTINGS and
     * NETWORK_CARRIER_PROVISIONING permission.
     */
    @Test(expected = SecurityException.class)
    public void testRemovePasspointConfigurationWithOutPermissions() {
        when(mWifiPermissionsUtil.checkNetworkSettingsPermission(anyInt())).thenReturn(false);
        when(mWifiPermissionsUtil.checkNetworkCarrierProvisioningPermission(anyInt())).thenReturn(
                false);

        mWifiServiceImpl.removePasspointConfiguration(null, null);
    }

    /**
     * Verify that the call to removePasspointConfiguration for apps targeting below Q SDK will
     * return false if the caller doesn't have NETWORK_SETTINGS and NETWORK_CARRIER_PROVISIONING
     * permission.
     */
    @Test
    public void testRemovePasspointConfigurationForAppsTargetingBelowQSDK() {
        when(mWifiPermissionsUtil.checkNetworkSettingsPermission(anyInt())).thenReturn(false);
        when(mWifiPermissionsUtil.checkNetworkCarrierProvisioningPermission(anyInt())).thenReturn(
                false);
        when(mWifiPermissionsUtil.isTargetSdkLessThan(isNull(),
                eq(Build.VERSION_CODES.Q), anyInt())).thenReturn(true);

        assertFalse(mWifiServiceImpl.removePasspointConfiguration(null, null));
    }

    /**
     * Verify that a call to {@link WifiServiceImpl#restoreBackupData(byte[])} is only allowed from
     * callers with the signature only NETWORK_SETTINGS permission.
     */
    @Test(expected = SecurityException.class)
    public void testRestoreBackupDataNotApprovedCaller() {
        doThrow(new SecurityException()).when(mContext)
                .enforceCallingOrSelfPermission(eq(android.Manifest.permission.NETWORK_SETTINGS),
                        eq("WifiService"));
        mWifiServiceImpl.restoreBackupData(null);
        verify(mWifiBackupRestore, never()).retrieveConfigurationsFromBackupData(any(byte[].class));
    }

    /**
     * Verify that a call to {@link WifiServiceImpl#restoreSupplicantBackupData(byte[], byte[])} is
     * only allowed from callers with the signature only NETWORK_SETTINGS permission.
     */
    @Test(expected = SecurityException.class)
    public void testRestoreSupplicantBackupDataNotApprovedCaller() {
        doThrow(new SecurityException()).when(mContext)
                .enforceCallingOrSelfPermission(eq(android.Manifest.permission.NETWORK_SETTINGS),
                        eq("WifiService"));
        mWifiServiceImpl.restoreSupplicantBackupData(null, null);
        verify(mWifiBackupRestore, never()).retrieveConfigurationsFromSupplicantBackupData(
                any(byte[].class), any(byte[].class));
    }

    /**
     * Verify that a call to {@link WifiServiceImpl#retrieveBackupData()} is only allowed from
     * callers with the signature only NETWORK_SETTINGS permission.
     */
    @Test(expected = SecurityException.class)
    public void testRetrieveBackupDataNotApprovedCaller() {
        doThrow(new SecurityException()).when(mContext)
                .enforceCallingOrSelfPermission(eq(android.Manifest.permission.NETWORK_SETTINGS),
                        eq("WifiService"));
        mWifiServiceImpl.retrieveBackupData();
        verify(mWifiBackupRestore, never()).retrieveBackupDataFromConfigurations(any(List.class));
    }

    /**
     * Verify that a call to {@link WifiServiceImpl#enableVerboseLogging(int)} is allowed from
     * callers with the signature only NETWORK_SETTINGS permission.
     */
    @Test
    public void testEnableVerboseLoggingWithNetworkSettingsPermission() {
        doNothing().when(mContext)
                .enforceCallingOrSelfPermission(eq(android.Manifest.permission.NETWORK_SETTINGS),
                        eq("WifiService"));
        // Vebose logging is enabled first in the constructor for WifiServiceImpl, so reset
        // before invocation.
        reset(mClientModeImpl);
        mWifiServiceImpl.enableVerboseLogging(1);
        verify(mClientModeImpl).enableVerboseLogging(anyInt());
    }

    /**
     * Verify that a call to {@link WifiServiceImpl#enableVerboseLogging(int)} is not allowed from
     * callers without the signature only NETWORK_SETTINGS permission.
     */
    @Test(expected = SecurityException.class)
    public void testEnableVerboseLoggingWithNoNetworkSettingsPermission() {
        doThrow(new SecurityException()).when(mContext)
                .enforceCallingOrSelfPermission(eq(android.Manifest.permission.NETWORK_SETTINGS),
                        eq("WifiService"));
        // Vebose logging is enabled first in the constructor for WifiServiceImpl, so reset
        // before invocation.
        reset(mClientModeImpl);
        mWifiServiceImpl.enableVerboseLogging(1);
        verify(mClientModeImpl, never()).enableVerboseLogging(anyInt());
    }

    /**
     * Helper to test handling of async messages by wifi service when the message comes from an
     * app without {@link android.Manifest.permission#CHANGE_WIFI_STATE} permission.
     */
    private void verifyAsyncChannelMessageHandlingWithoutChangePermisson(
            int requestMsgWhat, int expectedReplyMsgwhat) throws RemoteException {
        WifiAsyncChannelTester tester = verifyAsyncChannelHalfConnected();

        int uidWithoutPermission = 5;
        when(mWifiPermissionsUtil.checkChangePermission(eq(uidWithoutPermission)))
                .thenReturn(false);

        Message request = Message.obtain();
        request.what = requestMsgWhat;
        request.sendingUid = uidWithoutPermission;

        mLooper.startAutoDispatch();
        Message reply = tester.sendMessageSynchronously(request);
        mLooper.stopAutoDispatch();

        verify(mClientModeImpl, never()).sendMessage(any(Message.class));
        assertEquals(expectedReplyMsgwhat, reply.what);
        assertEquals(WifiManager.NOT_AUTHORIZED, reply.arg1);
    }

    /**
     * Helper to test handling of async messages by wifi service when the message comes from an
     * app without one of the privileged permissions.
     */
    private void verifyAsyncChannelMessageHandlingWithoutPrivilegedPermissons(
            int requestMsgWhat, int expectedReplyMsgwhat) throws RemoteException {
        WifiAsyncChannelTester tester = verifyAsyncChannelHalfConnected();

        int uidWithoutPermission = 5;
        when(mContext.checkPermission(eq(android.Manifest.permission.NETWORK_SETTINGS),
                anyInt(), anyInt())).thenReturn(PackageManager.PERMISSION_DENIED);
        when(mContext.checkPermission(eq(android.Manifest.permission.NETWORK_SETUP_WIZARD),
                anyInt(), anyInt())).thenReturn(PackageManager.PERMISSION_DENIED);
        when(mContext.checkPermission(eq(android.Manifest.permission.NETWORK_STACK),
                anyInt(), anyInt())).thenReturn(PackageManager.PERMISSION_DENIED);

        Message request = Message.obtain();
        request.what = requestMsgWhat;
        request.sendingUid = uidWithoutPermission;

        mLooper.startAutoDispatch();
        Message reply = tester.sendMessageSynchronously(request);
        mLooper.stopAutoDispatch();

        verify(mClientModeImpl, never()).sendMessage(any(Message.class));
        assertEquals(expectedReplyMsgwhat, reply.what);
        assertEquals(WifiManager.NOT_AUTHORIZED, reply.arg1);
    }

    /**
     * Verify that the CONNECT_NETWORK message received from an app without
     * one of the privileged permission is rejected with the correct error code.
     */
    @Test
    public void testConnectNetworkWithoutPrivilegedPermission() throws Exception {
        verifyAsyncChannelMessageHandlingWithoutPrivilegedPermissons(
                WifiManager.CONNECT_NETWORK, WifiManager.CONNECT_NETWORK_FAILED);
    }

    /**
     * Verify that the FORGET_NETWORK message received from an app without
     * one of the privileged permission is rejected with the correct error code.
     */
    @Test
    public void testForgetNetworkWithoutPrivilegedPermission() throws Exception {
        verifyAsyncChannelMessageHandlingWithoutPrivilegedPermissons(
                WifiManager.SAVE_NETWORK, WifiManager.SAVE_NETWORK_FAILED);
    }

    /**
     * Verify that the DISABLE_NETWORK message received from an app without
     * one of the privileged permission is rejected with the correct error code.
     */
    @Test
    public void testDisableNetworkWithoutPrivilegedPermission() throws Exception {
        verifyAsyncChannelMessageHandlingWithoutPrivilegedPermissons(
                WifiManager.DISABLE_NETWORK, WifiManager.DISABLE_NETWORK_FAILED);
    }

    /**
     * Verify that the RSSI_PKTCNT_FETCH message received from an app without
     * {@link android.Manifest.permission#CHANGE_WIFI_STATE} permission is rejected with the correct
     * error code.
     */
    @Test
    public void testRssiPktcntFetchWithoutChangePermission() throws Exception {
        verifyAsyncChannelMessageHandlingWithoutChangePermisson(
                WifiManager.RSSI_PKTCNT_FETCH, WifiManager.RSSI_PKTCNT_FETCH_FAILED);
    }

    /**
     * Helper to test handling of async messages by wifi service when the message comes from an
     * app with {@link android.Manifest.permission#CHANGE_WIFI_STATE} permission.
     */
    private void verifyAsyncChannelMessageHandlingWithChangePermisson(
            int requestMsgWhat, Object requestMsgObj) throws RemoteException {
        WifiAsyncChannelTester tester = verifyAsyncChannelHalfConnected();

        when(mWifiPermissionsUtil.checkChangePermission(anyInt())).thenReturn(true);

        Message request = Message.obtain();
        request.what = requestMsgWhat;
        request.obj = requestMsgObj;

        tester.sendMessage(request);
        mLooper.dispatchAll();

        ArgumentCaptor<Message> messageArgumentCaptor = ArgumentCaptor.forClass(Message.class);
        verify(mClientModeImpl).sendMessage(messageArgumentCaptor.capture());
        assertEquals(requestMsgWhat, messageArgumentCaptor.getValue().what);
    }

    /**
     * Helper to test handling of async messages by wifi service when the message comes from an
     * app with one of the  privileged permissions.
     */
    private void verifyAsyncChannelMessageHandlingWithPrivilegedPermissions(
            int requestMsgWhat, Object requestMsgObj) throws RemoteException {
        WifiAsyncChannelTester tester = verifyAsyncChannelHalfConnected();

        when(mContext.checkPermission(eq(android.Manifest.permission.NETWORK_SETTINGS),
                anyInt(), anyInt())).thenReturn(PackageManager.PERMISSION_GRANTED);

        Message request = Message.obtain();
        request.what = requestMsgWhat;
        request.obj = requestMsgObj;

        tester.sendMessage(request);
        mLooper.dispatchAll();

        ArgumentCaptor<Message> messageArgumentCaptor = ArgumentCaptor.forClass(Message.class);
        verify(mClientModeImpl).sendMessage(messageArgumentCaptor.capture());
        assertEquals(requestMsgWhat, messageArgumentCaptor.getValue().what);
    }

    /**
     * Verify that the CONNECT_NETWORK message received from an app with
     * one of the privileged permission is forwarded to ClientModeImpl.
     */
    @Test
    public void testConnectNetworkWithPrivilegedPermission() throws Exception {
        verifyAsyncChannelMessageHandlingWithPrivilegedPermissions(
                WifiManager.CONNECT_NETWORK, new WifiConfiguration());
    }

    /**
     * Verify that the SAVE_NETWORK message received from an app with
     * one of the privileged permission is forwarded to ClientModeImpl.
     */
    @Test
    public void testSaveNetworkWithPrivilegedPermission() throws Exception {
        verifyAsyncChannelMessageHandlingWithPrivilegedPermissions(
                WifiManager.SAVE_NETWORK, new WifiConfiguration());
    }

    /**
     * Verify that the DISABLE_NETWORK message received from an app with
     * one of the privileged permission is forwarded to ClientModeImpl.
     */
    @Test
    public void testDisableNetworkWithPrivilegedPermission() throws Exception {
        verifyAsyncChannelMessageHandlingWithPrivilegedPermissions(
                WifiManager.DISABLE_NETWORK, new Object());
    }

    /**
     * Verify that the RSSI_PKTCNT_FETCH message received from an app with
     * one of the privileged permission is forwarded to ClientModeImpl.
     */
    @Test
    public void testRssiPktcntFetchWithChangePermission() throws Exception {
        verifyAsyncChannelMessageHandlingWithChangePermisson(
                WifiManager.RSSI_PKTCNT_FETCH, new Object());
    }

    /**
     * Verify that setCountryCode() calls WifiCountryCode object on succeess.
     */
    @Test
    public void testSetCountryCode() throws Exception {
        mWifiServiceImpl.setCountryCode(TEST_COUNTRY_CODE);
        verify(mWifiCountryCode).setCountryCode(TEST_COUNTRY_CODE);
    }

    /**
     * Verify that setCountryCode() fails and doesn't call WifiCountryCode object
     * if the caller doesn't have CONNECTIVITY_INTERNAL permission.
     */
    @Test(expected = SecurityException.class)
    public void testSetCountryCodeFailsWithoutConnectivityInternalPermission() throws Exception {
        doThrow(new SecurityException()).when(mContext)
                .enforceCallingOrSelfPermission(
                        eq(android.Manifest.permission.CONNECTIVITY_INTERNAL),
                        eq("ConnectivityService"));
        mWifiServiceImpl.setCountryCode(TEST_COUNTRY_CODE);
        verify(mWifiCountryCode, never()).setCountryCode(TEST_COUNTRY_CODE);
    }

    private void setupClientModeImplHandlerForPost() {
        when(mWifiInjector.getClientModeImplHandler()).thenReturn(mHandler);
    }

    /**
     * Set the wifi state machine mock to return a handler created on test thread.
     */
    private void setupClientModeImplHandlerForRunWithScissors() {
        HandlerThread handlerThread = createAndStartHandlerThreadForRunWithScissors();
        mHandlerSpyForCmiRunWithScissors = spy(handlerThread.getThreadHandler());
        when(mWifiInjector.getClientModeImplHandler())
                .thenReturn(mHandlerSpyForCmiRunWithScissors);
    }

    private HandlerThread createAndStartHandlerThreadForRunWithScissors() {
        HandlerThread handlerThread = new HandlerThread("ServiceHandlerThreadForTest");
        handlerThread.start();
        return handlerThread;
    }

    /**
     * Tests the scenario when a scan request arrives while the device is idle. In this case
     * the scan is done when idle mode ends.
     */
    @Test
    public void testHandleDelayedScanAfterIdleMode() throws Exception {
        setupClientModeImplHandlerForRunWithScissors();
        when(mFrameworkFacade.inStorageManagerCryptKeeperBounce()).thenReturn(false);
        when(mSettingsStore.isWifiToggleEnabled()).thenReturn(false);
        mWifiServiceImpl.checkAndStartWifi();
        verify(mContext).registerReceiver(mBroadcastReceiverCaptor.capture(),
                (IntentFilter) argThat(new IdleModeIntentMatcher()));

        // Tell the wifi service that the device became idle.
        when(mPowerManager.isDeviceIdleMode()).thenReturn(true);
        TestUtil.sendIdleModeChanged(mBroadcastReceiverCaptor.getValue(), mContext);

        // Send a scan request while the device is idle.
        assertFalse(mWifiServiceImpl.startScan(SCAN_PACKAGE_NAME));
        // No scans must be made yet as the device is idle.
        verify(mScanRequestProxy, never()).startScan(Process.myUid(), SCAN_PACKAGE_NAME);

        // Tell the wifi service that idle mode ended.
        when(mPowerManager.isDeviceIdleMode()).thenReturn(false);
        TestUtil.sendIdleModeChanged(mBroadcastReceiverCaptor.getValue(), mContext);

        // Must scan now.
        verify(mScanRequestProxy).startScan(Process.myUid(), TEST_PACKAGE_NAME);
        // The app ops check is executed with this package's identity (not the identity of the
        // original remote caller who requested the scan while idle).
        verify(mAppOpsManager).noteOp(
                AppOpsManager.OPSTR_CHANGE_WIFI_STATE, Process.myUid(), TEST_PACKAGE_NAME);

        // Send another scan request. The device is not idle anymore, so it must be executed
        // immediately.
        assertTrue(mWifiServiceImpl.startScan(SCAN_PACKAGE_NAME));
        verify(mScanRequestProxy).startScan(Process.myUid(), SCAN_PACKAGE_NAME);
    }

    /**
     * Verify that if the caller has NETWORK_SETTINGS permission, then it doesn't need
     * CHANGE_WIFI_STATE permission.
     * @throws Exception
     */
    @Test
    public void testDisconnectWithNetworkSettingsPerm() throws Exception {
        when(mContext.checkPermission(eq(android.Manifest.permission.NETWORK_SETTINGS),
                anyInt(), anyInt())).thenReturn(PackageManager.PERMISSION_GRANTED);
        doThrow(new SecurityException()).when(mContext).enforceCallingOrSelfPermission(
                android.Manifest.permission.CHANGE_WIFI_STATE, "WifiService");
        doThrow(new SecurityException()).when(mAppOpsManager)
                .noteOp(AppOpsManager.OPSTR_CHANGE_WIFI_STATE, Process.myUid(), TEST_PACKAGE_NAME);
        assertTrue(mWifiServiceImpl.disconnect(TEST_PACKAGE_NAME));
        verify(mClientModeImpl).disconnectCommand();
    }

    /**
     * Verify that if the caller doesn't have NETWORK_SETTINGS permission, it could still
     * get access with the CHANGE_WIFI_STATE permission.
     * @throws Exception
     */
    @Test
    public void testDisconnectWithChangeWifiStatePerm() throws Exception {
        assertFalse(mWifiServiceImpl.disconnect(TEST_PACKAGE_NAME));
        verifyCheckChangePermission(TEST_PACKAGE_NAME);
        verify(mClientModeImpl, never()).disconnectCommand();
    }

    /**
     * Verify that the operation fails if the caller has neither NETWORK_SETTINGS or
     * CHANGE_WIFI_STATE permissions.
     * @throws Exception
     */
    @Test
    public void testDisconnectRejected() throws Exception {
        doThrow(new SecurityException()).when(mAppOpsManager)
                .noteOp(AppOpsManager.OPSTR_CHANGE_WIFI_STATE, Process.myUid(), TEST_PACKAGE_NAME);
        try {
            mWifiServiceImpl.disconnect(TEST_PACKAGE_NAME);
            fail();
        } catch (SecurityException e) {

        }
        verifyCheckChangePermission(TEST_PACKAGE_NAME);
        verify(mClientModeImpl, never()).disconnectCommand();
    }

    @Test
    public void testPackageRemovedBroadcastHandling() {
        when(mWifiInjector.getClientModeImplHandler()).thenReturn(mHandler);
        mWifiServiceImpl.checkAndStartWifi();
        verify(mContext).registerReceiver(mBroadcastReceiverCaptor.capture(),
                argThat((IntentFilter filter) ->
                        filter.hasAction(Intent.ACTION_PACKAGE_FULLY_REMOVED)));

        int uid = TEST_UID;
        String packageName = TEST_PACKAGE_NAME;
        // Send the broadcast
        Intent intent = new Intent(Intent.ACTION_PACKAGE_FULLY_REMOVED);
        intent.putExtra(Intent.EXTRA_UID, uid);
        intent.setData(Uri.fromParts("package", packageName, ""));
        mBroadcastReceiverCaptor.getValue().onReceive(mContext, intent);

        verify(mClientModeImpl).removeAppConfigs(packageName, uid);

        mLooper.dispatchAll();
        verify(mScanRequestProxy).clearScanRequestTimestampsForApp(packageName, uid);
        verify(mWifiNetworkSuggestionsManager).removeApp(packageName);
        verify(mClientModeImpl).removeNetworkRequestUserApprovedAccessPointsForApp(packageName);
        verify(mPasspointManager).removePasspointProviderWithPackage(packageName);
    }

    @Test
    public void testPackageRemovedBroadcastHandlingWithNoUid() {
        when(mWifiInjector.getClientModeImplHandler()).thenReturn(mHandler);
        mWifiServiceImpl.checkAndStartWifi();
        verify(mContext).registerReceiver(mBroadcastReceiverCaptor.capture(),
                argThat((IntentFilter filter) ->
                        filter.hasAction(Intent.ACTION_PACKAGE_FULLY_REMOVED)));

        String packageName = TEST_PACKAGE_NAME;
        // Send the broadcast
        Intent intent = new Intent(Intent.ACTION_PACKAGE_FULLY_REMOVED);
        intent.setData(Uri.fromParts("package", packageName, ""));
        mBroadcastReceiverCaptor.getValue().onReceive(mContext, intent);

        verify(mClientModeImpl, never()).removeAppConfigs(anyString(), anyInt());

        mLooper.dispatchAll();
        verify(mScanRequestProxy, never()).clearScanRequestTimestampsForApp(anyString(), anyInt());
        verify(mWifiNetworkSuggestionsManager, never()).removeApp(anyString());
        verify(mClientModeImpl, never()).removeNetworkRequestUserApprovedAccessPointsForApp(
                packageName);
        verify(mPasspointManager, never()).removePasspointProviderWithPackage(anyString());
    }

    @Test
    public void testPackageRemovedBroadcastHandlingWithNoPackageName() {
        when(mWifiInjector.getClientModeImplHandler()).thenReturn(mHandler);
        mWifiServiceImpl.checkAndStartWifi();
        verify(mContext).registerReceiver(mBroadcastReceiverCaptor.capture(),
                argThat((IntentFilter filter) ->
                        filter.hasAction(Intent.ACTION_PACKAGE_FULLY_REMOVED)));

        int uid = TEST_UID;
        // Send the broadcast
        Intent intent = new Intent(Intent.ACTION_PACKAGE_FULLY_REMOVED);
        intent.putExtra(Intent.EXTRA_UID, uid);
        mBroadcastReceiverCaptor.getValue().onReceive(mContext, intent);

        verify(mClientModeImpl, never()).removeAppConfigs(anyString(), anyInt());

        mLooper.dispatchAll();
        verify(mScanRequestProxy, never()).clearScanRequestTimestampsForApp(anyString(), anyInt());
        verify(mWifiNetworkSuggestionsManager, never()).removeApp(anyString());
        verify(mClientModeImpl, never()).removeNetworkRequestUserApprovedAccessPointsForApp(
                anyString());
        verify(mPasspointManager, never()).removePasspointProviderWithPackage(anyString());
    }

    @Test
    public void testUserRemovedBroadcastHandling() {
        mWifiServiceImpl.checkAndStartWifi();
        verify(mContext).registerReceiver(mBroadcastReceiverCaptor.capture(),
                argThat((IntentFilter filter) ->
                        filter.hasAction(Intent.ACTION_USER_REMOVED)));

        int userHandle = TEST_USER_HANDLE;
        // Send the broadcast
        Intent intent = new Intent(Intent.ACTION_USER_REMOVED);
        intent.putExtra(Intent.EXTRA_USER_HANDLE, userHandle);
        mBroadcastReceiverCaptor.getValue().onReceive(mContext, intent);

        verify(mClientModeImpl).removeUserConfigs(userHandle);
    }

    @Test
    public void testUserRemovedBroadcastHandlingWithWrongIntentAction() {
        mWifiServiceImpl.checkAndStartWifi();
        verify(mContext).registerReceiver(mBroadcastReceiverCaptor.capture(),
                argThat((IntentFilter filter) ->
                        filter.hasAction(Intent.ACTION_USER_REMOVED)));

        int userHandle = TEST_USER_HANDLE;
        // Send the broadcast with wrong action
        Intent intent = new Intent(Intent.ACTION_USER_FOREGROUND);
        intent.putExtra(Intent.EXTRA_USER_HANDLE, userHandle);
        mBroadcastReceiverCaptor.getValue().onReceive(mContext, intent);

        verify(mClientModeImpl, never()).removeUserConfigs(userHandle);
    }

    /**
     * Test for needs5GHzToAnyApBandConversion returns true.  Requires the NETWORK_SETTINGS
     * permission.
     */
    @Test
    public void testNeeds5GHzToAnyApBandConversionReturnedTrue() {
        when(mResources.getBoolean(
                eq(com.android.internal.R.bool.config_wifi_convert_apband_5ghz_to_any)))
                .thenReturn(true);
        assertTrue(mWifiServiceImpl.needs5GHzToAnyApBandConversion());

        verify(mContext).enforceCallingOrSelfPermission(
                eq(android.Manifest.permission.NETWORK_SETTINGS), eq("WifiService"));
    }

    /**
     * Test for needs5GHzToAnyApBandConversion returns false.  Requires the NETWORK_SETTINGS
     * permission.
     */
    @Test
    public void testNeeds5GHzToAnyApBandConversionReturnedFalse() {
        when(mResources.getBoolean(
                eq(com.android.internal.R.bool.config_wifi_convert_apband_5ghz_to_any)))
                .thenReturn(false);

        assertFalse(mWifiServiceImpl.needs5GHzToAnyApBandConversion());

        verify(mContext).enforceCallingOrSelfPermission(
                eq(android.Manifest.permission.NETWORK_SETTINGS), eq("WifiService"));
    }

    /**
     * The API impl for needs5GHzToAnyApBandConversion requires the NETWORK_SETTINGS permission,
     * verify an exception is thrown without holding the permission.
     */
    @Test
    public void testNeeds5GHzToAnyApBandConversionThrowsWithoutProperPermissions() {
        doThrow(new SecurityException()).when(mContext)
                .enforceCallingOrSelfPermission(eq(android.Manifest.permission.NETWORK_SETTINGS),
                                                eq("WifiService"));

        try {
            mWifiServiceImpl.needs5GHzToAnyApBandConversion();
            // should have thrown an exception - fail test
            fail();
        } catch (SecurityException e) {
            // expected
        }
    }


    private class IdleModeIntentMatcher implements ArgumentMatcher<IntentFilter> {
        @Override
        public boolean matches(IntentFilter filter) {
            return filter.hasAction(PowerManager.ACTION_DEVICE_IDLE_MODE_CHANGED);
        }
    }

    /**
     * Verifies that enforceChangePermission(String package) is called and the caller doesn't
     * have NETWORK_SETTINGS permission
     */
    private void verifyCheckChangePermission(String callingPackageName) {
        verify(mContext, atLeastOnce())
                .checkPermission(eq(android.Manifest.permission.NETWORK_SETTINGS),
                        anyInt(), anyInt());
        verify(mContext, atLeastOnce()).enforceCallingOrSelfPermission(
                android.Manifest.permission.CHANGE_WIFI_STATE, "WifiService");
        verify(mAppOpsManager, atLeastOnce()).noteOp(
                AppOpsManager.OPSTR_CHANGE_WIFI_STATE, Process.myUid(), callingPackageName);
    }

    private WifiConfiguration createValidSoftApConfiguration() {
        WifiConfiguration apConfig = new WifiConfiguration();
        apConfig.SSID = "TestAp";
        apConfig.preSharedKey = "thisIsABadPassword";
        apConfig.allowedKeyManagement.set(KeyMgmt.WPA2_PSK);
        apConfig.apBand = WifiConfiguration.AP_BAND_2GHZ;

        return apConfig;
    }

    /**
     * Verifies that sim state change does not set or reset the country code
     */
    @Test
    public void testSimStateChangeDoesNotResetCountryCode() {
        mWifiServiceImpl.checkAndStartWifi();
        verify(mContext).registerReceiver(mBroadcastReceiverCaptor.capture(),
                (IntentFilter) argThat((IntentFilter filter) ->
                        filter.hasAction(TelephonyIntents.ACTION_SIM_STATE_CHANGED)));

        int userHandle = TEST_USER_HANDLE;
        // Send the broadcast
        Intent intent = new Intent(TelephonyIntents.ACTION_SIM_STATE_CHANGED);
        intent.putExtra(Intent.EXTRA_USER_HANDLE, userHandle);
        mBroadcastReceiverCaptor.getValue().onReceive(mContext, intent);
        verifyNoMoreInteractions(mWifiCountryCode);
    }

    /**
     * Verify calls to notify users of a softap config change check the NETWORK_SETTINGS permission.
     */
    @Test
    public void testNotifyUserOfApBandConversionChecksNetworkSettingsPermission() {
        mWifiServiceImpl.notifyUserOfApBandConversion(TEST_PACKAGE_NAME);
        verify(mContext).enforceCallingOrSelfPermission(
                eq(android.Manifest.permission.NETWORK_SETTINGS),
                eq("WifiService"));
        verify(mWifiApConfigStore).notifyUserOfApBandConversion(eq(TEST_PACKAGE_NAME));
    }

    /**
     * Verify calls to notify users do not trigger a notification when NETWORK_SETTINGS is not held
     * by the caller.
     */
    @Test
    public void testNotifyUserOfApBandConversionThrowsExceptionWithoutNetworkSettingsPermission() {
        doThrow(new SecurityException()).when(mContext)
                .enforceCallingOrSelfPermission(eq(android.Manifest.permission.NETWORK_SETTINGS),
                                                eq("WifiService"));
        try {
            mWifiServiceImpl.notifyUserOfApBandConversion(TEST_PACKAGE_NAME);
            fail("Expected Security exception");
        } catch (SecurityException e) { }
    }

    /**
     * Verify that a call to registerTrafficStateCallback throws a SecurityException if the caller
     * does not have NETWORK_SETTINGS permission.
     */
    @Test
    public void registerTrafficStateCallbackThrowsSecurityExceptionOnMissingPermissions() {
        doThrow(new SecurityException()).when(mContext)
                .enforceCallingOrSelfPermission(eq(android.Manifest.permission.NETWORK_SETTINGS),
                        eq("WifiService"));
        try {
            mWifiServiceImpl.registerTrafficStateCallback(mAppBinder, mTrafficStateCallback,
                    TEST_TRAFFIC_STATE_CALLBACK_IDENTIFIER);
            fail("expected SecurityException");
        } catch (SecurityException expected) {
        }
    }

    /**
     * Verify that a call to registerTrafficStateCallback throws an IllegalArgumentException if the
     * parameters are not provided.
     */
    @Test
    public void registerTrafficStateCallbackThrowsIllegalArgumentExceptionOnInvalidArguments() {
        try {
            mWifiServiceImpl.registerTrafficStateCallback(
                    mAppBinder, null, TEST_TRAFFIC_STATE_CALLBACK_IDENTIFIER);
            fail("expected IllegalArgumentException");
        } catch (IllegalArgumentException expected) {
        }
    }

    /**
     * Verify that a call to unregisterTrafficStateCallback throws a SecurityException if the caller
     * does not have NETWORK_SETTINGS permission.
     */
    @Test
    public void unregisterTrafficStateCallbackThrowsSecurityExceptionOnMissingPermissions() {
        doThrow(new SecurityException()).when(mContext)
                .enforceCallingOrSelfPermission(eq(android.Manifest.permission.NETWORK_SETTINGS),
                        eq("WifiService"));
        try {
            mWifiServiceImpl.unregisterTrafficStateCallback(TEST_TRAFFIC_STATE_CALLBACK_IDENTIFIER);
            fail("expected SecurityException");
        } catch (SecurityException expected) {
        }
    }

    /**
     * Verify that registerTrafficStateCallback adds callback to {@link WifiTrafficPoller}.
     */
    @Test
    public void registerTrafficStateCallbackAndVerify() throws Exception {
        setupClientModeImplHandlerForPost();

        mWifiServiceImpl.registerTrafficStateCallback(
                mAppBinder, mTrafficStateCallback, TEST_TRAFFIC_STATE_CALLBACK_IDENTIFIER);
        mLooper.dispatchAll();
        verify(mWifiTrafficPoller).addCallback(
                mAppBinder, mTrafficStateCallback, TEST_TRAFFIC_STATE_CALLBACK_IDENTIFIER);
    }

    /**
     * Verify that unregisterTrafficStateCallback removes callback from {@link WifiTrafficPoller}.
     */
    @Test
    public void unregisterTrafficStateCallbackAndVerify() throws Exception {
        setupClientModeImplHandlerForPost();

        mWifiServiceImpl.unregisterTrafficStateCallback(0);
        mLooper.dispatchAll();
        verify(mWifiTrafficPoller).removeCallback(0);
    }

    /**
     * Verify that a call to registerNetworkRequestMatchCallback throws a SecurityException if the
     * caller does not have NETWORK_SETTINGS permission.
     */
    @Test
    public void registerNetworkRequestMatchCallbackThrowsSecurityExceptionOnMissingPermissions() {
        doThrow(new SecurityException()).when(mContext)
                .enforceCallingOrSelfPermission(eq(android.Manifest.permission.NETWORK_SETTINGS),
                        eq("WifiService"));
        try {
            mWifiServiceImpl.registerNetworkRequestMatchCallback(mAppBinder,
                    mNetworkRequestMatchCallback,
                    TEST_NETWORK_REQUEST_MATCH_CALLBACK_IDENTIFIER);
            fail("expected SecurityException");
        } catch (SecurityException expected) {
        }
    }

    /**
     * Verify that a call to registerNetworkRequestMatchCallback throws an IllegalArgumentException
     * if the parameters are not provided.
     */
    @Test
    public void
            registerNetworkRequestMatchCallbackThrowsIllegalArgumentExceptionOnInvalidArguments() {
        try {
            mWifiServiceImpl.registerNetworkRequestMatchCallback(
                    mAppBinder, null, TEST_NETWORK_REQUEST_MATCH_CALLBACK_IDENTIFIER);
            fail("expected IllegalArgumentException");
        } catch (IllegalArgumentException expected) {
        }
    }

    /**
     * Verify that a call to unregisterNetworkRequestMatchCallback throws a SecurityException if the
     * caller does not have NETWORK_SETTINGS permission.
     */
    @Test
    public void unregisterNetworkRequestMatchCallbackThrowsSecurityExceptionOnMissingPermissions() {
        doThrow(new SecurityException()).when(mContext)
                .enforceCallingOrSelfPermission(eq(android.Manifest.permission.NETWORK_SETTINGS),
                        eq("WifiService"));
        try {
            mWifiServiceImpl.unregisterNetworkRequestMatchCallback(
                    TEST_NETWORK_REQUEST_MATCH_CALLBACK_IDENTIFIER);
            fail("expected SecurityException");
        } catch (SecurityException expected) {
        }
    }

    /**
     * Verify that registerNetworkRequestMatchCallback adds callback to
     * {@link ClientModeImpl}.
     */
    @Test
    public void registerNetworkRequestMatchCallbackAndVerify() throws Exception {
        setupClientModeImplHandlerForPost();

        mWifiServiceImpl.registerNetworkRequestMatchCallback(
                mAppBinder, mNetworkRequestMatchCallback,
                TEST_NETWORK_REQUEST_MATCH_CALLBACK_IDENTIFIER);
        mLooper.dispatchAll();
        verify(mClientModeImpl).addNetworkRequestMatchCallback(
                mAppBinder, mNetworkRequestMatchCallback,
                TEST_NETWORK_REQUEST_MATCH_CALLBACK_IDENTIFIER);
    }

    /**
     * Verify that unregisterNetworkRequestMatchCallback removes callback from
     * {@link ClientModeImpl}.
     */
    @Test
    public void unregisterNetworkRequestMatchCallbackAndVerify() throws Exception {
        setupClientModeImplHandlerForPost();

        mWifiServiceImpl.unregisterNetworkRequestMatchCallback(
                TEST_NETWORK_REQUEST_MATCH_CALLBACK_IDENTIFIER);
        mLooper.dispatchAll();
        verify(mClientModeImpl).removeNetworkRequestMatchCallback(
                TEST_NETWORK_REQUEST_MATCH_CALLBACK_IDENTIFIER);
    }

    /**
     * Verify that Wifi configuration and Passpoint configuration are removed in factoryReset.
     */
    @Test
    public void testFactoryReset() throws Exception {
        setupClientModeImplHandlerForPost();

        when(mContext.checkPermission(eq(android.Manifest.permission.NETWORK_SETTINGS),
                anyInt(), anyInt())).thenReturn(PackageManager.PERMISSION_GRANTED);
        when(mWifiPermissionsUtil.checkNetworkSettingsPermission(anyInt())).thenReturn(true);
        final String fqdn = "example.com";
        WifiConfiguration network = WifiConfigurationTestUtil.createOpenNetwork();
        PasspointConfiguration config = new PasspointConfiguration();
        HomeSp homeSp = new HomeSp();
        homeSp.setFqdn(fqdn);
        config.setHomeSp(homeSp);

        mWifiServiceImpl.mClientModeImplChannel = mAsyncChannel;
        when(mClientModeImpl.syncGetConfiguredNetworks(anyInt(), any(), anyInt()))
                .thenReturn(Arrays.asList(network));
        when(mClientModeImpl.syncGetPasspointConfigs(any())).thenReturn(Arrays.asList(config));

        mWifiServiceImpl.factoryReset(TEST_PACKAGE_NAME);
        mLooper.dispatchAll();

        verify(mClientModeImpl).syncRemoveNetwork(mAsyncChannel, network.networkId);
        verify(mClientModeImpl).syncRemovePasspointConfig(mAsyncChannel, fqdn);
        verify(mWifiConfigManager).clearDeletedEphemeralNetworks();
        verify(mClientModeImpl).clearNetworkRequestUserApprovedAccessPoints();
        verify(mWifiNetworkSuggestionsManager).clear();
        verify(mWifiScoreCard).clear();
    }

    /**
     * Verify that Passpoint configuration is not removed in factoryReset if Passpoint feature
     * is not supported.
     */
    @Test
    public void testFactoryResetWithoutPasspointSupport() throws Exception {
        setupClientModeImplHandlerForPost();

        mWifiServiceImpl.mClientModeImplChannel = mAsyncChannel;
        when(mPackageManager.hasSystemFeature(
                PackageManager.FEATURE_WIFI_PASSPOINT)).thenReturn(false);

        mWifiServiceImpl.factoryReset(TEST_PACKAGE_NAME);
        mLooper.dispatchAll();

        verify(mClientModeImpl).syncGetConfiguredNetworks(anyInt(), any(), anyInt());
        verify(mClientModeImpl, never()).syncGetPasspointConfigs(any());
        verify(mClientModeImpl, never()).syncRemovePasspointConfig(any(), anyString());
        verify(mWifiConfigManager).clearDeletedEphemeralNetworks();
        verify(mClientModeImpl).clearNetworkRequestUserApprovedAccessPoints();
        verify(mWifiNetworkSuggestionsManager).clear();
    }

    /**
     * Verify that a call to factoryReset throws a SecurityException if the caller does not have
     * the CONNECTIVITY_INTERNAL permission.
     */
    @Test
    public void testFactoryResetWithoutConnectivityInternalPermission() throws Exception {
        doThrow(new SecurityException()).when(mContext)
                .enforceCallingOrSelfPermission(eq(Manifest.permission.CONNECTIVITY_INTERNAL),
                        eq("ConnectivityService"));
        mWifiServiceImpl.mClientModeImplChannel = mAsyncChannel;

        try {
            mWifiServiceImpl.factoryReset(TEST_PACKAGE_NAME);
            fail();
        } catch (SecurityException e) {
        }
        verify(mClientModeImpl, never()).syncGetConfiguredNetworks(anyInt(), any(), anyInt());
        verify(mClientModeImpl, never()).syncGetPasspointConfigs(any());
    }

    /**
     * Verify that add or update networks is not allowed for apps targeting Q SDK.
     */
    @Test
    public void testAddOrUpdateNetworkIsNotAllowedForAppsTargetingQSDK() throws Exception {
        mLooper.dispatchAll();
        doReturn(AppOpsManager.MODE_ALLOWED).when(mAppOpsManager)
                .noteOp(AppOpsManager.OPSTR_CHANGE_WIFI_STATE, Process.myUid(), TEST_PACKAGE_NAME);
        when(mClientModeImpl.syncAddOrUpdateNetwork(any(), any())).thenReturn(0);

        WifiConfiguration config = WifiConfigurationTestUtil.createOpenNetwork();
        assertEquals(-1, mWifiServiceImpl.addOrUpdateNetwork(config, TEST_PACKAGE_NAME));

        verifyCheckChangePermission(TEST_PACKAGE_NAME);
        verify(mClientModeImpl, never()).syncAddOrUpdateNetwork(any(), any());
        verify(mWifiMetrics, never()).incrementNumAddOrUpdateNetworkCalls();
    }

    /**
     * Verify that add or update networks is allowed for apps targeting below Q SDK.
     */
    @Test
    public void testAddOrUpdateNetworkIsAllowedForAppsTargetingBelowQSDK() throws Exception {
        mLooper.dispatchAll();
        doReturn(AppOpsManager.MODE_ALLOWED).when(mAppOpsManager)
                .noteOp(AppOpsManager.OPSTR_CHANGE_WIFI_STATE, Process.myUid(), TEST_PACKAGE_NAME);
        when(mClientModeImpl.syncAddOrUpdateNetwork(any(), any())).thenReturn(0);
        when(mWifiPermissionsUtil.isTargetSdkLessThan(anyString(),
                eq(Build.VERSION_CODES.Q), anyInt())).thenReturn(true);

        WifiConfiguration config = WifiConfigurationTestUtil.createOpenNetwork();
        assertEquals(0, mWifiServiceImpl.addOrUpdateNetwork(config, TEST_PACKAGE_NAME));

        verifyCheckChangePermission(TEST_PACKAGE_NAME);
        verify(mClientModeImpl).syncAddOrUpdateNetwork(any(), any());
        verify(mWifiMetrics).incrementNumAddOrUpdateNetworkCalls();
    }

    /**
     * Verify that add or update networks is allowed for settings app.
     */
    @Test
    public void testAddOrUpdateNetworkIsAllowedForSettingsApp() throws Exception {
        mLooper.dispatchAll();
        when(mContext.checkPermission(eq(android.Manifest.permission.NETWORK_SETTINGS),
                anyInt(), anyInt())).thenReturn(PackageManager.PERMISSION_GRANTED);
        mApplicationInfo.targetSdkVersion = Build.VERSION_CODES.P;
        when(mClientModeImpl.syncAddOrUpdateNetwork(any(), any())).thenReturn(0);

        WifiConfiguration config = WifiConfigurationTestUtil.createOpenNetwork();
        assertEquals(0, mWifiServiceImpl.addOrUpdateNetwork(config, TEST_PACKAGE_NAME));

        // Ensure that we don't check for change permission.
        verify(mContext, never()).enforceCallingOrSelfPermission(
                android.Manifest.permission.CHANGE_WIFI_STATE, "WifiService");
        verify(mAppOpsManager, never()).noteOp(
                AppOpsManager.OPSTR_CHANGE_WIFI_STATE, Process.myUid(), TEST_PACKAGE_NAME);
        verify(mClientModeImpl).syncAddOrUpdateNetwork(any(), any());
        verify(mWifiMetrics).incrementNumAddOrUpdateNetworkCalls();
    }

    /**
     * Verify that add or update networks is allowed for system apps.
     */
    @Test
    public void testAddOrUpdateNetworkIsAllowedForSystemApp() throws Exception {
        mLooper.dispatchAll();
        doReturn(AppOpsManager.MODE_ALLOWED).when(mAppOpsManager)
                .noteOp(AppOpsManager.OPSTR_CHANGE_WIFI_STATE, Process.myUid(), TEST_PACKAGE_NAME);
        mApplicationInfo.flags = ApplicationInfo.FLAG_SYSTEM;
        when(mClientModeImpl.syncAddOrUpdateNetwork(any(), any())).thenReturn(0);

        WifiConfiguration config = WifiConfigurationTestUtil.createOpenNetwork();
        assertEquals(0, mWifiServiceImpl.addOrUpdateNetwork(config, TEST_PACKAGE_NAME));

        verifyCheckChangePermission(TEST_PACKAGE_NAME);
        verify(mClientModeImpl).syncAddOrUpdateNetwork(any(), any());
        verify(mWifiMetrics).incrementNumAddOrUpdateNetworkCalls();
    }

    /**
     * Verify that add or update networks is allowed for apps holding system alert permission.
     */
    @Test
    public void testAddOrUpdateNetworkIsAllowedForAppsWithSystemAlertPermission() throws Exception {
        mLooper.dispatchAll();
        doReturn(AppOpsManager.MODE_ALLOWED).when(mAppOpsManager)
                .noteOp(AppOpsManager.OPSTR_CHANGE_WIFI_STATE, Process.myUid(), TEST_PACKAGE_NAME);

        when(mWifiPermissionsUtil.checkSystemAlertWindowPermission(
                Process.myUid(), TEST_PACKAGE_NAME)).thenReturn(true);
        when(mClientModeImpl.syncAddOrUpdateNetwork(any(), any())).thenReturn(0);

        WifiConfiguration config = WifiConfigurationTestUtil.createOpenNetwork();
        assertEquals(0, mWifiServiceImpl.addOrUpdateNetwork(config, TEST_PACKAGE_NAME));

        verifyCheckChangePermission(TEST_PACKAGE_NAME);
        verify(mWifiPermissionsUtil).checkSystemAlertWindowPermission(anyInt(), anyString());
        verify(mClientModeImpl).syncAddOrUpdateNetwork(any(), any());
        verify(mWifiMetrics).incrementNumAddOrUpdateNetworkCalls();
    }

    /**
     * Verify that add or update networks is allowed for DeviceOwner app.
     */
    @Test
    public void testAddOrUpdateNetworkIsAllowedForDOApp() throws Exception {
        mLooper.dispatchAll();
        doReturn(AppOpsManager.MODE_ALLOWED).when(mAppOpsManager)
                .noteOp(AppOpsManager.OPSTR_CHANGE_WIFI_STATE, Process.myUid(), TEST_PACKAGE_NAME);
        when(mDevicePolicyManagerInternal.isActiveAdminWithPolicy(
                Process.myUid(), DeviceAdminInfo.USES_POLICY_DEVICE_OWNER))
                .thenReturn(true);
        when(mClientModeImpl.syncAddOrUpdateNetwork(any(), any())).thenReturn(0);

        WifiConfiguration config = WifiConfigurationTestUtil.createOpenNetwork();
        assertEquals(0, mWifiServiceImpl.addOrUpdateNetwork(config, TEST_PACKAGE_NAME));

        verifyCheckChangePermission(TEST_PACKAGE_NAME);
        verify(mClientModeImpl).syncAddOrUpdateNetwork(any(), any());
        verify(mWifiMetrics).incrementNumAddOrUpdateNetworkCalls();
    }

    /**
     * Verify that add or update networks is allowed for ProfileOwner app.
     */
    @Test
    public void testAddOrUpdateNetworkIsAllowedForPOApp() throws Exception {
        mLooper.dispatchAll();
        doReturn(AppOpsManager.MODE_ALLOWED).when(mAppOpsManager)
                .noteOp(AppOpsManager.OPSTR_CHANGE_WIFI_STATE, Process.myUid(), TEST_PACKAGE_NAME);
        when(mDevicePolicyManagerInternal.isActiveAdminWithPolicy(
                Process.myUid(), DeviceAdminInfo.USES_POLICY_PROFILE_OWNER))
                .thenReturn(true);
        when(mClientModeImpl.syncAddOrUpdateNetwork(any(), any())).thenReturn(0);

        WifiConfiguration config = WifiConfigurationTestUtil.createOpenNetwork();
        assertEquals(0, mWifiServiceImpl.addOrUpdateNetwork(config, TEST_PACKAGE_NAME));

        verifyCheckChangePermission(TEST_PACKAGE_NAME);
        verify(mClientModeImpl).syncAddOrUpdateNetwork(any(), any());
        verify(mWifiMetrics).incrementNumAddOrUpdateNetworkCalls();
    }

    /**
     * Verify that enableNetwork is allowed for privileged Apps
     */
    @Test
    public void testEnableNetworkAllowedForPrivilegedApps() throws Exception {
        mLooper.dispatchAll();
        when(mContext.checkPermission(eq(android.Manifest.permission.NETWORK_SETTINGS),
                anyInt(), anyInt())).thenReturn(PackageManager.PERMISSION_GRANTED);
        doReturn(AppOpsManager.MODE_ALLOWED).when(mAppOpsManager)
                .noteOp(AppOpsManager.OPSTR_CHANGE_WIFI_STATE, Process.myUid(), TEST_PACKAGE_NAME);

        mWifiServiceImpl.enableNetwork(TEST_NETWORK_ID, true, TEST_PACKAGE_NAME);

        verify(mClientModeImpl).syncEnableNetwork(eq(mAsyncChannel), eq(TEST_NETWORK_ID),
                eq(true));
        verify(mWifiMetrics).incrementNumEnableNetworkCalls();
    }

    /**
     * Verify that enableNetwork is allowed for Apps targeting a SDK version less than Q
     */
    @Test
    public void testEnabledNetworkAllowedForAppsTargetingLessThanQ() throws Exception {
        mLooper.dispatchAll();
        doReturn(AppOpsManager.MODE_ALLOWED).when(mAppOpsManager)
                .noteOp(AppOpsManager.OPSTR_CHANGE_WIFI_STATE, Process.myUid(), TEST_PACKAGE_NAME);
        when(mWifiPermissionsUtil.isTargetSdkLessThan(anyString(),
                eq(Build.VERSION_CODES.Q), anyInt())).thenReturn(true);

        mWifiServiceImpl.enableNetwork(TEST_NETWORK_ID, true, TEST_PACKAGE_NAME);

        verify(mClientModeImpl).syncEnableNetwork(eq(mAsyncChannel), eq(TEST_NETWORK_ID),
                eq(true));
        verify(mWifiMetrics).incrementNumEnableNetworkCalls();
    }

    /**
     * Verify that enableNetwork is not allowed for Apps targeting Q SDK
     */
    @Test
    public void testEnableNetworkNotAllowedForAppsTargetingQ() throws Exception {
        mLooper.dispatchAll();
        doReturn(AppOpsManager.MODE_ALLOWED).when(mAppOpsManager)
                .noteOp(AppOpsManager.OPSTR_CHANGE_WIFI_STATE, Process.myUid(), TEST_PACKAGE_NAME);

        mWifiServiceImpl.enableNetwork(TEST_NETWORK_ID, true, TEST_PACKAGE_NAME);

        verify(mClientModeImpl, never()).syncEnableNetwork(anyObject(), anyInt(), anyBoolean());
        verify(mWifiMetrics, never()).incrementNumEnableNetworkCalls();
    }

    /**
     * Ensure that we invoke {@link WifiNetworkSuggestionsManager} to add network
     * suggestions.
     */
    @Test
    public void testAddNetworkSuggestions() {
        setupClientModeImplHandlerForRunWithScissors();

        when(mWifiNetworkSuggestionsManager.add(any(), anyInt(), anyString()))
                .thenReturn(WifiManager.STATUS_NETWORK_SUGGESTIONS_SUCCESS);
        assertEquals(WifiManager.STATUS_NETWORK_SUGGESTIONS_SUCCESS,
                mWifiServiceImpl.addNetworkSuggestions(mock(List.class), TEST_PACKAGE_NAME));

        when(mWifiNetworkSuggestionsManager.add(any(), anyInt(), anyString()))
                .thenReturn(WifiManager.STATUS_NETWORK_SUGGESTIONS_ERROR_ADD_DUPLICATE);
        assertEquals(WifiManager.STATUS_NETWORK_SUGGESTIONS_ERROR_ADD_DUPLICATE,
                mWifiServiceImpl.addNetworkSuggestions(mock(List.class), TEST_PACKAGE_NAME));

        doReturn(false).when(mHandlerSpyForCmiRunWithScissors)
                .runWithScissors(any(), anyLong());
        assertEquals(WifiManager.STATUS_NETWORK_SUGGESTIONS_ERROR_INTERNAL,
                mWifiServiceImpl.addNetworkSuggestions(mock(List.class), TEST_PACKAGE_NAME));

        verify(mWifiNetworkSuggestionsManager, times(2)).add(
                any(), eq(Binder.getCallingUid()),  eq(TEST_PACKAGE_NAME));
    }

    /**
     * Ensure that we invoke {@link WifiNetworkSuggestionsManager} to remove network
     * suggestions.
     */
    @Test
    public void testRemoveNetworkSuggestions() {
        setupClientModeImplHandlerForRunWithScissors();

        when(mWifiNetworkSuggestionsManager.remove(any(), anyInt(), anyString()))
                .thenReturn(WifiManager.STATUS_NETWORK_SUGGESTIONS_ERROR_REMOVE_INVALID);
        assertEquals(WifiManager.STATUS_NETWORK_SUGGESTIONS_ERROR_REMOVE_INVALID,
                mWifiServiceImpl.removeNetworkSuggestions(mock(List.class), TEST_PACKAGE_NAME));

        when(mWifiNetworkSuggestionsManager.remove(any(), anyInt(), anyString()))
                .thenReturn(WifiManager.STATUS_NETWORK_SUGGESTIONS_SUCCESS);
        assertEquals(WifiManager.STATUS_NETWORK_SUGGESTIONS_SUCCESS,
                mWifiServiceImpl.removeNetworkSuggestions(mock(List.class), TEST_PACKAGE_NAME));

        doReturn(false).when(mHandlerSpyForCmiRunWithScissors)
                .runWithScissors(any(), anyLong());
        assertEquals(WifiManager.STATUS_NETWORK_SUGGESTIONS_ERROR_INTERNAL,
                mWifiServiceImpl.removeNetworkSuggestions(mock(List.class), TEST_PACKAGE_NAME));

        verify(mWifiNetworkSuggestionsManager, times(2)).remove(any(), anyInt(),
                eq(TEST_PACKAGE_NAME));
    }

    /**
     * Verify that if the caller has NETWORK_SETTINGS permission, then it can invoke
     * {@link WifiManager#disableEphemeralNetwork(String)}.
     */
    @Test
    public void testDisableEphemeralNetworkWithNetworkSettingsPerm() throws Exception {
        when(mContext.checkPermission(eq(android.Manifest.permission.NETWORK_SETTINGS),
                anyInt(), anyInt())).thenReturn(PackageManager.PERMISSION_GRANTED);
        mWifiServiceImpl.disableEphemeralNetwork(new String(), TEST_PACKAGE_NAME);
        verify(mClientModeImpl).disableEphemeralNetwork(anyString());
    }

    /**
     * Verify that if the caller does not have NETWORK_SETTINGS permission, then it cannot invoke
     * {@link WifiManager#disableEphemeralNetwork(String)}.
     */
    @Test
    public void testDisableEphemeralNetworkWithoutNetworkSettingsPerm() throws Exception {
        when(mContext.checkPermission(eq(android.Manifest.permission.NETWORK_SETTINGS),
                anyInt(), anyInt())).thenReturn(PackageManager.PERMISSION_DENIED);
        mWifiServiceImpl.disableEphemeralNetwork(new String(), TEST_PACKAGE_NAME);
        verify(mClientModeImpl, never()).disableEphemeralNetwork(anyString());
    }

    /**
     * Verify getting the factory MAC address.
     */
    @Test
    public void testGetFactoryMacAddresses() throws Exception {
        setupClientModeImplHandlerForRunWithScissors();
        when(mClientModeImpl.getFactoryMacAddress()).thenReturn(TEST_FACTORY_MAC);
        when(mWifiPermissionsUtil.checkNetworkSettingsPermission(anyInt())).thenReturn(true);
        final String[] factoryMacs = mWifiServiceImpl.getFactoryMacAddresses();
        assertEquals(1, factoryMacs.length);
        assertEquals(TEST_FACTORY_MAC, factoryMacs[0]);
        verify(mClientModeImpl).getFactoryMacAddress();
    }

    /**
     * Verify getting the factory MAC address returns null when posting the runnable to handler
     * fails.
     */
    @Test
    public void testGetFactoryMacAddressesPostFail() throws Exception {
        setupClientModeImplHandlerForRunWithScissors();
        doReturn(false).when(mHandlerSpyForCmiRunWithScissors)
                .runWithScissors(any(), anyLong());
        when(mWifiPermissionsUtil.checkNetworkSettingsPermission(anyInt())).thenReturn(true);
        assertNull(mWifiServiceImpl.getFactoryMacAddresses());
        verify(mClientModeImpl, never()).getFactoryMacAddress();
    }

    /**
     * Verify getting the factory MAC address returns null when the lower layers fail.
     */
    @Test
    public void testGetFactoryMacAddressesFail() throws Exception {
        setupClientModeImplHandlerForRunWithScissors();
        when(mClientModeImpl.getFactoryMacAddress()).thenReturn(null);
        when(mWifiPermissionsUtil.checkNetworkSettingsPermission(anyInt())).thenReturn(true);
        assertNull(mWifiServiceImpl.getFactoryMacAddresses());
        verify(mClientModeImpl).getFactoryMacAddress();
    }

    /**
     * Verify getting the factory MAC address throws a SecurityException if the calling app
     * doesn't have NETWORK_SETTINGS permission.
     */
    @Test
    public void testGetFactoryMacAddressesFailNoNetworkSettingsPermission() throws Exception {
        setupClientModeImplHandlerForRunWithScissors();
        when(mClientModeImpl.getFactoryMacAddress()).thenReturn(TEST_FACTORY_MAC);
        when(mWifiPermissionsUtil.checkNetworkSettingsPermission(anyInt())).thenReturn(false);
        try {
            mWifiServiceImpl.getFactoryMacAddresses();
            fail();
        } catch (SecurityException e) {
            assertTrue("Exception message should contain 'factory MAC'",
                    e.toString().contains("factory MAC"));
        }
    }

    /**
     * Verify that a call to setDeviceMobilityState throws a SecurityException if the
     * caller does not have WIFI_SET_DEVICE_MOBILITY_STATE permission.
     */
    @Test
    public void setDeviceMobilityStateThrowsSecurityExceptionOnMissingPermissions() {
        doThrow(new SecurityException()).when(mContext)
                .enforceCallingPermission(
                        eq(android.Manifest.permission.WIFI_SET_DEVICE_MOBILITY_STATE),
                        eq("WifiService"));
        try {
            mWifiServiceImpl.setDeviceMobilityState(DEVICE_MOBILITY_STATE_STATIONARY);
            fail("expected SecurityException");
        } catch (SecurityException expected) {
        }
    }

    /**
     * Verifies that setDeviceMobilityState runs on a separate handler thread.
     */
    @Test
    public void setDeviceMobilityStateRunsOnHandler() {
        setupClientModeImplHandlerForPost();

        mWifiServiceImpl.setDeviceMobilityState(DEVICE_MOBILITY_STATE_STATIONARY);
        verify(mClientModeImpl, never()).setDeviceMobilityState(anyInt());
        mLooper.dispatchAll();
        verify(mClientModeImpl).setDeviceMobilityState(eq(DEVICE_MOBILITY_STATE_STATIONARY));
    }

    /**
     * Verify that a call to addOnWifiUsabilityStatsListener throws a SecurityException if
     * the caller does not have WIFI_UPDATE_USABILITY_STATS_SCORE permission.
     */
    @Test
    public void testAddStatsListenerThrowsSecurityExceptionOnMissingPermissions() {
        doThrow(new SecurityException()).when(mContext)
                .enforceCallingPermission(
                        eq(android.Manifest.permission.WIFI_UPDATE_USABILITY_STATS_SCORE),
                        eq("WifiService"));
        try {
            mWifiServiceImpl.addOnWifiUsabilityStatsListener(mAppBinder,
                    mOnWifiUsabilityStatsListener, TEST_WIFI_USABILITY_STATS_LISTENER_IDENTIFIER);
            fail("expected SecurityException");
        } catch (SecurityException expected) {
        }
    }

    /**
     * Verify that a call to addOnWifiUsabilityStatsListener throws an IllegalArgumentException
     * if the parameters are not provided.
     */
    @Test
    public void testAddStatsListenerThrowsIllegalArgumentExceptionOnInvalidArguments() {
        try {
            mWifiServiceImpl.addOnWifiUsabilityStatsListener(
                    mAppBinder, null, TEST_WIFI_USABILITY_STATS_LISTENER_IDENTIFIER);
            fail("expected IllegalArgumentException");
        } catch (IllegalArgumentException expected) {
        }
    }

    /**
     * Verify that a call to removeOnWifiUsabilityStatsListener throws a SecurityException if
     * the caller does not have WIFI_UPDATE_USABILITY_STATS_SCORE permission.
     */
    @Test
    public void testRemoveStatsListenerThrowsSecurityExceptionOnMissingPermissions() {
        doThrow(new SecurityException()).when(mContext)
                .enforceCallingPermission(
                        eq(android.Manifest.permission.WIFI_UPDATE_USABILITY_STATS_SCORE),
                        eq("WifiService"));
        try {
            mWifiServiceImpl.removeOnWifiUsabilityStatsListener(
                    TEST_WIFI_USABILITY_STATS_LISTENER_IDENTIFIER);
            fail("expected SecurityException");
        } catch (SecurityException expected) {
        }
    }

    /**
     * Verify that addOnWifiUsabilityStatsListener adds listener to {@link WifiMetrics}.
     */
    @Test
    public void testAddOnWifiUsabilityStatsListenerAndVerify() throws Exception {
        setupClientModeImplHandlerForPost();

        mWifiServiceImpl.addOnWifiUsabilityStatsListener(mAppBinder, mOnWifiUsabilityStatsListener,
                TEST_WIFI_USABILITY_STATS_LISTENER_IDENTIFIER);
        mLooper.dispatchAll();
        verify(mWifiMetrics).addOnWifiUsabilityListener(mAppBinder, mOnWifiUsabilityStatsListener,
                TEST_WIFI_USABILITY_STATS_LISTENER_IDENTIFIER);
    }

    /**
     * Verify that removeOnWifiUsabilityStatsListener removes listener from
     * {@link WifiMetrics}.
     */
    @Test
    public void testRemoveOnWifiUsabilityStatsListenerAndVerify() throws Exception {
        setupClientModeImplHandlerForPost();

        mWifiServiceImpl.removeOnWifiUsabilityStatsListener(0);
        mLooper.dispatchAll();
        verify(mWifiMetrics).removeOnWifiUsabilityListener(0);
    }

    /**
     * Verify that a call to updateWifiUsabilityScore throws a SecurityException if the
     * caller does not have UPDATE_WIFI_USABILITY_SCORE permission.
     */
    @Test
    public void testUpdateWifiUsabilityScoreThrowsSecurityExceptionOnMissingPermissions() {
        doThrow(new SecurityException()).when(mContext)
                .enforceCallingPermission(
                eq(android.Manifest.permission.WIFI_UPDATE_USABILITY_STATS_SCORE),
                eq("WifiService"));
        try {
            mWifiServiceImpl.updateWifiUsabilityScore(anyInt(), anyInt(), 15);
            fail("expected SecurityException");
        } catch (SecurityException expected) {
        }
    }

    /**
     * Verify that mClientModeImpl in WifiServiceImpl is being updated on Wifi usability score
     * update event.
     */
    @Test
    public void testWifiUsabilityScoreUpdateAfterScoreEvent() {
        setupClientModeImplHandlerForPost();

        mWifiServiceImpl.updateWifiUsabilityScore(anyInt(), anyInt(), 15);
        mLooper.dispatchAll();
        verify(mClientModeImpl).updateWifiUsabilityScore(anyInt(), anyInt(), anyInt());
    }

    private void setupMaxApInterfaces(int val) {
        when(mResources.getInteger(
                eq(com.android.internal.R.integer.config_wifi_max_ap_interfaces)))
                .thenReturn(val);
    }

    private void startLohsAndTethering(int apCount) {
        // initialization
        setupClientModeImplHandlerForPost();
        setupMaxApInterfaces(apCount);
        mWifiServiceImpl.checkAndStartWifi();
        verify(mContext).registerReceiver(mBroadcastReceiverCaptor.capture(),
                (IntentFilter) argThat(new IntentFilterMatcher()));

        // start LOHS
        registerLOHSRequestFull();
        String ifaceName = apCount >= 2 ? WIFI_IFACE_NAME2 : WIFI_IFACE_NAME;
        mWifiServiceImpl.updateInterfaceIpState(ifaceName, IFACE_IP_MODE_LOCAL_ONLY);
        mLooper.dispatchAll();
        verify(mWifiController)
                .sendMessage(eq(CMD_SET_AP), eq(1), anyInt(), any(SoftApModeConfiguration.class));
        verify(mHandler).handleMessage(mMessageCaptor.capture());
        assertEquals(HOTSPOT_STARTED, mMessageCaptor.getValue().what);
        reset(mWifiController);
        reset(mHandler);

        // start tethering
        boolean tetheringResult = mWifiServiceImpl.startSoftAp(null);
        assertTrue(tetheringResult);
        verify(mWifiController)
                .sendMessage(eq(CMD_SET_AP), eq(1), anyInt(), any(SoftApModeConfiguration.class));
        mWifiServiceImpl.updateInterfaceIpState(WIFI_IFACE_NAME, IFACE_IP_MODE_TETHERED);
        mLooper.dispatchAll();
    }

    /**
     * Verify LOHS gets stopped when trying to start tethering concurrently on devices that
     * doesn't support dual AP operation.
     */
    @Test
    public void testStartLohsAndTethering1AP() {
        startLohsAndTethering(1);

        // verify LOHS got stopped
        mLooper.dispatchAll();
        verify(mHandler).handleMessage(mMessageCaptor.capture());
        assertEquals(HOTSPOT_FAILED, mMessageCaptor.getValue().what);
        verify(mWifiController)
                .sendMessage(eq(CMD_SET_AP), eq(0), eq(WifiManager.IFACE_IP_MODE_LOCAL_ONLY));
    }

    /**
     * Verify LOHS doesn't get stopped when trying to start tethering concurrently on devices
     * that does support dual AP operation.
     */
    @Test
    public void testStartLohsAndTethering2AP() {
        startLohsAndTethering(2);

        // verify LOHS didn't get stopped
        mLooper.dispatchAll();
        verify(mHandler, never()).handleMessage(any(Message.class));
        verify(mWifiController, never()).sendMessage(eq(CMD_SET_AP), eq(0), anyInt());
    }

    /**
     * Verify that the call to startDppAsConfiguratorInitiator throws a security exception when the
     * caller doesn't have NETWORK_SETTINGS permissions or NETWORK_SETUP_WIZARD.
     */
    @Test(expected = SecurityException.class)
    public void testStartDppAsConfiguratorInitiatorWithoutPermissions() {
        mWifiServiceImpl.startDppAsConfiguratorInitiator(mAppBinder, DPP_URI,
                1, 1, mDppCallback);
    }

    /**
     * Verify that the call to startDppAsEnrolleeInitiator throws a security exception when the
     * caller doesn't have NETWORK_SETTINGS permissions or NETWORK_SETUP_WIZARD.
     */
    @Test(expected = SecurityException.class)
    public void testStartDppAsEnrolleeInitiatorWithoutPermissions() {
        mWifiServiceImpl.startDppAsEnrolleeInitiator(mAppBinder, DPP_URI, mDppCallback);
    }

    /**
     * Verify that the call to stopDppSession throws a security exception when the
     * caller doesn't have NETWORK_SETTINGS permissions or NETWORK_SETUP_WIZARD.
     */
    @Test(expected = SecurityException.class)
    public void testStopDppSessionWithoutPermissions() {
        try {
            mWifiServiceImpl.stopDppSession();
        } catch (RemoteException e) {
        }
    }
}<|MERGE_RESOLUTION|>--- conflicted
+++ resolved
@@ -602,8 +602,6 @@
     }
 
     /**
-<<<<<<< HEAD
-=======
      * Verify that wifi can be enabled by the DO apps targeting Q SDK.
      */
     @Test
@@ -624,7 +622,6 @@
     }
 
     /**
->>>>>>> c72198c5
      * Verify that wifi can be enabled by the system apps targeting Q SDK.
      */
     @Test
@@ -632,11 +629,7 @@
         doReturn(AppOpsManager.MODE_ALLOWED).when(mAppOpsManager)
                 .noteOp(AppOpsManager.OPSTR_CHANGE_WIFI_STATE, Process.myUid(), TEST_PACKAGE_NAME);
         when(mWifiPermissionsUtil.isTargetSdkLessThan(anyString(),
-<<<<<<< HEAD
-                eq(Build.VERSION_CODES.Q))).thenReturn(false);
-=======
                 eq(Build.VERSION_CODES.Q), anyInt())).thenReturn(false);
->>>>>>> c72198c5
         mApplicationInfo.flags = ApplicationInfo.FLAG_SYSTEM;
 
         when(mSettingsStore.handleWifiToggled(eq(true))).thenReturn(true);
@@ -877,8 +870,6 @@
     }
 
     /**
-<<<<<<< HEAD
-=======
      * Verify that wifi can be disabled by the PO apps targeting Q SDK.
      */
     @Test
@@ -899,7 +890,6 @@
     }
 
     /**
->>>>>>> c72198c5
      * Verify that wifi can be disabled by the system apps targeting Q SDK.
      */
     @Test
@@ -907,11 +897,7 @@
         doReturn(AppOpsManager.MODE_ALLOWED).when(mAppOpsManager)
                 .noteOp(AppOpsManager.OPSTR_CHANGE_WIFI_STATE, Process.myUid(), TEST_PACKAGE_NAME);
         when(mWifiPermissionsUtil.isTargetSdkLessThan(anyString(),
-<<<<<<< HEAD
-                eq(Build.VERSION_CODES.Q))).thenReturn(false);
-=======
                 eq(Build.VERSION_CODES.Q), anyInt())).thenReturn(false);
->>>>>>> c72198c5
         mApplicationInfo.flags = ApplicationInfo.FLAG_SYSTEM;
 
         when(mSettingsStore.handleWifiToggled(eq(false))).thenReturn(true);

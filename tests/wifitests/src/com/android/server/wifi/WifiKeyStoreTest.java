--- conflicted
+++ resolved
@@ -224,11 +224,8 @@
      */
     @Test
     public void testConfigureSuiteBRsa3072() throws Exception {
-<<<<<<< HEAD
-=======
         when(mWifiEnterpriseConfig.getCaCertificateAliases())
                 .thenReturn(new String[]{USER_CA_CERT_ALIAS});
->>>>>>> 69a2a304
         when(mWifiEnterpriseConfig.getClientPrivateKey())
                 .thenReturn(FakeKeys.CLIENT_SUITE_B_RSA3072_KEY);
         when(mWifiEnterpriseConfig.getClientCertificate()).thenReturn(
@@ -255,11 +252,8 @@
      */
     @Test
     public void testConfigureSuiteBEcdsa() throws Exception {
-<<<<<<< HEAD
-=======
         when(mWifiEnterpriseConfig.getCaCertificateAliases())
                 .thenReturn(new String[]{USER_CA_CERT_ALIAS});
->>>>>>> 69a2a304
         when(mWifiEnterpriseConfig.getClientPrivateKey())
                 .thenReturn(FakeKeys.CLIENT_SUITE_B_ECC_KEY);
         when(mWifiEnterpriseConfig.getClientCertificate()).thenReturn(
@@ -280,8 +274,6 @@
         assertTrue(
                 savedNetwork.allowedSuiteBCiphers.get(WifiConfiguration.SuiteBCipher.ECDHE_ECDSA));
     }
-<<<<<<< HEAD
-=======
 
     /**
      * Test configuring WPA3-Enterprise in 192-bit mode for RSA 3072 fails when CA and client
@@ -397,5 +389,4 @@
         savedNetwork.enterpriseConfig = mWifiEnterpriseConfig;
         assertFalse(mWifiKeyStore.updateNetworkKeys(savedNetwork, null));
     }
->>>>>>> 69a2a304
 }
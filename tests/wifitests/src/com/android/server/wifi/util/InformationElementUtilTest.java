--- conflicted
+++ resolved
@@ -325,8 +325,6 @@
     }
 
     /**
-<<<<<<< HEAD
-=======
      * Test Capabilities.generateCapabilitiesString() with a WPA type 1 IE which is malformed.
      * Expect the function to return a string with empty key management & pairswise cipher security
      * information.
@@ -455,7 +453,6 @@
     }
 
     /**
->>>>>>> eaa885f0
      * Test Capabilities.generateCapabilitiesString() with a vendor specific element which
      * is not WPA type 1. Beacon Capability Information field has the Privacy
      * bit set.

--- conflicted
+++ resolved
@@ -1043,47 +1043,6 @@
     }
 
     /**
-<<<<<<< HEAD
-     * Verifies the successful addition of access point with Band 2G 5G.
-     */
-    @Test
-    public void testAddAccessPointSuccess_Psk_Band2G5G() throws Exception {
-        when(mServiceManagerMock.getTransport(anyString(), anyString()))
-                .thenReturn(IServiceManager.Transport.HWBINDER);
-        mIHostapdMockV11 = mock(android.hardware.wifi.hostapd.V1_1.IHostapd.class);
-        mIHostapdMockV12 = mock(android.hardware.wifi.hostapd.V1_2.IHostapd.class);
-        // eanble ACS in the config.
-        mResources.setBoolean(R.bool.config_wifi_softap_acs_supported, true);
-        mHostapdHal = new HostapdHalSpy();
-
-        executeAndValidateInitializationSequenceV1_2(false);
-
-        ArrayList<Integer> bands = new ArrayList<>();
-        bands.add(SoftApConfiguration.BAND_2GHZ);
-        bands.add(SoftApConfiguration.BAND_5GHZ);
-
-        Builder configurationBuilder = new SoftApConfiguration.Builder();
-        configurationBuilder.setSsid(NETWORK_SSID);
-        configurationBuilder.setPassphrase(NETWORK_PSK,
-                SoftApConfiguration.SECURITY_TYPE_WPA2_PSK);
-        configurationBuilder.setBands(bands);
-
-        when(mIHostapdMockV12.addAccessPoint_1_2(
-                mIfaceParamsCaptorV12.capture(), mNetworkParamsV12Captor.capture()))
-                .thenReturn(mStatusSuccess12);
-        assertTrue(mHostapdHal.addAccessPoint(IFACE_NAME,
-                configurationBuilder.build(),
-                () -> mSoftApListener.onFailure()));
-        verify(mIHostapdMockV12).addAccessPoint_1_2(any(), any());
-
-        assertEquals(IFACE_NAME, mIfaceParamsCaptorV12.getValue().V1_1.V1_0.ifaceName);
-        assertTrue(mIfaceParamsCaptorV12.getValue().V1_1.V1_0.channelParams.enableAcs);
-
-        // hack for bandMask - bit 0-7 band 1 ... bit 24-31 band 4
-        int bsize = bands.size() - 1;
-        int bmask = mIfaceParamsCaptorV12.getValue().channelParams.bandMask;
-        assertTrue(((bmask >> (bsize * 8)) & 0xff) != 0);
-=======
      * Verifies the successful addition of access point when ACS is allowed to include DFS channels.
      */
     @Test
@@ -1119,6 +1078,47 @@
         assertFalse(mNetworkParamsCaptor.getValue().isHidden);
         assertEquals(IHostapd.EncryptionType.WPA2, mNetworkParamsCaptor.getValue().encryptionType);
         assertEquals(NETWORK_PSK, mNetworkParamsCaptor.getValue().pskPassphrase);
->>>>>>> aef6097a
+    }
+
+    /**
+     * Verifies the successful addition of access point with Band 2G 5G.
+     */
+    @Test
+    public void testAddAccessPointSuccess_Psk_Band2G5G() throws Exception {
+        when(mServiceManagerMock.getTransport(anyString(), anyString()))
+                .thenReturn(IServiceManager.Transport.HWBINDER);
+        mIHostapdMockV11 = mock(android.hardware.wifi.hostapd.V1_1.IHostapd.class);
+        mIHostapdMockV12 = mock(android.hardware.wifi.hostapd.V1_2.IHostapd.class);
+        // eanble ACS in the config.
+        mResources.setBoolean(R.bool.config_wifi_softap_acs_supported, true);
+        mHostapdHal = new HostapdHalSpy();
+
+        executeAndValidateInitializationSequenceV1_2(false);
+
+        ArrayList<Integer> bands = new ArrayList<>();
+        bands.add(SoftApConfiguration.BAND_2GHZ);
+        bands.add(SoftApConfiguration.BAND_5GHZ);
+
+        Builder configurationBuilder = new SoftApConfiguration.Builder();
+        configurationBuilder.setSsid(NETWORK_SSID);
+        configurationBuilder.setPassphrase(NETWORK_PSK,
+                SoftApConfiguration.SECURITY_TYPE_WPA2_PSK);
+        configurationBuilder.setBands(bands);
+
+        when(mIHostapdMockV12.addAccessPoint_1_2(
+                mIfaceParamsCaptorV12.capture(), mNetworkParamsV12Captor.capture()))
+                .thenReturn(mStatusSuccess12);
+        assertTrue(mHostapdHal.addAccessPoint(IFACE_NAME,
+                configurationBuilder.build(),
+                () -> mSoftApListener.onFailure()));
+        verify(mIHostapdMockV12).addAccessPoint_1_2(any(), any());
+
+        assertEquals(IFACE_NAME, mIfaceParamsCaptorV12.getValue().V1_1.V1_0.ifaceName);
+        assertTrue(mIfaceParamsCaptorV12.getValue().V1_1.V1_0.channelParams.enableAcs);
+
+        // hack for bandMask - bit 0-7 band 1 ... bit 24-31 band 4
+        int bsize = bands.size() - 1;
+        int bmask = mIfaceParamsCaptorV12.getValue().channelParams.bandMask;
+        assertTrue(((bmask >> (bsize * 8)) & 0xff) != 0);
     }
 }

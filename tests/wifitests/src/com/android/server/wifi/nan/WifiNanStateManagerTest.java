/*
 * Copyright (C) 2016 The Android Open Source Project
 *
 * Licensed under the Apache License, Version 2.0 (the "License");
 * you may not use this file except in compliance with the License.
 * You may obtain a copy of the License at
 *
 *      http://www.apache.org/licenses/LICENSE-2.0
 *
 * Unless required by applicable law or agreed to in writing, software
 * distributed under the License is distributed on an "AS IS" BASIS,
 * WITHOUT WARRANTIES OR CONDITIONS OF ANY KIND, either express or implied.
 * See the License for the specific language governing permissions and
 * limitations under the License.
 */

package com.android.server.wifi.nan;

import static org.hamcrest.core.IsEqual.equalTo;
import static org.hamcrest.core.IsNull.notNullValue;
import static org.hamcrest.core.IsNull.nullValue;
import static org.junit.Assert.assertTrue;
import static org.mockito.Matchers.any;
import static org.mockito.Matchers.anyBoolean;
import static org.mockito.Matchers.anyInt;
import static org.mockito.Matchers.anyShort;
import static org.mockito.Matchers.eq;
import static org.mockito.Mockito.inOrder;
import static org.mockito.Mockito.mock;
import static org.mockito.Mockito.times;
import static org.mockito.Mockito.verifyNoMoreInteractions;
import static org.mockito.Mockito.when;

import android.app.test.TestAlarmManager;
import android.content.Context;
import android.content.Intent;
import android.net.ConnectivityManager;
import android.net.wifi.RttManager;
import android.net.wifi.nan.ConfigRequest;
import android.net.wifi.nan.IWifiNanEventCallback;
import android.net.wifi.nan.IWifiNanSessionCallback;
import android.net.wifi.nan.PublishConfig;
import android.net.wifi.nan.SubscribeConfig;
import android.net.wifi.nan.WifiNanEventCallback;
import android.net.wifi.nan.WifiNanManager;
import android.net.wifi.nan.WifiNanSessionCallback;
import android.os.UserHandle;
import android.os.test.TestLooper;
import android.test.suitebuilder.annotation.SmallTest;
import android.util.SparseArray;

import libcore.util.HexEncoding;

import org.junit.Before;
import org.junit.Rule;
import org.junit.Test;
import org.junit.rules.ErrorCollector;
import org.mockito.ArgumentCaptor;
import org.mockito.InOrder;
import org.mockito.Mock;
import org.mockito.MockitoAnnotations;

import java.lang.reflect.Constructor;
import java.lang.reflect.Field;

/**
 * Unit test harness for WifiNanStateManager.
 */
@SmallTest
public class WifiNanStateManagerTest {
    private TestLooper mMockLooper;
    private WifiNanStateManager mDut;
    @Mock private WifiNanNative mMockNative;
    @Mock private Context mMockContext;
    @Mock private WifiNanRttStateManager mMockNanRttStateManager;
    TestAlarmManager mAlarmManager;
    @Mock private WifiNanDataPathStateManager mMockNanDataPathStatemanager;

    @Rule
    public ErrorCollector collector = new ErrorCollector();

    /**
     * Pre-test configuration. Initialize and install mocks.
     */
    @Before
    public void setUp() throws Exception {
        MockitoAnnotations.initMocks(this);

        mAlarmManager = new TestAlarmManager();
        when(mMockContext.getSystemService(Context.ALARM_SERVICE))
                .thenReturn(mAlarmManager.getAlarmManager());

<<<<<<< HEAD
        mMockLooper = new TestLooper();
=======
        when(mMockContext.getSystemService(Context.CONNECTIVITY_SERVICE)).thenReturn(
                mock(ConnectivityManager.class));

        mMockLooper = new MockLooper();
>>>>>>> 7124382d

        mDut = installNewNanStateManager();
        mDut.start(mMockContext, mMockLooper.getLooper());
        installMocksInStateManager(mDut, mMockNanRttStateManager, mMockNanDataPathStatemanager);

        when(mMockNative.enableAndConfigure(anyShort(), any(ConfigRequest.class), anyBoolean()))
                .thenReturn(true);
        when(mMockNative.disable(anyShort())).thenReturn(true);
        when(mMockNative.publish(anyShort(), anyInt(), any(PublishConfig.class))).thenReturn(true);
        when(mMockNative.subscribe(anyShort(), anyInt(), any(SubscribeConfig.class)))
                .thenReturn(true);
        when(mMockNative.sendMessage(anyShort(), anyInt(), anyInt(), any(byte[].class),
                any(byte[].class), anyInt())).thenReturn(true);
        when(mMockNative.stopPublish(anyShort(), anyInt())).thenReturn(true);
        when(mMockNative.stopSubscribe(anyShort(), anyInt())).thenReturn(true);

        // TODO (not critical): when(mMockNative.getCapabilities(anyShort())).thenReturn(true);
        // Not critical since no other API depends on the capabilities being set. Big change
        // since will need to add the callback and the verification flow to every single test.

        installMockWifiNanNative(mMockNative);
    }

    /**
     * Validate that NAN data-path interfaces are brought up and down correctly.
     */
    @Test
    public void testNanDataPathInterfaceUpDown() throws Exception {
        ArgumentCaptor<Short> transactionId = ArgumentCaptor.forClass(Short.class);
        InOrder inOrder = inOrder(mMockContext, mMockNative, mMockNanDataPathStatemanager);

        // (1) enable usage
        mDut.enableUsage();
        mMockLooper.dispatchAll();
        validateCorrectNanStatusChangeBroadcast(inOrder, true);
        inOrder.verify(mMockNative).getCapabilities(transactionId.capture());
        inOrder.verify(mMockNanDataPathStatemanager).createAllInterfaces();
        collector.checkThat("usage enabled", mDut.isUsageEnabled(), equalTo(true));

        // (2) disable usage
        mDut.disableUsage();
        mMockLooper.dispatchAll();
        inOrder.verify(mMockNative).disable((short) 0);
        inOrder.verify(mMockNative).deInitNan();
        inOrder.verify(mMockNanDataPathStatemanager).onNanDownCleanupDataPaths();
        validateCorrectNanStatusChangeBroadcast(inOrder, false);
        inOrder.verify(mMockNanDataPathStatemanager).deleteAllInterfaces();
        collector.checkThat("usage disabled", mDut.isUsageEnabled(), equalTo(false));

        verifyNoMoreInteractions(mMockNative, mMockNanDataPathStatemanager);
    }

    /**
     * Validate that APIs aren't functional when usage is disabled.
     */
    @Test
    public void testDisableUsageDisablesApis() throws Exception {
        final int clientId = 12314;
        final int uid = 1000;
        final ConfigRequest configRequest = new ConfigRequest.Builder().build();

        IWifiNanEventCallback mockCallback = mock(IWifiNanEventCallback.class);
        InOrder inOrder = inOrder(mMockContext, mMockNative, mockCallback);

        mDut.enableUsage();
        mMockLooper.dispatchAll();

        // (1) check initial state
        validateCorrectNanStatusChangeBroadcast(inOrder, true);
        inOrder.verify(mMockNative).getCapabilities(anyShort());
        collector.checkThat("usage enabled", mDut.isUsageEnabled(), equalTo(true));

        // (2) disable usage and validate state
        mDut.disableUsage();
        mMockLooper.dispatchAll();
        collector.checkThat("usage disabled", mDut.isUsageEnabled(), equalTo(false));
        inOrder.verify(mMockNative).disable((short) 0);
        inOrder.verify(mMockNative).deInitNan();
        validateCorrectNanStatusChangeBroadcast(inOrder, false);

        // (3) try connecting and validate that get nothing (app should be aware of non-availability
        // through state change broadcast and/or query API)
        mDut.connect(clientId, uid, mockCallback, configRequest);
        mMockLooper.dispatchAll();

        verifyNoMoreInteractions(mMockNative, mockCallback);
    }

    /**
     * Validate that when API usage is disabled while in the middle of a connection that internal
     * state is cleaned-up, and that all subsequent operations are NOP. Then enable usage again and
     * validate that operates correctly.
     */
    @Test
    public void testDisableUsageFlow() throws Exception {
        final int clientId = 12341;
        final int uid = 1000;
        final ConfigRequest configRequest = new ConfigRequest.Builder().build();

        IWifiNanEventCallback mockCallback = mock(IWifiNanEventCallback.class);
        ArgumentCaptor<Short> transactionId = ArgumentCaptor.forClass(Short.class);
        InOrder inOrder = inOrder(mMockContext, mMockNative, mockCallback);

        mDut.enableUsage();
        mMockLooper.dispatchAll();

        // (1) check initial state
        validateCorrectNanStatusChangeBroadcast(inOrder, true);
        inOrder.verify(mMockNative).getCapabilities(anyShort());
        collector.checkThat("usage enabled", mDut.isUsageEnabled(), equalTo(true));

        // (2) connect (successfully)
        mDut.connect(clientId, uid, mockCallback, configRequest);
        mMockLooper.dispatchAll();
        inOrder.verify(mMockNative).enableAndConfigure(transactionId.capture(), eq(configRequest),
                eq(true));
        mDut.onConfigSuccessResponse(transactionId.getValue());
        mMockLooper.dispatchAll();
        inOrder.verify(mockCallback).onConnectSuccess();

        // (3) disable usage & verify callbacks
        mDut.disableUsage();
        mMockLooper.dispatchAll();
        collector.checkThat("usage disabled", mDut.isUsageEnabled(), equalTo(false));
        inOrder.verify(mMockNative).disable((short) 0);
        inOrder.verify(mMockNative).deInitNan();
        validateCorrectNanStatusChangeBroadcast(inOrder, false);
        validateInternalClientInfoCleanedUp(clientId);

        // (4) try connecting again and validate that just get an onNanDown
        mDut.connect(clientId, uid, mockCallback, configRequest);
        mMockLooper.dispatchAll();

        // (5) disable usage again and validate that not much happens
        mDut.disableUsage();
        mMockLooper.dispatchAll();
        collector.checkThat("usage disabled", mDut.isUsageEnabled(), equalTo(false));

        // (6) enable usage
        mDut.enableUsage();
        mMockLooper.dispatchAll();
        collector.checkThat("usage enabled", mDut.isUsageEnabled(), equalTo(true));
        validateCorrectNanStatusChangeBroadcast(inOrder, true);

        // note: this is called a second time (which it shouldn't if capabilties were obtained
        // at first) because this test case does not provide a capabilities response.
        inOrder.verify(mMockNative).getCapabilities(anyShort());

        // (7) connect (should be successful)
        mDut.connect(clientId, uid, mockCallback, configRequest);
        mMockLooper.dispatchAll();
        inOrder.verify(mMockNative).enableAndConfigure(transactionId.capture(), eq(configRequest),
                eq(true));
        mDut.onConfigSuccessResponse(transactionId.getValue());
        mMockLooper.dispatchAll();
        inOrder.verify(mockCallback).onConnectSuccess();

        verifyNoMoreInteractions(mMockNative, mockCallback);
    }

    /**
     * Validates that all events are delivered with correct arguments. Validates
     * that IdentityChanged not delivered if configuration disables delivery.
     */
    @Test
    public void testNanEventsDelivery() throws Exception {
        final int clientId1 = 1005;
        final int clientId2 = 1007;
        final int clusterLow = 5;
        final int clusterHigh = 100;
        final int masterPref = 111;
        final int uid = 1000;
        final int reason = WifiNanEventCallback.REASON_OTHER;
        final byte[] someMac = HexEncoding.decode("000102030405".toCharArray(), false);

        ConfigRequest configRequest1 = new ConfigRequest.Builder().setClusterLow(clusterLow)
                .setClusterHigh(clusterHigh).setMasterPreference(masterPref)
                .setEnableIdentityChangeCallback(false).build();

        ConfigRequest configRequest2 = new ConfigRequest.Builder().setClusterLow(clusterLow)
                .setClusterHigh(clusterHigh).setMasterPreference(masterPref)
                .setEnableIdentityChangeCallback(true).build();

        IWifiNanEventCallback mockCallback1 = mock(IWifiNanEventCallback.class);
        IWifiNanEventCallback mockCallback2 = mock(IWifiNanEventCallback.class);
        ArgumentCaptor<Short> transactionIdCapture = ArgumentCaptor.forClass(Short.class);
        InOrder inOrder = inOrder(mockCallback1, mockCallback2, mMockNative);

        mDut.enableUsage();
        mMockLooper.dispatchAll();
        inOrder.verify(mMockNative).getCapabilities(anyShort());

        // (1) connect 1st and 2nd clients
        mDut.connect(clientId1, uid, mockCallback1, configRequest1);
        mDut.connect(clientId2, uid, mockCallback2, configRequest2);
        mMockLooper.dispatchAll();
        inOrder.verify(mMockNative).enableAndConfigure(transactionIdCapture.capture(),
                eq(configRequest1), eq(true));
        short transactionId = transactionIdCapture.getValue();
        mDut.onConfigSuccessResponse(transactionId);
        mMockLooper.dispatchAll();
        inOrder.verify(mockCallback1).onConnectSuccess();

        // (2) finish connection of 2nd client
        inOrder.verify(mMockNative).enableAndConfigure(transactionIdCapture.capture(),
                eq(configRequest2), eq(false));
        transactionId = transactionIdCapture.getValue();
        mDut.onConfigSuccessResponse(transactionId);

        // (3) deliver NAN events
        mDut.onClusterChangeNotification(WifiNanClientState.CLUSTER_CHANGE_EVENT_STARTED, someMac);
        mDut.onInterfaceAddressChangeNotification(someMac);
        mDut.onNanDownNotification(reason);
        mMockLooper.dispatchAll();

        inOrder.verify(mockCallback2).onConnectSuccess();
        inOrder.verify(mockCallback2, times(2)).onIdentityChanged();

        validateInternalClientInfoCleanedUp(clientId1);
        validateInternalClientInfoCleanedUp(clientId2);

        verifyNoMoreInteractions(mockCallback1, mockCallback2, mMockNative);
    }

    /**
     * Validate that when the HAL doesn't respond we get a TIMEOUT (which
     * results in a failure response) at which point we can process additional
     * commands. Steps: (1) connect, (2) publish - timeout, (3) publish +
     * success.
     */
    @Test
    public void testHalNoResponseTimeout() throws Exception {
        final int clientId = 12341;
        final int uid = 1000;
        final ConfigRequest configRequest = new ConfigRequest.Builder().build();
        final PublishConfig publishConfig = new PublishConfig.Builder().build();

        IWifiNanEventCallback mockCallback = mock(IWifiNanEventCallback.class);
        IWifiNanSessionCallback mockSessionCallback = mock(IWifiNanSessionCallback.class);
        ArgumentCaptor<Short> transactionId = ArgumentCaptor.forClass(Short.class);
        InOrder inOrder = inOrder(mMockNative, mockCallback, mockSessionCallback);

        mDut.enableUsage();
        mMockLooper.dispatchAll();
        inOrder.verify(mMockNative).getCapabilities(anyShort());

        // (1) connect (successfully)
        mDut.connect(clientId, uid, mockCallback, configRequest);
        mMockLooper.dispatchAll();
        inOrder.verify(mMockNative).enableAndConfigure(transactionId.capture(), eq(configRequest),
                eq(true));
        mDut.onConfigSuccessResponse(transactionId.getValue());
        mMockLooper.dispatchAll();
        inOrder.verify(mockCallback).onConnectSuccess();

        // (2) publish + timeout
        mDut.publish(clientId, publishConfig, mockSessionCallback);
        mMockLooper.dispatchAll();
        inOrder.verify(mMockNative).publish(anyShort(), eq(0), eq(publishConfig));
        assertTrue(mAlarmManager.dispatch(WifiNanStateManager.HAL_COMMAND_TIMEOUT_TAG));
        mMockLooper.dispatchAll();
        inOrder.verify(mockSessionCallback)
                .onSessionConfigFail(WifiNanSessionCallback.REASON_OTHER);
        validateInternalNoSessions(clientId);

        // (3) publish + success
        mDut.publish(clientId, publishConfig, mockSessionCallback);
        mMockLooper.dispatchAll();
        inOrder.verify(mMockNative).publish(transactionId.capture(), eq(0), eq(publishConfig));
        mDut.onSessionConfigSuccessResponse(transactionId.getValue(), true, 9999);
        mMockLooper.dispatchAll();
        inOrder.verify(mockSessionCallback).onSessionStarted(anyInt());

        verifyNoMoreInteractions(mMockNative, mockCallback, mockSessionCallback);
    }

    /**
     * Validates publish flow: (1) initial publish (2) fail. Expected: get a
     * failure callback.
     */
    @Test
    public void testPublishFail() throws Exception {
        final int clientId = 1005;
        final int uid = 1000;
        final int reasonFail = WifiNanSessionCallback.REASON_NO_RESOURCES;

        ConfigRequest configRequest = new ConfigRequest.Builder().build();
        PublishConfig publishConfig = new PublishConfig.Builder().build();

        IWifiNanEventCallback mockCallback = mock(IWifiNanEventCallback.class);
        IWifiNanSessionCallback mockSessionCallback = mock(IWifiNanSessionCallback.class);
        ArgumentCaptor<Short> transactionId = ArgumentCaptor.forClass(Short.class);
        InOrder inOrder = inOrder(mockCallback, mockSessionCallback, mMockNative);

        mDut.enableUsage();
        mMockLooper.dispatchAll();
        inOrder.verify(mMockNative).getCapabilities(anyShort());

        // (0) connect
        mDut.connect(clientId, uid, mockCallback, configRequest);
        mMockLooper.dispatchAll();
        inOrder.verify(mMockNative).enableAndConfigure(transactionId.capture(),
                eq(configRequest), eq(true));
        mDut.onConfigSuccessResponse(transactionId.getValue());
        mMockLooper.dispatchAll();
        inOrder.verify(mockCallback).onConnectSuccess();

        // (1) initial publish
        mDut.publish(clientId, publishConfig, mockSessionCallback);
        mMockLooper.dispatchAll();
        inOrder.verify(mMockNative).publish(transactionId.capture(), eq(0), eq(publishConfig));

        // (2) publish failure
        mDut.onSessionConfigFailResponse(transactionId.getValue(), true, reasonFail);
        mMockLooper.dispatchAll();
        inOrder.verify(mockSessionCallback).onSessionConfigFail(reasonFail);
        validateInternalNoSessions(clientId);

        verifyNoMoreInteractions(mockCallback, mockSessionCallback, mMockNative);
    }

    /**
     * Validates the publish flow: (1) initial publish (2) success (3)
     * termination (e.g. DONE) (4) update session attempt (5) terminateSession
     * (6) update session attempt. Expected: session ID callback + session
     * cleaned-up.
     */
    @Test
    public void testPublishSuccessTerminated() throws Exception {
        final int clientId = 2005;
        final int uid = 1000;
        final int reasonTerminate = WifiNanSessionCallback.TERMINATE_REASON_DONE;
        final int publishId = 15;

        ConfigRequest configRequest = new ConfigRequest.Builder().build();
        PublishConfig publishConfig = new PublishConfig.Builder().build();

        IWifiNanEventCallback mockCallback = mock(IWifiNanEventCallback.class);
        IWifiNanSessionCallback mockSessionCallback = mock(IWifiNanSessionCallback.class);
        ArgumentCaptor<Short> transactionId = ArgumentCaptor.forClass(Short.class);
        ArgumentCaptor<Integer> sessionId = ArgumentCaptor.forClass(Integer.class);
        InOrder inOrder = inOrder(mockCallback, mockSessionCallback, mMockNative);

        mDut.enableUsage();
        mMockLooper.dispatchAll();
        inOrder.verify(mMockNative).getCapabilities(anyShort());

        // (0) connect
        mDut.connect(clientId, uid, mockCallback, configRequest);
        mMockLooper.dispatchAll();
        inOrder.verify(mMockNative).enableAndConfigure(transactionId.capture(),
                eq(configRequest), eq(true));
        mDut.onConfigSuccessResponse(transactionId.getValue());
        mMockLooper.dispatchAll();
        inOrder.verify(mockCallback).onConnectSuccess();

        // (1) initial publish
        mDut.publish(clientId, publishConfig, mockSessionCallback);
        mMockLooper.dispatchAll();
        inOrder.verify(mMockNative).publish(transactionId.capture(), eq(0), eq(publishConfig));

        // (2) publish success
        mDut.onSessionConfigSuccessResponse(transactionId.getValue(), true, publishId);
        mMockLooper.dispatchAll();
        inOrder.verify(mockSessionCallback).onSessionStarted(sessionId.capture());

        // (3) publish termination (from firmware - not app!)
        mDut.onSessionTerminatedNotification(publishId, reasonTerminate, true);
        mMockLooper.dispatchAll();
        inOrder.verify(mockSessionCallback).onSessionTerminated(reasonTerminate);

        // (4) app update session (race condition: app didn't get termination
        // yet)
        mDut.updatePublish(clientId, sessionId.getValue(), publishConfig);
        mMockLooper.dispatchAll();

        // (5) app terminates session
        mDut.terminateSession(clientId, sessionId.getValue());
        mMockLooper.dispatchAll();

        // (6) app updates session (app already knows that terminated - will get
        // a local FAIL).
        mDut.updatePublish(clientId, sessionId.getValue(), publishConfig);
        mMockLooper.dispatchAll();

        validateInternalSessionInfoCleanedUp(clientId, sessionId.getValue());

        verifyNoMoreInteractions(mockSessionCallback, mMockNative);
    }

    /**
     * Validate the publish flow: (1) initial publish + (2) success + (3) update
     * + (4) update fails + (5) update + (6). Expected: session is still alive
     * after update failure so second update succeeds (no callbacks).
     */
    @Test
    public void testPublishUpdateFail() throws Exception {
        final int clientId = 2005;
        final int uid = 1000;
        final int publishId = 15;
        final int reasonFail = WifiNanSessionCallback.REASON_INVALID_ARGS;

        ConfigRequest configRequest = new ConfigRequest.Builder().build();
        PublishConfig publishConfig = new PublishConfig.Builder().build();

        IWifiNanEventCallback mockCallback = mock(IWifiNanEventCallback.class);
        IWifiNanSessionCallback mockSessionCallback = mock(IWifiNanSessionCallback.class);
        ArgumentCaptor<Short> transactionId = ArgumentCaptor.forClass(Short.class);
        ArgumentCaptor<Integer> sessionId = ArgumentCaptor.forClass(Integer.class);
        InOrder inOrder = inOrder(mockCallback, mockSessionCallback, mMockNative);

        mDut.enableUsage();
        mMockLooper.dispatchAll();
        inOrder.verify(mMockNative).getCapabilities(anyShort());

        // (0) connect
        mDut.connect(clientId, uid, mockCallback, configRequest);
        mMockLooper.dispatchAll();
        inOrder.verify(mMockNative).enableAndConfigure(transactionId.capture(), eq(configRequest),
                eq(true));
        mDut.onConfigSuccessResponse(transactionId.getValue());
        mMockLooper.dispatchAll();
        inOrder.verify(mockCallback).onConnectSuccess();

        // (1) initial publish
        mDut.publish(clientId, publishConfig, mockSessionCallback);
        mMockLooper.dispatchAll();
        inOrder.verify(mMockNative).publish(transactionId.capture(), eq(0), eq(publishConfig));

        // (2) publish success
        mDut.onSessionConfigSuccessResponse(transactionId.getValue(), true, publishId);
        mMockLooper.dispatchAll();
        inOrder.verify(mockSessionCallback).onSessionStarted(sessionId.capture());

        // (3) update publish
        mDut.updatePublish(clientId, sessionId.getValue(), publishConfig);
        mMockLooper.dispatchAll();
        inOrder.verify(mMockNative).publish(transactionId.capture(), eq(publishId),
                eq(publishConfig));

        // (4) update fails
        mDut.onSessionConfigFailResponse(transactionId.getValue(), true, reasonFail);
        mMockLooper.dispatchAll();
        inOrder.verify(mockSessionCallback).onSessionConfigFail(reasonFail);

        // (5) another update publish
        mDut.updatePublish(clientId, sessionId.getValue(), publishConfig);
        mMockLooper.dispatchAll();
        inOrder.verify(mMockNative).publish(transactionId.capture(), eq(publishId),
                eq(publishConfig));

        // (6) update succeeds
        mDut.onSessionConfigSuccessResponse(transactionId.getValue(), true, publishId);
        mMockLooper.dispatchAll();
        inOrder.verify(mockSessionCallback).onSessionConfigSuccess();

        verifyNoMoreInteractions(mockCallback, mockSessionCallback, mMockNative);
    }

    /**
     * Validate race condition: publish pending but session terminated (due to
     * disconnect - can't terminate such a session directly from app). Need to
     * make sure that once publish succeeds (failure isn't a problem) the
     * session is immediately terminated since no-one is listening for it.
     */
    @Test
    public void testDisconnectWhilePublishPending() throws Exception {
        final int clientId = 2005;
        final int uid = 1000;
        final int publishId = 15;

        ConfigRequest configRequest = new ConfigRequest.Builder().build();
        PublishConfig publishConfig = new PublishConfig.Builder().build();

        IWifiNanEventCallback mockCallback = mock(IWifiNanEventCallback.class);
        IWifiNanSessionCallback mockSessionCallback = mock(IWifiNanSessionCallback.class);
        ArgumentCaptor<Short> transactionId = ArgumentCaptor.forClass(Short.class);
        InOrder inOrder = inOrder(mockCallback, mockSessionCallback, mMockNative);

        mDut.enableUsage();
        mMockLooper.dispatchAll();
        inOrder.verify(mMockNative).getCapabilities(anyShort());

        // (0) connect
        mDut.connect(clientId, uid, mockCallback, configRequest);
        mMockLooper.dispatchAll();
        inOrder.verify(mMockNative).enableAndConfigure(transactionId.capture(), eq(configRequest),
                eq(true));
        mDut.onConfigSuccessResponse(transactionId.getValue());
        mMockLooper.dispatchAll();
        inOrder.verify(mockCallback).onConnectSuccess();

        // (1) initial publish
        mDut.publish(clientId, publishConfig, mockSessionCallback);
        mMockLooper.dispatchAll();
        inOrder.verify(mMockNative).publish(transactionId.capture(), eq(0), eq(publishConfig));

        // (2) disconnect (but doesn't get executed until get response for
        // publish command)
        mDut.disconnect(clientId);
        mMockLooper.dispatchAll();

        // (3) publish success
        mDut.onSessionConfigSuccessResponse(transactionId.getValue(), true, publishId);
        mMockLooper.dispatchAll();
        inOrder.verify(mockSessionCallback).onSessionStarted(anyInt());
        inOrder.verify(mMockNative).stopPublish(transactionId.capture(), eq(publishId));
        inOrder.verify(mMockNative).disable((short) 0);

        validateInternalClientInfoCleanedUp(clientId);

        verifyNoMoreInteractions(mockCallback, mockSessionCallback, mMockNative);
    }

    /**
     * Validates subscribe flow: (1) initial subscribe (2) fail. Expected: get a
     * failure callback.
     */
    @Test
    public void testSubscribeFail() throws Exception {
        final int clientId = 1005;
        final int uid = 1000;
        final int reasonFail = WifiNanSessionCallback.REASON_NO_RESOURCES;

        ConfigRequest configRequest = new ConfigRequest.Builder().build();
        SubscribeConfig subscribeConfig = new SubscribeConfig.Builder().build();

        IWifiNanEventCallback mockCallback = mock(IWifiNanEventCallback.class);
        IWifiNanSessionCallback mockSessionCallback = mock(IWifiNanSessionCallback.class);
        ArgumentCaptor<Short> transactionId = ArgumentCaptor.forClass(Short.class);
        InOrder inOrder = inOrder(mockCallback, mockSessionCallback, mMockNative);

        mDut.enableUsage();
        mMockLooper.dispatchAll();
        inOrder.verify(mMockNative).getCapabilities(anyShort());

        // (0) connect
        mDut.connect(clientId, uid, mockCallback, configRequest);
        mMockLooper.dispatchAll();
        inOrder.verify(mMockNative).enableAndConfigure(transactionId.capture(), eq(configRequest),
                eq(true));
        mDut.onConfigSuccessResponse(transactionId.getValue());
        mMockLooper.dispatchAll();
        inOrder.verify(mockCallback).onConnectSuccess();

        // (1) initial subscribe
        mDut.subscribe(clientId, subscribeConfig, mockSessionCallback);
        mMockLooper.dispatchAll();
        inOrder.verify(mMockNative).subscribe(transactionId.capture(), eq(0), eq(subscribeConfig));

        // (2) subscribe failure
        mDut.onSessionConfigFailResponse(transactionId.getValue(), false, reasonFail);
        mMockLooper.dispatchAll();
        inOrder.verify(mockSessionCallback).onSessionConfigFail(reasonFail);
        validateInternalNoSessions(clientId);

        verifyNoMoreInteractions(mockCallback, mockSessionCallback, mMockNative);
    }

    /**
     * Validates the subscribe flow: (1) initial subscribe (2) success (3)
     * termination (e.g. DONE) (4) update session attempt (5) terminateSession
     * (6) update session attempt. Expected: session ID callback + session
     * cleaned-up
     */
    @Test
    public void testSubscribeSuccessTerminated() throws Exception {
        final int clientId = 2005;
        final int uid = 1000;
        final int reasonTerminate = WifiNanSessionCallback.TERMINATE_REASON_DONE;
        final int subscribeId = 15;

        ConfigRequest configRequest = new ConfigRequest.Builder().build();
        SubscribeConfig subscribeConfig = new SubscribeConfig.Builder().build();

        IWifiNanEventCallback mockCallback = mock(IWifiNanEventCallback.class);
        IWifiNanSessionCallback mockSessionCallback = mock(IWifiNanSessionCallback.class);
        ArgumentCaptor<Short> transactionId = ArgumentCaptor.forClass(Short.class);
        ArgumentCaptor<Integer> sessionId = ArgumentCaptor.forClass(Integer.class);
        InOrder inOrder = inOrder(mockCallback, mockSessionCallback, mMockNative);

        mDut.enableUsage();
        mMockLooper.dispatchAll();
        inOrder.verify(mMockNative).getCapabilities(anyShort());

        // (0) connect
        mDut.connect(clientId, uid, mockCallback, configRequest);
        mMockLooper.dispatchAll();
        inOrder.verify(mMockNative).enableAndConfigure(transactionId.capture(), eq(configRequest),
                eq(true));
        mDut.onConfigSuccessResponse(transactionId.getValue());
        mMockLooper.dispatchAll();
        inOrder.verify(mockCallback).onConnectSuccess();

        // (1) initial subscribe
        mDut.subscribe(clientId, subscribeConfig, mockSessionCallback);
        mMockLooper.dispatchAll();
        inOrder.verify(mMockNative).subscribe(transactionId.capture(), eq(0), eq(subscribeConfig));

        // (2) subscribe success
        mDut.onSessionConfigSuccessResponse(transactionId.getValue(), false, subscribeId);
        mMockLooper.dispatchAll();
        inOrder.verify(mockSessionCallback).onSessionStarted(sessionId.capture());

        // (3) subscribe termination (from firmware - not app!)
        mDut.onSessionTerminatedNotification(subscribeId, reasonTerminate, false);
        mMockLooper.dispatchAll();
        inOrder.verify(mockSessionCallback).onSessionTerminated(reasonTerminate);

        // (4) app update session (race condition: app didn't get termination
        // yet)
        mDut.updateSubscribe(clientId, sessionId.getValue(), subscribeConfig);
        mMockLooper.dispatchAll();

        // (5) app terminates session
        mDut.terminateSession(clientId, sessionId.getValue());
        mMockLooper.dispatchAll();

        // (6) app updates session
        mDut.updateSubscribe(clientId, sessionId.getValue(), subscribeConfig);
        mMockLooper.dispatchAll();

        validateInternalSessionInfoCleanedUp(clientId, sessionId.getValue());

        verifyNoMoreInteractions(mockSessionCallback, mMockNative);
    }

    /**
     * Validate the subscribe flow: (1) initial subscribe + (2) success + (3)
     * update + (4) update fails + (5) update + (6). Expected: session is still
     * alive after update failure so second update succeeds (no callbacks).
     */
    @Test
    public void testSubscribeUpdateFail() throws Exception {
        final int clientId = 2005;
        final int uid = 1000;
        final int subscribeId = 15;
        final int reasonFail = WifiNanSessionCallback.REASON_INVALID_ARGS;

        ConfigRequest configRequest = new ConfigRequest.Builder().build();
        SubscribeConfig subscribeConfig = new SubscribeConfig.Builder().build();

        IWifiNanEventCallback mockCallback = mock(IWifiNanEventCallback.class);
        IWifiNanSessionCallback mockSessionCallback = mock(IWifiNanSessionCallback.class);
        ArgumentCaptor<Short> transactionId = ArgumentCaptor.forClass(Short.class);
        ArgumentCaptor<Integer> sessionId = ArgumentCaptor.forClass(Integer.class);
        InOrder inOrder = inOrder(mockCallback, mockSessionCallback, mMockNative);

        mDut.enableUsage();
        mMockLooper.dispatchAll();
        inOrder.verify(mMockNative).getCapabilities(anyShort());

        // (0) connect
        mDut.connect(clientId, uid, mockCallback, configRequest);
        mMockLooper.dispatchAll();
        inOrder.verify(mMockNative).enableAndConfigure(transactionId.capture(), eq(configRequest),
                eq(true));
        mDut.onConfigSuccessResponse(transactionId.getValue());
        mMockLooper.dispatchAll();
        inOrder.verify(mockCallback).onConnectSuccess();

        // (1) initial subscribe
        mDut.subscribe(clientId, subscribeConfig, mockSessionCallback);
        mMockLooper.dispatchAll();
        inOrder.verify(mMockNative).subscribe(transactionId.capture(), eq(0), eq(subscribeConfig));

        // (2) subscribe success
        mDut.onSessionConfigSuccessResponse(transactionId.getValue(), false, subscribeId);
        mMockLooper.dispatchAll();
        inOrder.verify(mockSessionCallback).onSessionStarted(sessionId.capture());

        // (3) update subscribe
        mDut.updateSubscribe(clientId, sessionId.getValue(), subscribeConfig);
        mMockLooper.dispatchAll();
        inOrder.verify(mMockNative).subscribe(transactionId.capture(), eq(subscribeId),
                eq(subscribeConfig));

        // (4) update fails
        mDut.onSessionConfigFailResponse(transactionId.getValue(), false, reasonFail);
        mMockLooper.dispatchAll();
        inOrder.verify(mockSessionCallback).onSessionConfigFail(reasonFail);

        // (5) another update subscribe
        mDut.updateSubscribe(clientId, sessionId.getValue(), subscribeConfig);
        mMockLooper.dispatchAll();
        inOrder.verify(mMockNative).subscribe(transactionId.capture(), eq(subscribeId),
                eq(subscribeConfig));

        // (6) update succeeds
        mDut.onSessionConfigSuccessResponse(transactionId.getValue(), false, subscribeId);
        mMockLooper.dispatchAll();
        inOrder.verify(mockSessionCallback).onSessionConfigSuccess();

        verifyNoMoreInteractions(mockCallback, mockSessionCallback, mMockNative);
    }

    /**
     * Validate race condition: subscribe pending but session terminated (due to
     * disconnect - can't terminate such a session directly from app). Need to
     * make sure that once subscribe succeeds (failure isn't a problem) the
     * session is immediately terminated since no-one is listening for it.
     */
    @Test
    public void testDisconnectWhileSubscribePending() throws Exception {
        final int clientId = 2005;
        final int uid = 1000;
        final int subscribeId = 15;

        ConfigRequest configRequest = new ConfigRequest.Builder().build();
        SubscribeConfig subscribeConfig = new SubscribeConfig.Builder().build();

        IWifiNanEventCallback mockCallback = mock(IWifiNanEventCallback.class);
        IWifiNanSessionCallback mockSessionCallback = mock(IWifiNanSessionCallback.class);
        ArgumentCaptor<Short> transactionId = ArgumentCaptor.forClass(Short.class);
        InOrder inOrder = inOrder(mockCallback, mockSessionCallback, mMockNative);

        mDut.enableUsage();
        mMockLooper.dispatchAll();
        inOrder.verify(mMockNative).getCapabilities(anyShort());

        // (0) connect
        mDut.connect(clientId, uid, mockCallback, configRequest);
        mMockLooper.dispatchAll();
        inOrder.verify(mMockNative).enableAndConfigure(transactionId.capture(), eq(configRequest),
                eq(true));
        mDut.onConfigSuccessResponse(transactionId.getValue());
        mMockLooper.dispatchAll();
        inOrder.verify(mockCallback).onConnectSuccess();

        // (1) initial subscribe
        mDut.subscribe(clientId, subscribeConfig, mockSessionCallback);
        mMockLooper.dispatchAll();
        inOrder.verify(mMockNative).subscribe(transactionId.capture(), eq(0), eq(subscribeConfig));

        // (2) disconnect (but doesn't get executed until get response for
        // subscribe command)
        mDut.disconnect(clientId);
        mMockLooper.dispatchAll();

        // (3) subscribe success
        mDut.onSessionConfigSuccessResponse(transactionId.getValue(), false, subscribeId);
        mMockLooper.dispatchAll();
        inOrder.verify(mockSessionCallback).onSessionStarted(anyInt());
        inOrder.verify(mMockNative).stopSubscribe((short) 0, subscribeId);
        inOrder.verify(mMockNative).disable((short) 0);

        validateInternalClientInfoCleanedUp(clientId);

        verifyNoMoreInteractions(mockCallback, mockSessionCallback, mMockNative);
    }

    /**
     * Validate (1) subscribe (success), (2) match (i.e. discovery), (3) message reception, (4)
     * message queuing failed, (5) message transmission failed (after ok queuing), (6) message
     * transmission success.
     */
    @Test
    public void testMatchAndMessages() throws Exception {
        final int clientId = 1005;
        final int uid = 1000;
        final String serviceName = "some-service-name";
        final String ssi = "some much longer and more arbitrary data";
        final int subscribeCount = 7;
        final int reasonFail = WifiNanSessionCallback.REASON_TX_FAIL;
        final int subscribeId = 15;
        final int requestorId = 22;
        final byte[] peerMac = HexEncoding.decode("060708090A0B".toCharArray(), false);
        final String peerSsi = "some peer ssi data";
        final String peerMatchFilter = "filter binary array represented as string";
        final String peerMsg = "some message from peer";
        final int messageId = 6948;
        final int messageId2 = 6949;

        ConfigRequest configRequest = new ConfigRequest.Builder().build();
        SubscribeConfig subscribeConfig = new SubscribeConfig.Builder().setServiceName(serviceName)
                .setServiceSpecificInfo(ssi)
                .setSubscribeType(SubscribeConfig.SUBSCRIBE_TYPE_PASSIVE)
                .setSubscribeCount(subscribeCount).build();

        IWifiNanEventCallback mockCallback = mock(IWifiNanEventCallback.class);
        IWifiNanSessionCallback mockSessionCallback = mock(IWifiNanSessionCallback.class);
        ArgumentCaptor<Short> transactionId = ArgumentCaptor.forClass(Short.class);
        ArgumentCaptor<Integer> sessionId = ArgumentCaptor.forClass(Integer.class);
        InOrder inOrder = inOrder(mockCallback, mockSessionCallback, mMockNative);

        mDut.enableUsage();
        mMockLooper.dispatchAll();
        inOrder.verify(mMockNative).getCapabilities(anyShort());

        // (0) connect
        mDut.connect(clientId, uid, mockCallback, configRequest);
        mMockLooper.dispatchAll();
        inOrder.verify(mMockNative).enableAndConfigure(transactionId.capture(),
                eq(configRequest), eq(true));
        mDut.onConfigSuccessResponse(transactionId.getValue());
        mMockLooper.dispatchAll();
        inOrder.verify(mockCallback).onConnectSuccess();

        // (1) subscribe
        mDut.subscribe(clientId, subscribeConfig, mockSessionCallback);
        mMockLooper.dispatchAll();
        inOrder.verify(mMockNative).subscribe(transactionId.capture(), eq(0), eq(subscribeConfig));
        mDut.onSessionConfigSuccessResponse(transactionId.getValue(), false, subscribeId);
        mMockLooper.dispatchAll();
        inOrder.verify(mockSessionCallback).onSessionStarted(sessionId.capture());

        // (2) match
        mDut.onMatchNotification(subscribeId, requestorId, peerMac, peerSsi.getBytes(),
                peerSsi.length(), peerMatchFilter.getBytes(), peerMatchFilter.length());
        mMockLooper.dispatchAll();
        inOrder.verify(mockSessionCallback).onMatch(requestorId, peerSsi.getBytes(),
                peerSsi.length(), peerMatchFilter.getBytes(), peerMatchFilter.length());

        // (3) message Rx
        mDut.onMessageReceivedNotification(subscribeId, requestorId, peerMac, peerMsg.getBytes(),
                peerMsg.length());
        mMockLooper.dispatchAll();
        inOrder.verify(mockSessionCallback).onMessageReceived(requestorId, peerMsg.getBytes(),
                peerMsg.length());

        // (4) message Tx queuing fail
        mDut.sendMessage(clientId, sessionId.getValue(), requestorId, ssi.getBytes(), ssi.length(),
                messageId, 0);
        mMockLooper.dispatchAll();
        inOrder.verify(mMockNative).sendMessage(transactionId.capture(), eq(subscribeId),
                eq(requestorId), eq(peerMac), eq(ssi.getBytes()), eq(ssi.length()));
        mDut.onMessageSendQueuedFailResponse(transactionId.getValue(), reasonFail);
        mMockLooper.dispatchAll();
        inOrder.verify(mockSessionCallback).onMessageSendFail(messageId, reasonFail);

        // (5) message Tx successful queuing
        mDut.sendMessage(clientId, sessionId.getValue(), requestorId, ssi.getBytes(), ssi.length(),
                messageId, 0);
        mMockLooper.dispatchAll();
        inOrder.verify(mMockNative).sendMessage(transactionId.capture(), eq(subscribeId),
                eq(requestorId), eq(peerMac), eq(ssi.getBytes()), eq(ssi.length()));
        short tid1 = transactionId.getValue();
        mDut.onMessageSendQueuedSuccessResponse(tid1);
        mMockLooper.dispatchAll();

        // (6) message Tx successful queuing
        mDut.sendMessage(clientId, sessionId.getValue(), requestorId, ssi.getBytes(), ssi.length(),
                messageId2, 0);
        mMockLooper.dispatchAll();
        inOrder.verify(mMockNative).sendMessage(transactionId.capture(), eq(subscribeId),
                eq(requestorId), eq(peerMac), eq(ssi.getBytes()), eq(ssi.length()));
        short tid2 = transactionId.getValue();
        mDut.onMessageSendQueuedSuccessResponse(tid2);
        mMockLooper.dispatchAll();

        // (5) and (6) final Tx results (on-air results)
        mDut.onMessageSendFailNotification(tid1, reasonFail);
        mDut.onMessageSendSuccessNotification(tid2);
        mMockLooper.dispatchAll();
        inOrder.verify(mockSessionCallback).onMessageSendFail(messageId, reasonFail);
        inOrder.verify(mockSessionCallback).onMessageSendSuccess(messageId2);

        verifyNoMoreInteractions(mockCallback, mockSessionCallback, mMockNative);
    }

    /**
     * Summary: in a single publish session interact with multiple peers
     * (different MAC addresses).
     */
    @Test
    public void testMultipleMessageSources() throws Exception {
        final int clientId = 300;
        final int uid = 1000;
        final int clusterLow = 7;
        final int clusterHigh = 7;
        final int masterPref = 0;
        final String serviceName = "some-service-name";
        final int publishId = 88;
        final int peerId1 = 568;
        final int peerId2 = 873;
        final byte[] peerMac1 = HexEncoding.decode("000102030405".toCharArray(), false);
        final byte[] peerMac2 = HexEncoding.decode("060708090A0B".toCharArray(), false);
        final String msgFromPeer1 = "hey from 000102...";
        final String msgFromPeer2 = "hey from 0607...";
        final String msgToPeer1 = "hey there 000102...";
        final String msgToPeer2 = "hey there 0506...";
        final int msgToPeerId1 = 546;
        final int msgToPeerId2 = 9654;
        final int reason = WifiNanSessionCallback.REASON_OTHER;

        ConfigRequest configRequest = new ConfigRequest.Builder().setClusterLow(clusterLow)
                .setClusterHigh(clusterHigh).setMasterPreference(masterPref).build();

        PublishConfig publishConfig = new PublishConfig.Builder().setServiceName(serviceName)
                .setPublishType(PublishConfig.PUBLISH_TYPE_UNSOLICITED).build();

        ArgumentCaptor<Short> transactionId = ArgumentCaptor.forClass(Short.class);
        ArgumentCaptor<Integer> sessionId = ArgumentCaptor.forClass(Integer.class);
        IWifiNanEventCallback mockCallback = mock(IWifiNanEventCallback.class);
        IWifiNanSessionCallback mockSessionCallback = mock(IWifiNanSessionCallback.class);
        InOrder inOrder = inOrder(mMockNative, mockCallback, mockSessionCallback);

        mDut.enableUsage();
        mMockLooper.dispatchAll();
        inOrder.verify(mMockNative).getCapabilities(anyShort());

        // (1) connect
        mDut.connect(clientId, uid, mockCallback, configRequest);
        mMockLooper.dispatchAll();
        inOrder.verify(mMockNative).enableAndConfigure(transactionId.capture(), eq(configRequest),
                eq(true));
        mDut.onConfigSuccessResponse(transactionId.getValue());
        mMockLooper.dispatchAll();
        inOrder.verify(mockCallback).onConnectSuccess();

        // (2) publish
        mDut.publish(clientId, publishConfig, mockSessionCallback);
        mMockLooper.dispatchAll();
        inOrder.verify(mMockNative).publish(transactionId.capture(), eq(0), eq(publishConfig));
        mDut.onSessionConfigSuccessResponse(transactionId.getValue(), true, publishId);
        mMockLooper.dispatchAll();
        inOrder.verify(mockSessionCallback).onSessionStarted(sessionId.capture());

        // (3) message received from peers 1 & 2
        mDut.onMessageReceivedNotification(publishId, peerId1, peerMac1, msgFromPeer1.getBytes(),
                msgFromPeer1.length());
        mDut.onMessageReceivedNotification(publishId, peerId2, peerMac2, msgFromPeer2.getBytes(),
                msgFromPeer2.length());
        mMockLooper.dispatchAll();
        inOrder.verify(mockSessionCallback).onMessageReceived(peerId1, msgFromPeer1.getBytes(),
                msgFromPeer1.length());
        inOrder.verify(mockSessionCallback).onMessageReceived(peerId2, msgFromPeer2.getBytes(),
                msgFromPeer2.length());

        // (4) sending messages back to same peers: one Tx fails, other succeeds
        mDut.sendMessage(clientId, sessionId.getValue(), peerId2, msgToPeer2.getBytes(),
                msgToPeer2.length(), msgToPeerId2, 0);
        mMockLooper.dispatchAll();
        inOrder.verify(mMockNative).sendMessage(transactionId.capture(), eq(publishId), eq(peerId2),
                eq(peerMac2), eq(msgToPeer2.getBytes()), eq(msgToPeer2.length()));
        short transactionIdVal = transactionId.getValue();
        mDut.onMessageSendQueuedSuccessResponse(transactionIdVal);
        mDut.onMessageSendSuccessNotification(transactionIdVal);

        mDut.sendMessage(clientId, sessionId.getValue(), peerId1, msgToPeer1.getBytes(),
                msgToPeer1.length(), msgToPeerId1, 0);
        mMockLooper.dispatchAll();
        inOrder.verify(mockSessionCallback).onMessageSendSuccess(msgToPeerId2);
        inOrder.verify(mMockNative).sendMessage(transactionId.capture(), eq(publishId), eq(peerId1),
                eq(peerMac1), eq(msgToPeer1.getBytes()), eq(msgToPeer1.length()));
        transactionIdVal = transactionId.getValue();
        mDut.onMessageSendQueuedSuccessResponse(transactionIdVal);
        mDut.onMessageSendFailNotification(transactionIdVal, reason);
        mMockLooper.dispatchAll();
        inOrder.verify(mockSessionCallback).onMessageSendFail(msgToPeerId1, reason);

        verifyNoMoreInteractions(mMockNative, mockCallback, mockSessionCallback);
    }

    /**
     * Summary: interact with a peer which changed its identity (MAC address)
     * but which keeps its requestor instance ID. Should be transparent.
     */
    @Test
    public void testMessageWhilePeerChangesIdentity() throws Exception {
        final int clientId = 300;
        final int uid = 1000;
        final int clusterLow = 7;
        final int clusterHigh = 7;
        final int masterPref = 0;
        final String serviceName = "some-service-name";
        final int publishId = 88;
        final int peerId = 568;
        final byte[] peerMacOrig = HexEncoding.decode("000102030405".toCharArray(), false);
        final byte[] peerMacLater = HexEncoding.decode("060708090A0B".toCharArray(), false);
        final String msgFromPeer1 = "hey from 000102...";
        final String msgFromPeer2 = "hey from 0607...";
        final String msgToPeer1 = "hey there 000102...";
        final String msgToPeer2 = "hey there 0506...";
        final int msgToPeerId1 = 546;
        final int msgToPeerId2 = 9654;
        ConfigRequest configRequest = new ConfigRequest.Builder().setClusterLow(clusterLow)
                .setClusterHigh(clusterHigh).setMasterPreference(masterPref).build();

        PublishConfig publishConfig = new PublishConfig.Builder().setServiceName(serviceName)
                .setPublishType(PublishConfig.PUBLISH_TYPE_UNSOLICITED).build();

        ArgumentCaptor<Short> transactionId = ArgumentCaptor.forClass(Short.class);
        ArgumentCaptor<Integer> sessionId = ArgumentCaptor.forClass(Integer.class);
        IWifiNanEventCallback mockCallback = mock(IWifiNanEventCallback.class);
        IWifiNanSessionCallback mockSessionCallback = mock(IWifiNanSessionCallback.class);
        InOrder inOrder = inOrder(mMockNative, mockCallback, mockSessionCallback);

        mDut.enableUsage();
        mMockLooper.dispatchAll();
        inOrder.verify(mMockNative).getCapabilities(anyShort());

        // (1) connect
        mDut.connect(clientId, uid, mockCallback, configRequest);
        mMockLooper.dispatchAll();
        inOrder.verify(mMockNative).enableAndConfigure(transactionId.capture(), eq(configRequest),
                eq(true));
        mDut.onConfigSuccessResponse(transactionId.getValue());
        mMockLooper.dispatchAll();
        inOrder.verify(mockCallback).onConnectSuccess();

        // (2) publish
        mDut.publish(clientId, publishConfig, mockSessionCallback);
        mMockLooper.dispatchAll();
        inOrder.verify(mMockNative).publish(transactionId.capture(), eq(0), eq(publishConfig));
        mDut.onSessionConfigSuccessResponse(transactionId.getValue(), true, publishId);
        mMockLooper.dispatchAll();
        inOrder.verify(mockSessionCallback).onSessionStarted(sessionId.capture());

        // (3) message received & responded to
        mDut.onMessageReceivedNotification(publishId, peerId, peerMacOrig, msgFromPeer1.getBytes(),
                msgFromPeer1.length());
        mDut.sendMessage(clientId, sessionId.getValue(), peerId, msgToPeer1.getBytes(),
                msgToPeer1.length(), msgToPeerId1, 0);
        mMockLooper.dispatchAll();
        inOrder.verify(mockSessionCallback).onMessageReceived(peerId, msgFromPeer1.getBytes(),
                msgFromPeer1.length());
        inOrder.verify(mMockNative).sendMessage(transactionId.capture(), eq(publishId), eq(peerId),
                eq(peerMacOrig), eq(msgToPeer1.getBytes()), eq(msgToPeer1.length()));
        mDut.onMessageSendQueuedSuccessResponse(transactionId.getValue());
        mDut.onMessageSendSuccessNotification(transactionId.getValue());
        mMockLooper.dispatchAll();
        inOrder.verify(mockSessionCallback).onMessageSendSuccess(msgToPeerId1);

        // (4) message received with same peer ID but different MAC
        mDut.onMessageReceivedNotification(publishId, peerId, peerMacLater, msgFromPeer2.getBytes(),
                msgFromPeer2.length());
        mDut.sendMessage(clientId, sessionId.getValue(), peerId, msgToPeer2.getBytes(),
                msgToPeer2.length(), msgToPeerId2, 0);
        mMockLooper.dispatchAll();
        inOrder.verify(mockSessionCallback).onMessageReceived(peerId, msgFromPeer2.getBytes(),
                msgFromPeer2.length());
        inOrder.verify(mMockNative).sendMessage(transactionId.capture(), eq(publishId), eq(peerId),
                eq(peerMacLater), eq(msgToPeer2.getBytes()), eq(msgToPeer2.length()));
        mDut.onMessageSendQueuedSuccessResponse(transactionId.getValue());
        mDut.onMessageSendSuccessNotification(transactionId.getValue());
        mMockLooper.dispatchAll();
        inOrder.verify(mockSessionCallback).onMessageSendSuccess(msgToPeerId2);

        verifyNoMoreInteractions(mMockNative, mockCallback, mockSessionCallback);
    }

    /**
     * Validate that get failure (with correct code) when trying to send a
     * message to an invalid peer ID.
     */
    @Test
    public void testSendMessageToInvalidPeerId() throws Exception {
        final int clientId = 1005;
        final int uid = 1000;
        final String ssi = "some much longer and more arbitrary data";
        final int subscribeId = 15;
        final int requestorId = 22;
        final byte[] peerMac = HexEncoding.decode("060708090A0B".toCharArray(), false);
        final String peerSsi = "some peer ssi data";
        final String peerMatchFilter = "filter binary array represented as string";
        final int messageId = 6948;

        ConfigRequest configRequest = new ConfigRequest.Builder().build();
        SubscribeConfig subscribeConfig = new SubscribeConfig.Builder().build();

        IWifiNanEventCallback mockCallback = mock(IWifiNanEventCallback.class);
        IWifiNanSessionCallback mockSessionCallback = mock(IWifiNanSessionCallback.class);
        ArgumentCaptor<Short> transactionId = ArgumentCaptor.forClass(Short.class);
        ArgumentCaptor<Integer> sessionId = ArgumentCaptor.forClass(Integer.class);
        InOrder inOrder = inOrder(mockCallback, mockSessionCallback, mMockNative);

        mDut.enableUsage();
        mMockLooper.dispatchAll();
        inOrder.verify(mMockNative).getCapabilities(anyShort());

        // (1) connect
        mDut.connect(clientId, uid, mockCallback, configRequest);
        mMockLooper.dispatchAll();
        inOrder.verify(mMockNative).enableAndConfigure(transactionId.capture(), eq(configRequest),
                eq(true));
        mDut.onConfigSuccessResponse(transactionId.getValue());
        mMockLooper.dispatchAll();
        inOrder.verify(mockCallback).onConnectSuccess();

        // (2) subscribe & match
        mDut.subscribe(clientId, subscribeConfig, mockSessionCallback);
        mMockLooper.dispatchAll();
        inOrder.verify(mMockNative).subscribe(transactionId.capture(), eq(0), eq(subscribeConfig));
        mDut.onSessionConfigSuccessResponse(transactionId.getValue(), false, subscribeId);
        mDut.onMatchNotification(subscribeId, requestorId, peerMac, peerSsi.getBytes(),
                peerSsi.length(), peerMatchFilter.getBytes(), peerMatchFilter.length());
        mMockLooper.dispatchAll();
        inOrder.verify(mockSessionCallback).onSessionStarted(sessionId.capture());
        inOrder.verify(mockSessionCallback).onMatch(requestorId, peerSsi.getBytes(),
                peerSsi.length(), peerMatchFilter.getBytes(), peerMatchFilter.length());

        // (3) send message to invalid peer ID
        mDut.sendMessage(clientId, sessionId.getValue(), requestorId + 5, ssi.getBytes(),
                ssi.length(), messageId, 0);
        mMockLooper.dispatchAll();
        inOrder.verify(mockSessionCallback).onMessageSendFail(messageId,
                WifiNanSessionCallback.REASON_NO_MATCH_SESSION);

        verifyNoMoreInteractions(mockCallback, mockSessionCallback, mMockNative);
    }

    /**
     * Validate that on send message timeout correct callback is dispatched and that a later
     * firmware notification is ignored.
     */
    @Test
    public void testSendMessageTimeout() throws Exception {
        final int clientId = 1005;
        final int uid = 1000;
        final String ssi = "some much longer and more arbitrary data";
        final int subscribeId = 15;
        final int requestorId = 22;
        final byte[] peerMac = HexEncoding.decode("060708090A0B".toCharArray(), false);
        final String peerSsi = "some peer ssi data";
        final String peerMatchFilter = "filter binary array represented as string";
        final int messageId = 6948;

        ConfigRequest configRequest = new ConfigRequest.Builder().build();
        SubscribeConfig subscribeConfig = new SubscribeConfig.Builder().build();

        IWifiNanEventCallback mockCallback = mock(IWifiNanEventCallback.class);
        IWifiNanSessionCallback mockSessionCallback = mock(IWifiNanSessionCallback.class);
        ArgumentCaptor<Short> transactionId = ArgumentCaptor.forClass(Short.class);
        ArgumentCaptor<Integer> sessionId = ArgumentCaptor.forClass(Integer.class);
        InOrder inOrder = inOrder(mockCallback, mockSessionCallback, mMockNative);

        mDut.enableUsage();
        mMockLooper.dispatchAll();
        inOrder.verify(mMockNative).getCapabilities(anyShort());

        // (1) connect
        mDut.connect(clientId, uid, mockCallback, configRequest);
        mMockLooper.dispatchAll();
        inOrder.verify(mMockNative).enableAndConfigure(transactionId.capture(), eq(configRequest),
                eq(true));
        mDut.onConfigSuccessResponse(transactionId.getValue());
        mMockLooper.dispatchAll();
        inOrder.verify(mockCallback).onConnectSuccess();

        // (2) subscribe & match
        mDut.subscribe(clientId, subscribeConfig, mockSessionCallback);
        mMockLooper.dispatchAll();
        inOrder.verify(mMockNative).subscribe(transactionId.capture(), eq(0), eq(subscribeConfig));
        mDut.onSessionConfigSuccessResponse(transactionId.getValue(), false, subscribeId);
        mDut.onMatchNotification(subscribeId, requestorId, peerMac, peerSsi.getBytes(),
                peerSsi.length(), peerMatchFilter.getBytes(), peerMatchFilter.length());
        mMockLooper.dispatchAll();
        inOrder.verify(mockSessionCallback).onSessionStarted(sessionId.capture());
        inOrder.verify(mockSessionCallback).onMatch(requestorId, peerSsi.getBytes(),
                peerSsi.length(), peerMatchFilter.getBytes(), peerMatchFilter.length());

        // (3) send message and enqueue successfully
        mDut.sendMessage(clientId, sessionId.getValue(), requestorId, ssi.getBytes(),
                ssi.length(), messageId, 0);
        mMockLooper.dispatchAll();
        inOrder.verify(mMockNative).sendMessage(transactionId.capture(), eq(subscribeId),
                eq(requestorId), eq(peerMac), eq(ssi.getBytes()), eq(ssi.length()));
        mDut.onMessageSendQueuedSuccessResponse(transactionId.getValue());
        mMockLooper.dispatchAll();

        // (4) message send timeout
        assertTrue(mAlarmManager.dispatch(WifiNanStateManager.HAL_SEND_MESSAGE_TIMEOUT_TAG));
        mMockLooper.dispatchAll();
        inOrder.verify(mockSessionCallback).onMessageSendFail(messageId,
                WifiNanSessionCallback.REASON_TX_FAIL);

        // (5) firmware response (unlikely - but good to check)
        mDut.onMessageSendSuccessNotification(transactionId.getValue());
        mMockLooper.dispatchAll();

        verifyNoMoreInteractions(mockCallback, mockSessionCallback, mMockNative);
    }

    /**
     * Validate that when sending a message with a retry count the message is retried the specified
     * number of times. Scenario ending with success.
     */
    @Test
    public void testSendMessageRetransmitSuccess() throws Exception {
        final int clientId = 1005;
        final int uid = 1000;
        final String ssi = "some much longer and more arbitrary data";
        final int subscribeId = 15;
        final int requestorId = 22;
        final byte[] peerMac = HexEncoding.decode("060708090A0B".toCharArray(), false);
        final String peerSsi = "some peer ssi data";
        final String peerMatchFilter = "filter binary array represented as string";
        final int messageId = 6948;
        final int retryCount = 3;

        ConfigRequest configRequest = new ConfigRequest.Builder().build();
        SubscribeConfig subscribeConfig = new SubscribeConfig.Builder().build();

        IWifiNanEventCallback mockCallback = mock(IWifiNanEventCallback.class);
        IWifiNanSessionCallback mockSessionCallback = mock(IWifiNanSessionCallback.class);
        ArgumentCaptor<Short> transactionId = ArgumentCaptor.forClass(Short.class);
        ArgumentCaptor<Integer> sessionId = ArgumentCaptor.forClass(Integer.class);
        InOrder inOrder = inOrder(mockCallback, mockSessionCallback, mMockNative);

        mDut.enableUsage();
        mMockLooper.dispatchAll();
        inOrder.verify(mMockNative).getCapabilities(anyShort());

        // (1) connect
        mDut.connect(clientId, uid, mockCallback, configRequest);
        mMockLooper.dispatchAll();
        inOrder.verify(mMockNative).enableAndConfigure(transactionId.capture(), eq(configRequest),
                eq(true));
        mDut.onConfigSuccessResponse(transactionId.getValue());
        mMockLooper.dispatchAll();
        inOrder.verify(mockCallback).onConnectSuccess();

        // (2) subscribe & match
        mDut.subscribe(clientId, subscribeConfig, mockSessionCallback);
        mMockLooper.dispatchAll();
        inOrder.verify(mMockNative).subscribe(transactionId.capture(), eq(0), eq(subscribeConfig));
        mDut.onSessionConfigSuccessResponse(transactionId.getValue(), false, subscribeId);
        mDut.onMatchNotification(subscribeId, requestorId, peerMac, peerSsi.getBytes(),
                peerSsi.length(), peerMatchFilter.getBytes(), peerMatchFilter.length());
        mMockLooper.dispatchAll();
        inOrder.verify(mockSessionCallback).onSessionStarted(sessionId.capture());
        inOrder.verify(mockSessionCallback).onMatch(requestorId, peerSsi.getBytes(),
                peerSsi.length(), peerMatchFilter.getBytes(), peerMatchFilter.length());

        // (3) send message and enqueue successfully
        mDut.sendMessage(clientId, sessionId.getValue(), requestorId, ssi.getBytes(),
                ssi.length(), messageId, retryCount);
        mMockLooper.dispatchAll();
        inOrder.verify(mMockNative).sendMessage(transactionId.capture(), eq(subscribeId),
                eq(requestorId), eq(peerMac), eq(ssi.getBytes()), eq(ssi.length()));
        mDut.onMessageSendQueuedSuccessResponse(transactionId.getValue());
        mMockLooper.dispatchAll();

        // (4) loop and fail until reach retryCount
        for (int i = 0; i < retryCount; ++i) {
            mDut.onMessageSendFailNotification(transactionId.getValue(),
                    WifiNanSessionCallback.REASON_TX_FAIL);
            mMockLooper.dispatchAll();
            inOrder.verify(mMockNative).sendMessage(transactionId.capture(), eq(subscribeId),
                    eq(requestorId), eq(peerMac), eq(ssi.getBytes()), eq(ssi.length()));
            mDut.onMessageSendQueuedSuccessResponse(transactionId.getValue());
            mMockLooper.dispatchAll();
        }

        // (5) succeed on last retry
        mDut.onMessageSendSuccessNotification(transactionId.getValue());
        mMockLooper.dispatchAll();

        inOrder.verify(mockSessionCallback).onMessageSendSuccess(messageId);

        verifyNoMoreInteractions(mockCallback, mockSessionCallback, mMockNative);
    }

    /**
     * Validate that when sending a message with a retry count the message is retried the specified
     * number of times. Scenario ending with failure.
     */
    @Test
    public void testSendMessageRetransmitFail() throws Exception {
        final int clientId = 1005;
        final int uid = 1000;
        final String ssi = "some much longer and more arbitrary data";
        final int subscribeId = 15;
        final int requestorId = 22;
        final byte[] peerMac = HexEncoding.decode("060708090A0B".toCharArray(), false);
        final String peerSsi = "some peer ssi data";
        final String peerMatchFilter = "filter binary array represented as string";
        final int messageId = 6948;
        final int retryCount = 3;

        ConfigRequest configRequest = new ConfigRequest.Builder().build();
        SubscribeConfig subscribeConfig = new SubscribeConfig.Builder().build();

        IWifiNanEventCallback mockCallback = mock(IWifiNanEventCallback.class);
        IWifiNanSessionCallback mockSessionCallback = mock(IWifiNanSessionCallback.class);
        ArgumentCaptor<Short> transactionId = ArgumentCaptor.forClass(Short.class);
        ArgumentCaptor<Integer> sessionId = ArgumentCaptor.forClass(Integer.class);
        InOrder inOrder = inOrder(mockCallback, mockSessionCallback, mMockNative);

        mDut.enableUsage();
        mMockLooper.dispatchAll();
        inOrder.verify(mMockNative).getCapabilities(anyShort());

        // (1) connect
        mDut.connect(clientId, uid, mockCallback, configRequest);
        mMockLooper.dispatchAll();
        inOrder.verify(mMockNative).enableAndConfigure(transactionId.capture(), eq(configRequest),
                eq(true));
        mDut.onConfigSuccessResponse(transactionId.getValue());
        mMockLooper.dispatchAll();
        inOrder.verify(mockCallback).onConnectSuccess();

        // (2) subscribe & match
        mDut.subscribe(clientId, subscribeConfig, mockSessionCallback);
        mMockLooper.dispatchAll();
        inOrder.verify(mMockNative).subscribe(transactionId.capture(), eq(0), eq(subscribeConfig));
        mDut.onSessionConfigSuccessResponse(transactionId.getValue(), false, subscribeId);
        mDut.onMatchNotification(subscribeId, requestorId, peerMac, peerSsi.getBytes(),
                peerSsi.length(), peerMatchFilter.getBytes(), peerMatchFilter.length());
        mMockLooper.dispatchAll();
        inOrder.verify(mockSessionCallback).onSessionStarted(sessionId.capture());
        inOrder.verify(mockSessionCallback).onMatch(requestorId, peerSsi.getBytes(),
                peerSsi.length(), peerMatchFilter.getBytes(), peerMatchFilter.length());

        // (3) send message and enqueue successfully
        mDut.sendMessage(clientId, sessionId.getValue(), requestorId, ssi.getBytes(),
                ssi.length(), messageId, retryCount);
        mMockLooper.dispatchAll();
        inOrder.verify(mMockNative).sendMessage(transactionId.capture(), eq(subscribeId),
                eq(requestorId), eq(peerMac), eq(ssi.getBytes()), eq(ssi.length()));
        mDut.onMessageSendQueuedSuccessResponse(transactionId.getValue());
        mMockLooper.dispatchAll();

        // (4) loop and fail until reach retryCount+1
        for (int i = 0; i < retryCount + 1; ++i) {
            mDut.onMessageSendFailNotification(transactionId.getValue(),
                    WifiNanSessionCallback.REASON_TX_FAIL);
            mMockLooper.dispatchAll();

            if (i != retryCount) {
                inOrder.verify(mMockNative).sendMessage(transactionId.capture(), eq(subscribeId),
                        eq(requestorId), eq(peerMac), eq(ssi.getBytes()), eq(ssi.length()));
                mDut.onMessageSendQueuedSuccessResponse(transactionId.getValue());
                mMockLooper.dispatchAll();
            }
        }

        inOrder.verify(mockSessionCallback).onMessageSendFail(messageId,
                WifiNanSessionCallback.REASON_TX_FAIL);

        verifyNoMoreInteractions(mockCallback, mockSessionCallback, mMockNative);
    }

    /**
     * Validate that start ranging function fills-in correct MAC addresses for peer IDs and
     * passed along to RTT module.
     */
    @Test
    public void testStartRanging() throws Exception {
        final int clientId = 1005;
        final int uid = 1000;
        final int subscribeId = 15;
        final int requestorId = 22;
        final byte[] peerMac = HexEncoding.decode("060708090A0B".toCharArray(), false);
        final String peerSsi = "some peer ssi data";
        final String peerMatchFilter = "filter binary array represented as string";
        final int rangingId = 18423;
        final RttManager.RttParams[] params = new RttManager.RttParams[2];
        params[0] = new RttManager.RttParams();
        params[0].bssid = Integer.toString(requestorId);
        params[1] = new RttManager.RttParams();
        params[1].bssid = Integer.toString(requestorId + 5);

        ConfigRequest configRequest = new ConfigRequest.Builder().build();
        SubscribeConfig subscribeConfig = new SubscribeConfig.Builder().build();

        IWifiNanEventCallback mockCallback = mock(IWifiNanEventCallback.class);
        IWifiNanSessionCallback mockSessionCallback = mock(IWifiNanSessionCallback.class);

        ArgumentCaptor<Short> transactionId = ArgumentCaptor.forClass(Short.class);
        ArgumentCaptor<Integer> sessionId = ArgumentCaptor.forClass(Integer.class);
        ArgumentCaptor<WifiNanClientState> clientCaptor =
                ArgumentCaptor.forClass(WifiNanClientState.class);
        ArgumentCaptor<RttManager.RttParams[]> rttParamsCaptor =
                ArgumentCaptor.forClass(RttManager.RttParams[].class);

        InOrder inOrder = inOrder(mockCallback, mockSessionCallback, mMockNative,
                mMockNanRttStateManager);

        mDut.enableUsage();
        mMockLooper.dispatchAll();
        inOrder.verify(mMockNative).getCapabilities(anyShort());

        // (1) connect
        mDut.connect(clientId, uid, mockCallback, configRequest);
        mMockLooper.dispatchAll();
        inOrder.verify(mMockNative).enableAndConfigure(transactionId.capture(), eq(configRequest),
                eq(true));
        mDut.onConfigSuccessResponse(transactionId.getValue());
        mMockLooper.dispatchAll();
        inOrder.verify(mockCallback).onConnectSuccess();

        // (2) subscribe & match
        mDut.subscribe(clientId, subscribeConfig, mockSessionCallback);
        mMockLooper.dispatchAll();
        inOrder.verify(mMockNative).subscribe(transactionId.capture(), eq(0), eq(subscribeConfig));
        mDut.onSessionConfigSuccessResponse(transactionId.getValue(), false, subscribeId);
        mDut.onMatchNotification(subscribeId, requestorId, peerMac, peerSsi.getBytes(),
                peerSsi.length(), peerMatchFilter.getBytes(), peerMatchFilter.length());
        mMockLooper.dispatchAll();
        inOrder.verify(mockSessionCallback).onSessionStarted(sessionId.capture());
        inOrder.verify(mockSessionCallback).onMatch(requestorId, peerSsi.getBytes(),
                peerSsi.length(), peerMatchFilter.getBytes(), peerMatchFilter.length());

        // (3) start ranging: pass along a valid peer ID and an invalid one
        mDut.startRanging(clientId, sessionId.getValue(), params, rangingId);
        mMockLooper.dispatchAll();
        inOrder.verify(mMockNanRttStateManager).startRanging(eq(rangingId), clientCaptor.capture(),
                rttParamsCaptor.capture());
        collector.checkThat("RttParams[0].bssid", "06:07:08:09:0A:0B",
                equalTo(rttParamsCaptor.getValue()[0].bssid));
        collector.checkThat("RttParams[1].bssid", "", equalTo(rttParamsCaptor.getValue()[1].bssid));

        verifyNoMoreInteractions(mockCallback, mockSessionCallback, mMockNative,
                mMockNanRttStateManager);
    }

    /**
     * Test sequence of configuration: (1) config1, (2) config2 - incompatible,
     * (3) config3 - compatible with config1 (requiring upgrade), (4) disconnect
     * config3 (should get a downgrade), (5) disconnect config1 (should get a
     * disable).
     */
    @Test
    public void testConfigs() throws Exception {
        final int clientId1 = 9999;
        final int uid = 1000;
        final int clusterLow1 = 5;
        final int clusterHigh1 = 100;
        final int masterPref1 = 111;
        final int clientId2 = 1001;
        final boolean support5g2 = true;
        final int clusterLow2 = 7;
        final int clusterHigh2 = 155;
        final int masterPref2 = 0;
        final int clientId3 = 55;

        ArgumentCaptor<Short> transactionId = ArgumentCaptor.forClass(Short.class);
        ArgumentCaptor<ConfigRequest> crCapture = ArgumentCaptor.forClass(ConfigRequest.class);

        ConfigRequest configRequest1 = new ConfigRequest.Builder().setClusterLow(clusterLow1)
                .setClusterHigh(clusterHigh1).setMasterPreference(masterPref1)
                .setEnableIdentityChangeCallback(false).build();

        ConfigRequest configRequest2 = new ConfigRequest.Builder().setSupport5gBand(support5g2)
                .setClusterLow(clusterLow2).setClusterHigh(clusterHigh2)
                .setMasterPreference(masterPref2).build();

        ConfigRequest configRequest3 = new ConfigRequest.Builder().setClusterLow(clusterLow1)
                .setClusterHigh(clusterHigh1).setMasterPreference(masterPref1)
                .setEnableIdentityChangeCallback(true).build();

        IWifiNanEventCallback mockCallback1 = mock(IWifiNanEventCallback.class);
        IWifiNanEventCallback mockCallback2 = mock(IWifiNanEventCallback.class);
        IWifiNanEventCallback mockCallback3 = mock(IWifiNanEventCallback.class);

        InOrder inOrder = inOrder(mMockNative, mockCallback1, mockCallback2, mockCallback3);

        mDut.enableUsage();
        mMockLooper.dispatchAll();
        inOrder.verify(mMockNative).getCapabilities(anyShort());

        // (1) config1 (valid)
        mDut.connect(clientId1, uid, mockCallback1, configRequest1);
        mMockLooper.dispatchAll();
        inOrder.verify(mMockNative).enableAndConfigure(transactionId.capture(),
                crCapture.capture(), eq(true));
        collector.checkThat("merge: stage 1", crCapture.getValue(), equalTo(configRequest1));
        mDut.onConfigSuccessResponse(transactionId.getValue());
        mMockLooper.dispatchAll();
        inOrder.verify(mockCallback1).onConnectSuccess();

        // (2) config2 (incompatible with config1)
        mDut.connect(clientId2, uid, mockCallback2, configRequest2);
        mMockLooper.dispatchAll();
        inOrder.verify(mockCallback2)
                .onConnectFail(WifiNanEventCallback.REASON_ALREADY_CONNECTED_INCOMPAT_CONFIG);
        validateInternalClientInfoCleanedUp(clientId2);

        // (3) config3 (compatible with config1 but requires upgrade - i.e. no
        // OTA changes)
        mDut.connect(clientId3, uid, mockCallback3, configRequest3);
        mMockLooper.dispatchAll();
        inOrder.verify(mMockNative).enableAndConfigure(transactionId.capture(),
                crCapture.capture(), eq(false));
        collector.checkThat("merge: stage 3: support 5g", crCapture.getValue().mSupport5gBand,
                equalTo(false));
        collector.checkThat("merge: stage 3: master pref", crCapture.getValue().mMasterPreference,
                equalTo(masterPref1));
        collector.checkThat("merge: stage 3: cluster low", crCapture.getValue().mClusterLow,
                equalTo(clusterLow1));
        collector.checkThat("merge: stage 3: cluster high", crCapture.getValue().mClusterHigh,
                equalTo(clusterHigh1));
        collector.checkThat("merge: stage 3: enable identity change callback",
                crCapture.getValue().mEnableIdentityChangeCallback, equalTo(true));
        mDut.onConfigSuccessResponse(transactionId.getValue());
        mMockLooper.dispatchAll();
        inOrder.verify(mockCallback3).onConnectSuccess();

        // (4) disconnect config3: want a downgrade
        mDut.disconnect(clientId3);
        mMockLooper.dispatchAll();
        validateInternalClientInfoCleanedUp(clientId3);
        inOrder.verify(mMockNative).enableAndConfigure(transactionId.capture(),
                crCapture.capture(), eq(false));
        collector.checkThat("merge: stage 4", crCapture.getValue(), equalTo(configRequest1));
        mDut.onConfigSuccessResponse(transactionId.getValue());
        mMockLooper.dispatchAll();

        // (5) disconnect config1: disable
        mDut.disconnect(clientId1);
        mMockLooper.dispatchAll();
        validateInternalClientInfoCleanedUp(clientId1);
        inOrder.verify(mMockNative).disable((short) 0);

        verifyNoMoreInteractions(mMockNative, mockCallback1, mockCallback2, mockCallback3);
    }

    /**
     * Summary: disconnect a client while there are pending transactions.
     */
    @Test
    public void testDisconnectWithPendingTransactions() throws Exception {
        final int clientId = 125;
        final int uid = 1000;
        final int clusterLow = 5;
        final int clusterHigh = 100;
        final int masterPref = 111;
        final String serviceName = "some-service-name";
        final String ssi = "some much longer and more arbitrary data";
        final int publishCount = 7;
        final int reason = WifiNanSessionCallback.TERMINATE_REASON_DONE;
        final int publishId = 22;

        ConfigRequest configRequest = new ConfigRequest.Builder().setClusterLow(clusterLow)
                .setClusterHigh(clusterHigh).setMasterPreference(masterPref).build();

        PublishConfig publishConfig = new PublishConfig.Builder().setServiceName(serviceName)
                .setServiceSpecificInfo(ssi).setPublishType(PublishConfig.PUBLISH_TYPE_UNSOLICITED)
                .setPublishCount(publishCount).build();

        ArgumentCaptor<Short> transactionId = ArgumentCaptor.forClass(Short.class);
        IWifiNanEventCallback mockCallback = mock(IWifiNanEventCallback.class);
        IWifiNanSessionCallback mockSessionCallback = mock(IWifiNanSessionCallback.class);
        InOrder inOrder = inOrder(mMockNative, mockCallback, mockSessionCallback);

        mDut.enableUsage();
        mMockLooper.dispatchAll();
        inOrder.verify(mMockNative).getCapabilities(anyShort());

        // (1) connect
        mDut.connect(clientId, uid, mockCallback, configRequest);
        mMockLooper.dispatchAll();
        inOrder.verify(mMockNative).enableAndConfigure(transactionId.capture(), eq(configRequest),
                eq(true));
        mDut.onConfigSuccessResponse(transactionId.getValue());
        mMockLooper.dispatchAll();
        inOrder.verify(mockCallback).onConnectSuccess();

        // (2) publish (no response yet)
        mDut.publish(clientId, publishConfig, mockSessionCallback);
        mMockLooper.dispatchAll();
        inOrder.verify(mMockNative).publish(transactionId.capture(), eq(0), eq(publishConfig));

        // (3) disconnect (but doesn't get executed until get a RESPONSE to the
        // previous publish)
        mDut.disconnect(clientId);
        mMockLooper.dispatchAll();

        // (4) get successful response to the publish
        mDut.onSessionConfigSuccessResponse(transactionId.getValue(), true, publishId);
        mMockLooper.dispatchAll();
        inOrder.verify(mockSessionCallback).onSessionStarted(anyInt());
        inOrder.verify(mMockNative).stopPublish((short) 0, publishId);
        inOrder.verify(mMockNative).disable((short) 0);

        validateInternalClientInfoCleanedUp(clientId);

        // (5) trying to publish on the same client: NOP
        mDut.publish(clientId, publishConfig, mockSessionCallback);
        mMockLooper.dispatchAll();

        // (6) got some callback on original publishId - should be ignored
        mDut.onSessionTerminatedNotification(publishId, reason, true);
        mMockLooper.dispatchAll();

        verifyNoMoreInteractions(mMockNative, mockCallback, mockSessionCallback);
    }

    /**
     * Validate that an unknown transaction (i.e. a callback from HAL with an
     * unknown type) is simply ignored - but also cleans up its state.
     */
    @Test
    public void testUnknownTransactionType() throws Exception {
        final int clientId = 129;
        final int uid = 1000;
        final int clusterLow = 15;
        final int clusterHigh = 192;
        final int masterPref = 234;
        final String serviceName = "some-service-name";
        final String ssi = "some much longer and more arbitrary data";
        final int publishCount = 15;

        ConfigRequest configRequest = new ConfigRequest.Builder().setClusterLow(clusterLow)
                .setClusterHigh(clusterHigh).setMasterPreference(masterPref).build();

        PublishConfig publishConfig = new PublishConfig.Builder().setServiceName(serviceName)
                .setServiceSpecificInfo(ssi).setPublishType(PublishConfig.PUBLISH_TYPE_UNSOLICITED)
                .setPublishCount(publishCount).build();

        ArgumentCaptor<Short> transactionId = ArgumentCaptor.forClass(Short.class);
        IWifiNanEventCallback mockCallback = mock(IWifiNanEventCallback.class);
        IWifiNanSessionCallback mockPublishSessionCallback = mock(IWifiNanSessionCallback.class);
        InOrder inOrder = inOrder(mMockNative, mockCallback, mockPublishSessionCallback);

        mDut.enableUsage();
        mMockLooper.dispatchAll();
        inOrder.verify(mMockNative).getCapabilities(anyShort());

        // (1) connect
        mDut.connect(clientId, uid, mockCallback, configRequest);
        mMockLooper.dispatchAll();
        inOrder.verify(mMockNative).enableAndConfigure(transactionId.capture(), eq(configRequest),
                eq(true));
        mDut.onConfigSuccessResponse(transactionId.getValue());
        mMockLooper.dispatchAll();
        inOrder.verify(mockCallback).onConnectSuccess();

        // (2) publish - no response
        mDut.publish(clientId, publishConfig, mockPublishSessionCallback);
        mMockLooper.dispatchAll();
        inOrder.verify(mMockNative).publish(transactionId.capture(), eq(0), eq(publishConfig));

        verifyNoMoreInteractions(mMockNative, mockCallback, mockPublishSessionCallback);
    }

    /**
     * Validate that a NoOp transaction (i.e. a callback from HAL which doesn't
     * require any action except clearing up state) actually cleans up its state
     * (and does nothing else).
     */
    @Test
    public void testNoOpTransaction() throws Exception {
        final int clientId = 1294;
        final int uid = 1000;

        ConfigRequest configRequest = new ConfigRequest.Builder().build();

        ArgumentCaptor<Short> transactionId = ArgumentCaptor.forClass(Short.class);
        IWifiNanEventCallback mockCallback = mock(IWifiNanEventCallback.class);
        IWifiNanSessionCallback mockSessionCallback = mock(IWifiNanSessionCallback.class);
        InOrder inOrder = inOrder(mMockNative, mockCallback, mockSessionCallback);

        mDut.enableUsage();
        mMockLooper.dispatchAll();
        inOrder.verify(mMockNative).getCapabilities(anyShort());

        // (1) connect (no response)
        mDut.connect(clientId, uid, mockCallback, configRequest);
        mMockLooper.dispatchAll();
        inOrder.verify(mMockNative).enableAndConfigure(transactionId.capture(), eq(configRequest),
                eq(true));

        verifyNoMoreInteractions(mMockNative, mockCallback, mockSessionCallback);
    }

    /**
     * Validate that getting callbacks from HAL with unknown (expired)
     * transaction ID or invalid publish/subscribe ID session doesn't have any
     * impact.
     */
    @Test
    public void testInvalidCallbackIdParameters() throws Exception {
        final int pubSubId = 1235;
        final int clientId = 132;
        final int uid = 1000;

        ConfigRequest configRequest = new ConfigRequest.Builder().build();

        ArgumentCaptor<Short> transactionId = ArgumentCaptor.forClass(Short.class);
        IWifiNanEventCallback mockCallback = mock(IWifiNanEventCallback.class);
        InOrder inOrder = inOrder(mMockNative, mockCallback);

        mDut.enableUsage();
        mMockLooper.dispatchAll();
        inOrder.verify(mMockNative).getCapabilities(anyShort());

        // (1) connect and succeed
        mDut.connect(clientId, uid, mockCallback, configRequest);
        mMockLooper.dispatchAll();
        inOrder.verify(mMockNative).enableAndConfigure(transactionId.capture(), eq(configRequest),
                eq(true));
        short transactionIdConfig = transactionId.getValue();
        mDut.onConfigSuccessResponse(transactionIdConfig);
        mMockLooper.dispatchAll();
        inOrder.verify(mockCallback).onConnectSuccess();

        // (2) use the same transaction ID to send a bunch of other responses
        mDut.onConfigSuccessResponse(transactionIdConfig);
        mDut.onConfigFailedResponse(transactionIdConfig, -1);
        mDut.onSessionConfigFailResponse(transactionIdConfig, true, -1);
        mDut.onMessageSendQueuedSuccessResponse(transactionIdConfig);
        mDut.onMessageSendQueuedFailResponse(transactionIdConfig, -1);
        mDut.onSessionConfigFailResponse(transactionIdConfig, false, -1);
        mDut.onMatchNotification(-1, -1, new byte[0], new byte[0], 0, new byte[0], 0);
        mDut.onSessionTerminatedNotification(-1, -1, true);
        mDut.onSessionTerminatedNotification(-1, -1, false);
        mDut.onMessageReceivedNotification(-1, -1, new byte[0], new byte[0], 0);
        mDut.onSessionConfigSuccessResponse(transactionIdConfig, true, pubSubId);
        mDut.onSessionConfigSuccessResponse(transactionIdConfig, false, pubSubId);
        mMockLooper.dispatchAll();

        verifyNoMoreInteractions(mMockNative, mockCallback);
    }

    /**
     * Validate that trying to update-subscribe on a publish session fails.
     */
    @Test
    public void testSubscribeOnPublishSessionType() throws Exception {
        final int clientId = 188;
        final int uid = 1000;
        final int publishId = 25;

        ConfigRequest configRequest = new ConfigRequest.Builder().build();
        PublishConfig publishConfig = new PublishConfig.Builder().build();
        SubscribeConfig subscribeConfig = new SubscribeConfig.Builder().build();

        ArgumentCaptor<Short> transactionId = ArgumentCaptor.forClass(Short.class);
        ArgumentCaptor<Integer> sessionId = ArgumentCaptor.forClass(Integer.class);
        IWifiNanEventCallback mockCallback = mock(IWifiNanEventCallback.class);
        IWifiNanSessionCallback mockSessionCallback = mock(IWifiNanSessionCallback.class);
        InOrder inOrder = inOrder(mMockNative, mockCallback, mockSessionCallback);

        mDut.enableUsage();
        mMockLooper.dispatchAll();
        inOrder.verify(mMockNative).getCapabilities(anyShort());

        // (1) connect
        mDut.connect(clientId, uid, mockCallback, configRequest);
        mMockLooper.dispatchAll();
        inOrder.verify(mMockNative).enableAndConfigure(transactionId.capture(), eq(configRequest),
                eq(true));
        mDut.onConfigSuccessResponse(transactionId.getValue());
        mMockLooper.dispatchAll();
        inOrder.verify(mockCallback).onConnectSuccess();

        // (2) publish
        mDut.publish(clientId, publishConfig, mockSessionCallback);
        mMockLooper.dispatchAll();
        inOrder.verify(mMockNative).publish(transactionId.capture(), eq(0), eq(publishConfig));
        mDut.onSessionConfigSuccessResponse(transactionId.getValue(), true, publishId);
        mMockLooper.dispatchAll();
        inOrder.verify(mockSessionCallback).onSessionStarted(sessionId.capture());

        // (3) update-subscribe -> failure
        mDut.updateSubscribe(clientId, sessionId.getValue(), subscribeConfig);
        mMockLooper.dispatchAll();
        inOrder.verify(mockSessionCallback)
                .onSessionConfigFail(WifiNanSessionCallback.REASON_OTHER);

        verifyNoMoreInteractions(mMockNative, mockCallback, mockSessionCallback);
    }

    /**
     * Validate that trying to (re)subscribe on a publish session or (re)publish
     * on a subscribe session fails.
     */
    @Test
    public void testPublishOnSubscribeSessionType() throws Exception {
        final int clientId = 188;
        final int uid = 1000;
        final int subscribeId = 25;

        ConfigRequest configRequest = new ConfigRequest.Builder().build();
        PublishConfig publishConfig = new PublishConfig.Builder().build();
        SubscribeConfig subscribeConfig = new SubscribeConfig.Builder().build();

        ArgumentCaptor<Short> transactionId = ArgumentCaptor.forClass(Short.class);
        ArgumentCaptor<Integer> sessionId = ArgumentCaptor.forClass(Integer.class);
        IWifiNanEventCallback mockCallback = mock(IWifiNanEventCallback.class);
        IWifiNanSessionCallback mockSessionCallback = mock(IWifiNanSessionCallback.class);
        InOrder inOrder = inOrder(mMockNative, mockCallback, mockSessionCallback);

        mDut.enableUsage();
        mMockLooper.dispatchAll();
        inOrder.verify(mMockNative).getCapabilities(anyShort());

        // (1) connect
        mDut.connect(clientId, uid, mockCallback, configRequest);
        mMockLooper.dispatchAll();
        inOrder.verify(mMockNative).enableAndConfigure(transactionId.capture(),
                eq(configRequest), eq(true));
        mDut.onConfigSuccessResponse(transactionId.getValue());
        mMockLooper.dispatchAll();
        inOrder.verify(mockCallback).onConnectSuccess();

        // (2) subscribe
        mDut.subscribe(clientId, subscribeConfig, mockSessionCallback);
        mMockLooper.dispatchAll();
        inOrder.verify(mMockNative).subscribe(transactionId.capture(), eq(0), eq(subscribeConfig));
        mDut.onSessionConfigSuccessResponse(transactionId.getValue(), false, subscribeId);
        mMockLooper.dispatchAll();
        inOrder.verify(mockSessionCallback).onSessionStarted(sessionId.capture());

        // (3) update-publish -> error
        mDut.updatePublish(clientId, sessionId.getValue(), publishConfig);
        mMockLooper.dispatchAll();
        inOrder.verify(mockSessionCallback)
                .onSessionConfigFail(WifiNanSessionCallback.REASON_OTHER);

        verifyNoMoreInteractions(mMockNative, mockCallback, mockSessionCallback);
    }

    /**
     * Validate that the session ID increments monotonically
     */
    @Test
    public void testSessionIdIncrement() throws Exception {
        final int clientId = 188;
        final int uid = 1000;
        int loopCount = 100;

        ConfigRequest configRequest = new ConfigRequest.Builder().build();
        PublishConfig publishConfig = new PublishConfig.Builder().build();

        ArgumentCaptor<Short> transactionId = ArgumentCaptor.forClass(Short.class);
        ArgumentCaptor<Integer> sessionId = ArgumentCaptor.forClass(Integer.class);
        IWifiNanEventCallback mockCallback = mock(IWifiNanEventCallback.class);
        IWifiNanSessionCallback mockSessionCallback = mock(IWifiNanSessionCallback.class);
        InOrder inOrder = inOrder(mMockNative, mockCallback, mockSessionCallback);

        mDut.enableUsage();
        mMockLooper.dispatchAll();
        inOrder.verify(mMockNative).getCapabilities(anyShort());

        // (1) connect
        mDut.connect(clientId, uid, mockCallback, configRequest);
        mMockLooper.dispatchAll();
        inOrder.verify(mMockNative).enableAndConfigure(transactionId.capture(),
                eq(configRequest), eq(true));
        mDut.onConfigSuccessResponse(transactionId.getValue());
        mMockLooper.dispatchAll();
        inOrder.verify(mockCallback).onConnectSuccess();

        int prevId = 0;
        for (int i = 0; i < loopCount; ++i) {
            // (2) publish
            mDut.publish(clientId, publishConfig, mockSessionCallback);
            mMockLooper.dispatchAll();
            inOrder.verify(mMockNative).publish(transactionId.capture(), eq(0), eq(publishConfig));

            // (3) publish-success
            mDut.onSessionConfigSuccessResponse(transactionId.getValue(), true, i + 1);
            mMockLooper.dispatchAll();
            inOrder.verify(mockSessionCallback).onSessionStarted(sessionId.capture());

            if (i != 0) {
                assertTrue("Session ID incrementing", sessionId.getValue() > prevId);
            }
            prevId = sessionId.getValue();
        }
    }

    /*
     * Tests of internal state of WifiNanStateManager: very limited (not usually
     * a good idea). However, these test that the internal state is cleaned-up
     * appropriately. Alternatively would cause issues with memory leaks or
     * information leak between sessions.
     */

    /**
     * Utility routine used to validate that the internal state is cleaned-up
     * after a client is disconnected. To be used in every test which terminates
     * a client.
     *
     * @param clientId The ID of the client which should be deleted.
     */
    private void validateInternalClientInfoCleanedUp(int clientId) throws Exception {
        WifiNanClientState client = getInternalClientState(mDut, clientId);
        collector.checkThat("Client record not cleared up for clientId=" + clientId, client,
                nullValue());
    }

    /**
     * Utility routine used to validate that the internal state is cleaned-up
     * (deleted) after a session is terminated through API (not callback!). To
     * be used in every test which terminates a session.
     *
     * @param clientId The ID of the client containing the session.
     * @param sessionId The ID of the terminated session.
     */
    private void validateInternalSessionInfoCleanedUp(int clientId, int sessionId)
            throws Exception {
        WifiNanClientState client = getInternalClientState(mDut, clientId);
        collector.checkThat("Client record exists clientId=" + clientId, client, notNullValue());
        WifiNanSessionState session = getInternalSessionState(client, sessionId);
        collector.checkThat("Client record not cleaned-up for sessionId=" + sessionId, session,
                nullValue());
    }

    /**
     * Utility routine used to validate that the internal state is cleaned-up
     * (deleted) correctly. Checks that a specific client has no sessions
     * attached to it.
     *
     * @param clientId The ID of the client which we want to check.
     */
    private void validateInternalNoSessions(int clientId) throws Exception {
        WifiNanClientState client = getInternalClientState(mDut, clientId);
        collector.checkThat("Client record exists clientId=" + clientId, client, notNullValue());

        Field field = WifiNanClientState.class.getDeclaredField("mSessions");
        field.setAccessible(true);
        @SuppressWarnings("unchecked")
        SparseArray<WifiNanSessionState> sessions = (SparseArray<WifiNanSessionState>) field
                .get(client);

        collector.checkThat("No sessions exist for clientId=" + clientId, sessions.size(),
                equalTo(0));
    }

    /**
     * Validates that the broadcast sent on NAN status change is correct.
     *
     * @param expectedEnabled The expected change status - i.e. are we expected
     *            to announce that NAN is enabled (true) or disabled (false).
     */
    private void validateCorrectNanStatusChangeBroadcast(InOrder inOrder, boolean expectedEnabled) {
        ArgumentCaptor<Intent> intent = ArgumentCaptor.forClass(Intent.class);

        inOrder.verify(mMockContext).sendBroadcastAsUser(intent.capture(), eq(UserHandle.ALL));

        collector.checkThat("intent action", intent.getValue().getAction(),
                equalTo(WifiNanManager.WIFI_NAN_STATE_CHANGED_ACTION));
        collector.checkThat("intent contains wifi status key",
                intent.getValue().getExtras().containsKey(WifiNanManager.EXTRA_WIFI_STATE),
                equalTo(true));
        collector.checkThat("intnent wifi status key value",
                intent.getValue().getExtras().getInt(WifiNanManager.EXTRA_WIFI_STATE),
                equalTo(expectedEnabled ? WifiNanManager.WIFI_NAN_STATE_ENABLED
                        : WifiNanManager.WIFI_NAN_STATE_DISABLED));
    }

    /*
     * Utilities
     */

    private static WifiNanStateManager installNewNanStateManager()
            throws Exception {
        Constructor<WifiNanStateManager> ctr = WifiNanStateManager.class.getDeclaredConstructor();
        ctr.setAccessible(true);
        WifiNanStateManager nanStateManager = ctr.newInstance();

        Field field = WifiNanStateManager.class.getDeclaredField("sNanStateManagerSingleton");
        field.setAccessible(true);
        field.set(null, nanStateManager);

        return WifiNanStateManager.getInstance();
    }

    private static void installMocksInStateManager(WifiNanStateManager nanStateManager,
            WifiNanRttStateManager mockRtt, WifiNanDataPathStateManager mockDpMgr)
            throws Exception {
        Field field = WifiNanStateManager.class.getDeclaredField("mRtt");
        field.setAccessible(true);
        field.set(nanStateManager, mockRtt);

        field = WifiNanStateManager.class.getDeclaredField("mDataPathMgr");
        field.setAccessible(true);
        field.set(nanStateManager, mockDpMgr);
    }

    private static void installMockWifiNanNative(WifiNanNative obj) throws Exception {
        Field field = WifiNanNative.class.getDeclaredField("sWifiNanNativeSingleton");
        field.setAccessible(true);
        field.set(null, obj);
    }

    private static WifiNanClientState getInternalClientState(WifiNanStateManager dut, int clientId)
            throws Exception {
        Field field = WifiNanStateManager.class.getDeclaredField("mClients");
        field.setAccessible(true);
        @SuppressWarnings("unchecked")
        SparseArray<WifiNanClientState> clients = (SparseArray<WifiNanClientState>) field.get(dut);

        return clients.get(clientId);
    }

    private static WifiNanSessionState getInternalSessionState(WifiNanClientState client,
            int sessionId) throws Exception {
        Field field = WifiNanClientState.class.getDeclaredField("mSessions");
        field.setAccessible(true);
        @SuppressWarnings("unchecked")
        SparseArray<WifiNanSessionState> sessions = (SparseArray<WifiNanSessionState>) field
                .get(client);

        return sessions.get(sessionId);
    }
}
<|MERGE_RESOLUTION|>--- conflicted
+++ resolved
@@ -90,14 +90,10 @@
         when(mMockContext.getSystemService(Context.ALARM_SERVICE))
                 .thenReturn(mAlarmManager.getAlarmManager());
 
-<<<<<<< HEAD
-        mMockLooper = new TestLooper();
-=======
         when(mMockContext.getSystemService(Context.CONNECTIVITY_SERVICE)).thenReturn(
                 mock(ConnectivityManager.class));
 
-        mMockLooper = new MockLooper();
->>>>>>> 7124382d
+        mMockLooper = new TestLooper();
 
         mDut = installNewNanStateManager();
         mDut.start(mMockContext, mMockLooper.getLooper());

--- conflicted
+++ resolved
@@ -221,11 +221,7 @@
         when(mWifiInjector.getWifiMetrics()).thenReturn(mWifiMetrics);
         mLooper = new TestLooper();
         mWificondControl = new WificondControl(mWifiInjector, mWifiMonitor, mCarrierNetworkConfig,
-<<<<<<< HEAD
-                mAlarmManager, mLooper.getLooper(), mClock);
-=======
                 mAlarmManager, new Handler(mLooper.getLooper()), mClock);
->>>>>>> af10c29a
         assertEquals(mClientInterface, mWificondControl.setupInterfaceForClientMode(
                 TEST_INTERFACE_NAME));
         verify(mWifiInjector).makeWificond();

--- conflicted
+++ resolved
@@ -880,17 +880,10 @@
                 }
             }
             if (scanResult != null && scanResult.capabilities != null) {
-<<<<<<< HEAD
                 if (ScanResultUtil.isScanResultForEapNetwork(scanResult)) {
                     enterpriseNetworks++;
                 } else if (ScanResultUtil.isScanResultForPskNetwork(scanResult)
                         || ScanResultUtil.isScanResultForWepNetwork(scanResult)) {
-=======
-                if (scanResult.capabilities.contains("EAP")) {
-                    enterpriseNetworks++;
-                } else if (scanResult.capabilities.contains("PSK")
-                        || scanResult.capabilities.contains("WEP")) {
->>>>>>> d0afd7c7
                     personalNetworks++;
                 } else {
                     openNetworks++;
@@ -909,18 +902,6 @@
         }
     }
 
-<<<<<<< HEAD
-    /**
-     * Increment count of Watchdog successes.
-     */
-    public void incrementNumLastResortWatchdogSuccesses() {
-        synchronized (mLock) {
-            mWifiLogProto.numLastResortWatchdogSuccesses++;
-        }
-    }
-
-=======
->>>>>>> d0afd7c7
     public static final String PROTO_DUMP_ARG = "wifiMetricsProto";
     /**
      * Dump all WifiMetrics. Collects some metrics from ConfigStore, Settings and WifiManager

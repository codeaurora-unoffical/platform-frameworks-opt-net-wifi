/*
 * Copyright (C) 2016 The Android Open Source Project
 *
 * Licensed under the Apache License, Version 2.0 (the "License");
 * you may not use this file except in compliance with the License.
 * You may obtain a copy of the License at
 *
 *      http://www.apache.org/licenses/LICENSE-2.0
 *
 * Unless required by applicable law or agreed to in writing, software
 * distributed under the License is distributed on an "AS IS" BASIS,
 * WITHOUT WARRANTIES OR CONDITIONS OF ANY KIND, either express or implied.
 * See the License for the specific language governing permissions and
 * limitations under the License.
 */

package com.android.server.wifi;

import android.annotation.Nullable;
import android.app.ActivityManager;
import android.app.admin.DeviceAdminInfo;
import android.app.admin.DevicePolicyManagerInternal;
import android.content.ContentResolver;
import android.content.Context;
import android.content.Intent;
import android.content.pm.ApplicationInfo;
import android.content.pm.PackageManager;
import android.database.ContentObserver;
import android.net.IpConfiguration;
import android.net.MacAddress;
import android.net.ProxyInfo;
import android.net.StaticIpConfiguration;
import android.net.wifi.ScanResult;
import android.net.wifi.WifiConfiguration;
import android.net.wifi.WifiConfiguration.NetworkSelectionStatus;
import android.net.wifi.WifiEnterpriseConfig;
import android.net.wifi.WifiInfo;
import android.net.wifi.WifiManager;
import android.net.wifi.WifiScanner;
import android.os.Handler;
import android.os.Looper;
import android.os.Process;
import android.os.UserHandle;
import android.os.UserManager;
import android.provider.Settings;
import android.telephony.TelephonyManager;
import android.text.TextUtils;
import android.util.ArraySet;
import android.util.LocalLog;
import android.util.Log;
import android.util.Pair;

import com.android.internal.R;
import com.android.internal.annotations.VisibleForTesting;
import com.android.server.wifi.hotspot2.PasspointManager;
import com.android.server.wifi.util.ScanResultUtil;
import com.android.server.wifi.util.TelephonyUtil;
import com.android.server.wifi.util.WifiPermissionsUtil;
import com.android.server.wifi.util.WifiPermissionsWrapper;

import org.xmlpull.v1.XmlPullParserException;

import java.io.FileDescriptor;
import java.io.IOException;
import java.io.PrintWriter;
import java.util.ArrayList;
import java.util.Arrays;
import java.util.BitSet;
import java.util.Calendar;
import java.util.Collection;
import java.util.Collections;
import java.util.Comparator;
import java.util.HashMap;
import java.util.HashSet;
import java.util.Iterator;
import java.util.List;
import java.util.Map;
import java.util.Set;

/**
 * This class provides the APIs to manage configured Wi-Fi networks.
 * It deals with the following:
 * - Maintaining a list of configured networks for quick access.
 * - Persisting the configurations to store when required.
 * - Supporting WifiManager Public API calls:
 *   > addOrUpdateNetwork()
 *   > removeNetwork()
 *   > enableNetwork()
 *   > disableNetwork()
 * - Handle user switching on multi-user devices.
 *
 * All network configurations retrieved from this class are copies of the original configuration
 * stored in the internal database. So, any updates to the retrieved configuration object are
 * meaningless and will not be reflected in the original database.
 * This is done on purpose to ensure that only WifiConfigManager can modify configurations stored
 * in the internal database. Any configuration updates should be triggered with appropriate helper
 * methods of this class using the configuration's unique networkId.
 *
 * NOTE: These API's are not thread safe and should only be used from ClientModeImpl thread.
 */
public class WifiConfigManager {
    /**
     * String used to mask passwords to public interface.
     */
    @VisibleForTesting
    public static final String PASSWORD_MASK = "*";
    /**
     * Package name for SysUI. This is used to lookup the UID of SysUI which is used to allow
     * Quick settings to modify network configurations.
     */
    @VisibleForTesting
    public static final String SYSUI_PACKAGE_NAME = "com.android.systemui";
    /**
     * Network Selection disable reason thresholds. These numbers are used to debounce network
     * failures before we disable them.
     * These are indexed using the disable reason constants defined in
     * {@link android.net.wifi.WifiConfiguration.NetworkSelectionStatus}.
     */
    @VisibleForTesting
    public static final int[] NETWORK_SELECTION_DISABLE_THRESHOLD = {
            -1, //  threshold for NETWORK_SELECTION_ENABLE
            1,  //  threshold for DISABLED_BAD_LINK
            5,  //  threshold for DISABLED_ASSOCIATION_REJECTION
            5,  //  threshold for DISABLED_AUTHENTICATION_FAILURE
            5,  //  threshold for DISABLED_DHCP_FAILURE
            5,  //  threshold for DISABLED_DNS_FAILURE
            1,  //  threshold for DISABLED_NO_INTERNET_TEMPORARY
            1,  //  threshold for DISABLED_WPS_START
            6,  //  threshold for DISABLED_TLS_VERSION_MISMATCH
            1,  //  threshold for DISABLED_AUTHENTICATION_NO_CREDENTIALS
            1,  //  threshold for DISABLED_NO_INTERNET_PERMANENT
            1,  //  threshold for DISABLED_BY_WIFI_MANAGER
            1,  //  threshold for DISABLED_BY_USER_SWITCH
            1,  //  threshold for DISABLED_BY_WRONG_PASSWORD
            1   //  threshold for DISABLED_AUTHENTICATION_NO_SUBSCRIBED
    };
    /**
     * Network Selection disable timeout for each kind of error. After the timeout milliseconds,
     * enable the network again.
     * These are indexed using the disable reason constants defined in
     * {@link android.net.wifi.WifiConfiguration.NetworkSelectionStatus}.
     */
    @VisibleForTesting
    public static final int[] NETWORK_SELECTION_DISABLE_TIMEOUT_MS = {
            Integer.MAX_VALUE,  // threshold for NETWORK_SELECTION_ENABLE
            15 * 60 * 1000,     // threshold for DISABLED_BAD_LINK
            5 * 60 * 1000,      // threshold for DISABLED_ASSOCIATION_REJECTION
            5 * 60 * 1000,      // threshold for DISABLED_AUTHENTICATION_FAILURE
            5 * 60 * 1000,      // threshold for DISABLED_DHCP_FAILURE
            5 * 60 * 1000,      // threshold for DISABLED_DNS_FAILURE
            10 * 60 * 1000,     // threshold for DISABLED_NO_INTERNET_TEMPORARY
            0 * 60 * 1000,      // threshold for DISABLED_WPS_START
            Integer.MAX_VALUE,  // threshold for DISABLED_TLS_VERSION
            Integer.MAX_VALUE,  // threshold for DISABLED_AUTHENTICATION_NO_CREDENTIALS
            Integer.MAX_VALUE,  // threshold for DISABLED_NO_INTERNET_PERMANENT
            Integer.MAX_VALUE,  // threshold for DISABLED_BY_WIFI_MANAGER
            Integer.MAX_VALUE,  // threshold for DISABLED_BY_USER_SWITCH
            Integer.MAX_VALUE,  // threshold for DISABLED_BY_WRONG_PASSWORD
            Integer.MAX_VALUE   // threshold for DISABLED_AUTHENTICATION_NO_SUBSCRIBED
    };
    /**
     * Interface for other modules to listen to the saved network updated
     * events.
     */
    public interface OnSavedNetworkUpdateListener {
        /**
         * Invoked on saved network being added.
         */
        void onSavedNetworkAdded(int networkId);
        /**
         * Invoked on saved network being enabled.
         */
        void onSavedNetworkEnabled(int networkId);
        /**
         * Invoked on saved network being permanently disabled.
         */
        void onSavedNetworkPermanentlyDisabled(int networkId, int disableReason);
        /**
         * Invoked on saved network being removed.
         */
        void onSavedNetworkRemoved(int networkId);
        /**
         * Invoked on saved network being temporarily disabled.
         */
        void onSavedNetworkTemporarilyDisabled(int networkId, int disableReason);
        /**
         * Invoked on saved network being updated.
         */
        void onSavedNetworkUpdated(int networkId);
    }
    /**
     * Max size of scan details to cache in {@link #mScanDetailCaches}.
     */
    @VisibleForTesting
    public static final int SCAN_CACHE_ENTRIES_MAX_SIZE = 192;
    /**
     * Once the size of the scan details in the cache {@link #mScanDetailCaches} exceeds
     * {@link #SCAN_CACHE_ENTRIES_MAX_SIZE}, trim it down to this value so that we have some
     * buffer time before the next eviction.
     */
    @VisibleForTesting
    public static final int SCAN_CACHE_ENTRIES_TRIM_SIZE = 128;
    /**
     * Link networks only if they have less than this number of scan cache entries.
     */
    @VisibleForTesting
    public static final int LINK_CONFIGURATION_MAX_SCAN_CACHE_ENTRIES = 6;
    /**
     * Link networks only if the bssid in scan results for the networks match in the first
     * 16 ASCII chars in the bssid string. For example = "af:de:56;34:15:7"
     */
    @VisibleForTesting
    public static final int LINK_CONFIGURATION_BSSID_MATCH_LENGTH = 16;
    /**
     * Log tag for this class.
     */
    private static final String TAG = "WifiConfigManager";
    /**
     * Maximum age of scan results that can be used for averaging out RSSI value.
     */
    private static final int SCAN_RESULT_MAXIMUM_AGE_MS = 40000;

    /**
     * Maximum age of frequencies last seen to be included in pno scans. (30 days)
     */
    @VisibleForTesting
    public static final long MAX_PNO_SCAN_FREQUENCY_AGE_MS = (long) 1000 * 3600 * 24 * 30;

    private static final int WIFI_PNO_FREQUENCY_CULLING_ENABLED_DEFAULT = 1; // 0 = disabled
    private static final int WIFI_PNO_RECENCY_SORTING_ENABLED_DEFAULT = 1; // 0 = disabled:

    private static final MacAddress DEFAULT_MAC_ADDRESS =
            MacAddress.fromString(WifiInfo.DEFAULT_MAC_ADDRESS);

    /**
     * Expiration timeout for deleted ephemeral ssids. (1 day)
     */
    @VisibleForTesting
    public static final long DELETED_EPHEMERAL_SSID_EXPIRY_MS = (long) 1000 * 60 * 60 * 24;

    /**
     * General sorting algorithm of all networks for scanning purposes:
     * Place the configurations in descending order of their |numAssociation| values. If networks
     * have the same |numAssociation|, place the configurations with
     * |lastSeenInQualifiedNetworkSelection| set first.
     */
    private static final WifiConfigurationUtil.WifiConfigurationComparator sScanListComparator =
            new WifiConfigurationUtil.WifiConfigurationComparator() {
                @Override
                public int compareNetworksWithSameStatus(WifiConfiguration a, WifiConfiguration b) {
                    if (a.numAssociation != b.numAssociation) {
                        return Long.compare(b.numAssociation, a.numAssociation);
                    } else {
                        boolean isConfigALastSeen =
                                a.getNetworkSelectionStatus()
                                        .getSeenInLastQualifiedNetworkSelection();
                        boolean isConfigBLastSeen =
                                b.getNetworkSelectionStatus()
                                        .getSeenInLastQualifiedNetworkSelection();
                        return Boolean.compare(isConfigBLastSeen, isConfigALastSeen);
                    }
                }
            };

    /**
     * List of external dependencies for WifiConfigManager.
     */
    private final Context mContext;
    private final Clock mClock;
    private final UserManager mUserManager;
    private final BackupManagerProxy mBackupManagerProxy;
    private final TelephonyManager mTelephonyManager;
    private final WifiKeyStore mWifiKeyStore;
    private final WifiConfigStore mWifiConfigStore;
    private final WifiPermissionsUtil mWifiPermissionsUtil;
    private final WifiPermissionsWrapper mWifiPermissionsWrapper;
    private final WifiInjector mWifiInjector;
    private final MacAddressUtil mMacAddressUtil;
    private boolean mConnectedMacRandomzationSupported;
<<<<<<< HEAD
    private final Mac mMac;
=======
>>>>>>> 522cdf0d

    /**
     * Local log used for debugging any WifiConfigManager issues.
     */
    private final LocalLog mLocalLog =
            new LocalLog(ActivityManager.isLowRamDeviceStatic() ? 128 : 256);
    /**
     * Map of configured networks with network id as the key.
     */
    private final ConfigurationMap mConfiguredNetworks;
    /**
     * Stores a map of NetworkId to ScanDetailCache.
     */
    private final Map<Integer, ScanDetailCache> mScanDetailCaches;

    private HashMap<Integer, Integer> mLinkedEphemeralNetworkIds = new HashMap<>();
    /**
     * Framework keeps a list of ephemeral SSIDs that where deleted by user,
     * framework knows not to autoconnect again even if the app/scorer recommends it.
     * The entries are deleted after 24 hours.
     * The SSIDs are encoded in a String as per definition of WifiConfiguration.SSID field.
     *
     * The map stores the SSID and the wall clock time when the network was deleted.
     */
    private final Map<String, Long> mDeletedEphemeralSsidsToTimeMap;

    /**
     * Framework keeps a mapping from configKey to the randomized MAC address so that
     * when a user forgets a network and thne adds it back, the same randomized MAC address
     * will get used.
     */
    private final Map<String, String> mRandomizedMacAddressMapping;

    /**
     * Flag to indicate if only networks with the same psk should be linked.
     * TODO(b/30706406): Remove this flag if unused.
     */
    private final boolean mOnlyLinkSameCredentialConfigurations;
    /**
     * Number of channels to scan for during partial scans initiated while connected.
     */
    private final int mMaxNumActiveChannelsForPartialScans;

    private final FrameworkFacade mFrameworkFacade;
    private final DeviceConfigFacade mDeviceConfigFacade;

    /**
     * Verbose logging flag. Toggled by developer options.
     */
    private boolean mVerboseLoggingEnabled = false;
    /**
     * Current logged in user ID.
     */
    private int mCurrentUserId = UserHandle.USER_SYSTEM;
    /**
     * Flag to indicate that the new user's store has not yet been read since user switch.
     * Initialize this flag to |true| to trigger a read on the first user unlock after
     * bootup.
     */
    private boolean mPendingUnlockStoreRead = true;
    /**
     * Flag to indicate if we have performed a read from store at all. This is used to gate
     * any user unlock/switch operations until we read the store (Will happen if wifi is disabled
     * when user updates from N to O).
     */
    private boolean mPendingStoreRead = true;
    /**
     * Flag to indicate if the user unlock was deferred until the store load occurs.
     */
    private boolean mDeferredUserUnlockRead = false;
    /**
     * This is keeping track of the next network ID to be assigned. Any new networks will be
     * assigned |mNextNetworkId| as network ID.
     */
    private static int mNextNetworkId = 0;
    /**
     * UID of system UI. This uid is allowed to modify network configurations regardless of which
     * user is logged in.
     */
    private int mSystemUiUid = -1;
    /**
     * This is used to remember which network was selected successfully last by an app. This is set
     * when an app invokes {@link #enableNetwork(int, boolean, int)} with |disableOthers| flag set.
     * This is the only way for an app to request connection to a specific network using the
     * {@link WifiManager} API's.
     */
    private int mLastSelectedNetworkId = WifiConfiguration.INVALID_NETWORK_ID;
    private long mLastSelectedTimeStamp =
            WifiConfiguration.NetworkSelectionStatus.INVALID_NETWORK_SELECTION_DISABLE_TIMESTAMP;

    // Store data for network list and deleted ephemeral SSID list.  Used for serializing
    // parsing data to/from the config store.
    private final NetworkListSharedStoreData mNetworkListSharedStoreData;
    private final NetworkListUserStoreData mNetworkListUserStoreData;
    private final DeletedEphemeralSsidsStoreData mDeletedEphemeralSsidsStoreData;
    private final RandomizedMacStoreData mRandomizedMacStoreData;

    // Store the saved network update listener.
    private OnSavedNetworkUpdateListener mListener = null;

    private boolean mPnoFrequencyCullingEnabled = false;
    private boolean mPnoRecencySortingEnabled = false;
    private Set<String> mRandomizationFlakySsidHotlist;



    /**
     * Create new instance of WifiConfigManager.
     */
    WifiConfigManager(
            Context context, Clock clock, UserManager userManager,
            TelephonyManager telephonyManager, WifiKeyStore wifiKeyStore,
            WifiConfigStore wifiConfigStore,
            WifiPermissionsUtil wifiPermissionsUtil,
            WifiPermissionsWrapper wifiPermissionsWrapper,
            WifiInjector wifiInjector,
            NetworkListSharedStoreData networkListSharedStoreData,
            NetworkListUserStoreData networkListUserStoreData,
            DeletedEphemeralSsidsStoreData deletedEphemeralSsidsStoreData,
            RandomizedMacStoreData randomizedMacStoreData,
            FrameworkFacade frameworkFacade, Looper looper,
            DeviceConfigFacade deviceConfigFacade) {
        mContext = context;
        mClock = clock;
        mUserManager = userManager;
        mBackupManagerProxy = new BackupManagerProxy();
        mTelephonyManager = telephonyManager;
        mWifiKeyStore = wifiKeyStore;
        mWifiConfigStore = wifiConfigStore;
        mWifiPermissionsUtil = wifiPermissionsUtil;
        mWifiPermissionsWrapper = wifiPermissionsWrapper;
        mWifiInjector = wifiInjector;

        mConfiguredNetworks = new ConfigurationMap(userManager);
        mScanDetailCaches = new HashMap<>(16, 0.75f);
        mDeletedEphemeralSsidsToTimeMap = new HashMap<>();
        mRandomizedMacAddressMapping = new HashMap<>();

        // Register store data for network list and deleted ephemeral SSIDs.
        mNetworkListSharedStoreData = networkListSharedStoreData;
        mNetworkListUserStoreData = networkListUserStoreData;
        mDeletedEphemeralSsidsStoreData = deletedEphemeralSsidsStoreData;
        mRandomizedMacStoreData = randomizedMacStoreData;
        mWifiConfigStore.registerStoreData(mNetworkListSharedStoreData);
        mWifiConfigStore.registerStoreData(mNetworkListUserStoreData);
        mWifiConfigStore.registerStoreData(mDeletedEphemeralSsidsStoreData);
        mWifiConfigStore.registerStoreData(mRandomizedMacStoreData);

        mOnlyLinkSameCredentialConfigurations = mContext.getResources().getBoolean(
                R.bool.config_wifi_only_link_same_credential_configurations);
        mMaxNumActiveChannelsForPartialScans = mContext.getResources().getInteger(
                R.integer.config_wifi_framework_associated_partial_scan_max_num_active_channels);
        mFrameworkFacade = frameworkFacade;
        mFrameworkFacade.registerContentObserver(mContext, Settings.Global.getUriFor(
                Settings.Global.WIFI_PNO_FREQUENCY_CULLING_ENABLED), false,
                new ContentObserver(new Handler(looper)) {
                    @Override
                    public void onChange(boolean selfChange) {
                        updatePnoFrequencyCullingSetting();
                    }
                });
        updatePnoFrequencyCullingSetting();
        mFrameworkFacade.registerContentObserver(mContext, Settings.Global.getUriFor(
                Settings.Global.WIFI_PNO_RECENCY_SORTING_ENABLED), false,
                new ContentObserver(new Handler(looper)) {
                    @Override
                    public void onChange(boolean selfChange) {
                        updatePnoRecencySortingSetting();
                    }
                });
        updatePnoRecencySortingSetting();
        mConnectedMacRandomzationSupported = mContext.getResources()
                .getBoolean(R.bool.config_wifi_connected_mac_randomization_supported);
        mDeviceConfigFacade = deviceConfigFacade;
        mDeviceConfigFacade.addOnPropertiesChangedListener(
                command -> new Handler(looper).post(command),
                properties -> {
                    mRandomizationFlakySsidHotlist =
                            mDeviceConfigFacade.getRandomizationFlakySsidHotlist();
                });
        mRandomizationFlakySsidHotlist = mDeviceConfigFacade.getRandomizationFlakySsidHotlist();
        try {
            mSystemUiUid = mContext.getPackageManager().getPackageUidAsUser(SYSUI_PACKAGE_NAME,
                    PackageManager.MATCH_SYSTEM_ONLY, UserHandle.USER_SYSTEM);
        } catch (PackageManager.NameNotFoundException e) {
            Log.e(TAG, "Unable to resolve SystemUI's UID.");
        }
        mMacAddressUtil = mWifiInjector.getMacAddressUtil();
        mMac = WifiConfigurationUtil.obtainMacRandHashFunction(Process.WIFI_UID);
        if (mMac == null) {
            Log.wtf(TAG, "Failed to obtain secret for MAC randomization."
                    + " All randomized MAC addresses are lost!");
        }
    }

    /**
     * Construct the string to be put in the |creationTime| & |updateTime| elements of
     * WifiConfiguration from the provided wall clock millis.
     *
     * @param wallClockMillis Time in milliseconds to be converted to string.
     */
    @VisibleForTesting
    public static String createDebugTimeStampString(long wallClockMillis) {
        StringBuilder sb = new StringBuilder();
        sb.append("time=");
        Calendar c = Calendar.getInstance();
        c.setTimeInMillis(wallClockMillis);
        sb.append(String.format("%tm-%td %tH:%tM:%tS.%tL", c, c, c, c, c, c));
        return sb.toString();
    }

    @VisibleForTesting
    protected int getRandomizedMacAddressMappingSize() {
        return mRandomizedMacAddressMapping.size();
    }

    /**
     * The persistent randomized MAC address is locally generated for each SSID and does not
     * change until factory reset of the device. In the initial Q release the per-SSID randomized
     * MAC is saved on the device, but in an update the storing of randomized MAC is removed.
     * Instead, the randomized MAC is calculated directly from the SSID and a on device secret.
     * For backward compatibility, this method first checks the device storage for saved
     * randomized MAC. If it is not found or the saved MAC is invalid then it will calculate the
     * randomized MAC directly.
     *
     * In the future as devices launched on Q no longer get supported, this method should get
     * simplified to return the calculated MAC address directly.
     * @param config the WifiConfiguration to obtain MAC address for.
     * @return persistent MAC address for this WifiConfiguration
     */
    private MacAddress getPersistentMacAddress(WifiConfiguration config) {
        // mRandomizedMacAddressMapping had been the location to save randomized MAC addresses.
        String persistentMacString = mRandomizedMacAddressMapping.get(
                config.getSsidAndSecurityTypeString());
        // Use the MAC address stored in the storage if it exists and is valid. Otherwise
        // use the MAC address calculated from a hash function as the persistent MAC.
        if (persistentMacString != null) {
            try {
                return MacAddress.fromString(persistentMacString);
            } catch (IllegalArgumentException e) {
                Log.e(TAG, "Error creating randomized MAC address from stored value.");
                mRandomizedMacAddressMapping.remove(config.getSsidAndSecurityTypeString());
            }
        }
        MacAddress result = mMacAddressUtil.calculatePersistentMacForConfiguration(
                config, mMacAddressUtil.obtainMacRandHashFunction(Process.WIFI_UID));
        if (result == null) {
            result = mMacAddressUtil.calculatePersistentMacForConfiguration(
                    config, mMacAddressUtil.obtainMacRandHashFunction(Process.WIFI_UID));
        }
        if (result == null) {
            Log.wtf(TAG, "Failed to generate MAC address from KeyStore even after retrying. "
                    + "Using locally generated MAC address instead.");
            result = MacAddress.createRandomUnicastAddress();
        }
        return result;
    }

    /**
     * Obtain the persistent MAC address by first reading from an internal database. If non exists
     * then calculate the persistent MAC using HMAC-SHA256.
     * Finally set the randomized MAC of the configuration to the randomized MAC obtained.
     * @param config the WifiConfiguration to make the update
     * @return the persistent MacAddress or null if the operation is unsuccessful
     */
    private MacAddress setRandomizedMacToPersistentMac(WifiConfiguration config) {
        MacAddress persistentMac = getPersistentMacAddress(config);
        if (persistentMac == null || persistentMac.equals(config.getRandomizedMacAddress())) {
            return persistentMac;
        }
        WifiConfiguration internalConfig = getInternalConfiguredNetwork(config.networkId);
        internalConfig.setRandomizedMacAddress(persistentMac);
        return persistentMac;
    }

    /**
     * Enable/disable verbose logging in WifiConfigManager & its helper classes.
     */
    public void enableVerboseLogging(int verbose) {
        if (verbose > 0) {
            mVerboseLoggingEnabled = true;
        } else {
            mVerboseLoggingEnabled = false;
        }
        mWifiConfigStore.enableVerboseLogging(mVerboseLoggingEnabled);
        mWifiKeyStore.enableVerboseLogging(mVerboseLoggingEnabled);
    }

    private void updatePnoFrequencyCullingSetting() {
        int flag = mFrameworkFacade.getIntegerSetting(
                mContext, Settings.Global.WIFI_PNO_FREQUENCY_CULLING_ENABLED,
                WIFI_PNO_FREQUENCY_CULLING_ENABLED_DEFAULT);
        mPnoFrequencyCullingEnabled = (flag == 1);
    }

    private void updatePnoRecencySortingSetting() {
        int flag = mFrameworkFacade.getIntegerSetting(
                mContext, Settings.Global.WIFI_PNO_RECENCY_SORTING_ENABLED,
                WIFI_PNO_RECENCY_SORTING_ENABLED_DEFAULT);
        mPnoRecencySortingEnabled = (flag == 1);
    }

    public boolean isWhitelistNetworkRoamingFeatureEnabled() {
        return mFrameworkFacade.getIntegerSetting(mContext, Settings.Global.WIFI_WHIELIST_ROAMING_FEATURE_ENABLED, 0) > 0 ;
    }

    public boolean isUnsavedNetworkLinkingFeatureEnabled() {
        return mFrameworkFacade.getIntegerSetting(mContext, Settings.Global.WIFI_UNSAVED_NETWORK_LINKING_FEATURE_ENABLED, 0) > 0 ;
    }

    /**
     * Helper method to mask all passwords/keys from the provided WifiConfiguration object. This
     * is needed when the network configurations are being requested via the public WifiManager
     * API's.
     * This currently masks the following elements: psk, wepKeys & enterprise config password.
     */
    private void maskPasswordsInWifiConfiguration(WifiConfiguration configuration) {
        if (!TextUtils.isEmpty(configuration.preSharedKey)) {
            configuration.preSharedKey = PASSWORD_MASK;
        }
        if (configuration.wepKeys != null) {
            for (int i = 0; i < configuration.wepKeys.length; i++) {
                if (!TextUtils.isEmpty(configuration.wepKeys[i])) {
                    configuration.wepKeys[i] = PASSWORD_MASK;
                }
            }
        }
        if (!TextUtils.isEmpty(configuration.enterpriseConfig.getPassword())) {
            configuration.enterpriseConfig.setPassword(PASSWORD_MASK);
        }
    }

    /**
     * Helper method to mask randomized MAC address from the provided WifiConfiguration Object.
     * This is needed when the network configurations are being requested via the public
     * WifiManager API's. This method puts "02:00:00:00:00:00" as the MAC address.
     * @param configuration WifiConfiguration to hide the MAC address
     */
    private void maskRandomizedMacAddressInWifiConfiguration(WifiConfiguration configuration) {
        configuration.setRandomizedMacAddress(DEFAULT_MAC_ADDRESS);
    }

    /**
     * Helper method to create a copy of the provided internal WifiConfiguration object to be
     * passed to external modules.
     *
     * @param configuration provided WifiConfiguration object.
     * @param maskPasswords Mask passwords or not.
     * @param targetUid Target UID for MAC address reading: -1 = mask all, 0 = mask none, >0 =
     *                  mask all but the targetUid (carrier app).
     * @return Copy of the WifiConfiguration object.
     */
    private WifiConfiguration createExternalWifiConfiguration(
            WifiConfiguration configuration, boolean maskPasswords, int targetUid) {
        WifiConfiguration network = new WifiConfiguration(configuration);
        if (maskPasswords) {
            maskPasswordsInWifiConfiguration(network);
        }
        if (targetUid != Process.WIFI_UID && targetUid != Process.SYSTEM_UID
                && targetUid != configuration.creatorUid) {
            maskRandomizedMacAddressInWifiConfiguration(network);
        }
        if (!mConnectedMacRandomzationSupported) {
            network.macRandomizationSetting = WifiConfiguration.RANDOMIZATION_NONE;
        }
        return network;
    }

    /**
     * Fetch the list of currently configured networks maintained in WifiConfigManager.
     *
     * This retrieves a copy of the internal configurations maintained by WifiConfigManager and
     * should be used for any public interfaces.
     *
     * @param savedOnly     Retrieve only saved networks.
     * @param maskPasswords Mask passwords or not.
     * @param targetUid Target UID for MAC address reading: -1 (Invalid UID) = mask all,
     *                  WIFI||SYSTEM = mask none, <other> = mask all but the targetUid (carrier
     *                  app).
     * @return List of WifiConfiguration objects representing the networks.
     */
    private List<WifiConfiguration> getConfiguredNetworks(
            boolean savedOnly, boolean maskPasswords, int targetUid) {
        List<WifiConfiguration> networks = new ArrayList<>();
        for (WifiConfiguration config : getInternalConfiguredNetworks()) {
            if (savedOnly && (config.ephemeral || config.isPasspoint())) {
                continue;
            }
            networks.add(createExternalWifiConfiguration(config, maskPasswords, targetUid));
        }
        return networks;
    }

    /**
     * Retrieves the list of all configured networks with passwords masked.
     *
     * @return List of WifiConfiguration objects representing the networks.
     */
    public List<WifiConfiguration> getConfiguredNetworks() {
        return getConfiguredNetworks(false, true, Process.WIFI_UID);
    }

    /**
     * Retrieves the list of all configured networks with the passwords in plaintext.
     *
     * WARNING: Don't use this to pass network configurations to external apps. Should only be
     * sent to system apps/wifi stack, when there is a need for passwords in plaintext.
     * TODO: Need to understand the current use case of this API.
     *
     * @return List of WifiConfiguration objects representing the networks.
     */
    public List<WifiConfiguration> getConfiguredNetworksWithPasswords() {
        return getConfiguredNetworks(false, false, Process.WIFI_UID);
    }

    /**
     * Retrieves the list of all configured networks with the passwords masked.
     *
     * @return List of WifiConfiguration objects representing the networks.
     */
    public List<WifiConfiguration> getSavedNetworks(int targetUid) {
        return getConfiguredNetworks(true, true, targetUid);
    }

    /**
     * Retrieves the configured network corresponding to the provided networkId with password
     * masked.
     *
     * @param networkId networkId of the requested network.
     * @return WifiConfiguration object if found, null otherwise.
     */
    public WifiConfiguration getConfiguredNetwork(int networkId) {
        WifiConfiguration config = getInternalConfiguredNetwork(networkId);
        if (config == null) {
            return null;
        }
        // Create a new configuration object with the passwords masked to send out to the external
        // world.
        return createExternalWifiConfiguration(config, true, Process.WIFI_UID);
    }

    /**
     * Retrieves the configured network corresponding to the provided config key with password
     * masked.
     *
     * @param configKey configKey of the requested network.
     * @return WifiConfiguration object if found, null otherwise.
     */
    public WifiConfiguration getConfiguredNetwork(String configKey) {
        WifiConfiguration config = getInternalConfiguredNetwork(configKey);
        if (config == null) {
            return null;
        }
        // Create a new configuration object with the passwords masked to send out to the external
        // world.
        return createExternalWifiConfiguration(config, true, Process.WIFI_UID);
    }

    /**
     * Retrieves the configured network corresponding to the provided networkId with password
     * in plaintext.
     *
     * WARNING: Don't use this to pass network configurations to external apps. Should only be
     * sent to system apps/wifi stack, when there is a need for passwords in plaintext.
     *
     * @param networkId networkId of the requested network.
     * @return WifiConfiguration object if found, null otherwise.
     */
    public WifiConfiguration getConfiguredNetworkWithPassword(int networkId) {
        WifiConfiguration config = getInternalConfiguredNetwork(networkId);
        if (config == null) {
            return null;
        }
        // Create a new configuration object without the passwords masked to send out to the
        // external world.
        return createExternalWifiConfiguration(config, false, Process.WIFI_UID);
    }

    /**
     * Retrieves the configured network corresponding to the provided networkId
     * without any masking.
     *
     * WARNING: Don't use this to pass network configurations except in the wifi stack, when
     * there is a need for passwords and randomized MAC address.
     *
     * @param networkId networkId of the requested network.
     * @return Copy of WifiConfiguration object if found, null otherwise.
     */
    public WifiConfiguration getConfiguredNetworkWithoutMasking(int networkId) {
        WifiConfiguration config = getInternalConfiguredNetwork(networkId);
        if (config == null) {
            return null;
        }
        return new WifiConfiguration(config);
    }

    /**
     * Helper method to retrieve all the internal WifiConfiguration objects corresponding to all
     * the networks in our database.
     */
    private Collection<WifiConfiguration> getInternalConfiguredNetworks() {
        return mConfiguredNetworks.valuesForCurrentUser();
    }

    /**
     * Helper method to retrieve the internal WifiConfiguration object corresponding to the
     * provided configuration in our database.
     * This first attempts to find the network using the provided network ID in configuration,
     * else it attempts to find a matching configuration using the configKey.
     */
    private WifiConfiguration getInternalConfiguredNetwork(WifiConfiguration config) {
        WifiConfiguration internalConfig = mConfiguredNetworks.getForCurrentUser(config.networkId);
        if (internalConfig != null) {
            return internalConfig;
        }
        internalConfig = mConfiguredNetworks.getByConfigKeyForCurrentUser(config.configKey());
        if (internalConfig == null) {
            Log.e(TAG, "Cannot find network with networkId " + config.networkId
                    + " or configKey " + config.configKey());
        }
        return internalConfig;
    }

    /**
     * Helper method to retrieve the internal WifiConfiguration object corresponding to the
     * provided network ID in our database.
     */
    private WifiConfiguration getInternalConfiguredNetwork(int networkId) {
        if (networkId == WifiConfiguration.INVALID_NETWORK_ID) {
            return null;
        }
        WifiConfiguration internalConfig = mConfiguredNetworks.getForCurrentUser(networkId);
        if (internalConfig == null) {
            Log.e(TAG, "Cannot find network with networkId " + networkId);
        }
        return internalConfig;
    }

    /**
     * Helper method to retrieve the internal WifiConfiguration object corresponding to the
     * provided configKey in our database.
     */
    private WifiConfiguration getInternalConfiguredNetwork(String configKey) {
        WifiConfiguration internalConfig =
                mConfiguredNetworks.getByConfigKeyForCurrentUser(configKey);
        if (internalConfig == null) {
            Log.e(TAG, "Cannot find network with configKey " + configKey);
        }
        return internalConfig;
    }

    /**
     * Method to send out the configured networks change broadcast when a single network
     * configuration is changed.
     *
     * @param network WifiConfiguration corresponding to the network that was changed.
     * @param reason  The reason for the change, should be one of WifiManager.CHANGE_REASON_ADDED,
     *                WifiManager.CHANGE_REASON_REMOVED, or WifiManager.CHANGE_REASON_CHANGE.
     */
    private void sendConfiguredNetworkChangedBroadcast(
            WifiConfiguration network, int reason) {
        Intent intent = new Intent(WifiManager.CONFIGURED_NETWORKS_CHANGED_ACTION);
        intent.addFlags(Intent.FLAG_RECEIVER_REGISTERED_ONLY_BEFORE_BOOT);
        intent.putExtra(WifiManager.EXTRA_MULTIPLE_NETWORKS_CHANGED, false);
        // Create a new WifiConfiguration with passwords masked before we send it out.
        WifiConfiguration broadcastNetwork = new WifiConfiguration(network);
        maskPasswordsInWifiConfiguration(broadcastNetwork);
        intent.putExtra(WifiManager.EXTRA_WIFI_CONFIGURATION, broadcastNetwork);
        intent.putExtra(WifiManager.EXTRA_CHANGE_REASON, reason);
        mContext.sendBroadcastAsUser(intent, UserHandle.ALL);
    }

    /**
     * Method to send out the configured networks change broadcast when multiple network
     * configurations are changed.
     */
    private void sendConfiguredNetworksChangedBroadcast() {
        Intent intent = new Intent(WifiManager.CONFIGURED_NETWORKS_CHANGED_ACTION);
        intent.addFlags(Intent.FLAG_RECEIVER_REGISTERED_ONLY_BEFORE_BOOT);
        intent.putExtra(WifiManager.EXTRA_MULTIPLE_NETWORKS_CHANGED, true);
        mContext.sendBroadcastAsUser(intent, UserHandle.ALL);
    }

    /**
     * Checks if |uid| has permission to modify the provided configuration.
     *
     * @param config         WifiConfiguration object corresponding to the network to be modified.
     * @param uid            UID of the app requesting the modification.
     */
    private boolean canModifyNetwork(WifiConfiguration config, int uid) {
        // System internals can always update networks; they're typically only
        // making meteredHint or meteredOverride changes
        if (uid == Process.SYSTEM_UID) {
            return true;
        }

        // Passpoint configurations are generated and managed by PasspointManager. They can be
        // added by either PasspointNetworkEvaluator (for auto connection) or Settings app
        // (for manual connection), and need to be removed once the connection is completed.
        // Since it is "owned" by us, so always allow us to modify them.
        if (config.isPasspoint() && uid == Process.WIFI_UID) {
            return true;
        }

        // EAP-SIM/AKA/AKA' network needs framework to update the anonymous identity provided
        // by authenticator back to the WifiConfiguration object.
        // Since it is "owned" by us, so always allow us to modify them.
        if (config.enterpriseConfig != null
                && uid == Process.WIFI_UID
                && TelephonyUtil.isSimEapMethod(config.enterpriseConfig.getEapMethod())) {
            return true;
        }

        final DevicePolicyManagerInternal dpmi =
                mWifiPermissionsWrapper.getDevicePolicyManagerInternal();

        final boolean isUidDeviceOwner = dpmi != null && dpmi.isActiveAdminWithPolicy(uid,
                DeviceAdminInfo.USES_POLICY_DEVICE_OWNER);

        // If |uid| corresponds to the device owner, allow all modifications.
        if (isUidDeviceOwner) {
            return true;
        }

        final boolean isCreator = (config.creatorUid == uid);

        // Check if device has DPM capability. If it has and |dpmi| is still null, then we
        // treat this case with suspicion and bail out.
        if (mContext.getPackageManager().hasSystemFeature(PackageManager.FEATURE_DEVICE_ADMIN)
                && dpmi == null) {
            Log.w(TAG, "Error retrieving DPMI service.");
            return false;
        }

        // WiFi config lockdown related logic. At this point we know uid is NOT a Device Owner.
        final boolean isConfigEligibleForLockdown = dpmi != null && dpmi.isActiveAdminWithPolicy(
                config.creatorUid, DeviceAdminInfo.USES_POLICY_DEVICE_OWNER);
        if (!isConfigEligibleForLockdown) {
            return isCreator || mWifiPermissionsUtil.checkNetworkSettingsPermission(uid);
        }

        final ContentResolver resolver = mContext.getContentResolver();
        final boolean isLockdownFeatureEnabled = Settings.Global.getInt(resolver,
                Settings.Global.WIFI_DEVICE_OWNER_CONFIGS_LOCKDOWN, 0) != 0;
        return !isLockdownFeatureEnabled
                && mWifiPermissionsUtil.checkNetworkSettingsPermission(uid);
    }

    /**
     * Check if the given UID belongs to the current foreground user. This is
     * used to prevent apps running in background users from modifying network
     * configurations.
     * <p>
     * UIDs belonging to system internals (such as SystemUI) are always allowed,
     * since they always run as {@link UserHandle#USER_SYSTEM}.
     *
     * @param uid uid of the app.
     * @return true if the given UID belongs to the current foreground user,
     *         otherwise false.
     */
    private boolean doesUidBelongToCurrentUser(int uid) {
        if (uid == android.os.Process.SYSTEM_UID || uid == mSystemUiUid) {
            return true;
        } else {
            return WifiConfigurationUtil.doesUidBelongToAnyProfile(
                    uid, mUserManager.getProfiles(mCurrentUserId));
        }
    }

    /**
     * Copy over public elements from an external WifiConfiguration object to the internal
     * configuration object if element has been set in the provided external WifiConfiguration.
     * The only exception is the hidden |IpConfiguration| parameters, these need to be copied over
     * for every update.
     *
     * This method updates all elements that are common to both network addition & update.
     * The following fields of {@link WifiConfiguration} are not copied from external configs:
     *  > networkId - These are allocated by Wi-Fi stack internally for any new configurations.
     *  > status - The status needs to be explicitly updated using
     *             {@link WifiManager#enableNetwork(int, boolean)} or
     *             {@link WifiManager#disableNetwork(int)}.
     *
     * @param internalConfig WifiConfiguration object in our internal map.
     * @param externalConfig WifiConfiguration object provided from the external API.
     */
    private void mergeWithInternalWifiConfiguration(
            WifiConfiguration internalConfig, WifiConfiguration externalConfig) {
        if (externalConfig.SSID != null) {
            internalConfig.SSID = externalConfig.SSID;
        }
        if (externalConfig.BSSID != null) {
            internalConfig.BSSID = externalConfig.BSSID.toLowerCase();
        }
        internalConfig.hiddenSSID = externalConfig.hiddenSSID;
        internalConfig.requirePMF = externalConfig.requirePMF;

        if (externalConfig.preSharedKey != null
                && !externalConfig.preSharedKey.equals(PASSWORD_MASK)) {
            internalConfig.preSharedKey = externalConfig.preSharedKey;
        }
        // Modify only wep keys are present in the provided configuration. This is a little tricky
        // because there is no easy way to tell if the app is actually trying to null out the
        // existing keys or not.
        if (externalConfig.wepKeys != null) {
            boolean hasWepKey = false;
            for (int i = 0; i < internalConfig.wepKeys.length; i++) {
                if (externalConfig.wepKeys[i] != null
                        && !externalConfig.wepKeys[i].equals(PASSWORD_MASK)) {
                    internalConfig.wepKeys[i] = externalConfig.wepKeys[i];
                    hasWepKey = true;
                }
            }
            if (hasWepKey) {
                internalConfig.wepTxKeyIndex = externalConfig.wepTxKeyIndex;
            }
        }
        if (externalConfig.FQDN != null) {
            internalConfig.FQDN = externalConfig.FQDN;
        }
        if (externalConfig.providerFriendlyName != null) {
            internalConfig.providerFriendlyName = externalConfig.providerFriendlyName;
        }
        if (externalConfig.roamingConsortiumIds != null) {
            internalConfig.roamingConsortiumIds = externalConfig.roamingConsortiumIds.clone();
        }

        // Copy over all the auth/protocol/key mgmt parameters if set.
        if (externalConfig.allowedAuthAlgorithms != null
                && !externalConfig.allowedAuthAlgorithms.isEmpty()) {
            internalConfig.allowedAuthAlgorithms =
                    (BitSet) externalConfig.allowedAuthAlgorithms.clone();
        }
        if (externalConfig.allowedProtocols != null
                && !externalConfig.allowedProtocols.isEmpty()) {
            internalConfig.allowedProtocols = (BitSet) externalConfig.allowedProtocols.clone();
        }
        if (externalConfig.allowedKeyManagement != null
                && !externalConfig.allowedKeyManagement.isEmpty()) {
            internalConfig.allowedKeyManagement =
                    (BitSet) externalConfig.allowedKeyManagement.clone();
        }
        if (externalConfig.allowedPairwiseCiphers != null
                && !externalConfig.allowedPairwiseCiphers.isEmpty()) {
            internalConfig.allowedPairwiseCiphers =
                    (BitSet) externalConfig.allowedPairwiseCiphers.clone();
        }
        if (externalConfig.allowedGroupCiphers != null
                && !externalConfig.allowedGroupCiphers.isEmpty()) {
            internalConfig.allowedGroupCiphers =
                    (BitSet) externalConfig.allowedGroupCiphers.clone();
        }
        if (externalConfig.allowedGroupManagementCiphers != null
                && !externalConfig.allowedGroupManagementCiphers.isEmpty()) {
            internalConfig.allowedGroupManagementCiphers =
                    (BitSet) externalConfig.allowedGroupManagementCiphers.clone();
        }
        // allowedSuiteBCiphers is set internally according to the certificate type

        // Copy over the |IpConfiguration| parameters if set.
        if (externalConfig.getIpConfiguration() != null) {
            IpConfiguration.IpAssignment ipAssignment = externalConfig.getIpAssignment();
            if (ipAssignment != IpConfiguration.IpAssignment.UNASSIGNED) {
                internalConfig.setIpAssignment(ipAssignment);
                if (ipAssignment == IpConfiguration.IpAssignment.STATIC) {
                    internalConfig.setStaticIpConfiguration(
                            new StaticIpConfiguration(externalConfig.getStaticIpConfiguration()));
                }
            }
            IpConfiguration.ProxySettings proxySettings = externalConfig.getProxySettings();
            if (proxySettings != IpConfiguration.ProxySettings.UNASSIGNED) {
                internalConfig.setProxySettings(proxySettings);
                if (proxySettings == IpConfiguration.ProxySettings.PAC
                        || proxySettings == IpConfiguration.ProxySettings.STATIC) {
                    internalConfig.setHttpProxy(new ProxyInfo(externalConfig.getHttpProxy()));
                }
            }
        }

        internalConfig.shareThisAp = externalConfig.shareThisAp;

        // Copy over the |WifiEnterpriseConfig| parameters if set.
        if (externalConfig.enterpriseConfig != null) {
            internalConfig.enterpriseConfig.copyFromExternal(
                    externalConfig.enterpriseConfig, PASSWORD_MASK);
        }

        // Copy over any metered information.
        internalConfig.meteredHint = externalConfig.meteredHint;
        internalConfig.meteredOverride = externalConfig.meteredOverride;

        // Copy over macRandomizationSetting
        internalConfig.macRandomizationSetting = externalConfig.macRandomizationSetting;

        // Copy over the DPP configuration parameters if set.
        if (externalConfig.dppConnector != null) {
            internalConfig.dppConnector = externalConfig.dppConnector;
        }
        if (externalConfig.dppNetAccessKey != null) {
            internalConfig.dppNetAccessKey = externalConfig.dppNetAccessKey;
        }
        if (externalConfig.dppNetAccessKeyExpiry >= 0) {
            internalConfig.dppNetAccessKeyExpiry = externalConfig.dppNetAccessKeyExpiry;
        }
        if (externalConfig.dppCsign != null) {
            internalConfig.dppCsign = externalConfig.dppCsign;
        }
    }

    /**
     * Set all the exposed defaults in the newly created WifiConfiguration object.
     * These fields have a default value advertised in our public documentation. The only exception
     * is the hidden |IpConfiguration| parameters, these have a default value even though they're
     * hidden.
     *
     * @param configuration provided WifiConfiguration object.
     */
    private void setDefaultsInWifiConfiguration(WifiConfiguration configuration) {
        configuration.allowedAuthAlgorithms.set(WifiConfiguration.AuthAlgorithm.OPEN);

        configuration.allowedProtocols.set(WifiConfiguration.Protocol.RSN);
        configuration.allowedProtocols.set(WifiConfiguration.Protocol.WPA);

        configuration.allowedKeyManagement.set(WifiConfiguration.KeyMgmt.WPA_PSK);
        configuration.allowedKeyManagement.set(WifiConfiguration.KeyMgmt.WPA_EAP);

        configuration.allowedPairwiseCiphers.set(WifiConfiguration.PairwiseCipher.CCMP);
        configuration.allowedPairwiseCiphers.set(WifiConfiguration.PairwiseCipher.GCMP_256);
        configuration.allowedPairwiseCiphers.set(WifiConfiguration.PairwiseCipher.TKIP);

        configuration.allowedGroupCiphers.set(WifiConfiguration.GroupCipher.CCMP);
        configuration.allowedGroupCiphers.set(WifiConfiguration.GroupCipher.GCMP_256);
        configuration.allowedGroupCiphers.set(WifiConfiguration.GroupCipher.TKIP);
        configuration.allowedGroupCiphers.set(WifiConfiguration.GroupCipher.WEP40);
        configuration.allowedGroupCiphers.set(WifiConfiguration.GroupCipher.WEP104);

        configuration.allowedGroupCiphers.set(WifiConfiguration.GroupMgmtCipher.BIP_CMAC_256);

        configuration.allowedSuiteBCiphers.set(WifiConfiguration.SuiteBCipher.ECDHE_ECDSA);

        configuration.setIpAssignment(IpConfiguration.IpAssignment.DHCP);
        configuration.setProxySettings(IpConfiguration.ProxySettings.NONE);

        configuration.status = WifiConfiguration.Status.DISABLED;
        configuration.getNetworkSelectionStatus().setNetworkSelectionStatus(
                NetworkSelectionStatus.NETWORK_SELECTION_PERMANENTLY_DISABLED);
        configuration.getNetworkSelectionStatus().setNetworkSelectionDisableReason(
                NetworkSelectionStatus.DISABLED_BY_WIFI_MANAGER);
    }

    /**
     * Create a new internal WifiConfiguration object by copying over parameters from the provided
     * external configuration and set defaults for the appropriate parameters.
     *
     * @param externalConfig WifiConfiguration object provided from the external API.
     * @return New WifiConfiguration object with parameters merged from the provided external
     * configuration.
     */
    private WifiConfiguration createNewInternalWifiConfigurationFromExternal(
            WifiConfiguration externalConfig, int uid, @Nullable String packageName) {
        WifiConfiguration newInternalConfig = new WifiConfiguration();

        // First allocate a new network ID for the configuration.
        newInternalConfig.networkId = mNextNetworkId++;
        newInternalConfig.staId = mWifiConfigStore.getStaId();
        // First set defaults in the new configuration created.
        setDefaultsInWifiConfiguration(newInternalConfig);

        // Copy over all the public elements from the provided configuration.
        mergeWithInternalWifiConfiguration(newInternalConfig, externalConfig);

        // Copy over the hidden configuration parameters. These are the only parameters used by
        // system apps to indicate some property about the network being added.
        // These are only copied over for network additions and ignored for network updates.
        newInternalConfig.requirePMF = externalConfig.requirePMF;
        newInternalConfig.noInternetAccessExpected = externalConfig.noInternetAccessExpected;
        newInternalConfig.ephemeral = externalConfig.ephemeral;
        newInternalConfig.osu = externalConfig.osu;
        newInternalConfig.trusted = externalConfig.trusted;
        newInternalConfig.fromWifiNetworkSuggestion = externalConfig.fromWifiNetworkSuggestion;
        newInternalConfig.fromWifiNetworkSpecifier = externalConfig.fromWifiNetworkSpecifier;
        newInternalConfig.useExternalScores = externalConfig.useExternalScores;
        newInternalConfig.shared = externalConfig.shared;
        newInternalConfig.updateIdentifier = externalConfig.updateIdentifier;

        // Add debug information for network addition.
        newInternalConfig.creatorUid = newInternalConfig.lastUpdateUid = uid;
        newInternalConfig.creatorName = newInternalConfig.lastUpdateName =
                packageName != null ? packageName : mContext.getPackageManager().getNameForUid(uid);
        newInternalConfig.creationTime = newInternalConfig.updateTime =
                createDebugTimeStampString(mClock.getWallClockMillis());
        MacAddress randomizedMac = getPersistentMacAddress(newInternalConfig);
        if (randomizedMac != null) {
            newInternalConfig.setRandomizedMacAddress(randomizedMac);
        }
        return newInternalConfig;
    }

    /**
     * Create a new internal WifiConfiguration object by copying over parameters from the provided
     * external configuration to a copy of the existing internal WifiConfiguration object.
     *
     * @param internalConfig WifiConfiguration object in our internal map.
     * @param externalConfig WifiConfiguration object provided from the external API.
     * @return Copy of existing WifiConfiguration object with parameters merged from the provided
     * configuration.
     */
    private WifiConfiguration updateExistingInternalWifiConfigurationFromExternal(
            WifiConfiguration internalConfig, WifiConfiguration externalConfig, int uid,
            @Nullable String packageName) {
        WifiConfiguration newInternalConfig = new WifiConfiguration(internalConfig);

        // Copy over all the public elements from the provided configuration.
        mergeWithInternalWifiConfiguration(newInternalConfig, externalConfig);

        // Add debug information for network update.
        newInternalConfig.lastUpdateUid = uid;
        newInternalConfig.lastUpdateName =
                packageName != null ? packageName : mContext.getPackageManager().getNameForUid(uid);
        newInternalConfig.updateTime = createDebugTimeStampString(mClock.getWallClockMillis());

        return newInternalConfig;
    }

    /**
     * Add a network or update a network configuration to our database.
     * If the supplied networkId is INVALID_NETWORK_ID, we create a new empty
     * network configuration. Otherwise, the networkId should refer to an existing configuration.
     *
     * @param config provided WifiConfiguration object.
     * @param uid UID of the app requesting the network addition/modification.
     * @param packageName Package name of the app requesting the network addition/modification.
     * @return NetworkUpdateResult object representing status of the update.
     */
    private NetworkUpdateResult addOrUpdateNetworkInternal(WifiConfiguration config, int uid,
                                                           @Nullable String packageName) {
        if (mVerboseLoggingEnabled) {
            Log.v(TAG, "Adding/Updating network " + config.getPrintableSsid());
        }
        WifiConfiguration newInternalConfig = null;

        // First check if we already have a network with the provided network id or configKey.
        WifiConfiguration existingInternalConfig = getInternalConfiguredNetwork(config);
        // No existing network found. So, potentially a network add.
        if (existingInternalConfig == null) {
            if (!WifiConfigurationUtil.validate(config, WifiConfigurationUtil.VALIDATE_FOR_ADD)) {
                Log.e(TAG, "Cannot add network with invalid config");
                return new NetworkUpdateResult(WifiConfiguration.INVALID_NETWORK_ID);
            }
            newInternalConfig =
                    createNewInternalWifiConfigurationFromExternal(config, uid, packageName);
            // Since the original config provided may have had an empty
            // {@link WifiConfiguration#allowedKeyMgmt} field, check again if we already have a
            // network with the the same configkey.
            existingInternalConfig = getInternalConfiguredNetwork(newInternalConfig.configKey());
        }
        // Existing network found. So, a network update.
        if (existingInternalConfig != null) {
            if (!WifiConfigurationUtil.validate(
                    config, WifiConfigurationUtil.VALIDATE_FOR_UPDATE)) {
                Log.e(TAG, "Cannot update network with invalid config");
                return new NetworkUpdateResult(WifiConfiguration.INVALID_NETWORK_ID);
            }
            // Check for the app's permission before we let it update this network.
            if (!canModifyNetwork(existingInternalConfig, uid)) {
                Log.e(TAG, "UID " + uid + " does not have permission to update configuration "
                        + config.configKey());
                return new NetworkUpdateResult(WifiConfiguration.INVALID_NETWORK_ID);
            }
            newInternalConfig =
                    updateExistingInternalWifiConfigurationFromExternal(
                            existingInternalConfig, config, uid, packageName);
        }

        // Only add networks with proxy settings if the user has permission to
        if (WifiConfigurationUtil.hasProxyChanged(existingInternalConfig, newInternalConfig)
                && !canModifyProxySettings(uid)) {
            Log.e(TAG, "UID " + uid + " does not have permission to modify proxy Settings "
                    + config.configKey() + ". Must have NETWORK_SETTINGS,"
                    + " or be device or profile owner.");
            return new NetworkUpdateResult(WifiConfiguration.INVALID_NETWORK_ID);
        }

        if (WifiConfigurationUtil.hasMacRandomizationSettingsChanged(existingInternalConfig,
                newInternalConfig) && !mWifiPermissionsUtil.checkNetworkSettingsPermission(uid)
                && !mWifiPermissionsUtil.checkNetworkSetupWizardPermission(uid)) {
            Log.e(TAG, "UID " + uid + " does not have permission to modify MAC randomization "
                    + "Settings " + config.getSsidAndSecurityTypeString() + ". Must have "
                    + "NETWORK_SETTINGS or NETWORK_SETUP_WIZARD.");
            return new NetworkUpdateResult(WifiConfiguration.INVALID_NETWORK_ID);
        }

        // Update the keys for saved enterprise networks. For Passpoint, the certificates
        // and keys are installed at the time the provider is installed. For suggestion enterprise
        // network the certificates and keys are installed at the time the suggestion is added
        if (!config.isPasspoint() && !config.fromWifiNetworkSuggestion && config.isEnterprise()) {
            if (!mWifiKeyStore.updateNetworkKeys(newInternalConfig, existingInternalConfig)) {
                return new NetworkUpdateResult(WifiConfiguration.INVALID_NETWORK_ID);
            }
        }

        boolean newNetwork = (existingInternalConfig == null);
        // This is needed to inform IpClient about any IP configuration changes.
        boolean hasIpChanged =
                newNetwork || WifiConfigurationUtil.hasIpChanged(
                        existingInternalConfig, newInternalConfig);
        boolean hasProxyChanged =
                newNetwork || WifiConfigurationUtil.hasProxyChanged(
                        existingInternalConfig, newInternalConfig);
        // Reset the |hasEverConnected| flag if the credential parameters changed in this update.
        boolean hasCredentialChanged =
                newNetwork || WifiConfigurationUtil.hasCredentialChanged(
                        existingInternalConfig, newInternalConfig);
        if (hasCredentialChanged) {
            newInternalConfig.getNetworkSelectionStatus().setHasEverConnected(false);
        }

        // Add it to our internal map. This will replace any existing network configuration for
        // updates.
        try {
            mConfiguredNetworks.put(newInternalConfig);
        } catch (IllegalArgumentException e) {
            Log.e(TAG, "Failed to add network to config map", e);
            return new NetworkUpdateResult(WifiConfiguration.INVALID_NETWORK_ID);
        }

        if (mDeletedEphemeralSsidsToTimeMap.remove(config.SSID) != null) {
            if (mVerboseLoggingEnabled) {
                Log.v(TAG, "Removed from ephemeral blacklist: " + config.SSID);
            }
        }

        // Stage the backup of the SettingsProvider package which backs this up.
        mBackupManagerProxy.notifyDataChanged();

        NetworkUpdateResult result =
                new NetworkUpdateResult(hasIpChanged, hasProxyChanged, hasCredentialChanged);
        result.setIsNewNetwork(newNetwork);
        result.setNetworkId(newInternalConfig.networkId);

        localLog("addOrUpdateNetworkInternal: added/updated config."
                + " netId=" + newInternalConfig.networkId
                + " configKey=" + newInternalConfig.configKey()
                + " uid=" + Integer.toString(newInternalConfig.creatorUid)
                + " name=" + newInternalConfig.creatorName);
        return result;
    }

    /**
     * Add a network or update a network configuration to our database.
     * If the supplied networkId is INVALID_NETWORK_ID, we create a new empty
     * network configuration. Otherwise, the networkId should refer to an existing configuration.
     *
     * @param config provided WifiConfiguration object.
     * @param uid UID of the app requesting the network addition/modification.
     * @param packageName Package name of the app requesting the network addition/modification.
     * @return NetworkUpdateResult object representing status of the update.
     */
    public NetworkUpdateResult addOrUpdateNetwork(WifiConfiguration config, int uid,
                                                  @Nullable String packageName) {
        if (!doesUidBelongToCurrentUser(uid)) {
            Log.e(TAG, "UID " + uid + " not visible to the current user");
            return new NetworkUpdateResult(WifiConfiguration.INVALID_NETWORK_ID);
        }
        if (config == null) {
            Log.e(TAG, "Cannot add/update network with null config");
            return new NetworkUpdateResult(WifiConfiguration.INVALID_NETWORK_ID);
        }
        if (mPendingStoreRead) {
            Log.e(TAG, "Cannot add/update network before store is read!");
            return new NetworkUpdateResult(WifiConfiguration.INVALID_NETWORK_ID);
        }
        if (!config.isEphemeral()) {
            // Removes the existing ephemeral network if it exists to add this configuration.
            WifiConfiguration existingConfig = getConfiguredNetwork(config.configKey());
            if (existingConfig != null && existingConfig.isEphemeral()) {
                // In this case, new connection for this config won't happen because same
                // network is already registered as an ephemeral network.
                // Clear the Ephemeral Network to address the situation.
                removeNetwork(existingConfig.networkId, mSystemUiUid);
                mLinkedEphemeralNetworkIds.remove(existingConfig.networkId);
            }
        }

        NetworkUpdateResult result = addOrUpdateNetworkInternal(config, uid, packageName);
        if (!result.isSuccess()) {
            Log.e(TAG, "Failed to add/update network " + config.getPrintableSsid());
            return result;
        }
        WifiConfiguration newConfig = getInternalConfiguredNetwork(result.getNetworkId());
        sendConfiguredNetworkChangedBroadcast(
                newConfig,
                result.isNewNetwork()
                        ? WifiManager.CHANGE_REASON_ADDED
                        : WifiManager.CHANGE_REASON_CONFIG_CHANGE);
        // Unless the added network is ephemeral or Passpoint, persist the network update/addition.
        if (!config.ephemeral && !config.isPasspoint()) {
            saveToStore(true);
            if (mListener != null) {
                if (result.isNewNetwork()) {
                    mListener.onSavedNetworkAdded(newConfig.networkId);
                } else {
                    mListener.onSavedNetworkUpdated(newConfig.networkId);
                }
            }
        }
        return result;

    }

    /**
     * Add a network or update a network configuration to our database.
     * If the supplied networkId is INVALID_NETWORK_ID, we create a new empty
     * network configuration. Otherwise, the networkId should refer to an existing configuration.
     *
     * @param config provided WifiConfiguration object.
     * @param uid    UID of the app requesting the network addition/modification.
     * @return NetworkUpdateResult object representing status of the update.
     */
    public NetworkUpdateResult addOrUpdateNetwork(WifiConfiguration config, int uid) {
        return addOrUpdateNetwork(config, uid, null);
    }

    /**
     * Removes the specified network configuration from our database.
     *
     * @param config provided WifiConfiguration object.
     * @param uid UID of the app requesting the network deletion.
     * @return true if successful, false otherwise.
     */
    private boolean removeNetworkInternal(WifiConfiguration config, int uid) {
        if (mVerboseLoggingEnabled) {
            Log.v(TAG, "Removing network " + config.getPrintableSsid());
        }
        // Remove any associated enterprise keys for saved enterprise networks. Passpoint network
        // will remove the enterprise keys when provider is uninstalled. Suggestion enterprise
        // networks will remove the enterprise keys when suggestion is removed.
        if (!config.isPasspoint() && !config.fromWifiNetworkSuggestion && config.isEnterprise()) {
            mWifiKeyStore.removeKeys(config.enterpriseConfig);
        }

        removeConnectChoiceFromAllNetworks(config.configKey());
        mConfiguredNetworks.remove(config.networkId);
        mScanDetailCaches.remove(config.networkId);
        // Stage the backup of the SettingsProvider package which backs this up.
        mBackupManagerProxy.notifyDataChanged();

        localLog("removeNetworkInternal: removed config."
                + " netId=" + config.networkId
                + " configKey=" + config.configKey()
                + " uid=" + Integer.toString(uid)
                + " name=" + mContext.getPackageManager().getNameForUid(uid));
        return true;
    }

    /**
     * Removes the specified network configuration from our database.
     *
     * @param networkId network ID of the provided network.
     * @param uid       UID of the app requesting the network deletion.
     * @return true if successful, false otherwise.
     */
    public boolean removeNetwork(int networkId, int uid) {
        if (!doesUidBelongToCurrentUser(uid)) {
            Log.e(TAG, "UID " + uid + " not visible to the current user");
            return false;
        }
        WifiConfiguration config = getInternalConfiguredNetwork(networkId);
        if (config == null) {
            return false;
        }
        if (!canModifyNetwork(config, uid)) {
            Log.e(TAG, "UID " + uid + " does not have permission to delete configuration "
                    + config.configKey());
            return false;
        }
        if (!removeNetworkInternal(config, uid)) {
            Log.e(TAG, "Failed to remove network " + config.getPrintableSsid());
            return false;
        }
        if (networkId == mLastSelectedNetworkId) {
            clearLastSelectedNetwork();
        }
        sendConfiguredNetworkChangedBroadcast(config, WifiManager.CHANGE_REASON_REMOVED);
        // Unless the removed network is ephemeral or Passpoint, persist the network removal.
        if (!config.ephemeral && !config.isPasspoint()) {
            saveToStore(true);
            if (mListener != null) mListener.onSavedNetworkRemoved(networkId);
        }
        return true;
    }

    private String getCreatorPackageName(WifiConfiguration config) {
        String creatorName = config.creatorName;
        // getNameForUid (Stored in WifiConfiguration.creatorName) returns a concatenation of name
        // and uid for shared UIDs ("name:uid").
        if (!creatorName.contains(":")) {
            return creatorName; // regular app not using shared UID.
        }
        // Separate the package name from the string for app using shared UID.
        return creatorName.substring(0, creatorName.indexOf(":"));
    }

    /**
     * Remove all networks associated with an application.
     *
     * @param app Application info of the package of networks to remove.
     * @return the {@link Set} of networks that were removed by this call. Networks which matched
     *         but failed to remove are omitted from this set.
     */
    public Set<Integer> removeNetworksForApp(ApplicationInfo app) {
        if (app == null || app.packageName == null) {
            return Collections.<Integer>emptySet();
        }
        Log.d(TAG, "Remove all networks for app " + app);
        Set<Integer> removedNetworks = new ArraySet<>();
        WifiConfiguration[] copiedConfigs =
                mConfiguredNetworks.valuesForAllUsers().toArray(new WifiConfiguration[0]);
        for (WifiConfiguration config : copiedConfigs) {
            if (app.uid != config.creatorUid
                    || !app.packageName.equals(getCreatorPackageName(config))) {
                continue;
            }
            localLog("Removing network " + config.SSID
                    + ", application \"" + app.packageName + "\" uninstalled"
                    + " from user " + UserHandle.getUserId(app.uid));
            if (removeNetwork(config.networkId, mSystemUiUid)) {
                removedNetworks.add(config.networkId);
            }
        }
        return removedNetworks;
    }

    /**
     * Remove all networks associated with a user.
     *
     * @param userId The identifier of the user which is being removed.
     * @return the {@link Set} of networks that were removed by this call. Networks which matched
     *         but failed to remove are omitted from this set.
     */
    Set<Integer> removeNetworksForUser(int userId) {
        Log.d(TAG, "Remove all networks for user " + userId);
        Set<Integer> removedNetworks = new ArraySet<>();
        WifiConfiguration[] copiedConfigs =
                mConfiguredNetworks.valuesForAllUsers().toArray(new WifiConfiguration[0]);
        for (WifiConfiguration config : copiedConfigs) {
            if (userId != UserHandle.getUserId(config.creatorUid)) {
                continue;
            }
            localLog("Removing network " + config.SSID + ", user " + userId + " removed");
            if (removeNetwork(config.networkId, mSystemUiUid)) {
                removedNetworks.add(config.networkId);
            }
        }
        return removedNetworks;
    }

    /**
     * Iterates through the internal list of configured networks and removes any ephemeral or
     * passpoint network configurations which are transient in nature.
     *
     * @return true if a network was removed, false otherwise.
     */
    public boolean removeAllEphemeralOrPasspointConfiguredNetworks() {
        if (mVerboseLoggingEnabled) {
            Log.v(TAG, "Removing all passpoint or ephemeral configured networks");
        }
        boolean didRemove = false;
        WifiConfiguration[] copiedConfigs =
                mConfiguredNetworks.valuesForAllUsers().toArray(new WifiConfiguration[0]);
        for (WifiConfiguration config : copiedConfigs) {
            if (config.isPasspoint()) {
                Log.d(TAG, "Removing passpoint network config " + config.configKey());
                removeNetwork(config.networkId, mSystemUiUid);
                didRemove = true;
            } else if (config.ephemeral) {
                Log.d(TAG, "Removing ephemeral network config " + config.configKey());
                removeNetwork(config.networkId, mSystemUiUid);
                didRemove = true;
            }
        }
        mLinkedEphemeralNetworkIds.clear();
        return didRemove;
    }

    /**
     * Removes the passpoint network configuration matched with {@code fqdn} provided.
     *
     * @param fqdn Fully Qualified Domain Name to remove.
     * @return true if a network was removed, false otherwise.
     */
    public boolean removePasspointConfiguredNetwork(String fqdn) {
        WifiConfiguration[] copiedConfigs =
                mConfiguredNetworks.valuesForAllUsers().toArray(new WifiConfiguration[0]);
        for (WifiConfiguration config : copiedConfigs) {
            if (config.isPasspoint() && TextUtils.equals(fqdn, config.FQDN)) {
                Log.d(TAG, "Removing passpoint network config " + config.configKey());
                removeNetwork(config.networkId, mSystemUiUid);
                return true;
            }
        }
        return false;
    }

    /**
     * Check whether a network belong to a known list of networks that may not support randomized
     * MAC.
     * @param networkId
     * @return true if the network is in the hotlist and MAC randomization is enabled.
     */
    public boolean isInFlakyRandomizationSsidHotlist(int networkId) {
        WifiConfiguration config = getConfiguredNetwork(networkId);
        return config != null
                && config.macRandomizationSetting == WifiConfiguration.RANDOMIZATION_PERSISTENT
                && mRandomizationFlakySsidHotlist.contains(config.SSID);
    }

    /**
     * Helper method to mark a network enabled for network selection.
     */
    private void setNetworkSelectionEnabled(WifiConfiguration config) {
        NetworkSelectionStatus status = config.getNetworkSelectionStatus();
        if (status.getNetworkSelectionStatus()
                != NetworkSelectionStatus.NETWORK_SELECTION_ENABLED) {
            localLog("setNetworkSelectionEnabled: configKey=" + config.configKey()
                    + " old networkStatus=" + status.getNetworkStatusString()
                    + " disableReason=" + status.getNetworkDisableReasonString());
        }
        status.setNetworkSelectionStatus(
                NetworkSelectionStatus.NETWORK_SELECTION_ENABLED);
        status.setDisableTime(
                NetworkSelectionStatus.INVALID_NETWORK_SELECTION_DISABLE_TIMESTAMP);
        status.setNetworkSelectionDisableReason(NetworkSelectionStatus.NETWORK_SELECTION_ENABLE);

        // Clear out all the disable reason counters.
        status.clearDisableReasonCounter();
        if (mListener != null) mListener.onSavedNetworkEnabled(config.networkId);
    }

    /**
     * Helper method to mark a network temporarily disabled for network selection.
     */
    private void setNetworkSelectionTemporarilyDisabled(
            WifiConfiguration config, int disableReason) {
        NetworkSelectionStatus status = config.getNetworkSelectionStatus();
        status.setNetworkSelectionStatus(
                NetworkSelectionStatus.NETWORK_SELECTION_TEMPORARY_DISABLED);
        // Only need a valid time filled in for temporarily disabled networks.
        status.setDisableTime(mClock.getElapsedSinceBootMillis());
        status.setNetworkSelectionDisableReason(disableReason);
        if (mListener != null) {
            mListener.onSavedNetworkTemporarilyDisabled(config.networkId, disableReason);
        }
    }

    /**
     * Helper method to mark a network permanently disabled for network selection.
     */
    private void setNetworkSelectionPermanentlyDisabled(
            WifiConfiguration config, int disableReason) {
        NetworkSelectionStatus status = config.getNetworkSelectionStatus();
        status.setNetworkSelectionStatus(
                NetworkSelectionStatus.NETWORK_SELECTION_PERMANENTLY_DISABLED);
        status.setDisableTime(
                NetworkSelectionStatus.INVALID_NETWORK_SELECTION_DISABLE_TIMESTAMP);
        status.setNetworkSelectionDisableReason(disableReason);
        if (mListener != null) {
            mListener.onSavedNetworkPermanentlyDisabled(config.networkId, disableReason);
        }
    }

    /**
     * Helper method to set the publicly exposed status for the network and send out the network
     * status change broadcast.
     */
    private void setNetworkStatus(WifiConfiguration config, int status) {
        config.status = status;
        sendConfiguredNetworkChangedBroadcast(config, WifiManager.CHANGE_REASON_CONFIG_CHANGE);
    }

    /**
     * Sets a network's status (both internal and public) according to the update reason and
     * its current state.
     *
     * This updates the network's {@link WifiConfiguration#mNetworkSelectionStatus} field and the
     * public {@link WifiConfiguration#status} field if the network is either enabled or
     * permanently disabled.
     *
     * @param config network to be updated.
     * @param reason reason code for update.
     * @return true if the input configuration has been updated, false otherwise.
     */
    private boolean setNetworkSelectionStatus(WifiConfiguration config, int reason) {
        NetworkSelectionStatus networkStatus = config.getNetworkSelectionStatus();
        if (reason < 0 || reason >= NetworkSelectionStatus.NETWORK_SELECTION_DISABLED_MAX) {
            Log.e(TAG, "Invalid Network disable reason " + reason);
            return false;
        }
        if (reason == NetworkSelectionStatus.NETWORK_SELECTION_ENABLE) {
            setNetworkSelectionEnabled(config);
            setNetworkStatus(config, WifiConfiguration.Status.ENABLED);
        } else if (reason < NetworkSelectionStatus.DISABLED_TLS_VERSION_MISMATCH) {
            setNetworkSelectionTemporarilyDisabled(config, reason);
        } else {
            setNetworkSelectionPermanentlyDisabled(config, reason);
            setNetworkStatus(config, WifiConfiguration.Status.DISABLED);
        }
        localLog("setNetworkSelectionStatus: configKey=" + config.configKey()
                + " networkStatus=" + networkStatus.getNetworkStatusString() + " disableReason="
                + networkStatus.getNetworkDisableReasonString() + " at="
                + createDebugTimeStampString(mClock.getWallClockMillis()));
        saveToStore(false);
        return true;
    }

    /**
     * Update a network's status (both internal and public) according to the update reason and
     * its current state.
     *
     * @param config network to be updated.
     * @param reason reason code for update.
     * @return true if the input configuration has been updated, false otherwise.
     */
    private boolean updateNetworkSelectionStatus(WifiConfiguration config, int reason) {
        NetworkSelectionStatus networkStatus = config.getNetworkSelectionStatus();
        if (reason != NetworkSelectionStatus.NETWORK_SELECTION_ENABLE) {

            // Do not update SSID blacklist with information if this is the only
            // SSID be observed. By ignoring it we will cause additional failures
            // which will trigger Watchdog.
            if (reason == NetworkSelectionStatus.DISABLED_ASSOCIATION_REJECTION
                    || reason == NetworkSelectionStatus.DISABLED_AUTHENTICATION_FAILURE
                    || reason == NetworkSelectionStatus.DISABLED_DHCP_FAILURE) {
                if (mWifiInjector.getWifiLastResortWatchdog().shouldIgnoreSsidUpdate()) {
                    if (mVerboseLoggingEnabled) {
                        Log.v(TAG, "Ignore update network selection status "
                                    + "since Watchdog trigger is activated");
                    }
                    return false;
                }
            }

            networkStatus.incrementDisableReasonCounter(reason);
            // For network disable reasons, we should only update the status if we cross the
            // threshold.
            int disableReasonCounter = networkStatus.getDisableReasonCounter(reason);
            int disableReasonThreshold = NETWORK_SELECTION_DISABLE_THRESHOLD[reason];
            if (disableReasonCounter < disableReasonThreshold) {
                if (mVerboseLoggingEnabled) {
                    Log.v(TAG, "Disable counter for network " + config.getPrintableSsid()
                            + " for reason "
                            + NetworkSelectionStatus.getNetworkDisableReasonString(reason) + " is "
                            + networkStatus.getDisableReasonCounter(reason) + " and threshold is "
                            + disableReasonThreshold);
                }
                return true;
            }
        }
        return setNetworkSelectionStatus(config, reason);
    }

    /**
     * Update a network's status (both internal and public) according to the update reason and
     * its current state.
     *
     * Each network has 2 status:
     * 1. NetworkSelectionStatus: This is internal selection status of the network. This is used
     * for temporarily disabling a network for Network Selector.
     * 2. Status: This is the exposed status for a network. This is mostly set by
     * the public API's {@link WifiManager#enableNetwork(int, boolean)} &
     * {@link WifiManager#disableNetwork(int)}.
     *
     * @param networkId network ID of the network that needs the update.
     * @param reason    reason to update the network.
     * @return true if the input configuration has been updated, false otherwise.
     */
    public boolean updateNetworkSelectionStatus(int networkId, int reason) {
        WifiConfiguration config = getInternalConfiguredNetwork(networkId);
        if (config == null) {
            return false;
        }
        return updateNetworkSelectionStatus(config, reason);
    }

    /**
     * Update whether a network is currently not recommended by {@link RecommendedNetworkEvaluator}.
     *
     * @param networkId network ID of the network to be updated
     * @param notRecommended whether this network is not recommended
     * @return true if the network is updated, false otherwise
     */
    public boolean updateNetworkNotRecommended(int networkId, boolean notRecommended) {
        WifiConfiguration config = getInternalConfiguredNetwork(networkId);
        if (config == null) {
            return false;
        }

        config.getNetworkSelectionStatus().setNotRecommended(notRecommended);
        if (mVerboseLoggingEnabled) {
            localLog("updateNetworkRecommendation: configKey=" + config.configKey()
                    + " notRecommended=" + notRecommended);
        }
        saveToStore(false);
        return true;
    }

    /**
     * Attempt to re-enable a network for network selection, if this network was either:
     * a) Previously temporarily disabled, but its disable timeout has expired, or
     * b) Previously disabled because of a user switch, but is now visible to the current
     * user.
     *
     * @param config configuration for the network to be re-enabled for network selection. The
     *               network corresponding to the config must be visible to the current user.
     * @return true if the network identified by {@param config} was re-enabled for qualified
     * network selection, false otherwise.
     */
    private boolean tryEnableNetwork(WifiConfiguration config) {
        NetworkSelectionStatus networkStatus = config.getNetworkSelectionStatus();
        if (networkStatus.isNetworkTemporaryDisabled()) {
            long timeDifferenceMs =
                    mClock.getElapsedSinceBootMillis() - networkStatus.getDisableTime();
            int disableReason = networkStatus.getNetworkSelectionDisableReason();
            long disableTimeoutMs = NETWORK_SELECTION_DISABLE_TIMEOUT_MS[disableReason];
            if (timeDifferenceMs >= disableTimeoutMs) {
                return updateNetworkSelectionStatus(
                        config, NetworkSelectionStatus.NETWORK_SELECTION_ENABLE);
            }
        } else if (networkStatus.isDisabledByReason(
                NetworkSelectionStatus.DISABLED_DUE_TO_USER_SWITCH)) {
            return updateNetworkSelectionStatus(
                    config, NetworkSelectionStatus.NETWORK_SELECTION_ENABLE);
        }
        return false;
    }

    /**
     * Attempt to re-enable a network for network selection, if this network was either:
     * a) Previously temporarily disabled, but its disable timeout has expired, or
     * b) Previously disabled because of a user switch, but is now visible to the current
     * user.
     *
     * @param networkId the id of the network to be checked for possible unblock (due to timeout)
     * @return true if the network identified by {@param networkId} was re-enabled for qualified
     * network selection, false otherwise.
     */
    public boolean tryEnableNetwork(int networkId) {
        WifiConfiguration config = getInternalConfiguredNetwork(networkId);
        if (config == null) {
            return false;
        }
        return tryEnableNetwork(config);
    }

    /**
     * Enable a network using the public {@link WifiManager#enableNetwork(int, boolean)} API.
     *
     * @param networkId     network ID of the network that needs the update.
     * @param disableOthers Whether to disable all other networks or not. This is used to indicate
     *                      that the app requested connection to a specific network.
     * @param uid           uid of the app requesting the update.
     * @return true if it succeeds, false otherwise
     */
    public boolean enableNetwork(int networkId, boolean disableOthers, int uid) {
        if (mVerboseLoggingEnabled) {
            Log.v(TAG, "Enabling network " + networkId + " (disableOthers " + disableOthers + ")");
        }
        if (!doesUidBelongToCurrentUser(uid)) {
            Log.e(TAG, "UID " + uid + " not visible to the current user");
            return false;
        }
        WifiConfiguration config = getInternalConfiguredNetwork(networkId);
        if (config == null) {
            return false;
        }
        // Set the "last selected" flag even if the app does not have permissions to modify this
        // network config. Apps are allowed to connect to networks even if they don't have
        // permission to modify it.
        if (disableOthers) {
            setLastSelectedNetwork(networkId);
        }
        if (!canModifyNetwork(config, uid)) {
            Log.e(TAG, "UID " + uid + " does not have permission to update configuration "
                    + config.configKey());
            return false;
        }
        if (!updateNetworkSelectionStatus(
                networkId, WifiConfiguration.NetworkSelectionStatus.NETWORK_SELECTION_ENABLE)) {
            return false;
        }
        saveToStore(true);
        return true;
    }

    /**
     * Disable a network using the public {@link WifiManager#disableNetwork(int)} API.
     *
     * @param networkId network ID of the network that needs the update.
     * @param uid       uid of the app requesting the update.
     * @return true if it succeeds, false otherwise
     */
    public boolean disableNetwork(int networkId, int uid) {
        if (mVerboseLoggingEnabled) {
            Log.v(TAG, "Disabling network " + networkId);
        }
        if (!doesUidBelongToCurrentUser(uid)) {
            Log.e(TAG, "UID " + uid + " not visible to the current user");
            return false;
        }
        WifiConfiguration config = getInternalConfiguredNetwork(networkId);
        if (config == null) {
            return false;
        }
        // Reset the "last selected" flag even if the app does not have permissions to modify this
        // network config.
        if (networkId == mLastSelectedNetworkId) {
            clearLastSelectedNetwork();
        }
        if (!canModifyNetwork(config, uid)) {
            Log.e(TAG, "UID " + uid + " does not have permission to update configuration "
                    + config.configKey());
            return false;
        }
        if (!updateNetworkSelectionStatus(
                networkId, NetworkSelectionStatus.DISABLED_BY_WIFI_MANAGER)) {
            return false;
        }
        saveToStore(true);
        return true;
    }

    /**
     * Updates the last connected UID for the provided configuration.
     *
     * @param networkId network ID corresponding to the network.
     * @param uid       uid of the app requesting the connection.
     * @return true if the network was found, false otherwise.
     */
    public boolean updateLastConnectUid(int networkId, int uid) {
        if (mVerboseLoggingEnabled) {
            Log.v(TAG, "Update network last connect UID for " + networkId);
        }
        if (!doesUidBelongToCurrentUser(uid)) {
            Log.e(TAG, "UID " + uid + " not visible to the current user");
            return false;
        }
        WifiConfiguration config = getInternalConfiguredNetwork(networkId);
        if (config == null) {
            return false;
        }
        config.lastConnectUid = uid;
        return true;
    }

    /**
     * Updates a network configuration after a successful connection to it.
     *
     * This method updates the following WifiConfiguration elements:
     * 1. Set the |lastConnected| timestamp.
     * 2. Increment |numAssociation| counter.
     * 3. Clear the disable reason counters in the associated |NetworkSelectionStatus|.
     * 4. Set the hasEverConnected| flag in the associated |NetworkSelectionStatus|.
     * 5. Sets the status of network as |CURRENT|.
     *
     * @param networkId network ID corresponding to the network.
     * @return true if the network was found, false otherwise.
     */
    public boolean updateNetworkAfterConnect(int networkId) {
        if (mVerboseLoggingEnabled) {
            Log.v(TAG, "Update network after connect for " + networkId);
        }
        WifiConfiguration config = getInternalConfiguredNetwork(networkId);
        if (config == null) {
            return false;
        }
        config.lastConnected = mClock.getWallClockMillis();
        config.numAssociation++;
        config.getNetworkSelectionStatus().clearDisableReasonCounter();
        config.getNetworkSelectionStatus().setHasEverConnected(true);
        setNetworkStatus(config, WifiConfiguration.Status.CURRENT);
        saveToStore(false);
        return true;
    }

    /**
     * Updates a network configuration after disconnection from it.
     *
     * This method updates the following WifiConfiguration elements:
     * 1. Set the |lastDisConnected| timestamp.
     * 2. Sets the status of network back to |ENABLED|.
     *
     * @param networkId network ID corresponding to the network.
     * @return true if the network was found, false otherwise.
     */
    public boolean updateNetworkAfterDisconnect(int networkId) {
        if (mVerboseLoggingEnabled) {
            Log.v(TAG, "Update network after disconnect for " + networkId);
        }
        WifiConfiguration config = getInternalConfiguredNetwork(networkId);
        if (config == null) {
            return false;
        }
        config.lastDisconnected = mClock.getWallClockMillis();
        // If the network hasn't been disabled, mark it back as
        // enabled after disconnection.
        if (config.status == WifiConfiguration.Status.CURRENT) {
            setNetworkStatus(config, WifiConfiguration.Status.ENABLED);
        }
        saveToStore(false);
        return true;
    }

    /**
     * Set default GW MAC address for the provided network.
     *
     * @param networkId network ID corresponding to the network.
     * @param macAddress MAC address of the gateway to be set.
     * @return true if the network was found, false otherwise.
     */
    public boolean setNetworkDefaultGwMacAddress(int networkId, String macAddress) {
        WifiConfiguration config = getInternalConfiguredNetwork(networkId);
        if (config == null) {
            return false;
        }
        config.defaultGwMacAddress = macAddress;
        return true;
    }

    /**
     * Set randomized MAC address for the provided network.
     *
     * @param networkId network ID corresponding to the network.
     * @param macAddress Randomized MAC address to be used for network connection.
     * @return true if the network was found, false otherwise.
    */
    public boolean setNetworkRandomizedMacAddress(int networkId, MacAddress macAddress) {
        WifiConfiguration config = getInternalConfiguredNetwork(networkId);
        if (config == null) {
            return false;
        }
        config.setRandomizedMacAddress(macAddress);
        return true;
    }

    /**
     * Clear the {@link NetworkSelectionStatus#mCandidate},
     * {@link NetworkSelectionStatus#mCandidateScore} &
     * {@link NetworkSelectionStatus#mSeenInLastQualifiedNetworkSelection} for the provided network.
     *
     * This is invoked by Network Selector at the start of every selection procedure to clear all
     * configured networks' scan-result-candidates.
     *
     * @param networkId network ID corresponding to the network.
     * @return true if the network was found, false otherwise.
     */
    public boolean clearNetworkCandidateScanResult(int networkId) {
        if (mVerboseLoggingEnabled) {
            Log.v(TAG, "Clear network candidate scan result for " + networkId);
        }
        WifiConfiguration config = getInternalConfiguredNetwork(networkId);
        if (config == null) {
            return false;
        }
        config.getNetworkSelectionStatus().setCandidate(null);
        config.getNetworkSelectionStatus().setCandidateScore(Integer.MIN_VALUE);
        config.getNetworkSelectionStatus().setSeenInLastQualifiedNetworkSelection(false);
        return true;
    }

    /**
     * Set the {@link NetworkSelectionStatus#mCandidate},
     * {@link NetworkSelectionStatus#mCandidateScore} &
     * {@link NetworkSelectionStatus#mSeenInLastQualifiedNetworkSelection} for the provided network.
     *
     * This is invoked by Network Selector when it sees a network during network selection procedure
     * to set the scan result candidate.
     *
     * @param networkId  network ID corresponding to the network.
     * @param scanResult Candidate ScanResult associated with this network.
     * @param score      Score assigned to the candidate.
     * @return true if the network was found, false otherwise.
     */
    public boolean setNetworkCandidateScanResult(int networkId, ScanResult scanResult, int score) {
        if (mVerboseLoggingEnabled) {
            Log.v(TAG, "Set network candidate scan result " + scanResult + " for " + networkId);
        }
        WifiConfiguration config = getInternalConfiguredNetwork(networkId);
        if (config == null) {
            Log.e(TAG, "Cannot find network for " + networkId);
            return false;
        }
        config.getNetworkSelectionStatus().setCandidate(scanResult);
        config.getNetworkSelectionStatus().setCandidateScore(score);
        config.getNetworkSelectionStatus().setSeenInLastQualifiedNetworkSelection(true);
        return true;
    }

    /**
     * Iterate through all the saved networks and remove the provided configuration from the
     * {@link NetworkSelectionStatus#mConnectChoice} from them.
     *
     * This is invoked when a network is removed from our records.
     *
     * @param connectChoiceConfigKey ConfigKey corresponding to the network that is being removed.
     */
    private void removeConnectChoiceFromAllNetworks(String connectChoiceConfigKey) {
        if (mVerboseLoggingEnabled) {
            Log.v(TAG, "Removing connect choice from all networks " + connectChoiceConfigKey);
        }
        if (connectChoiceConfigKey == null) {
            return;
        }
        for (WifiConfiguration config : mConfiguredNetworks.valuesForCurrentUser()) {
            WifiConfiguration.NetworkSelectionStatus status = config.getNetworkSelectionStatus();
            String connectChoice = status.getConnectChoice();
            if (TextUtils.equals(connectChoice, connectChoiceConfigKey)) {
                Log.d(TAG, "remove connect choice:" + connectChoice + " from " + config.SSID
                        + " : " + config.networkId);
                clearNetworkConnectChoice(config.networkId);
            }
        }
    }

    /**
     * Clear the {@link NetworkSelectionStatus#mConnectChoice} &
     * {@link NetworkSelectionStatus#mConnectChoiceTimestamp} for the provided network.
     *
     * @param networkId network ID corresponding to the network.
     * @return true if the network was found, false otherwise.
     */
    public boolean clearNetworkConnectChoice(int networkId) {
        if (mVerboseLoggingEnabled) {
            Log.v(TAG, "Clear network connect choice for " + networkId);
        }
        WifiConfiguration config = getInternalConfiguredNetwork(networkId);
        if (config == null) {
            return false;
        }
        config.getNetworkSelectionStatus().setConnectChoice(null);
        config.getNetworkSelectionStatus().setConnectChoiceTimestamp(
                NetworkSelectionStatus.INVALID_NETWORK_SELECTION_DISABLE_TIMESTAMP);
        saveToStore(false);
        return true;
    }

    /**
     * Set the {@link NetworkSelectionStatus#mConnectChoice} &
     * {@link NetworkSelectionStatus#mConnectChoiceTimestamp} for the provided network.
     *
     * This is invoked by Network Selector when the user overrides the currently connected network
     * choice.
     *
     * @param networkId              network ID corresponding to the network.
     * @param connectChoiceConfigKey ConfigKey corresponding to the network which was chosen over
     *                               this network.
     * @param timestamp              timestamp at which the choice was made.
     * @return true if the network was found, false otherwise.
     */
    public boolean setNetworkConnectChoice(
            int networkId, String connectChoiceConfigKey, long timestamp) {
        if (mVerboseLoggingEnabled) {
            Log.v(TAG, "Set network connect choice " + connectChoiceConfigKey + " for " + networkId);
        }
        WifiConfiguration config = getInternalConfiguredNetwork(networkId);
        if (config == null) {
            return false;
        }
        config.getNetworkSelectionStatus().setConnectChoice(connectChoiceConfigKey);
        config.getNetworkSelectionStatus().setConnectChoiceTimestamp(timestamp);
        saveToStore(false);
        return true;
    }

    /**
     * Increments the number of no internet access reports in the provided network.
     *
     * @param networkId network ID corresponding to the network.
     * @return true if the network was found, false otherwise.
     */
    public boolean incrementNetworkNoInternetAccessReports(int networkId) {
        WifiConfiguration config = getInternalConfiguredNetwork(networkId);
        if (config == null) {
            return false;
        }
        config.numNoInternetAccessReports++;
        return true;
    }

    /**
     * Sets the internet access is validated or not in the provided network.
     *
     * @param networkId network ID corresponding to the network.
     * @param validated Whether access is validated or not.
     * @return true if the network was found, false otherwise.
     */
    public boolean setNetworkValidatedInternetAccess(int networkId, boolean validated) {
        WifiConfiguration config = getInternalConfiguredNetwork(networkId);
        if (config == null) {
            return false;
        }
        config.validatedInternetAccess = validated;
        config.numNoInternetAccessReports = 0;
        saveToStore(false);
        return true;
    }

    /**
     * Sets whether the internet access is expected or not in the provided network.
     *
     * @param networkId network ID corresponding to the network.
     * @param expected  Whether access is expected or not.
     * @return true if the network was found, false otherwise.
     */
    public boolean setNetworkNoInternetAccessExpected(int networkId, boolean expected) {
        WifiConfiguration config = getInternalConfiguredNetwork(networkId);
        if (config == null) {
            return false;
        }
        config.noInternetAccessExpected = expected;
        return true;
    }

    /**
     * Helper method to clear out the {@link #mNextNetworkId} user/app network selection. This
     * is done when either the corresponding network is either removed or disabled.
     */
    private void clearLastSelectedNetwork() {
        if (mVerboseLoggingEnabled) {
            Log.v(TAG, "Clearing last selected network");
        }
        mLastSelectedNetworkId = WifiConfiguration.INVALID_NETWORK_ID;
        mLastSelectedTimeStamp = NetworkSelectionStatus.INVALID_NETWORK_SELECTION_DISABLE_TIMESTAMP;
    }

    /**
     * Helper method to mark a network as the last selected one by an app/user. This is set
     * when an app invokes {@link #enableNetwork(int, boolean, int)} with |disableOthers| flag set.
     * This is used by network selector to assign a special bonus during network selection.
     */
    private void setLastSelectedNetwork(int networkId) {
        if (mVerboseLoggingEnabled) {
            Log.v(TAG, "Setting last selected network to " + networkId);
        }
        mLastSelectedNetworkId = networkId;
        mLastSelectedTimeStamp = mClock.getElapsedSinceBootMillis();
    }

    /**
     * Retrieve the network Id corresponding to the last network that was explicitly selected by
     * an app/user.
     *
     * @return network Id corresponding to the last selected network.
     */
    public int getLastSelectedNetwork() {
        return mLastSelectedNetworkId;
    }

    /**
     * Retrieve the configKey corresponding to the last network that was explicitly selected by
     * an app/user.
     *
     * @return network Id corresponding to the last selected network.
     */
    public String getLastSelectedNetworkConfigKey() {
        if (mLastSelectedNetworkId == WifiConfiguration.INVALID_NETWORK_ID) {
            return "";
        }
        WifiConfiguration config = getInternalConfiguredNetwork(mLastSelectedNetworkId);
        if (config == null) {
            return "";
        }
        return config.configKey();
    }

    /**
     * Retrieve the time stamp at which a network was explicitly selected by an app/user.
     *
     * @return timestamp in milliseconds from boot when this was set.
     */
    public long getLastSelectedTimeStamp() {
        return mLastSelectedTimeStamp;
    }

    /**
     * Helper method to get the scan detail cache entry {@link #mScanDetailCaches} for the provided
     * network.
     *
     * @param networkId network ID corresponding to the network.
     * @return existing {@link ScanDetailCache} entry if one exists or null.
     */
    public ScanDetailCache getScanDetailCacheForNetwork(int networkId) {
        return mScanDetailCaches.get(networkId);
    }

    /**
     * Helper method to get or create a scan detail cache entry {@link #mScanDetailCaches} for
     * the provided network.
     *
     * @param config configuration corresponding to the the network.
     * @return existing {@link ScanDetailCache} entry if one exists or a new instance created for
     * this network.
     */
    private ScanDetailCache getOrCreateScanDetailCacheForNetwork(WifiConfiguration config) {
        if (config == null) return null;
        ScanDetailCache cache = getScanDetailCacheForNetwork(config.networkId);
        if (cache == null && config.networkId != WifiConfiguration.INVALID_NETWORK_ID) {
            cache = new ScanDetailCache(
                    config, SCAN_CACHE_ENTRIES_MAX_SIZE, SCAN_CACHE_ENTRIES_TRIM_SIZE);
            mScanDetailCaches.put(config.networkId, cache);
        }
        return cache;
    }

    /**
     * Saves the provided ScanDetail into the corresponding scan detail cache entry
     * {@link #mScanDetailCaches} for the provided network.
     *
     * @param config     configuration corresponding to the the network.
     * @param scanDetail new scan detail instance to be saved into the cache.
     */
    private void saveToScanDetailCacheForNetwork(
            WifiConfiguration config, ScanDetail scanDetail) {
        ScanResult scanResult = scanDetail.getScanResult();

        ScanDetailCache scanDetailCache = getOrCreateScanDetailCacheForNetwork(config);
        if (scanDetailCache == null) {
            Log.e(TAG, "Could not allocate scan cache for " + config.getPrintableSsid());
            return;
        }

        // Adding a new BSSID
        if (config.ephemeral) {
            // For an ephemeral Wi-Fi config, the ScanResult should be considered
            // untrusted.
            scanResult.untrusted = true;
        }

        // Add the scan detail to this network's scan detail cache.
        scanDetailCache.put(scanDetail);

        // Disable linking networks here when whitelist roaming feature enabled to make
        // sure whitelist networks will be configured only when STA is in connected state.
        if (!isWhitelistNetworkRoamingFeatureEnabled()) {
            // Since we added a scan result to this configuration, re-attempt linking.
            // TODO: Do we really need to do this after every scan result?
            attemptNetworkLinking(config);
        }
    }

    /**
     * Retrieves a configured network corresponding to the provided scan detail if one exists.
     *
     * @param scanDetail ScanDetail instance  to use for looking up the network.
     * @return WifiConfiguration object representing the network corresponding to the scanDetail,
     * null if none exists.
     */
    public WifiConfiguration getConfiguredNetworkForScanDetail(ScanDetail scanDetail) {
        ScanResult scanResult = scanDetail.getScanResult();
        if (scanResult == null) {
            Log.e(TAG, "No scan result found in scan detail");
            return null;
        }
        WifiConfiguration config = null;
        try {
            config = mConfiguredNetworks.getByScanResultForCurrentUser(scanResult);
        } catch (IllegalArgumentException e) {
            Log.e(TAG, "Failed to lookup network from config map", e);
        }
        if (config != null) {
            if (mVerboseLoggingEnabled) {
                Log.v(TAG, "getSavedNetworkFromScanDetail Found " + config.configKey()
                        + " for " + scanResult.SSID + "[" + scanResult.capabilities + "]");
            }
            if (config.allowedKeyManagement.get(WifiConfiguration.KeyMgmt.IEEE8021X)) {
                if (scanResult.capabilities.contains("FILS-SHA256"))
                   config.allowedKeyManagement.set(WifiConfiguration.KeyMgmt.FILS_SHA256);
                else
                   config.allowedKeyManagement.clear(WifiConfiguration.KeyMgmt.FILS_SHA256);
                if (scanResult.capabilities.contains("FILS-SHA384"))
                   config.allowedKeyManagement.set(WifiConfiguration.KeyMgmt.FILS_SHA384);
                else
                   config.allowedKeyManagement.clear(WifiConfiguration.KeyMgmt.FILS_SHA384);
            }
        }
        return config;
    }

    /**
     * Retrieves a configured network corresponding to the provided scan detail if one exists and
     * caches the provided |scanDetail| into the corresponding scan detail cache entry
     * {@link #mScanDetailCaches} for the retrieved network.
     *
     * @param scanDetail input a scanDetail from the scan result
     * @return WifiConfiguration object representing the network corresponding to the scanDetail,
     * null if none exists.
     */
    public WifiConfiguration getConfiguredNetworkForScanDetailAndCache(ScanDetail scanDetail) {
        WifiConfiguration network = getConfiguredNetworkForScanDetail(scanDetail);
        if (network == null) {
            return null;
        }
        saveToScanDetailCacheForNetwork(network, scanDetail);
        // Cache DTIM values parsed from the beacon frame Traffic Indication Map (TIM)
        // Information Element (IE), into the associated WifiConfigurations. Most of the
        // time there is no TIM IE in the scan result (Probe Response instead of Beacon
        // Frame), these scanResult DTIM's are negative and ignored.
        // Used for metrics collection.
        if (scanDetail.getNetworkDetail() != null
                && scanDetail.getNetworkDetail().getDtimInterval() > 0) {
            network.dtimInterval = scanDetail.getNetworkDetail().getDtimInterval();
        }
        return createExternalWifiConfiguration(network, true, Process.WIFI_UID);
    }

    /**
     * Update the scan detail cache associated with current connected network with latest
     * RSSI value in the provided WifiInfo.
     * This is invoked when we get an RSSI poll update after connection.
     *
     * @param info WifiInfo instance pointing to the current connected network.
     */
    public void updateScanDetailCacheFromWifiInfo(WifiInfo info) {
        WifiConfiguration config = getInternalConfiguredNetwork(info.getNetworkId());
        ScanDetailCache scanDetailCache = getScanDetailCacheForNetwork(info.getNetworkId());
        if (config != null && scanDetailCache != null) {
            ScanDetail scanDetail = scanDetailCache.getScanDetail(info.getBSSID());
            if (scanDetail != null) {
                ScanResult result = scanDetail.getScanResult();
                long previousSeen = result.seen;
                int previousRssi = result.level;
                // Update the scan result
                scanDetail.setSeen();
                result.level = info.getRssi();
                // Average the RSSI value
                long maxAge = SCAN_RESULT_MAXIMUM_AGE_MS;
                long age = result.seen - previousSeen;
                if (previousSeen > 0 && age > 0 && age < maxAge / 2) {
                    // Average the RSSI with previously seen instances of this scan result
                    double alpha = 0.5 - (double) age / (double) maxAge;
                    result.level = (int) ((double) result.level * (1 - alpha)
                                        + (double) previousRssi * alpha);
                }
                if (mVerboseLoggingEnabled) {
                    Log.v(TAG, "Updating scan detail cache freq=" + result.frequency
                            + " BSSID=" + result.BSSID
                            + " RSSI=" + result.level
                            + " for " + config.configKey());
                }
            }
        }
    }

    /**
     * Save the ScanDetail to the ScanDetailCache of the given network.  This is used
     * by {@link com.android.server.wifi.hotspot2.PasspointNetworkEvaluator} for caching
     * ScanDetail for newly created {@link WifiConfiguration} for Passpoint network.
     *
     * @param networkId The ID of the network to save ScanDetail to
     * @param scanDetail The ScanDetail to cache
     */
    public void updateScanDetailForNetwork(int networkId, ScanDetail scanDetail) {
        WifiConfiguration network = getInternalConfiguredNetwork(networkId);
        if (network == null) {
            return;
        }
        saveToScanDetailCacheForNetwork(network, scanDetail);
    }

    /**
     * Helper method to check if the 2 provided networks can be linked or not.
     * Networks are considered for linking if:
     * 1. Share the same GW MAC address.
     * 2. Scan results for the networks have AP's with MAC address which differ only in the last
     * nibble.
     *
     * @param network1         WifiConfiguration corresponding to network 1.
     * @param network2         WifiConfiguration corresponding to network 2.
     * @param scanDetailCache1 ScanDetailCache entry for network 1.
     * @param scanDetailCache1 ScanDetailCache entry for network 2.
     * @return true if the networks should be linked, false if the networks should be unlinked.
     */
    private boolean shouldNetworksBeLinked(
            WifiConfiguration network1, WifiConfiguration network2,
            ScanDetailCache scanDetailCache1, ScanDetailCache scanDetailCache2) {
        // TODO (b/30706406): Link networks only with same passwords if the
        // |mOnlyLinkSameCredentialConfigurations| flag is set.
        if (mOnlyLinkSameCredentialConfigurations) {
            if (!TextUtils.equals(network1.preSharedKey, network2.preSharedKey)) {
                if (mVerboseLoggingEnabled) {
                    Log.v(TAG, "shouldNetworksBeLinked unlink due to password mismatch");
                }
                return false;
            }
        }
        if (network1.defaultGwMacAddress != null && network2.defaultGwMacAddress != null) {
            // If both default GW are known, link only if they are equal
            if (network1.defaultGwMacAddress.equals(network2.defaultGwMacAddress)) {
                if (mVerboseLoggingEnabled) {
                    Log.v(TAG, "shouldNetworksBeLinked link due to same gw " + network2.SSID
                            + " and " + network1.SSID + " GW " + network1.defaultGwMacAddress);
                }
                return true;
            }
        } else if (!isWhitelistNetworkRoamingFeatureEnabled()) {
            // Don't link based BSSID partial match when whitelist roaming feature enabled
            // to make sure networks with different default gateways won't be linked.
            // We do not know BOTH default gateways hence we will try to link
            // hoping that WifiConfigurations are indeed behind the same gateway.
            // once both WifiConfiguration have been tried and thus once both default gateways
            // are known we will revisit the choice of linking them.
            if (scanDetailCache1 != null && scanDetailCache2 != null) {
                for (String abssid : scanDetailCache1.keySet()) {
                    for (String bbssid : scanDetailCache2.keySet()) {
                        if (abssid.regionMatches(
                                true, 0, bbssid, 0, LINK_CONFIGURATION_BSSID_MATCH_LENGTH)) {
                            // If first 16 ASCII characters of BSSID matches,
                            // we assume this is a DBDC.
                            if (mVerboseLoggingEnabled) {
                                Log.v(TAG, "shouldNetworksBeLinked link due to DBDC BSSID match "
                                        + network2.SSID + " and " + network1.SSID
                                        + " bssida " + abssid + " bssidb " + bbssid);
                            }
                            return true;
                        }
                    }
                }
            }
        }
        return false;
    }

    /**
     * Helper methods to link 2 networks together.
     *
     * @param network1 WifiConfiguration corresponding to network 1.
     * @param network2 WifiConfiguration corresponding to network 2.
     */
    private void linkNetworks(WifiConfiguration network1, WifiConfiguration network2) {
        if (mVerboseLoggingEnabled) {
            Log.v(TAG, "linkNetworks will link " + network2.configKey()
                    + " and " + network1.configKey());
        }
        if (network2.linkedConfigurations == null) {
            network2.linkedConfigurations = new HashMap<>();
        }
        if (network1.linkedConfigurations == null) {
            network1.linkedConfigurations = new HashMap<>();
        }
        // TODO (b/30638473): This needs to become a set instead of map, but it will need
        // public interface changes and need some migration of existing store data.
        network2.linkedConfigurations.put(network1.configKey(), 1);
        network1.linkedConfigurations.put(network2.configKey(), 1);
    }

    /**
     * Helper methods to unlink 2 networks from each other.
     *
     * @param network1 WifiConfiguration corresponding to network 1.
     * @param network2 WifiConfiguration corresponding to network 2.
     */
    private void unlinkNetworks(WifiConfiguration network1, WifiConfiguration network2) {
        if (network2.linkedConfigurations != null
                && (network2.linkedConfigurations.get(network1.configKey()) != null)) {
            if (mVerboseLoggingEnabled) {
                Log.v(TAG, "unlinkNetworks un-link " + network1.configKey()
                        + " from " + network2.configKey());
            }
            network2.linkedConfigurations.remove(network1.configKey());
        }
        if (network1.linkedConfigurations != null
                && (network1.linkedConfigurations.get(network2.configKey()) != null)) {
            if (mVerboseLoggingEnabled) {
                Log.v(TAG, "unlinkNetworks un-link " + network2.configKey()
                        + " from " + network1.configKey());
            }
            network1.linkedConfigurations.remove(network2.configKey());
        }
    }

    /**
     * This method runs through all the saved networks and checks if the provided network can be
     * linked with any of them.
     *
     * @param config WifiConfiguration object corresponding to the network that needs to be
     *               checked for potential links.
     */
    private void attemptNetworkLinking(WifiConfiguration config) {
        // Only link WPA_PSK config.
        if (!config.allowedKeyManagement.get(WifiConfiguration.KeyMgmt.WPA_PSK)) {
            return;
        }
        ScanDetailCache scanDetailCache = getScanDetailCacheForNetwork(config.networkId);
        // Ignore configurations with large number of BSSIDs.
        if (scanDetailCache != null
                && scanDetailCache.size() > LINK_CONFIGURATION_MAX_SCAN_CACHE_ENTRIES) {
            return;
        }
        for (WifiConfiguration linkConfig : getInternalConfiguredNetworks()) {
            if (linkConfig.configKey().equals(config.configKey())) {
                continue;
            }
            if (linkConfig.ephemeral) {
                continue;
            }
            if (!linkConfig.getNetworkSelectionStatus().isNetworkEnabled()) {
                continue;
            }
            // Network Selector will be allowed to dynamically jump from a linked configuration
            // to another, hence only link configurations that have WPA_PSK security type.
            if (!linkConfig.allowedKeyManagement.get(WifiConfiguration.KeyMgmt.WPA_PSK)) {
                continue;
            }
            ScanDetailCache linkScanDetailCache =
                    getScanDetailCacheForNetwork(linkConfig.networkId);
            // Ignore configurations with large number of BSSIDs.
            if (linkScanDetailCache != null
                    && linkScanDetailCache.size() > LINK_CONFIGURATION_MAX_SCAN_CACHE_ENTRIES) {
                continue;
            }
            // Check if the networks should be linked/unlinked.
            if (shouldNetworksBeLinked(
                    config, linkConfig, scanDetailCache, linkScanDetailCache)) {
                linkNetworks(config, linkConfig);
            } else {
                unlinkNetworks(config, linkConfig);
            }
        }
    }

    /**
     * Helper method to fetch list of channels for a network from the associated ScanResult's cache
     * and add it to the provided channel as long as the size of the set is less than
     * |maxChannelSetSize|.
     *
     * @param channelSet        Channel set holding all the channels for the network.
     * @param scanDetailCache   ScanDetailCache entry associated with the network.
     * @param nowInMillis       current timestamp to be used for age comparison.
     * @param ageInMillis       only consider scan details whose timestamps are earlier than this
     *                          value.
     * @param maxChannelSetSize Maximum number of channels to be added to the set.
     * @return false if the list is full, true otherwise.
     */
    private boolean addToChannelSetForNetworkFromScanDetailCache(
            Set<Integer> channelSet, ScanDetailCache scanDetailCache,
            long nowInMillis, long ageInMillis, int maxChannelSetSize) {
        if (scanDetailCache != null && scanDetailCache.size() > 0) {
            for (ScanDetail scanDetail : scanDetailCache.values()) {
                ScanResult result = scanDetail.getScanResult();
                boolean valid = (nowInMillis - result.seen) < ageInMillis;
                if (mVerboseLoggingEnabled) {
                    Log.v(TAG, "fetchChannelSetForNetwork has " + result.BSSID + " freq "
                            + result.frequency + " age " + (nowInMillis - result.seen)
                            + " ?=" + valid);
                }
                if (valid) {
                    channelSet.add(result.frequency);
                }
                if (channelSet.size() >= maxChannelSetSize) {
                    return false;
                }
            }
        }
        return true;
    }

    /**
     * Retrieve a set of channels on which AP's for the provided network was seen using the
     * internal ScanResult's cache {@link #mScanDetailCaches}. This is used for initiating partial
     * scans for the currently connected network.
     *
     * @param networkId       network ID corresponding to the network.
     * @param ageInMillis     only consider scan details whose timestamps are earlier than this value.
     * @param homeChannelFreq frequency of the currently connected network.
     * @return Set containing the frequencies on which this network was found, null if the network
     * was not found or there are no associated scan details in the cache.
     */
    public Set<Integer> fetchChannelSetForNetworkForPartialScan(int networkId, long ageInMillis,
                                                                int homeChannelFreq) {
        WifiConfiguration config = getInternalConfiguredNetwork(networkId);
        if (config == null) {
            return null;
        }
        ScanDetailCache scanDetailCache = getScanDetailCacheForNetwork(networkId);
        if (scanDetailCache == null && config.linkedConfigurations == null) {
            Log.i(TAG, "No scan detail and linked configs associated with networkId " + networkId);
            return null;
        }
        if (mVerboseLoggingEnabled) {
            StringBuilder dbg = new StringBuilder();
            dbg.append("fetchChannelSetForNetworkForPartialScan ageInMillis ")
                    .append(ageInMillis)
                    .append(" for ")
                    .append(config.configKey())
                    .append(" max ")
                    .append(mMaxNumActiveChannelsForPartialScans);
            if (scanDetailCache != null) {
                dbg.append(" bssids " + scanDetailCache.size());
            }
            if (config.linkedConfigurations != null) {
                dbg.append(" linked " + config.linkedConfigurations.size());
            }
            Log.v(TAG, dbg.toString());
        }
        Set<Integer> channelSet = new HashSet<>();

        // First add the currently connected network channel.
        if (homeChannelFreq > 0) {
            channelSet.add(homeChannelFreq);
            if (channelSet.size() >= mMaxNumActiveChannelsForPartialScans) {
                return channelSet;
            }
        }

        long nowInMillis = mClock.getWallClockMillis();

        // Then get channels for the network.
        if (!addToChannelSetForNetworkFromScanDetailCache(
                channelSet, scanDetailCache, nowInMillis, ageInMillis,
                mMaxNumActiveChannelsForPartialScans)) {
            return channelSet;
        }

        // Lastly get channels for linked networks.
        if (config.linkedConfigurations != null) {
            for (String configKey : config.linkedConfigurations.keySet()) {
                WifiConfiguration linkedConfig = getInternalConfiguredNetwork(configKey);
                if (linkedConfig == null) {
                    continue;
                }
                ScanDetailCache linkedScanDetailCache =
                        getScanDetailCacheForNetwork(linkedConfig.networkId);
                if (!addToChannelSetForNetworkFromScanDetailCache(
                        channelSet, linkedScanDetailCache, nowInMillis, ageInMillis,
                        mMaxNumActiveChannelsForPartialScans)) {
                    break;
                }
            }
        }
        return channelSet;
    }

    /**
     * Retrieve a set of channels on which AP's for the provided network was seen using the
     * internal ScanResult's cache {@link #mScanDetailCaches}. This is used to reduced the list
     * of frequencies for pno scans.
     *
     * @param networkId       network ID corresponding to the network.
     * @param ageInMillis     only consider scan details whose timestamps are earlier than this.
     * @return Set containing the frequencies on which this network was found, null if the network
     * was not found or there are no associated scan details in the cache.
     */
    private Set<Integer> fetchChannelSetForNetworkForPnoScan(int networkId, long ageInMillis) {
        WifiConfiguration config = getInternalConfiguredNetwork(networkId);
        if (config == null) {
            return null;
        }
        ScanDetailCache scanDetailCache = getScanDetailCacheForNetwork(networkId);
        if (scanDetailCache == null) {
            return null;
        }
        if (mVerboseLoggingEnabled) {
            Log.v(TAG, new StringBuilder("fetchChannelSetForNetworkForPnoScan ageInMillis ")
                    .append(ageInMillis)
                    .append(" for ")
                    .append(config.configKey())
                    .append(" bssids " + scanDetailCache.size())
                    .toString());
        }
        Set<Integer> channelSet = new HashSet<>();
        long nowInMillis = mClock.getWallClockMillis();

        // Add channels for the network to the output.
        addToChannelSetForNetworkFromScanDetailCache(channelSet, scanDetailCache, nowInMillis,
                ageInMillis, Integer.MAX_VALUE);
        return channelSet;
    }

    /**
     * Retrieves a list of all the saved networks before enabling disconnected/connected PNO.
     *
     * PNO network list sent to the firmware has limited size. If there are a lot of saved
     * networks, this list will be truncated and we might end up not sending the networks
     * with the highest chance of connecting to the firmware.
     * So, re-sort the network list based on the frequency of connection to those networks
     * and whether it was last seen in the scan results.
     *
     * @return list of networks in the order of priority.
     */
    public List<WifiScanner.PnoSettings.PnoNetwork> retrievePnoNetworkList() {
        List<WifiScanner.PnoSettings.PnoNetwork> pnoList = new ArrayList<>();
        List<WifiConfiguration> networks = new ArrayList<>(getInternalConfiguredNetworks());
        // Remove any permanently or temporarily disabled networks.
        Iterator<WifiConfiguration> iter = networks.iterator();
        while (iter.hasNext()) {
            WifiConfiguration config = iter.next();
            if (config.ephemeral || config.isPasspoint()
                    || config.getNetworkSelectionStatus().isNetworkPermanentlyDisabled()
                    || config.getNetworkSelectionStatus().isNetworkTemporaryDisabled()) {
                iter.remove();
            }
        }
        if (networks.isEmpty()) {
            return pnoList;
        }

        // Sort the networks with the most frequent ones at the front of the network list.
        Collections.sort(networks, sScanListComparator);
        if (mPnoRecencySortingEnabled) {
            // Find the most recently connected network and add it to the front of the network list.
            WifiConfiguration lastConnectedNetwork =
                    networks.stream()
                            .max(Comparator.comparing(
                                    (WifiConfiguration config) -> config.lastConnected))
                            .get();
            if (lastConnectedNetwork.lastConnected != 0) {
                int lastConnectedNetworkIdx = networks.indexOf(lastConnectedNetwork);
                networks.remove(lastConnectedNetworkIdx);
                networks.add(0, lastConnectedNetwork);
            }
        }
        for (WifiConfiguration config : networks) {
            WifiScanner.PnoSettings.PnoNetwork pnoNetwork =
                    WifiConfigurationUtil.createPnoNetwork(config);
            pnoList.add(pnoNetwork);
            if (!mPnoFrequencyCullingEnabled) {
                continue;
            }
            Set<Integer> channelSet = fetchChannelSetForNetworkForPnoScan(config.networkId,
                    MAX_PNO_SCAN_FREQUENCY_AGE_MS);
            if (channelSet != null) {
                pnoNetwork.frequencies = channelSet.stream()
                        .mapToInt(Integer::intValue)
                        .toArray();
            }
            if (mVerboseLoggingEnabled) {
                Log.v(TAG, "retrievePnoNetworkList " + pnoNetwork.ssid + ":"
                        + Arrays.toString(pnoNetwork.frequencies));
            }
        }
        return pnoList;
    }

    /**
     * Retrieves a list of all the saved hidden networks for scans
     *
     * Hidden network list sent to the firmware has limited size. If there are a lot of saved
     * networks, this list will be truncated and we might end up not sending the networks
     * with the highest chance of connecting to the firmware.
     * So, re-sort the network list based on the frequency of connection to those networks
     * and whether it was last seen in the scan results.
     *
     * @return list of networks in the order of priority.
     */
    public List<WifiScanner.ScanSettings.HiddenNetwork> retrieveHiddenNetworkList() {
        List<WifiScanner.ScanSettings.HiddenNetwork> hiddenList = new ArrayList<>();
        List<WifiConfiguration> networks = new ArrayList<>(getInternalConfiguredNetworks());
        // Remove any non hidden networks.
        networks.removeIf(config -> !config.hiddenSSID);
        networks.sort(sScanListComparator);
        // The most frequently connected network has the highest priority now.
        for (WifiConfiguration config : networks) {
            hiddenList.add(new WifiScanner.ScanSettings.HiddenNetwork(config.SSID));
        }
        return hiddenList;
    }

    /**
     * Check if the provided ephemeral network was deleted by the user or not. This call also clears
     * the SSID from the deleted ephemeral network map, if the duration has expired the
     * timeout specified by {@link #DELETED_EPHEMERAL_SSID_EXPIRY_MS}.
     *
     * @param ssid caller must ensure that the SSID passed thru this API match
     *             the WifiConfiguration.SSID rules, and thus be surrounded by quotes.
     * @return true if network was deleted, false otherwise.
     */
    public boolean wasEphemeralNetworkDeleted(String ssid) {
        if (!mDeletedEphemeralSsidsToTimeMap.containsKey(ssid)) {
            return false;
        }
        long deletedTimeInMs = mDeletedEphemeralSsidsToTimeMap.get(ssid);
        long nowInMs = mClock.getWallClockMillis();
        // Clear the ssid from the map if the age > |DELETED_EPHEMERAL_SSID_EXPIRY_MS|.
        if (nowInMs - deletedTimeInMs > DELETED_EPHEMERAL_SSID_EXPIRY_MS) {
            mDeletedEphemeralSsidsToTimeMap.remove(ssid);
            return false;
        }
        return true;
    }

    /**
     * Disable an ephemeral or Passpoint SSID for the purpose of network selection.
     *
     * The network will be re-enabled when:
     * a) The user creates a network for that SSID and then forgets.
     * b) The time specified by {@link #DELETED_EPHEMERAL_SSID_EXPIRY_MS} expires after the disable.
     *
     * @param ssid caller must ensure that the SSID passed thru this API match
     *             the WifiConfiguration.SSID rules, and thus be surrounded by quotes.
     * @return the {@link WifiConfiguration} corresponding to this SSID, if any, so that we can
     * disconnect if this is the current network.
     */
    public WifiConfiguration disableEphemeralNetwork(String ssid) {
        if (ssid == null) {
            return null;
        }
        WifiConfiguration foundConfig = null;
        for (WifiConfiguration config : getInternalConfiguredNetworks()) {
            if ((config.ephemeral || config.isPasspoint()) && TextUtils.equals(config.SSID, ssid)) {
                foundConfig = config;
                break;
            }
        }
        if (foundConfig == null) return null;
        // Store the ssid & the wall clock time at which the network was disabled.
        mDeletedEphemeralSsidsToTimeMap.put(ssid, mClock.getWallClockMillis());
        Log.d(TAG, "Forget ephemeral SSID " + ssid + " num="
                + mDeletedEphemeralSsidsToTimeMap.size());
        if (foundConfig.ephemeral) {
            Log.d(TAG, "Found ephemeral config in disableEphemeralNetwork: "
                    + foundConfig.networkId);
        } else if (foundConfig.isPasspoint()) {
            Log.d(TAG, "Found Passpoint config in disableEphemeralNetwork: "
                    + foundConfig.networkId + ", FQDN: " + foundConfig.FQDN);
        }
        removeConnectChoiceFromAllNetworks(foundConfig.configKey());
        return foundConfig;
    }

    /**
     * Clear all deleted ephemeral networks.
     */
    @VisibleForTesting
    public void clearDeletedEphemeralNetworks() {
        mDeletedEphemeralSsidsToTimeMap.clear();
    }

    /**
     * Resets all sim networks state.
     */
    public void resetSimNetworks() {
        if (mVerboseLoggingEnabled) localLog("resetSimNetworks");
        for (WifiConfiguration config : getInternalConfiguredNetworks()) {
            if (!TelephonyUtil.isSimConfig(config)) {
                continue;
            }
            if (config.enterpriseConfig.getEapMethod() == WifiEnterpriseConfig.Eap.PEAP) {
                Pair<String, String> currentIdentity = TelephonyUtil.getSimIdentity(
                        mTelephonyManager, new TelephonyUtil(), config,
                        mWifiInjector.getCarrierNetworkConfig());
                if (mVerboseLoggingEnabled) {
                    Log.d(TAG, "New identity for config " + config + ": " + currentIdentity);
                }
                // Update the loaded config
                if (currentIdentity == null) {
                    Log.d(TAG, "Identity is null");
                } else {
                    config.enterpriseConfig.setIdentity(currentIdentity.first);
                }
                // do not reset anonymous identity since it may be dependent on user-entry
                // (i.e. cannot re-request on every reboot/SIM re-entry)
            } else {
                // reset identity as well: supplicant will ask us for it
                config.enterpriseConfig.setIdentity("");
                if (!TelephonyUtil.isAnonymousAtRealmIdentity(
                        config.enterpriseConfig.getAnonymousIdentity())) {
                    config.enterpriseConfig.setAnonymousIdentity("");
                }
            }
        }
    }

    /**
     * Helper method to perform the following operations during user switch/unlock:
     * - Remove private networks of the old user.
     * - Load from the new user store file.
     * - Save the store files again to migrate any user specific networks from the shared store
     *   to user store.
     * This method assumes the user store is visible (i.e CE storage is unlocked). So, the caller
     * should ensure that the stores are accessible before invocation.
     *
     * @param userId The identifier of the new foreground user, after the unlock or switch.
     */
    private void handleUserUnlockOrSwitch(int userId) {
        if (mVerboseLoggingEnabled) {
            Log.v(TAG, "Loading from store after user switch/unlock for " + userId);
        }
        // Switch out the user store file.
        if (loadFromUserStoreAfterUnlockOrSwitch(userId)) {
            saveToStore(true);
            mPendingUnlockStoreRead = false;
        }
    }

    /**
     * Handles the switch to a different foreground user:
     * - Flush the current state to the old user's store file.
     * - Switch the user specific store file.
     * - Reload the networks from the store files (shared & user).
     * - Write the store files to move any user specific private networks from shared store to user
     *   store.
     *
     * Need to be called when {@link com.android.server.SystemService#onSwitchUser(int)} is invoked.
     *
     * @param userId The identifier of the new foreground user, after the switch.
     * @return List of network ID's of all the private networks of the old user which will be
     * removed from memory.
     */
    public Set<Integer> handleUserSwitch(int userId) {
        if (mVerboseLoggingEnabled) {
            Log.v(TAG, "Handling user switch for " + userId);
        }
        if (userId == mCurrentUserId) {
            Log.w(TAG, "User already in foreground " + userId);
            return new HashSet<>();
        }
        if (mPendingStoreRead) {
            Log.w(TAG, "User switch before store is read!");
            mConfiguredNetworks.setNewUser(userId);
            mCurrentUserId = userId;
            // Reset any state from previous user unlock.
            mDeferredUserUnlockRead = false;
            // Cannot read data from new user's CE store file before they log-in.
            mPendingUnlockStoreRead = true;
            return new HashSet<>();
        }
        if (mUserManager.isUserUnlockingOrUnlocked(mCurrentUserId)) {
            saveToStore(true);
        }
        // Remove any private networks of the old user before switching the userId.
        Set<Integer> removedNetworkIds = clearInternalUserData(mCurrentUserId);
        mConfiguredNetworks.setNewUser(userId);
        mCurrentUserId = userId;

        if (mUserManager.isUserUnlockingOrUnlocked(mCurrentUserId)) {
            handleUserUnlockOrSwitch(mCurrentUserId);
        } else {
            // Cannot read data from new user's CE store file before they log-in.
            mPendingUnlockStoreRead = true;
            Log.i(TAG, "Waiting for user unlock to load from store");
        }
        return removedNetworkIds;
    }

    /**
     * Handles the unlock of foreground user. This maybe needed to read the store file if the user's
     * CE storage is not visible when {@link #handleUserSwitch(int)} is invoked.
     *
     * Need to be called when {@link com.android.server.SystemService#onUnlockUser(int)} is invoked.
     *
     * @param userId The identifier of the user that unlocked.
     */
    public void handleUserUnlock(int userId) {
        if (mVerboseLoggingEnabled) {
            Log.v(TAG, "Handling user unlock for " + userId);
        }
        if (userId != mCurrentUserId) {
            Log.e(TAG, "Ignore user unlock for non current user " + userId);
            return;
        }
        if (mPendingStoreRead) {
            Log.w(TAG, "Ignore user unlock until store is read!");
            mDeferredUserUnlockRead = true;
            return;
        }
        if (mPendingUnlockStoreRead) {
            handleUserUnlockOrSwitch(mCurrentUserId);
        }
    }

    /**
     * Handles the stop of foreground user. This is needed to write the store file to flush
     * out any pending data before the user's CE store storage is unavailable.
     *
     * Need to be called when {@link com.android.server.SystemService#onStopUser(int)} is invoked.
     *
     * @param userId The identifier of the user that stopped.
     */
    public void handleUserStop(int userId) {
        if (mVerboseLoggingEnabled) {
            Log.v(TAG, "Handling user stop for " + userId);
        }
        if (userId == mCurrentUserId && mUserManager.isUserUnlockingOrUnlocked(mCurrentUserId)) {
            saveToStore(true);
            clearInternalUserData(mCurrentUserId);
        }
    }

    /**
     * Helper method to clear internal databases.
     * This method clears the:
     *  - List of configured networks.
     *  - Map of scan detail caches.
     *  - List of deleted ephemeral networks.
     */
    private void clearInternalData() {
        localLog("clearInternalData: Clearing all internal data");
        mConfiguredNetworks.clear();
        mDeletedEphemeralSsidsToTimeMap.clear();
        mRandomizedMacAddressMapping.clear();
        mScanDetailCaches.clear();
        mLinkedEphemeralNetworkIds.clear();
        clearLastSelectedNetwork();
    }

    /**
     * Helper method to clear internal databases of the specified user.
     * This method clears the:
     *  - Private configured configured networks of the specified user.
     *  - Map of scan detail caches.
     *  - List of deleted ephemeral networks.
     *
     * @param userId The identifier of the current foreground user, before the switch.
     * @return List of network ID's of all the private networks of the old user which will be
     * removed from memory.
     */
    private Set<Integer> clearInternalUserData(int userId) {
        localLog("clearInternalUserData: Clearing user internal data for " + userId);
        Set<Integer> removedNetworkIds = new HashSet<>();
        // Remove any private networks of the old user before switching the userId.
        for (WifiConfiguration config : getInternalConfiguredNetworks()) {
            if (!config.shared && WifiConfigurationUtil.doesUidBelongToAnyProfile(
                    config.creatorUid, mUserManager.getProfiles(userId))) {
                removedNetworkIds.add(config.networkId);
                localLog("clearInternalUserData: removed config."
                        + " netId=" + config.networkId
                        + " configKey=" + config.configKey());
                mConfiguredNetworks.remove(config.networkId);
                mLinkedEphemeralNetworkIds.remove(config.networkId);
            }
        }
        mDeletedEphemeralSsidsToTimeMap.clear();
        mScanDetailCaches.clear();
        clearLastSelectedNetwork();
        return removedNetworkIds;
    }

    /**
     * Helper function to populate the internal (in-memory) data from the retrieved shared store
     * (file) data.
     *
     * @param configurations list of configurations retrieved from store.
     */
    private void loadInternalDataFromSharedStore(
            List<WifiConfiguration> configurations,
            Map<String, String> macAddressMapping) {
        for (WifiConfiguration configuration : configurations) {
            configuration.networkId = mNextNetworkId++;
            configuration.staId = mWifiConfigStore.getStaId();
            if (mVerboseLoggingEnabled) {
                Log.v(TAG, "Adding network from shared store " + configuration.configKey());
            }
            try {
                mConfiguredNetworks.put(configuration);
            } catch (IllegalArgumentException e) {
                Log.e(TAG, "Failed to add network to config map", e);
            }
        }
        mRandomizedMacAddressMapping.putAll(macAddressMapping);
    }

    /**
     * Helper function to populate the internal (in-memory) data from the retrieved user store
     * (file) data.
     *
     * @param configurations list of configurations retrieved from store.
     * @param deletedEphemeralSsidsToTimeMap map of ssid's representing the ephemeral networks
     *                                       deleted by the user to the wall clock time at which
     *                                       it was deleted.
     */
    private void loadInternalDataFromUserStore(
            List<WifiConfiguration> configurations,
            Map<String, Long> deletedEphemeralSsidsToTimeMap) {
        for (WifiConfiguration configuration : configurations) {
            configuration.networkId = mNextNetworkId++;
            configuration.staId = mWifiConfigStore.getStaId();
            if (mVerboseLoggingEnabled) {
                Log.v(TAG, "Adding network from user store " + configuration.configKey());
            }
            try {
                mConfiguredNetworks.put(configuration);
            } catch (IllegalArgumentException e) {
                Log.e(TAG, "Failed to add network to config map", e);
            }
        }
        mDeletedEphemeralSsidsToTimeMap.putAll(deletedEphemeralSsidsToTimeMap);
    }

    /**
     * Assign randomized MAC addresses for configured networks.
     * This is needed to generate persistent randomized MAC address for existing networks when
     * a device updates to Q+ for the first time since we are not calling addOrUpdateNetwork when
     * we load configuration at boot.
     */
    private void generateRandomizedMacAddresses() {
        for (WifiConfiguration config : getInternalConfiguredNetworks()) {
            if (DEFAULT_MAC_ADDRESS.equals(config.getRandomizedMacAddress())) {
                setRandomizedMacToPersistentMac(config);
            }
        }
    }

    /**
     * Helper function to populate the internal (in-memory) data from the retrieved stores (file)
     * data.
     * This method:
     * 1. Clears all existing internal data.
     * 2. Sends out the networks changed broadcast after loading all the data.
     *
     * @param sharedConfigurations list of network configurations retrieved from shared store.
     * @param userConfigurations list of network configurations retrieved from user store.
     * @param deletedEphemeralSsidsToTimeMap map of ssid's representing the ephemeral networks
     *                                       deleted by the user to the wall clock time at which
     *                                       it was deleted.
     */
    private void loadInternalData(
            List<WifiConfiguration> sharedConfigurations,
            List<WifiConfiguration> userConfigurations,
            Map<String, Long> deletedEphemeralSsidsToTimeMap,
            Map<String, String> macAddressMapping) {
        // Clear out all the existing in-memory lists and load the lists from what was retrieved
        // from the config store.
        clearInternalData();
        loadInternalDataFromSharedStore(sharedConfigurations, macAddressMapping);
        loadInternalDataFromUserStore(userConfigurations, deletedEphemeralSsidsToTimeMap);
        generateRandomizedMacAddresses();
        if (mConfiguredNetworks.sizeForAllUsers() == 0) {
            Log.w(TAG, "No stored networks found.");
        }
        // reset identity & anonymous identity for networks using SIM-based authentication
        // on load (i.e. boot) so that if the user changed SIMs while the device was powered off,
        // we do not reuse stale credentials that would lead to authentication failure.
        resetSimNetworks();
        sendConfiguredNetworksChangedBroadcast();
        mPendingStoreRead = false;
    }

    /**
     * Read the config store and load the in-memory lists from the store data retrieved and sends
     * out the networks changed broadcast.
     *
     * This reads all the network configurations from:
     * 1. Shared WifiConfigStore.xml
     * 2. User WifiConfigStore.xml
     *
     * @return true on success or not needed (fresh install), false otherwise.
     */
    public boolean loadFromStore() {
        // If the user unlock comes in before we load from store, which means the user store have
        // not been setup yet for the current user. Setup the user store before the read so that
        // configurations for the current user will also being loaded.
        if (mDeferredUserUnlockRead) {
            Log.i(TAG, "Handling user unlock before loading from store.");
            List<WifiConfigStore.StoreFile> userStoreFiles =
                    WifiConfigStore.createUserFiles(
                            mCurrentUserId, mFrameworkFacade.isNiapModeOn(mContext),mWifiConfigStore.getStaId());
            if (userStoreFiles == null) {
                Log.wtf(TAG, "Failed to create user store files");
                return false;
            }
            mWifiConfigStore.setUserStores(userStoreFiles);
            mDeferredUserUnlockRead = false;
        }
        try {
            mWifiConfigStore.read();
        } catch (IOException | IllegalStateException e) {
            Log.wtf(TAG, "Reading from new store failed. All saved networks are lost!", e);
            return false;
        } catch (XmlPullParserException e) {
            Log.wtf(TAG, "XML deserialization of store failed. All saved networks are lost!", e);
            return false;
        }
        loadInternalData(mNetworkListSharedStoreData.getConfigurations(),
                mNetworkListUserStoreData.getConfigurations(),
                mDeletedEphemeralSsidsStoreData.getSsidToTimeMap(),
                mRandomizedMacStoreData.getMacMapping());
        return true;
    }

    /**
     * Read the user config store and load the in-memory lists from the store data retrieved and
     * sends out the networks changed broadcast.
     * This should be used for all user switches/unlocks to only load networks from the user
     * specific store and avoid reloading the shared networks.
     *
     * This reads all the network configurations from:
     * 1. User WifiConfigStore.xml
     *
     * @param userId The identifier of the foreground user.
     * @return true on success, false otherwise.
     */
    private boolean loadFromUserStoreAfterUnlockOrSwitch(int userId) {
        try {
            List<WifiConfigStore.StoreFile> userStoreFiles =
                    WifiConfigStore.createUserFiles(
                            userId, mFrameworkFacade.isNiapModeOn(mContext),mWifiConfigStore.getStaId());
            if (userStoreFiles == null) {
                Log.e(TAG, "Failed to create user store files");
                return false;
            }
            mWifiConfigStore.switchUserStoresAndRead(userStoreFiles);
        } catch (IOException | IllegalStateException e) {
            Log.wtf(TAG, "Reading from new store failed. All saved private networks are lost!", e);
            return false;
        } catch (XmlPullParserException e) {
            Log.wtf(TAG, "XML deserialization of store failed. All saved private networks are "
                    + "lost!", e);
            return false;
        }
        loadInternalDataFromUserStore(mNetworkListUserStoreData.getConfigurations(),
                mDeletedEphemeralSsidsStoreData.getSsidToTimeMap());
        return true;
    }

    /**
     * Save the current snapshot of the in-memory lists to the config store.
     *
     * @param forceWrite Whether the write needs to be forced or not.
     * @return Whether the write was successful or not, this is applicable only for force writes.
     */
    public boolean saveToStore(boolean forceWrite) {
        if (mPendingStoreRead) {
            Log.e(TAG, "Cannot save to store before store is read!");
            return false;
        }
        ArrayList<WifiConfiguration> sharedConfigurations = new ArrayList<>();
        ArrayList<WifiConfiguration> userConfigurations = new ArrayList<>();
        // List of network IDs for legacy Passpoint configuration to be removed.
        List<Integer> legacyPasspointNetId = new ArrayList<>();
        for (WifiConfiguration config : mConfiguredNetworks.valuesForAllUsers()) {
            // Ignore ephemeral networks and non-legacy Passpoint configurations.
            if (config.ephemeral || (config.isPasspoint() && !config.isLegacyPasspointConfig)) {
                continue;
            }

            // Migrate the legacy Passpoint configurations owned by the current user to
            // {@link PasspointManager}.
            if (config.isLegacyPasspointConfig && WifiConfigurationUtil.doesUidBelongToAnyProfile(
                        config.creatorUid, mUserManager.getProfiles(mCurrentUserId))) {
                legacyPasspointNetId.add(config.networkId);
                // Migrate the legacy Passpoint configuration and add it to PasspointManager.
                if (!PasspointManager.addLegacyPasspointConfig(config)) {
                    Log.e(TAG, "Failed to migrate legacy Passpoint config: " + config.FQDN);
                }
                // This will prevent adding |config| to the |sharedConfigurations|.
                continue;
            }

            // We push all shared networks & private networks not belonging to the current
            // user to the shared store. Ideally, private networks for other users should
            // not even be in memory,
            // But, this logic is in place to deal with store migration from N to O
            // because all networks were previously stored in a central file. We cannot
            // write these private networks to the user specific store until the corresponding
            // user logs in.
            if (config.shared || !WifiConfigurationUtil.doesUidBelongToAnyProfile(
                    config.creatorUid, mUserManager.getProfiles(mCurrentUserId))) {
                sharedConfigurations.add(config);
            } else {
                userConfigurations.add(config);
            }
        }

        // Remove the configurations for migrated Passpoint configurations.
        for (int networkId : legacyPasspointNetId) {
            mConfiguredNetworks.remove(networkId);
        }

        // Setup store data for write.
        mNetworkListSharedStoreData.setConfigurations(sharedConfigurations);
        mNetworkListUserStoreData.setConfigurations(userConfigurations);
        mDeletedEphemeralSsidsStoreData.setSsidToTimeMap(mDeletedEphemeralSsidsToTimeMap);
        mRandomizedMacStoreData.setMacMapping(mRandomizedMacAddressMapping);

        try {
            mWifiConfigStore.write(forceWrite);
        } catch (IOException | IllegalStateException e) {
            Log.wtf(TAG, "Writing to store failed. Saved networks maybe lost!", e);
            return false;
        } catch (XmlPullParserException e) {
            Log.wtf(TAG, "XML serialization for store failed. Saved networks maybe lost!", e);
            return false;
        }
        return true;
    }

    /**
     * Helper method for logging into local log buffer.
     */
    private void localLog(String s) {
        if (mLocalLog != null) {
            mLocalLog.log(s);
        }
    }

    /**
     * Dump the local log buffer and other internal state of WifiConfigManager.
     */
    public void dump(FileDescriptor fd, PrintWriter pw, String[] args) {
        pw.println("Dump of WifiConfigManager");
        pw.println("WifiConfigManager - Log Begin ----");
        mLocalLog.dump(fd, pw, args);
        pw.println("WifiConfigManager - Log End ----");
        pw.println("WifiConfigManager - Configured networks Begin ----");
        for (WifiConfiguration network : getInternalConfiguredNetworks()) {
            pw.println(network);
        }
        pw.println("WifiConfigManager - Configured networks End ----");
        pw.println("WifiConfigManager - Next network ID to be allocated " + mNextNetworkId);
        pw.println("WifiConfigManager - Last selected network ID " + mLastSelectedNetworkId);
        pw.println("WifiConfigManager - PNO scan frequency culling enabled = "
                + mPnoFrequencyCullingEnabled);
        pw.println("WifiConfigManager - PNO scan recency sorting enabled = "
                + mPnoRecencySortingEnabled);
        mWifiConfigStore.dump(fd, pw, args);
    }

    /**
     * Returns true if the given uid has permission to add, update or remove proxy settings
     */
    private boolean canModifyProxySettings(int uid) {
        final DevicePolicyManagerInternal dpmi =
                mWifiPermissionsWrapper.getDevicePolicyManagerInternal();
        final boolean isUidProfileOwner = dpmi != null && dpmi.isActiveAdminWithPolicy(uid,
                DeviceAdminInfo.USES_POLICY_PROFILE_OWNER);
        final boolean isUidDeviceOwner = dpmi != null && dpmi.isActiveAdminWithPolicy(uid,
                DeviceAdminInfo.USES_POLICY_DEVICE_OWNER);
        final boolean hasNetworkSettingsPermission =
                mWifiPermissionsUtil.checkNetworkSettingsPermission(uid);
        final boolean hasNetworkSetupWizardPermission =
                mWifiPermissionsUtil.checkNetworkSetupWizardPermission(uid);
        // If |uid| corresponds to the device owner, allow all modifications.
        if (isUidDeviceOwner || isUidProfileOwner || hasNetworkSettingsPermission
                || hasNetworkSetupWizardPermission) {
            return true;
        }
        if (mVerboseLoggingEnabled) {
            Log.v(TAG, "UID: " + uid + " cannot modify WifiConfiguration proxy settings."
                    + " hasNetworkSettings=" + hasNetworkSettingsPermission
                    + " hasNetworkSetupWizard=" + hasNetworkSetupWizardPermission
                    + " DeviceOwner=" + isUidDeviceOwner
                    + " ProfileOwner=" + isUidProfileOwner);
        }
        return false;
    }

    /**
     * Set the saved network update event listener
     */
    public void setOnSavedNetworkUpdateListener(OnSavedNetworkUpdateListener listener) {
        mListener = listener;
    }

    /**
     * Set extra failure reason for given config. Used to surface extra failure details to the UI
     * @param netId The network ID of the config to set the extra failure reason for
     * @param reason the WifiConfiguration.ExtraFailureReason failure code representing the most
     *               recent failure reason
     */
    public void setRecentFailureAssociationStatus(int netId, int reason) {
        WifiConfiguration config = getInternalConfiguredNetwork(netId);
        if (config == null) {
            return;
        }
        config.recentFailure.setAssociationStatus(reason);
    }

    /**
     * @param netId The network ID of the config to clear the extra failure reason from
     */
    public void clearRecentFailureReason(int netId) {
        WifiConfiguration config = getInternalConfiguredNetwork(netId);
        if (config == null) {
            return;
        }
        config.recentFailure.clear();
    }

    /**
     * @param netId The network ID of the config to record fallback attempt time
     */
    public void recordWpa2FallbackAttemptTimeStamp(int netId) {
        WifiConfiguration config = getInternalConfiguredNetwork(netId);
        if (config == null) {
            return;
        }
        config.lastWpa2FallbackAttemptTime = mClock.getWallClockMillis();
    }

    /**
     * Retrieves the configured network corresponding to the provided configKey
     * without any masking.
     *
     * WARNING: Don't use this to pass network configurations except in the wifi stack, when
     * there is a need for passwords and randomized MAC address.
     *
     * @param configKey configKey of the requested network.
     * @return Copy of WifiConfiguration object if found, null otherwise.
     */
    public WifiConfiguration getConfiguredNetworkWithoutMasking(String configKey) {
        WifiConfiguration config = getInternalConfiguredNetwork(configKey);
        if (config == null) {
            return null;
        }
        return new WifiConfiguration(config);
    }

    /**
     * This method runs through all the saved networks and checks if the provided network can be
     * linked with any of them.
     *
     * @param networkId networkId corresponding to the network that needs to be
     *               checked for potential links.
     */
    public void attemptNetworkLinking(int networkId) {
        if (networkId == WifiConfiguration.INVALID_NETWORK_ID) {
            return;
        }
        WifiConfiguration internalConfig = mConfiguredNetworks.getForCurrentUser(networkId);
        if (internalConfig == null) {
            Log.e(TAG, "Cannot find network with networkId " + networkId);
            return;
        }
        internalConfig.linkedConfigurations = null;
        attemptNetworkLinking(internalConfig);
    }

    private String getLowerCaseSsidPrefix(String ssid, String suffix) {
         if (ssid == null || suffix == null) {
             return null;
         }

         String ssidLower = ssid.toLowerCase();
         String suffixLower = suffix.toLowerCase();
         int suffixIndex = ssidLower.indexOf(suffixLower);
         if (suffixIndex < 1) {
             return null;
         }

         return ssidLower.substring(0, suffixIndex);
    }

    private boolean isQualifiedForNetworkLinking(WifiConfiguration config, String currentBssid) {
        if (config == null || config.ephemeral)
            return false;

        // config AKM should be PSK
        if (!WifiConfigurationUtil.isConfigForPskNetwork(config))
            return false;


        // SSID should contain "2g"/"2G" with valid prefix
        if (getLowerCaseSsidPrefix(config.getPrintableSsid(), "2g") == null) {
            return false;
        }

        // no.of bssids of the SSID in scan cache should be less than configured limit
        ScanDetailCache scanDetailCache = getScanDetailCacheForNetwork(config.networkId);
        if (scanDetailCache == null || scanDetailCache.size() == 0 ||
            scanDetailCache.size() > LINK_CONFIGURATION_MAX_SCAN_CACHE_ENTRIES) {
            return false;
        }

        // current BSSID shouldn't be 5G network
        if (currentBssid != null) {
            ScanDetail scanDetail = scanDetailCache.getScanDetail(currentBssid);
            if (scanDetail != null) {
                ScanResult result = scanDetail.getScanResult();
                if (result.is5GHz())
                    return false;
            }
        }

        // no 5Ghz bssid should present in scan cache
        for (ScanDetail scanDetail : scanDetailCache.values()) {
            ScanResult result = scanDetail.getScanResult();
            if (result.is5GHz())
                return false;
        }

        return true;
    }

    public boolean isLinkedEphemeralNetwork(int networkId) {
        if (networkId == WifiConfiguration.INVALID_NETWORK_ID) {
            return false;
        }

        return mLinkedEphemeralNetworkIds.containsKey(networkId);
    }

    public void addOrUpdateLinkedEphemeralNetworks(int networkId, String currentBssid,
                    List<ScanDetail> scanDetails) {
        if (!isUnsavedNetworkLinkingFeatureEnabled()) {
            if (mVerboseLoggingEnabled) {
                Log.v(TAG, "unsaved network linking disabled");
            }
            return;
        }

        WifiConfiguration config = getInternalConfiguredNetwork(networkId);
        if (config == null || currentBssid == null || scanDetails == null
            || !isQualifiedForNetworkLinking(config, currentBssid)) {
            return;
        }

        String ssid2gPrefix = getLowerCaseSsidPrefix(config.getPrintableSsid(), "2g");
        Log.i(TAG, config.getPrintableSsid() + " Qualified for notwork linking"
                       + " with ssid2gPrefix = " + ssid2gPrefix);

        for (ScanDetail scanDetail : scanDetails) {
            ScanResult scanResult = scanDetail.getScanResult();
            if (scanResult.is24GHz() || !ScanResultUtil.isScanResultForPskNetwork(scanResult))
                continue;

            if (!currentBssid.regionMatches(true, 0, scanResult.BSSID, 0,
                     LINK_CONFIGURATION_BSSID_MATCH_LENGTH))
                continue;

             // SSID should contain "5g"/"5G" with valid prefix
            String ssid5gPrefix = getLowerCaseSsidPrefix(scanResult.SSID, "5g");
            Log.i(TAG, "ssid5gPrefix: " + ssid5gPrefix);
            if(ssid5gPrefix == null || !ssid5gPrefix.equals(ssid2gPrefix)) {
                continue;
            }

            if (getConfiguredNetworkForScanDetail(scanDetail) != null)
                continue;

            WifiConfiguration ephemeralConfig =
                     ScanResultUtil.createNetworkFromScanResult(scanResult);

            ephemeralConfig.staId = WifiManager.STA_PRIMARY;
            ephemeralConfig.ephemeral = true;
            ephemeralConfig.creatorUid = config.creatorUid;
            ephemeralConfig.creatorName = config.creatorName;
            ephemeralConfig.setSecurityParams(WifiConfiguration.SECURITY_TYPE_PSK);
            ephemeralConfig.requirePMF = false;
            ephemeralConfig.preSharedKey = config.preSharedKey;
            ephemeralConfig.noInternetAccessExpected = config.noInternetAccessExpected;
            ephemeralConfig.setIpConfiguration(new IpConfiguration(config.getIpConfiguration()));
            NetworkUpdateResult result = addOrUpdateNetwork(ephemeralConfig, config.creatorUid);
            if (!result.isSuccess()) {
                Log.e(TAG, "Failed to add ephemeral network" + ephemeralConfig.configKey());
                continue;
            }
            if (!updateNetworkSelectionStatus(result.getNetworkId(),
                WifiConfiguration.NetworkSelectionStatus.NETWORK_SELECTION_ENABLE)) {
                Log.e(TAG, "Failed to make ephemeral network "
                                + ephemeralConfig.configKey() + " selectable");
                continue;
            }

            WifiConfiguration internalConfig = getInternalConfiguredNetwork(result.getNetworkId());

            if (internalConfig == null) {
                Log.e(TAG, "Failed to fetch configured ephemeral network "
                                + ephemeralConfig.configKey());
                continue;
            }

            Log.i(TAG, "added ephemeral network" + internalConfig.configKey()
                                + " linked with " + config.configKey());
            internalConfig.linkedNetworkId = config.networkId;
            mLinkedEphemeralNetworkIds.put(internalConfig.networkId, config.networkId);
        }
    }

    public boolean saveToStoreIfLinkedEphemeralNetwork(int networkId) {
        if (!isLinkedEphemeralNetwork(networkId)) {
            if (mVerboseLoggingEnabled) {
                Log.v(TAG, "not linked ephemeral network!");
            }
            return false;
        }

        WifiConfiguration internalConfig = getInternalConfiguredNetwork(networkId);

        if (internalConfig == null || !internalConfig.ephemeral) {
            Log.e(TAG, "Cannot find linked ephemeral network!");
            mLinkedEphemeralNetworkIds.remove(networkId);
            return false;
        }

        internalConfig.ephemeral = false;
        internalConfig.linkedNetworkId = WifiConfiguration.INVALID_NETWORK_ID;

        mLinkedEphemeralNetworkIds.remove(networkId);
        saveToStore(true);
        sendConfiguredNetworkChangedBroadcast(internalConfig, WifiManager.CHANGE_REASON_ADDED);
        if (mListener != null) {
            mListener.onSavedNetworkAdded(internalConfig.networkId);
        }
        return true;
    }
}<|MERGE_RESOLUTION|>--- conflicted
+++ resolved
@@ -277,10 +277,6 @@
     private final WifiInjector mWifiInjector;
     private final MacAddressUtil mMacAddressUtil;
     private boolean mConnectedMacRandomzationSupported;
-<<<<<<< HEAD
-    private final Mac mMac;
-=======
->>>>>>> 522cdf0d
 
     /**
      * Local log used for debugging any WifiConfigManager issues.
@@ -469,11 +465,6 @@
             Log.e(TAG, "Unable to resolve SystemUI's UID.");
         }
         mMacAddressUtil = mWifiInjector.getMacAddressUtil();
-        mMac = WifiConfigurationUtil.obtainMacRandHashFunction(Process.WIFI_UID);
-        if (mMac == null) {
-            Log.wtf(TAG, "Failed to obtain secret for MAC randomization."
-                    + " All randomized MAC addresses are lost!");
-        }
     }
 
     /**

--- conflicted
+++ resolved
@@ -467,15 +467,12 @@
         } catch (PackageManager.NameNotFoundException e) {
             Log.e(TAG, "Unable to resolve SystemUI's UID.");
         }
-<<<<<<< HEAD
+        mMacAddressUtil = mWifiInjector.getMacAddressUtil();
         mMac = WifiConfigurationUtil.obtainMacRandHashFunction(Process.WIFI_UID);
         if (mMac == null) {
             Log.wtf(TAG, "Failed to obtain secret for MAC randomization."
                     + " All randomized MAC addresses are lost!");
         }
-=======
-        mMacAddressUtil = mWifiInjector.getMacAddressUtil();
->>>>>>> aa0a79a0
     }
 
     /**
@@ -527,9 +524,6 @@
                 mRandomizedMacAddressMapping.remove(config.getSsidAndSecurityTypeString());
             }
         }
-<<<<<<< HEAD
-        return WifiConfigurationUtil.calculatePersistentMacForConfiguration(config, mMac);
-=======
         MacAddress result = mMacAddressUtil.calculatePersistentMacForConfiguration(
                 config, mMacAddressUtil.obtainMacRandHashFunction(Process.WIFI_UID));
         if (result == null) {
@@ -542,7 +536,6 @@
             result = MacAddress.createRandomUnicastAddress();
         }
         return result;
->>>>>>> aa0a79a0
     }
 
     /**

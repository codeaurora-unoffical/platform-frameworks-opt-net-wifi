--- conflicted
+++ resolved
@@ -1176,15 +1176,11 @@
     private boolean stopSoftApInternal(int mode) {
         mLog.trace("stopSoftApInternal uid=%").c(Binder.getCallingUid()).flush();
 
-<<<<<<< HEAD
         if (mWifiApConfigStore.getDualSapStatus())
             startDualSapMode(null, false);
 
         mSoftApExtendingWifi = false;
-        mWifiController.sendMessage(CMD_SET_AP, 0, 0);
-=======
         mWifiController.sendMessage(CMD_SET_AP, 0, mode);
->>>>>>> d87c4ab2
         return true;
     }
 

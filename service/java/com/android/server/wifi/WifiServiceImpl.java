/*
 * Copyright (C) 2010 The Android Open Source Project
 *
 * Licensed under the Apache License, Version 2.0 (the "License");
 * you may not use this file except in compliance with the License.
 * You may obtain a copy of the License at
 *
 *      http://www.apache.org/licenses/LICENSE-2.0
 *
 * Unless required by applicable law or agreed to in writing, software
 * distributed under the License is distributed on an "AS IS" BASIS,
 * WITHOUT WARRANTIES OR CONDITIONS OF ANY KIND, either express or implied.
 * See the License for the specific language governing permissions and
 * limitations under the License.
 */

package com.android.server.wifi;

import static android.app.AppOpsManager.MODE_ALLOWED;
import static android.content.pm.PackageManager.PERMISSION_GRANTED;
import static android.net.wifi.WifiManager.EXTRA_PREVIOUS_WIFI_AP_STATE;
import static android.net.wifi.WifiManager.EXTRA_WIFI_AP_FAILURE_REASON;
import static android.net.wifi.WifiManager.EXTRA_WIFI_AP_INTERFACE_NAME;
import static android.net.wifi.WifiManager.EXTRA_WIFI_AP_MODE;
import static android.net.wifi.WifiManager.EXTRA_WIFI_AP_STATE;
import static android.net.wifi.WifiManager.LocalOnlyHotspotCallback.ERROR_GENERIC;
import static android.net.wifi.WifiManager.LocalOnlyHotspotCallback.ERROR_NO_CHANNEL;
import static android.net.wifi.WifiManager.SAP_START_FAILURE_NO_CHANNEL;
import static android.net.wifi.WifiManager.WIFI_AP_STATE_DISABLED;
import static android.net.wifi.WifiManager.WIFI_AP_STATE_DISABLING;
import static android.net.wifi.WifiManager.WIFI_AP_STATE_FAILED;
import static android.net.wifi.WifiManager.WIFI_FEATURE_INFRA_5G;

import static com.android.server.wifi.LocalOnlyHotspotRequestInfo.HOTSPOT_NO_ERROR;
import static com.android.server.wifi.WifiController.CMD_AIRPLANE_TOGGLED;
import static com.android.server.wifi.WifiController.CMD_EMERGENCY_CALL_STATE_CHANGED;
import static com.android.server.wifi.WifiController.CMD_EMERGENCY_MODE_CHANGED;
import static com.android.server.wifi.WifiController.CMD_SCAN_ALWAYS_MODE_CHANGED;
import static com.android.server.wifi.WifiController.CMD_SET_AP;
<<<<<<< HEAD
import static com.android.server.wifi.WifiController.CMD_SET_DUAL_AP;
=======
import static com.android.server.wifi.WifiController.CMD_USER_PRESENT;
>>>>>>> d76a8ddc
import static com.android.server.wifi.WifiController.CMD_WIFI_TOGGLED;

import android.Manifest;
import android.annotation.CheckResult;
import android.app.ActivityManager;
import android.app.ActivityManager.RunningAppProcessInfo;
import android.app.AppOpsManager;
import android.app.admin.DeviceAdminInfo;
import android.app.admin.DevicePolicyManagerInternal;
import android.bluetooth.BluetoothAdapter;
import android.content.BroadcastReceiver;
import android.content.Context;
import android.content.Intent;
import android.content.IntentFilter;
import android.content.pm.ApplicationInfo;
import android.content.pm.PackageManager;
import android.content.pm.ParceledListSlice;
import android.content.pm.ResolveInfo;
import android.database.ContentObserver;
import android.net.DhcpInfo;
import android.net.DhcpResults;
import android.net.Network;
import android.net.NetworkUtils;
import android.net.Uri;
import android.net.ip.IpClientUtil;
import android.net.wifi.IDppCallback;
import android.net.wifi.INetworkRequestMatchCallback;
import android.net.wifi.ISoftApCallback;
import android.net.wifi.ITrafficStateCallback;
import android.net.wifi.IWifiUsabilityStatsListener;
import android.net.wifi.ScanResult;
import android.net.wifi.WifiActivityEnergyInfo;
import android.net.wifi.WifiConfiguration;
import android.net.wifi.WifiInfo;
import android.net.wifi.WifiManager;
import android.net.wifi.WifiManager.DeviceMobilityState;
import android.net.wifi.WifiManager.LocalOnlyHotspotCallback;
import android.net.wifi.WifiNetworkSuggestion;
import android.net.wifi.WifiSsid;
import android.net.wifi.hotspot2.IProvisioningCallback;
import android.net.wifi.hotspot2.OsuProvider;
import android.net.wifi.hotspot2.PasspointConfiguration;
import android.net.wifi.WifiDppConfig;
import android.net.wifi.SupplicantState;
import android.os.AsyncTask;
import android.os.BatteryStats;
import android.os.Binder;
import android.os.Build;
import android.os.Bundle;
import android.os.Handler;
import android.os.HandlerThread;
import android.os.IBinder;
import android.os.Looper;
import android.os.Message;
import android.os.Messenger;
import android.os.PowerManager;
import android.os.Process;
import android.os.RemoteException;
import android.os.ResultReceiver;
import android.os.ShellCallback;
import android.os.UserHandle;
import android.os.UserManager;
import android.os.WorkSource;
import android.os.SystemProperties;
import android.provider.Settings;
import android.telephony.TelephonyManager;
import android.text.TextUtils;
import android.util.Log;
import android.util.MutableInt;
import android.util.Slog;

import com.android.internal.annotations.GuardedBy;
import com.android.internal.annotations.VisibleForTesting;
import com.android.internal.os.PowerProfile;
import com.android.internal.telephony.IccCardConstants;
import com.android.internal.telephony.PhoneConstants;
import com.android.internal.telephony.TelephonyIntents;
import com.android.internal.util.AsyncChannel;
import com.android.server.wifi.hotspot2.PasspointProvider;
import com.android.server.wifi.util.ExternalCallbackTracker;
import com.android.server.wifi.util.GeneralUtil.Mutable;
import com.android.server.wifi.util.WifiHandler;
import com.android.server.wifi.util.WifiPermissionsUtil;
import com.android.server.wifi.util.ApConfigUtil;

import java.io.BufferedReader;
import java.io.FileDescriptor;
import java.io.FileNotFoundException;
import java.io.FileReader;
import java.io.IOException;
import java.io.PrintWriter;
import java.net.Inet4Address;
import java.net.InetAddress;
import java.security.GeneralSecurityException;
import java.security.KeyStore;
import java.security.cert.CertPath;
import java.security.cert.CertPathValidator;
import java.security.cert.CertificateFactory;
import java.security.cert.PKIXParameters;
import java.security.cert.X509Certificate;
import java.util.ArrayList;
import java.util.Arrays;
import java.util.HashMap;
import java.util.Iterator;
import java.util.List;
import java.util.Map;
import java.util.Objects;
import java.util.concurrent.ConcurrentHashMap;

/**
 * WifiService handles remote WiFi operation requests by implementing
 * the IWifiManager interface.
 *
 * @hide
 */
public class WifiServiceImpl extends BaseWifiService {
    private static final String TAG = "WifiService";
    private static final boolean VDBG = false;

    // Default scan background throttling interval if not overriden in settings
    private static final long DEFAULT_SCAN_BACKGROUND_THROTTLE_INTERVAL_MS = 30 * 60 * 1000;

    // Apps with importance higher than this value is considered as background app.
    private static final int BACKGROUND_IMPORTANCE_CUTOFF =
            RunningAppProcessInfo.IMPORTANCE_FOREGROUND_SERVICE;

    // Max wait time for posting blocking runnables
    private static final int RUN_WITH_SCISSORS_TIMEOUT_MILLIS = 4000;

    final ClientModeImpl mClientModeImpl;
    final ActiveModeWarden mActiveModeWarden;
    final ScanRequestProxy mScanRequestProxy;

    private final Context mContext;
    private final FrameworkFacade mFacade;
    private final Clock mClock;

    private final PowerManager mPowerManager;
    private final AppOpsManager mAppOps;
    private final UserManager mUserManager;
    private final ActivityManager mActivityManager;
    private final WifiCountryCode mCountryCode;
    // Debug counter tracking scan requests sent by WifiManager
    private int scanRequestCounter = 0;

    /* Polls traffic stats and notifies clients */
    private WifiTrafficPoller mWifiTrafficPoller;
    /* Tracks the persisted states for wi-fi & airplane mode */
    final WifiSettingsStore mSettingsStore;

    private boolean mIsControllerStarted = false;
    /* Logs connection events and some general router and scan stats */
    private final WifiMetrics mWifiMetrics;

    private final WifiInjector mWifiInjector;
    /* Backup/Restore Module */
    private final WifiBackupRestore mWifiBackupRestore;
    private final WifiNetworkSuggestionsManager mWifiNetworkSuggestionsManager;

    private WifiLog mLog;
    /**
     * Verbose logging flag. Toggled by developer options.
     */
    private boolean mVerboseLoggingEnabled = false;

    /**
     * Asynchronous channel to ClientModeImpl
     */
    @VisibleForTesting
    AsyncChannel mClientModeImplChannel;

    private final FrameworkFacade mFrameworkFacade;

    private WifiPermissionsUtil mWifiPermissionsUtil;

    @GuardedBy("mLocalOnlyHotspotRequests")
    private final HashMap<Integer, LocalOnlyHotspotRequestInfo> mLocalOnlyHotspotRequests;
    @GuardedBy("mLocalOnlyHotspotRequests")
    private WifiConfiguration mLocalOnlyHotspotConfig = null;
    @GuardedBy("mLocalOnlyHotspotRequests")
    private final ConcurrentHashMap<String, Integer> mIfaceIpModes;

    private final ExternalCallbackTracker<ISoftApCallback> mRegisteredSoftApCallbacks;

    /**
     * One of:  {@link WifiManager#WIFI_AP_STATE_DISABLED},
     *          {@link WifiManager#WIFI_AP_STATE_DISABLING},
     *          {@link WifiManager#WIFI_AP_STATE_ENABLED},
     *          {@link WifiManager#WIFI_AP_STATE_ENABLING},
     *          {@link WifiManager#WIFI_AP_STATE_FAILED}
     *
     * Access/maintenance MUST be done on the wifi service thread
     */
    // TODO: (b/71714381) Remove mWifiApState and broadcast mechanism, keep mSoftApState as the only
    //       field to store soft AP state. Then rename mSoftApState and mSoftApNumClients to
    //       mWifiApState and mWifiApNumClients, to match the constants (i.e. WIFI_AP_STATE_*)
    private int mWifiApState = WifiManager.WIFI_AP_STATE_DISABLED;
    private int mSoftApState = WifiManager.WIFI_AP_STATE_DISABLED;
    private int mSoftApNumClients = 0;
    private int mQCSoftApNumClients = 0;

    // Store Previous AP band when current band is dual band
    private int mPrevApBand = 0;

    /**
     * Power profile
     */
    PowerProfile mPowerProfile;

    /**
     * Callback for use with LocalOnlyHotspot to unregister requesting applications upon death.
     *
     * @hide
     */
    public final class LocalOnlyRequestorCallback
            implements LocalOnlyHotspotRequestInfo.RequestingApplicationDeathCallback {
        /**
         * Called with requesting app has died.
         */
        @Override
        public void onLocalOnlyHotspotRequestorDeath(LocalOnlyHotspotRequestInfo requestor) {
            unregisterCallingAppAndStopLocalOnlyHotspot(requestor);
        };
    }

    /**
     * Handles client connections
     */
    private class AsyncChannelExternalClientHandler extends WifiHandler {

        AsyncChannelExternalClientHandler(String tag, Looper looper) {
            super(tag, looper);
        }

        @Override
        public void handleMessage(Message msg) {
            super.handleMessage(msg);
            switch (msg.what) {
                case AsyncChannel.CMD_CHANNEL_FULL_CONNECTION: {
                    AsyncChannel ac = mFrameworkFacade.makeWifiAsyncChannel(TAG);
                    ac.connect(mContext, this, msg.replyTo);
                    break;
                }
                case WifiManager.CONNECT_NETWORK: {
                    if (checkPrivilegedPermissionsAndReplyIfNotAuthorized(
                            msg, WifiManager.CONNECT_NETWORK_FAILED)) {
                        WifiConfiguration config = (WifiConfiguration) msg.obj;
                        int networkId = msg.arg1;
                        Slog.d(TAG, "CONNECT "
                                + " nid=" + Integer.toString(networkId)
                                + " config=" + config
                                + " uid=" + msg.sendingUid
                                + " name="
                                + mContext.getPackageManager().getNameForUid(msg.sendingUid));
                        if (config != null) {
                            /* Command is forwarded to state machine */
                            mClientModeImpl.sendMessage(Message.obtain(msg));
                        } else if (config == null
                                && networkId != WifiConfiguration.INVALID_NETWORK_ID) {
                            mClientModeImpl.sendMessage(Message.obtain(msg));
                        } else {
                            Slog.e(TAG, "AsyncChannelExternalClientHandler.handleMessage "
                                    + "ignoring invalid msg=" + msg);
                            replyFailed(msg, WifiManager.CONNECT_NETWORK_FAILED,
                                    WifiManager.INVALID_ARGS);
                        }
                    }
                    break;
                }
                case WifiManager.SAVE_NETWORK: {
                    if (checkPrivilegedPermissionsAndReplyIfNotAuthorized(
                            msg, WifiManager.SAVE_NETWORK_FAILED)) {
                        WifiConfiguration config = (WifiConfiguration) msg.obj;
                        int networkId = msg.arg1;
                        Slog.d(TAG, "SAVE"
                                + " nid=" + Integer.toString(networkId)
                                + " config=" + config
                                + " uid=" + msg.sendingUid
                                + " name="
                                + mContext.getPackageManager().getNameForUid(msg.sendingUid));
                        if (config != null) {
                            /* Command is forwarded to state machine */
                            mClientModeImpl.sendMessage(Message.obtain(msg));
                        } else {
                            Slog.e(TAG, "AsyncChannelExternalClientHandler.handleMessage "
                                    + "ignoring invalid msg=" + msg);
                            replyFailed(msg, WifiManager.SAVE_NETWORK_FAILED,
                                    WifiManager.INVALID_ARGS);
                        }
                    }
                    break;
                }
                case WifiManager.FORGET_NETWORK:
                    if (checkPrivilegedPermissionsAndReplyIfNotAuthorized(
                            msg, WifiManager.FORGET_NETWORK_FAILED)) {
                        mClientModeImpl.sendMessage(Message.obtain(msg));
                    }
                    break;
                case WifiManager.DISABLE_NETWORK:
                    if (checkPrivilegedPermissionsAndReplyIfNotAuthorized(
                            msg, WifiManager.DISABLE_NETWORK_FAILED)) {
                        mClientModeImpl.sendMessage(Message.obtain(msg));
                    }
                    break;
                case WifiManager.RSSI_PKTCNT_FETCH: {
                    if (checkChangePermissionAndReplyIfNotAuthorized(
                            msg, WifiManager.RSSI_PKTCNT_FETCH_FAILED)) {
                        mClientModeImpl.sendMessage(Message.obtain(msg));
                    }
                    break;
                }
                default: {
                    Slog.d(TAG, "AsyncChannelExternalClientHandler.handleMessage "
                            + "ignoring msg=" + msg);
                    break;
                }
            }
        }

        /**
         * Helper method to check if the sender of the message holds the
         * {@link Manifest.permission#CHANGE_WIFI_STATE} permission, and reply with a failure if it
         * doesn't
         *
         * @param msg Incoming message.
         * @param replyWhat Param to be filled in the {@link Message#what} field of the failure
         *                  reply.
         * @return true if the sender holds the permission, false otherwise.
         */
        private boolean checkChangePermissionAndReplyIfNotAuthorized(Message msg, int replyWhat) {
            if (!mWifiPermissionsUtil.checkChangePermission(msg.sendingUid)) {
                Slog.e(TAG, "AsyncChannelExternalClientHandler.handleMessage "
                        + "ignoring unauthorized msg=" + msg);
                replyFailed(msg, replyWhat, WifiManager.NOT_AUTHORIZED);
                return false;
            }
            return true;
        }

        /**
         * Helper method to check if the sender of the message holds one of
         * {@link Manifest.permission#NETWORK_SETTINGS},
         * {@link Manifest.permission#NETWORK_SETUP_WIZARD} or
         * {@link Manifest.permission#NETWORK_STACK} permission, and reply with a failure if it
         * doesn't
         *
         * @param msg Incoming message.
         * @param replyWhat Param to be filled in the {@link Message#what} field of the failure
         *                  reply.
         * @return true if the sender holds the permission, false otherwise.
         */
        private boolean checkPrivilegedPermissionsAndReplyIfNotAuthorized(
                Message msg, int replyWhat) {
            if (!isPrivileged(-1, msg.sendingUid)) {
                Slog.e(TAG, "ClientHandler.handleMessage ignoring unauthorized msg=" + msg);
                replyFailed(msg, replyWhat, WifiManager.NOT_AUTHORIZED);
                return false;
            }
            return true;
        }

        private void replyFailed(Message msg, int what, int why) {
            if (msg.replyTo == null) return;
            Message reply = Message.obtain();
            reply.what = what;
            reply.arg1 = why;
            try {
                msg.replyTo.send(reply);
            } catch (RemoteException e) {
                // There's not much we can do if reply can't be sent!
            }
        }
    }
    private AsyncChannelExternalClientHandler mAsyncChannelExternalClientHandler;

    /**
     * Handles interaction with ClientModeImpl
     */
    private class ClientModeImplHandler extends WifiHandler {
        private AsyncChannel mCmiChannel;

        ClientModeImplHandler(String tag, Looper looper, AsyncChannel asyncChannel) {
            super(tag, looper);
            mCmiChannel = asyncChannel;
            mCmiChannel.connect(mContext, this, mClientModeImpl.getHandler());
        }

        @Override
        public void handleMessage(Message msg) {
            super.handleMessage(msg);
            switch (msg.what) {
                case AsyncChannel.CMD_CHANNEL_HALF_CONNECTED: {
                    if (msg.arg1 == AsyncChannel.STATUS_SUCCESSFUL) {
                        mClientModeImplChannel = mCmiChannel;
                    } else {
                        Slog.e(TAG, "ClientModeImpl connection failure, error=" + msg.arg1);
                        mClientModeImplChannel = null;
                    }
                    break;
                }
                case AsyncChannel.CMD_CHANNEL_DISCONNECTED: {
                    Slog.e(TAG, "ClientModeImpl channel lost, msg.arg1 =" + msg.arg1);
                    mClientModeImplChannel = null;
                    //Re-establish connection to state machine
                    mCmiChannel.connect(mContext, this, mClientModeImpl.getHandler());
                    break;
                }
                default: {
                    Slog.d(TAG, "ClientModeImplHandler.handleMessage ignoring msg=" + msg);
                    break;
                }
            }
        }
    }

    ClientModeImplHandler mClientModeImplHandler;
    private WifiController mWifiController;
    private final WifiLockManager mWifiLockManager;
    private final WifiMulticastLockManager mWifiMulticastLockManager;
    private final DppManager mDppManager;

    private WifiApConfigStore mWifiApConfigStore;

    private void restartSoftApIfNeeded() {
        if (getWifiApEnabledState() == WifiManager.WIFI_AP_STATE_DISABLED) {
            Slog.d(TAG ,"Repeater mode: not restarting SoftAP as Hotspot is disabled.");
            return;
        }

        Slog.d(TAG ,"Repeater mode: Stop SoftAP.");
        mRestartWifiApIfRequired = true;
        stopSoftAp();

        IntentFilter filter = new IntentFilter(WifiManager.WIFI_AP_STATE_CHANGED_ACTION);
        Intent intent = mContext.registerReceiver(new BroadcastReceiver() {
        @Override
        public void onReceive(Context context, Intent intent) {
            String action = intent.getAction();
            if (action.equals(WifiManager.WIFI_AP_STATE_CHANGED_ACTION)) {
                int state = intent.getIntExtra(WifiManager.EXTRA_WIFI_AP_STATE, 0);
                if ((state == WifiManager.WIFI_AP_STATE_DISABLED) && mRestartWifiApIfRequired) {
                    Slog.d(TAG ,"Repeater mode: Restart SoftAP.");
                    mRestartWifiApIfRequired = false;
                    mContext.unregisterReceiver(this);
                    startSoftAp(null);
                }
            }
        }
        }, filter);
    }

    private boolean mRestartWifiApIfRequired = false;
    private boolean mSoftApExtendingWifi = false;
    private final IntentFilter mQcIntentFilter;
    private final BroadcastReceiver mQcReceiver = new BroadcastReceiver() {
        @Override
        public void onReceive(Context context, Intent intent) {
            String action = intent.getAction();
            if (WifiManager.SUPPLICANT_STATE_CHANGED_ACTION.equals(action)) {
                SupplicantState state = (SupplicantState) intent.getParcelableExtra(WifiManager.EXTRA_NEW_STATE);
                if (isCurrentStaShareThisAp() && state == SupplicantState.COMPLETED) {
                    restartSoftApIfNeeded();
                } else if (mSoftApExtendingWifi && state == SupplicantState.DISCONNECTED) {
                    restartSoftApIfNeeded();
                }
            } else if (WifiManager.WIFI_STATE_CHANGED_ACTION.equals(action)) {
                 int state = intent.getIntExtra(WifiManager.EXTRA_WIFI_STATE, WifiManager.WIFI_STATE_UNKNOWN);
                 if (mSoftApExtendingWifi && state == WifiManager.WIFI_STATE_DISABLED) {
                     restartSoftApIfNeeded();
                 }
            }
        }
    };


    public WifiServiceImpl(Context context, WifiInjector wifiInjector, AsyncChannel asyncChannel) {
        mContext = context;
        mWifiInjector = wifiInjector;
        mClock = wifiInjector.getClock();

        mFacade = mWifiInjector.getFrameworkFacade();
        mWifiMetrics = mWifiInjector.getWifiMetrics();
        mWifiTrafficPoller = mWifiInjector.getWifiTrafficPoller();
        mUserManager = mWifiInjector.getUserManager();
        mCountryCode = mWifiInjector.getWifiCountryCode();
        mClientModeImpl = mWifiInjector.getClientModeImpl();
        mActiveModeWarden = mWifiInjector.getActiveModeWarden();
        mClientModeImpl.setTrafficPoller(mWifiTrafficPoller);
        mClientModeImpl.enableRssiPolling(true);
        mScanRequestProxy = mWifiInjector.getScanRequestProxy();
        mSettingsStore = mWifiInjector.getWifiSettingsStore();
        mPowerManager = mContext.getSystemService(PowerManager.class);
        mAppOps = (AppOpsManager) mContext.getSystemService(Context.APP_OPS_SERVICE);
        mActivityManager = (ActivityManager) mContext.getSystemService(Context.ACTIVITY_SERVICE);
        mWifiLockManager = mWifiInjector.getWifiLockManager();
        mWifiMulticastLockManager = mWifiInjector.getWifiMulticastLockManager();
        HandlerThread wifiServiceHandlerThread = mWifiInjector.getWifiServiceHandlerThread();
        mAsyncChannelExternalClientHandler =
                new AsyncChannelExternalClientHandler(TAG, wifiServiceHandlerThread.getLooper());
        mClientModeImplHandler = new ClientModeImplHandler(TAG,
                wifiServiceHandlerThread.getLooper(), asyncChannel);
        mWifiController = mWifiInjector.getWifiController();
        mWifiBackupRestore = mWifiInjector.getWifiBackupRestore();
        mWifiApConfigStore = mWifiInjector.getWifiApConfigStore();
        mWifiPermissionsUtil = mWifiInjector.getWifiPermissionsUtil();
        mLog = mWifiInjector.makeLog(TAG);
        mFrameworkFacade = wifiInjector.getFrameworkFacade();
        mIfaceIpModes = new ConcurrentHashMap<>();
        mLocalOnlyHotspotRequests = new HashMap<>();
        enableVerboseLoggingInternal(getVerboseLoggingLevel());
        mRegisteredSoftApCallbacks =
                new ExternalCallbackTracker<ISoftApCallback>(mClientModeImplHandler);

        mWifiInjector.getActiveModeWarden().registerSoftApCallback(new SoftApCallbackImpl());
        mPowerProfile = mWifiInjector.getPowerProfile();
        mWifiNetworkSuggestionsManager = mWifiInjector.getWifiNetworkSuggestionsManager();
        mDppManager = mWifiInjector.getDppManager();

        mQcIntentFilter = new IntentFilter("android.net.wifi.supplicant.STATE_CHANGE");
        mQcIntentFilter.addAction("android.net.wifi.WIFI_STATE_CHANGED");
        mContext.registerReceiver(mQcReceiver, mQcIntentFilter);
    }

    /**
     * Provide a way for unit tests to set valid log object in the WifiHandler
     * @param log WifiLog object to assign to the clientHandler
     */
    @VisibleForTesting
    public void setWifiHandlerLogForTest(WifiLog log) {
        mAsyncChannelExternalClientHandler.setWifiLog(log);
    }

    /**
     * Check if we are ready to start wifi.
     *
     * First check if we will be restarting system services to decrypt the device. If the device is
     * not encrypted, check if Wi-Fi needs to be enabled and start if needed
     *
     * This function is used only at boot time.
     */
    public void checkAndStartWifi() {
        // First check if we will end up restarting WifiService
        if (mFrameworkFacade.inStorageManagerCryptKeeperBounce()) {
            Log.d(TAG, "Device still encrypted. Need to restart SystemServer.  Do not start wifi.");
            return;
        }

        // Check if wi-fi needs to be enabled
        boolean wifiEnabled = mSettingsStore.isWifiToggleEnabled();
        Slog.i(TAG, "WifiService starting up with Wi-Fi " +
                (wifiEnabled ? "enabled" : "disabled"));

        registerForScanModeChange();
        mContext.registerReceiver(
                new BroadcastReceiver() {
                    @Override
                    public void onReceive(Context context, Intent intent) {
                        if (mSettingsStore.handleAirplaneModeToggled()) {
                            mWifiController.sendMessage(CMD_AIRPLANE_TOGGLED);
                        }
                        if (mSettingsStore.isAirplaneModeOn()) {
                            Log.d(TAG, "resetting country code because Airplane mode is ON");
                            mCountryCode.airplaneModeEnabled();
                        }
                    }
                },
                new IntentFilter(Intent.ACTION_AIRPLANE_MODE_CHANGED));

        mContext.registerReceiver(
                new BroadcastReceiver() {
                    @Override
                    public void onReceive(Context context, Intent intent) {
                        String state = intent.getStringExtra(IccCardConstants.INTENT_KEY_ICC_STATE);
                        if (IccCardConstants.INTENT_VALUE_ICC_ABSENT.equals(state)) {
                            Log.d(TAG, "resetting networks because SIM was removed");
                            mClientModeImpl.resetSimAuthNetworks(false);
                        } else if (IccCardConstants.INTENT_VALUE_ICC_LOADED.equals(state)) {
                            Log.d(TAG, "resetting networks because SIM was loaded");
                            mClientModeImpl.resetSimAuthNetworks(true);
                        }
                    }
                },
                new IntentFilter(TelephonyIntents.ACTION_SIM_STATE_CHANGED));

        mContext.registerReceiver(
                new BroadcastReceiver() {
                    @Override
                    public void onReceive(Context context, Intent intent) {
                        final int currState = intent.getIntExtra(EXTRA_WIFI_AP_STATE,
                                                                    WIFI_AP_STATE_DISABLED);
                        final int prevState = intent.getIntExtra(EXTRA_PREVIOUS_WIFI_AP_STATE,
                                                                 WIFI_AP_STATE_DISABLED);
                        final int errorCode = intent.getIntExtra(EXTRA_WIFI_AP_FAILURE_REASON,
                                                                 HOTSPOT_NO_ERROR);
                        final String ifaceName =
                                intent.getStringExtra(EXTRA_WIFI_AP_INTERFACE_NAME);
                        final int mode = intent.getIntExtra(EXTRA_WIFI_AP_MODE,
                                                            WifiManager.IFACE_IP_MODE_UNSPECIFIED);
                        handleWifiApStateChange(currState, prevState, errorCode, ifaceName, mode);
                    }
                },
                new IntentFilter(WifiManager.WIFI_AP_STATE_CHANGED_ACTION));

        // Adding optimizations of only receiving broadcasts when wifi is enabled
        // can result in race conditions when apps toggle wifi in the background
        // without active user involvement. Always receive broadcasts.
        registerForBroadcasts();
        mInIdleMode = mPowerManager.isDeviceIdleMode();

        if (!mClientModeImpl.syncInitialize(mClientModeImplChannel)) {
            Log.wtf(TAG, "Failed to initialize ClientModeImpl");
        }
        mWifiController.start();
        mIsControllerStarted = true;

        // If we are already disabled (could be due to airplane mode), avoid changing persist
        // state here
        if (wifiEnabled) {
            setWifiEnabled(mContext.getPackageName(), wifiEnabled);
        }
    }

    public void handleUserSwitch(int userId) {
        mClientModeImpl.handleUserSwitch(userId);
    }

    public void handleUserUnlock(int userId) {
        mClientModeImpl.handleUserUnlock(userId);
    }

    public void handleUserStop(int userId) {
        mClientModeImpl.handleUserStop(userId);
    }

    /**
     * See {@link android.net.wifi.WifiManager#startScan}
     *
     * @param packageName Package name of the app that requests wifi scan.
     */
    @Override
    public boolean startScan(String packageName) {
        if (enforceChangePermission(packageName) != MODE_ALLOWED) {
            return false;
        }

        int callingUid = Binder.getCallingUid();
        long ident = Binder.clearCallingIdentity();
        mLog.info("startScan uid=%").c(callingUid).flush();
        synchronized (this) {
            if (mInIdleMode) {
                // Need to send an immediate scan result broadcast in case the
                // caller is waiting for a result ..

                // TODO: investigate if the logic to cancel scans when idle can move to
                // WifiScanningServiceImpl.  This will 1 - clean up WifiServiceImpl and 2 -
                // avoid plumbing an awkward path to report a cancelled/failed scan.  This will
                // be sent directly until b/31398592 is fixed.
                sendFailedScanBroadcast();
                mScanPending = true;
                return false;
            }
        }
        try {
            mWifiPermissionsUtil.enforceCanAccessScanResults(packageName, callingUid);
            Mutable<Boolean> scanSuccess = new Mutable<>();
            boolean runWithScissorsSuccess = mWifiInjector.getClientModeImplHandler()
                    .runWithScissors(() -> {
                        scanSuccess.value = mScanRequestProxy.startScan(callingUid, packageName);
                    }, RUN_WITH_SCISSORS_TIMEOUT_MILLIS);
            if (!runWithScissorsSuccess) {
                Log.e(TAG, "Failed to post runnable to start scan");
                sendFailedScanBroadcast();
                return false;
            }
            if (!scanSuccess.value) {
                Log.e(TAG, "Failed to start scan");
                return false;
            }
        } catch (SecurityException e) {
            return false;
        } finally {
            Binder.restoreCallingIdentity(ident);
        }
        return true;
    }

    // Send a failed scan broadcast to indicate the current scan request failed.
    private void sendFailedScanBroadcast() {
        // clear calling identity to send broadcast
        long callingIdentity = Binder.clearCallingIdentity();
        try {
            Intent intent = new Intent(WifiManager.SCAN_RESULTS_AVAILABLE_ACTION);
            intent.addFlags(Intent.FLAG_RECEIVER_REGISTERED_ONLY_BEFORE_BOOT);
            intent.putExtra(WifiManager.EXTRA_RESULTS_UPDATED, false);
            mContext.sendBroadcastAsUser(intent, UserHandle.ALL);
        } finally {
            // restore calling identity
            Binder.restoreCallingIdentity(callingIdentity);
        }

    }

    /**
     * WPS support in Client mode is deprecated.  Return null.
     */
    @Override
    public String getCurrentNetworkWpsNfcConfigurationToken() {
        // while CLs are in flight, return null here, will be removed (b/72423090)
        enforceConnectivityInternalPermission();
        if (mVerboseLoggingEnabled) {
            mLog.info("getCurrentNetworkWpsNfcConfigurationToken uid=%")
                    .c(Binder.getCallingUid()).flush();
        }
        return null;
    }

    boolean mInIdleMode;
    boolean mScanPending;

    void handleIdleModeChanged() {
        boolean doScan = false;
        synchronized (this) {
            boolean idle = mPowerManager.isDeviceIdleMode();
            if (mInIdleMode != idle) {
                mInIdleMode = idle;
                if (!idle) {
                    if (mScanPending) {
                        mScanPending = false;
                        doScan = true;
                    }
                }
            }
        }
        if (doScan) {
            // Someone requested a scan while we were idle; do a full scan now.
            // A security check of the caller's identity was made when the request arrived via
            // Binder. Now we'll pass the current process's identity to startScan().
            startScan(mContext.getOpPackageName());
        }
    }

    private boolean checkNetworkSettingsPermission(int pid, int uid) {
        return mContext.checkPermission(android.Manifest.permission.NETWORK_SETTINGS, pid, uid)
                == PERMISSION_GRANTED;
    }

    private boolean checkNetworkSetupWizardPermission(int pid, int uid) {
        return mContext.checkPermission(android.Manifest.permission.NETWORK_SETUP_WIZARD, pid, uid)
                == PackageManager.PERMISSION_GRANTED;
    }

    private boolean checkNetworkStackPermission(int pid, int uid) {
        return mContext.checkPermission(android.Manifest.permission.NETWORK_STACK, pid, uid)
                == PackageManager.PERMISSION_GRANTED;
    }

    private boolean checkNetworkManagedProvisioningPermission(int pid, int uid) {
        return mContext.checkPermission(android.Manifest.permission.NETWORK_MANAGED_PROVISIONING,
                pid, uid) == PackageManager.PERMISSION_GRANTED;
    }

    // Helper method to check if the entity initiating the binder call has any of the signature only
    // permissions.
    private boolean isPrivileged(int pid, int uid) {
        return checkNetworkSettingsPermission(pid, uid)
                || checkNetworkSetupWizardPermission(pid, uid)
                || checkNetworkStackPermission(pid, uid)
                || checkNetworkManagedProvisioningPermission(pid, uid);
    }

    // Helper method to check if the entity initiating the binder call is a system app.
    private boolean isSystem(String packageName) {
        long ident = Binder.clearCallingIdentity();
        try {
            ApplicationInfo info = mContext.getPackageManager().getApplicationInfo(packageName, 0);
            return info.isSystemApp() || info.isUpdatedSystemApp();
        } catch (PackageManager.NameNotFoundException e) {
            // In case of exception, assume unknown app (more strict checking)
            // Note: This case will never happen since checkPackage is
            // called to verify validity before checking App's version.
        } finally {
            Binder.restoreCallingIdentity(ident);
        }
        return false;
    }

    // Helper method to check if the entity initiating the binder call is a DO/PO app.
    private boolean isDeviceOrProfileOwner(int uid) {
        final DevicePolicyManagerInternal dpmi =
                mWifiInjector.getWifiPermissionsWrapper().getDevicePolicyManagerInternal();
        if (dpmi == null) return false;
        return dpmi.isActiveAdminWithPolicy(uid, DeviceAdminInfo.USES_POLICY_DEVICE_OWNER)
                || dpmi.isActiveAdminWithPolicy(uid, DeviceAdminInfo.USES_POLICY_PROFILE_OWNER);
    }

    // Helper method to check if the entity initiating the binder call is the default car dock app.
    private boolean isDefaultCarDock(String packageName) {
        final Intent intent = new Intent(Intent.ACTION_MAIN).addCategory(Intent.CATEGORY_CAR_DOCK);
        final ResolveInfo ri = mContext.getPackageManager().resolveActivity(
                intent, PackageManager.GET_META_DATA | PackageManager.MATCH_DEFAULT_ONLY);
        if (ri == null || ri.activityInfo == null) {
            return false;
        }
        return Objects.equals(packageName, ri.activityInfo.packageName);
    }

    private void enforceNetworkSettingsPermission() {
        mContext.enforceCallingOrSelfPermission(android.Manifest.permission.NETWORK_SETTINGS,
                "WifiService");
    }

    private void enforceNetworkStackPermission() {
        mContext.enforceCallingOrSelfPermission(android.Manifest.permission.NETWORK_STACK,
                "WifiService");
    }

    private void enforceAccessPermission() {
        mContext.enforceCallingOrSelfPermission(android.Manifest.permission.ACCESS_WIFI_STATE,
                "WifiService");
    }

    /**
     * Checks whether the caller can change the wifi state.
     * Possible results:
     * 1. Operation is allowed. No exception thrown, and AppOpsManager.MODE_ALLOWED returned.
     * 2. Operation is not allowed, and caller must be told about this. SecurityException is thrown.
     * 3. Operation is not allowed, and caller must not be told about this (i.e. must silently
     * ignore the operation). No exception is thrown, and AppOpsManager.MODE_IGNORED returned.
     */
    @CheckResult
    private int enforceChangePermission(String callingPackage) {
        mAppOps.checkPackage(Binder.getCallingUid(), callingPackage);
        if (checkNetworkSettingsPermission(Binder.getCallingPid(), Binder.getCallingUid())) {
            return MODE_ALLOWED;
        }
        mContext.enforceCallingOrSelfPermission(android.Manifest.permission.CHANGE_WIFI_STATE,
                "WifiService");

        return mAppOps.noteOp(
                AppOpsManager.OPSTR_CHANGE_WIFI_STATE, Binder.getCallingUid(), callingPackage);
    }

    private void enforceLocationHardwarePermission() {
        mContext.enforceCallingOrSelfPermission(Manifest.permission.LOCATION_HARDWARE,
                "LocationHardware");
    }

    private void enforceReadCredentialPermission() {
        mContext.enforceCallingOrSelfPermission(android.Manifest.permission.READ_WIFI_CREDENTIAL,
                                                "WifiService");
    }

    private void enforceWorkSourcePermission() {
        mContext.enforceCallingPermission(android.Manifest.permission.UPDATE_DEVICE_STATS,
                "WifiService");

    }

    private void enforceMulticastChangePermission() {
        mContext.enforceCallingOrSelfPermission(
                android.Manifest.permission.CHANGE_WIFI_MULTICAST_STATE,
                "WifiService");
    }

    private void enforceConnectivityInternalPermission() {
        mContext.enforceCallingOrSelfPermission(
                android.Manifest.permission.CONNECTIVITY_INTERNAL,
                "ConnectivityService");
    }

    private void enforceLocationPermission(String pkgName, int uid) {
        mWifiPermissionsUtil.enforceLocationPermission(pkgName, uid);
    }

    /**
     * Helper method to check if the app is allowed to access public API's deprecated in
     * {@link Build.VERSION_CODES.Q}.
     * Note: Invoke mAppOps.checkPackage(uid, packageName) before to ensure correct package name.
     */
    private boolean isTargetSdkLessThanQOrPrivileged(String packageName, int pid, int uid) {
        return mWifiPermissionsUtil.isTargetSdkLessThan(packageName, Build.VERSION_CODES.Q)
                || isPrivileged(pid, uid)
                // DO/PO apps should be able to add/modify saved networks.
                || isDeviceOrProfileOwner(uid)
                // TODO: Remove this system app bypass once Q is released.
                || isSystem(packageName)
                || isDefaultCarDock(packageName);
    }

    /**
     * see {@link android.net.wifi.WifiManager#setWifiEnabled(boolean)}
     * @param enable {@code true} to enable, {@code false} to disable.
     * @return {@code true} if the enable/disable operation was
     *         started or is already in the queue.
     */
    @Override
    public synchronized boolean setWifiEnabled(String packageName, boolean enable) {
        mContext.enforceCallingOrSelfPermission(android.Manifest.permission.CHANGE_WIFI_STATE,
                "WifiService");
        // only privileged apps like settings, setup wizard, etc can toggle wifi.
        if (!isPrivileged(Binder.getCallingPid(), Binder.getCallingUid())) {
            mLog.info("setWifiEnabled not allowed for uid=%")
                    .c(Binder.getCallingUid()).flush();
            return false;
        }
        mLog.info("setWifiEnabled package=% uid=% enable=%").c(packageName)
                .c(Binder.getCallingUid()).c(enable).flush();
        long ident = Binder.clearCallingIdentity();
        try {
            if (!mSettingsStore.handleWifiToggled(enable)) {
                // Nothing to do if wifi cannot be toggled
                return true;
            }
        } finally {
            Binder.restoreCallingIdentity(ident);
        }

<<<<<<< HEAD
        if (enable && mWifiApConfigStore.getDualSapStatus())
=======

        if (mPermissionReviewRequired) {
            final int wiFiEnabledState = getWifiEnabledState();
            if (enable) {
                if (wiFiEnabledState == WifiManager.WIFI_STATE_DISABLING
                        || wiFiEnabledState == WifiManager.WIFI_STATE_DISABLED) {
                    if (startConsentUi(packageName, Binder.getCallingUid(),
                            WifiManager.ACTION_REQUEST_ENABLE)) {
                        return true;
                    }
                }
            } else if (wiFiEnabledState == WifiManager.WIFI_STATE_ENABLING
                    || wiFiEnabledState == WifiManager.WIFI_STATE_ENABLED) {
                if (startConsentUi(packageName, Binder.getCallingUid(),
                        WifiManager.ACTION_REQUEST_DISABLE)) {
                    return true;
                }
            }
        }

        if (enable && mWifiApConfigStore.getDualSapStatus()
              && (apEnabled || (mWifiApState == WifiManager.WIFI_AP_STATE_ENABLING)))
>>>>>>> d76a8ddc
            stopSoftAp();

        if (!mIsControllerStarted) {
            Slog.e(TAG,"WifiController is not yet started, abort setWifiEnabled");
            return false;
        }

        mWifiController.sendMessage(CMD_WIFI_TOGGLED);
        return true;
    }

    /**
     * see {@link WifiManager#getWifiState()}
     * @return One of {@link WifiManager#WIFI_STATE_DISABLED},
     *         {@link WifiManager#WIFI_STATE_DISABLING},
     *         {@link WifiManager#WIFI_STATE_ENABLED},
     *         {@link WifiManager#WIFI_STATE_ENABLING},
     *         {@link WifiManager#WIFI_STATE_UNKNOWN}
     */
    @Override
    public int getWifiEnabledState() {
        enforceAccessPermission();
        if (mVerboseLoggingEnabled) {
            mLog.info("getWifiEnabledState uid=%").c(Binder.getCallingUid()).flush();
        }
        return mClientModeImpl.syncGetWifiState();
    }

    /**
     * see {@link WifiManager#getWifiApState()}
     * @return One of {@link WifiManager#WIFI_AP_STATE_DISABLED},
     *         {@link WifiManager#WIFI_AP_STATE_DISABLING},
     *         {@link WifiManager#WIFI_AP_STATE_ENABLED},
     *         {@link WifiManager#WIFI_AP_STATE_ENABLING},
     *         {@link WifiManager#WIFI_AP_STATE_FAILED}
     */
    @Override
    public int getWifiApEnabledState() {
        enforceAccessPermission();
        if (mVerboseLoggingEnabled) {
            mLog.info("getWifiApEnabledState uid=%").c(Binder.getCallingUid()).flush();
        }

        // hand off work to our handler thread
        MutableInt apState = new MutableInt(WifiManager.WIFI_AP_STATE_DISABLED);
        mWifiInjector.getClientModeImplHandler().runWithScissors(() -> {
            apState.value = mWifiApState;
        }, RUN_WITH_SCISSORS_TIMEOUT_MILLIS);
        return apState.value;
    }

    /**
     * see {@link android.net.wifi.WifiManager#updateInterfaceIpState(String, int)}
     *
     * The possible modes include: {@link WifiManager#IFACE_IP_MODE_TETHERED},
     *                             {@link WifiManager#IFACE_IP_MODE_LOCAL_ONLY},
     *                             {@link WifiManager#IFACE_IP_MODE_CONFIGURATION_ERROR}
     *
     * @param ifaceName String name of the updated interface
     * @param mode new operating mode of the interface
     *
     * @throws SecurityException if the caller does not have permission to call update
     */
    @Override
    public void updateInterfaceIpState(String ifaceName, int mode) {
        // NETWORK_STACK is a signature only permission.
        enforceNetworkStackPermission();
        mLog.info("updateInterfaceIpState uid=%").c(Binder.getCallingUid()).flush();

        // hand off the work to our handler thread
        mWifiInjector.getClientModeImplHandler().post(() -> {
            updateInterfaceIpStateInternal(ifaceName, mode);
        });
    }

    private void updateInterfaceIpStateInternal(String ifaceName, int mode) {
        // update interface IP state related to tethering and hotspot
        synchronized (mLocalOnlyHotspotRequests) {
            // update the mode tracker here - we clear out state below
            Integer previousMode = WifiManager.IFACE_IP_MODE_UNSPECIFIED;
            if (ifaceName != null) {
                previousMode = mIfaceIpModes.put(ifaceName, mode);
            }
            Slog.d(TAG, "updateInterfaceIpState: ifaceName=" + ifaceName + " mode=" + mode
                    + " previous mode= " + previousMode);

            switch (mode) {
                case WifiManager.IFACE_IP_MODE_LOCAL_ONLY:
                    // first make sure we have registered requests..  otherwise clean up
                    if (mLocalOnlyHotspotRequests.isEmpty()) {
                        // we don't have requests...  stop the hotspot
                        stopSoftAp();
                        updateInterfaceIpStateInternal(null, WifiManager.IFACE_IP_MODE_UNSPECIFIED);
                        return;
                    }
                    // LOHS is ready to go!  Call our registered requestors!
                    sendHotspotStartedMessageToAllLOHSRequestInfoEntriesLocked();
                    break;
                case WifiManager.IFACE_IP_MODE_TETHERED:
                    // we have tethered an interface. we don't really act on this now other than if
                    // we have LOHS requests, and this is an issue.  return incompatible mode for
                    // onFailed for the registered requestors since this can result from a race
                    // between a tether request and a hotspot request (tethering wins).
                    sendHotspotFailedMessageToAllLOHSRequestInfoEntriesLocked(
                            LocalOnlyHotspotCallback.ERROR_INCOMPATIBLE_MODE);
                    break;
                case WifiManager.IFACE_IP_MODE_CONFIGURATION_ERROR:
                    Slog.d(TAG, "IP mode config error - need to clean up");
                    if (mLocalOnlyHotspotRequests.isEmpty()) {
                        Slog.d(TAG, "no LOHS requests, stop softap");
                        stopSoftAp();
                    } else {
                        Slog.d(TAG, "we have LOHS requests, clean them up");
                        // there was an error setting up the hotspot...  trigger onFailed for the
                        // registered LOHS requestors
                        sendHotspotFailedMessageToAllLOHSRequestInfoEntriesLocked(
                                LocalOnlyHotspotCallback.ERROR_GENERIC);
                    }
                    updateInterfaceIpStateInternal(null, WifiManager.IFACE_IP_MODE_UNSPECIFIED);
                    break;
                case WifiManager.IFACE_IP_MODE_UNSPECIFIED:
                    if (ifaceName == null) {
                        // interface name is null, this is due to softap teardown.  clear all
                        // entries for now.
                        // TODO: Deal with individual interfaces when we receive updates for them
                        mIfaceIpModes.clear();
                        return;
                    }
                    break;
                default:
                    mLog.warn("updateInterfaceIpStateInternal: unknown mode %").c(mode).flush();
            }
        }
    }

    /**
     * see {@link android.net.wifi.WifiManager#startSoftAp(WifiConfiguration)}
     * @param wifiConfig SSID, security and channel details as part of WifiConfiguration
     * @return {@code true} if softap start was triggered
     * @throws SecurityException if the caller does not have permission to start softap
     */
    @Override
    public boolean startSoftAp(WifiConfiguration wifiConfig) {
        // NETWORK_STACK is a signature only permission.
        enforceNetworkStackPermission();

        mLog.info("startSoftAp uid=%").c(Binder.getCallingUid()).flush();

        synchronized (mLocalOnlyHotspotRequests) {
            // If a tethering request comes in while we have LOHS running (or requested), call stop
            // for softap mode and restart softap with the tethering config.
            if (!mLocalOnlyHotspotRequests.isEmpty()) {
                stopSoftApInternal();
            }
            return startSoftApInternal(wifiConfig, WifiManager.IFACE_IP_MODE_TETHERED);
        }
    }

    /**
     * Internal method to start softap mode. Callers of this method should have already checked
     * proper permissions beyond the NetworkStack permission.
     */
    private boolean startSoftApInternal(WifiConfiguration wifiConfig, int mode) {
        mLog.trace("startSoftApInternal uid=% mode=%")
                .c(Binder.getCallingUid()).c(mode).flush();

        wifiConfig = setDualSapMode(wifiConfig);

        mSoftApExtendingWifi = isCurrentStaShareThisAp();
        if (mSoftApExtendingWifi) {
            startSoftApInRepeaterMode(mode, wifiConfig);
            return true;
        }

        // null wifiConfig is a meaningful input for CMD_SET_AP
        if (wifiConfig == null || WifiApConfigStore.validateApWifiConfiguration(wifiConfig)) {
            SoftApModeConfiguration softApConfig = new SoftApModeConfiguration(mode, wifiConfig);
            mWifiController.sendMessage(CMD_SET_AP, 1, 0, softApConfig);
            return true;
        }
        Slog.e(TAG, "Invalid WifiConfiguration");
        return false;
    }

    /**
     * see {@link android.net.wifi.WifiManager#stopSoftAp()}
     * @return {@code true} if softap stop was triggered
     * @throws SecurityException if the caller does not have permission to stop softap
     */
    @Override
    public boolean stopSoftAp() {
        // NETWORK_STACK is a signature only permission.
        enforceNetworkStackPermission();

        // only permitted callers are allowed to this point - they must have gone through
        // connectivity service since this method is protected with the NETWORK_STACK PERMISSION

        mLog.info("stopSoftAp uid=%").c(Binder.getCallingUid()).flush();

        synchronized (mLocalOnlyHotspotRequests) {
            // If a tethering request comes in while we have LOHS running (or requested), call stop
            // for softap mode and restart softap with the tethering config.
            if (!mLocalOnlyHotspotRequests.isEmpty()) {
                mLog.trace("Call to stop Tethering while LOHS is active,"
                        + " Registered LOHS callers will be updated when softap stopped.").flush();
            }

            return stopSoftApInternal();
        }
    }

    /**
     * Internal method to stop softap mode.  Callers of this method should have already checked
     * proper permissions beyond the NetworkStack permission.
     */
    private boolean stopSoftApInternal() {
        mLog.trace("stopSoftApInternal uid=%").c(Binder.getCallingUid()).flush();

        mSoftApExtendingWifi = false;
        mWifiController.sendMessage(CMD_SET_AP, 0, 0);
        return true;
    }

    /**
     * Callback to use with ClientModeImpl to receive events from ClientModeImpl
     *
     * @hide
     */
    private final class SoftApCallbackImpl implements WifiManager.SoftApCallback {
        /**
         * Called when soft AP state changes.
         *
         * @param state new new AP state. One of {@link #WIFI_AP_STATE_DISABLED},
         *        {@link #WIFI_AP_STATE_DISABLING}, {@link #WIFI_AP_STATE_ENABLED},
         *        {@link #WIFI_AP_STATE_ENABLING}, {@link #WIFI_AP_STATE_FAILED}
         * @param failureReason reason when in failed state. One of
         *        {@link #SAP_START_FAILURE_GENERAL}, {@link #SAP_START_FAILURE_NO_CHANNEL}
         */
        @Override
        public void onStateChanged(int state, int failureReason) {
            mSoftApState = state;

            Iterator<ISoftApCallback> iterator =
                    mRegisteredSoftApCallbacks.getCallbacks().iterator();
            while (iterator.hasNext()) {
                ISoftApCallback callback = iterator.next();
                try {
                    callback.onStateChanged(state, failureReason);
                } catch (RemoteException e) {
                    Log.e(TAG, "onStateChanged: remote exception -- " + e);
                    iterator.remove();
                }
            }
        }

        /**
         * Called when number of connected clients to soft AP changes.
         *
         * @param numClients number of connected clients to soft AP
         */
        @Override
        public void onNumClientsChanged(int numClients) {
            mSoftApNumClients = numClients;

            Iterator<ISoftApCallback> iterator =
                    mRegisteredSoftApCallbacks.getCallbacks().iterator();
            while (iterator.hasNext()) {
                ISoftApCallback callback = iterator.next();
                try {
                    callback.onNumClientsChanged(numClients);
                } catch (RemoteException e) {
                    Log.e(TAG, "onNumClientsChanged: remote exception -- " + e);
                    iterator.remove();
                }
            }
        }

        /**
         * Called when station connected to soft AP changes.
         *
         * @param Macaddr Mac Address of connected Stations to soft AP
         * @param numClients number of connected clients to soft AP
         */
        @Override
        public void onStaConnected(String Macaddr,int numClients) {
            mQCSoftApNumClients = numClients;

            Iterator<ISoftApCallback> iterator = mRegisteredSoftApCallbacks.getCallbacks().iterator();
            while (iterator.hasNext()) {
                ISoftApCallback callback = iterator.next();
                try {
                    Log.d(TAG, "onStaConnected Macaddr: " + Macaddr +
                          " with num of active client:" + mQCSoftApNumClients);
                    callback.onStaConnected(Macaddr, mQCSoftApNumClients);
                } catch (RemoteException e) {
                    Log.e(TAG, "onStaConnected: remote exception -- " + e);
                    iterator.remove();
                }
            }
        }

        /**
         * Called when station disconnected to soft AP changes.
         *
         * @param Macaddr Mac Address of Disconnected Stations to soft AP
         * @param numClients number of connected clients to soft AP
         */
        @Override
        public void onStaDisconnected(String Macaddr, int numClients) {
            mQCSoftApNumClients = numClients;

            Iterator<ISoftApCallback> iterator = mRegisteredSoftApCallbacks.getCallbacks().iterator();
            while (iterator.hasNext()) {
                ISoftApCallback callback = iterator.next();
                try {
                    Log.d(TAG, "onStaDisconnected Macaddr: " + Macaddr +
                          " with num of active client:" + mQCSoftApNumClients);
                    callback.onStaDisconnected(Macaddr, mQCSoftApNumClients);
                } catch (RemoteException e) {
                    Log.e(TAG, "onStaDisconnected: remote exception -- " + e);
                    iterator.remove();
                }
            }
        }
    }

    /**
     * see {@link android.net.wifi.WifiManager#registerSoftApCallback(SoftApCallback, Handler)}
     *
     * @param binder IBinder instance to allow cleanup if the app dies
     * @param callback Soft AP callback to register
     * @param callbackIdentifier Unique ID of the registering callback. This ID will be used to
     *        unregister the callback. See {@link unregisterSoftApCallback(int)}
     *
     * @throws SecurityException if the caller does not have permission to register a callback
     * @throws RemoteException if remote exception happens
     * @throws IllegalArgumentException if the arguments are null or invalid
     */
    @Override
    public void registerSoftApCallback(IBinder binder, ISoftApCallback callback,
            int callbackIdentifier) {
        // verify arguments
        if (binder == null) {
            throw new IllegalArgumentException("Binder must not be null");
        }
        if (callback == null) {
            throw new IllegalArgumentException("Callback must not be null");
        }

        enforceNetworkSettingsPermission();
        if (mVerboseLoggingEnabled) {
            mLog.info("registerSoftApCallback uid=%").c(Binder.getCallingUid()).flush();
        }

        // post operation to handler thread
        mWifiInjector.getClientModeImplHandler().post(() -> {
            if (!mRegisteredSoftApCallbacks.add(binder, callback, callbackIdentifier)) {
                Log.e(TAG, "registerSoftApCallback: Failed to add callback");
                return;
            }
            // Update the client about the current state immediately after registering the callback
            try {
                callback.onStateChanged(mSoftApState, 0);
                callback.onNumClientsChanged(mSoftApNumClients);
                callback.onStaConnected("", mQCSoftApNumClients);
            } catch (RemoteException e) {
                Log.e(TAG, "registerSoftApCallback: remote exception -- " + e);
            }

        });
    }

    /**
     * see {@link android.net.wifi.WifiManager#unregisterSoftApCallback(SoftApCallback)}
     *
     * @param callbackIdentifier Unique ID of the callback to be unregistered.
     *
     * @throws SecurityException if the caller does not have permission to register a callback
     */
    @Override
    public void unregisterSoftApCallback(int callbackIdentifier) {

        enforceNetworkSettingsPermission();
        if (mVerboseLoggingEnabled) {
            mLog.info("unregisterSoftApCallback uid=%").c(Binder.getCallingUid()).flush();
        }

        // post operation to handler thread
        mWifiInjector.getClientModeImplHandler().post(() -> {
            mRegisteredSoftApCallbacks.remove(callbackIdentifier);
        });
    }

    /**
     * Private method to handle SoftAp state changes
     *
     * <p> MUST be called from the ClientModeImpl thread.
     */
    private void handleWifiApStateChange(
            int currentState, int previousState, int errorCode, String ifaceName, int mode) {
        // The AP state update from ClientModeImpl for softap
        Slog.d(TAG, "handleWifiApStateChange: currentState=" + currentState
                + " previousState=" + previousState + " errorCode= " + errorCode
                + " ifaceName=" + ifaceName + " mode=" + mode);

        // update the tracking ap state variable
        mWifiApState = currentState;

        // check if we have a failure - since it is possible (worst case scenario where
        // WifiController and ClientModeImpl are out of sync wrt modes) to get two FAILED
        // notifications in a row, we need to handle this first.
        if (currentState == WIFI_AP_STATE_FAILED) {
            // update registered LOHS callbacks if we see a failure
            synchronized (mLocalOnlyHotspotRequests) {
                int errorToReport = ERROR_GENERIC;
                if (errorCode == SAP_START_FAILURE_NO_CHANNEL) {
                    errorToReport = ERROR_NO_CHANNEL;
                }
                // holding the required lock: send message to requestors and clear the list
                sendHotspotFailedMessageToAllLOHSRequestInfoEntriesLocked(
                        errorToReport);
                // also need to clear interface ip state - send null for now since we don't know
                // what interface (and we have one anyway)
                updateInterfaceIpStateInternal(null, WifiManager.IFACE_IP_MODE_UNSPECIFIED);
            }
            return;
        }

        if (currentState == WIFI_AP_STATE_DISABLING || currentState == WIFI_AP_STATE_DISABLED) {
            // softap is shutting down or is down...  let requestors know via the onStopped call
            synchronized (mLocalOnlyHotspotRequests) {
                // if we are currently in hotspot mode, then trigger onStopped for registered
                // requestors, otherwise something odd happened and we should clear state
                if (mIfaceIpModes.contains(WifiManager.IFACE_IP_MODE_LOCAL_ONLY)) {
                    // holding the required lock: send message to requestors and clear the list
                    sendHotspotStoppedMessageToAllLOHSRequestInfoEntriesLocked();
                } else {
                    // LOHS not active: report an error (still holding the required lock)
                    sendHotspotFailedMessageToAllLOHSRequestInfoEntriesLocked(ERROR_GENERIC);
                }
                // also clear interface ip state - send null for now since we don't know what
                // interface (and we only have one anyway)
                updateInterfaceIpState(null, WifiManager.IFACE_IP_MODE_UNSPECIFIED);
            }
            return;
        }

        // remaining states are enabling or enabled...  those are not used for the callbacks
    }

    /**
     * Helper method to send a HOTSPOT_FAILED message to all registered LocalOnlyHotspotRequest
     * callers and clear the registrations.
     *
     * Callers should already hold the mLocalOnlyHotspotRequests lock.
     */
    @GuardedBy("mLocalOnlyHotspotRequests")
    private void sendHotspotFailedMessageToAllLOHSRequestInfoEntriesLocked(int arg1) {
        for (LocalOnlyHotspotRequestInfo requestor : mLocalOnlyHotspotRequests.values()) {
            try {
                requestor.sendHotspotFailedMessage(arg1);
                requestor.unlinkDeathRecipient();
            } catch (RemoteException e) {
                // This will be cleaned up by binder death handling
            }
        }

        // Since all callers were notified, now clear the registrations.
        mLocalOnlyHotspotRequests.clear();
    }

    /**
     * Helper method to send a HOTSPOT_STOPPED message to all registered LocalOnlyHotspotRequest
     * callers and clear the registrations.
     *
     * Callers should already hold the mLocalOnlyHotspotRequests lock.
     */
    @GuardedBy("mLocalOnlyHotspotRequests")
    private void sendHotspotStoppedMessageToAllLOHSRequestInfoEntriesLocked() {
        for (LocalOnlyHotspotRequestInfo requestor : mLocalOnlyHotspotRequests.values()) {
            try {
                requestor.sendHotspotStoppedMessage();
                requestor.unlinkDeathRecipient();
            } catch (RemoteException e) {
                // This will be cleaned up by binder death handling
            }
        }

        // Since all callers were notified, now clear the registrations.
        mLocalOnlyHotspotRequests.clear();
    }

    /**
     * Helper method to send a HOTSPOT_STARTED message to all registered LocalOnlyHotspotRequest
     * callers.
     *
     * Callers should already hold the mLocalOnlyHotspotRequests lock.
     */
    @GuardedBy("mLocalOnlyHotspotRequests")
    private void sendHotspotStartedMessageToAllLOHSRequestInfoEntriesLocked() {
        for (LocalOnlyHotspotRequestInfo requestor : mLocalOnlyHotspotRequests.values()) {
            try {
                requestor.sendHotspotStartedMessage(mLocalOnlyHotspotConfig);
            } catch (RemoteException e) {
                // This will be cleaned up by binder death handling
            }
        }
    }

    /**
     * Temporary method used for testing while startLocalOnlyHotspot is not fully implemented.  This
     * method allows unit tests to register callbacks directly for testing mechanisms triggered by
     * softap mode changes.
     */
    @VisibleForTesting
    void registerLOHSForTest(int pid, LocalOnlyHotspotRequestInfo request) {
        mLocalOnlyHotspotRequests.put(pid, request);
    }

    /**
     * Method to start LocalOnlyHotspot.  In this method, permissions, settings and modes are
     * checked to verify that we can enter softapmode.  This method returns
     * {@link LocalOnlyHotspotCallback#REQUEST_REGISTERED} if we will attempt to start, otherwise,
     * possible startup erros may include tethering being disallowed failure reason {@link
     * LocalOnlyHotspotCallback#ERROR_TETHERING_DISALLOWED} or an incompatible mode failure reason
     * {@link LocalOnlyHotspotCallback#ERROR_INCOMPATIBLE_MODE}.
     *
     * see {@link WifiManager#startLocalOnlyHotspot(LocalOnlyHotspotCallback)}
     *
     * @param messenger Messenger to send messages to the corresponding WifiManager.
     * @param binder IBinder instance to allow cleanup if the app dies
     * @param packageName String name of the calling package
     *
     * @return int return code for attempt to start LocalOnlyHotspot.
     *
     * @throws SecurityException if the caller does not have permission to start a Local Only
     * Hotspot.
     * @throws IllegalStateException if the caller attempts to start the LocalOnlyHotspot while they
     * have an outstanding request.
     */
    @Override
    public int startLocalOnlyHotspot(Messenger messenger, IBinder binder, String packageName) {
        // first check if the caller has permission to start a local only hotspot
        // need to check for WIFI_STATE_CHANGE and location permission
        final int uid = Binder.getCallingUid();
        final int pid = Binder.getCallingPid();

        if (enforceChangePermission(packageName) != MODE_ALLOWED) {
            return LocalOnlyHotspotCallback.ERROR_GENERIC;
        }
        enforceLocationPermission(packageName, uid);
        long ident = Binder.clearCallingIdentity();
        try {
            // also need to verify that Locations services are enabled.
            if (!mWifiPermissionsUtil.isLocationModeEnabled()) {
                throw new SecurityException("Location mode is not enabled.");
            }
        } finally {
            Binder.restoreCallingIdentity(ident);
        }

        // verify that tethering is not disabled
        if (mUserManager.hasUserRestriction(UserManager.DISALLOW_CONFIG_TETHERING)) {
            return LocalOnlyHotspotCallback.ERROR_TETHERING_DISALLOWED;
        }

        // the app should be in the foreground
        if (!mFrameworkFacade.isAppForeground(uid)) {
            return LocalOnlyHotspotCallback.ERROR_INCOMPATIBLE_MODE;
        }

        mLog.info("startLocalOnlyHotspot uid=% pid=%").c(uid).c(pid).flush();

        synchronized (mLocalOnlyHotspotRequests) {
            // check if we are currently tethering
            // TODO(b/110697252): handle all configurations in the wifi stack
            //                    (just by changing the HAL)
            if (getMaxApInterfacesCount() < 2
                    && mIfaceIpModes.contains(WifiManager.IFACE_IP_MODE_TETHERED)) {
                // Tethering is enabled, cannot start LocalOnlyHotspot
                mLog.info("Cannot start localOnlyHotspot when WiFi Tethering is active.").flush();
                return LocalOnlyHotspotCallback.ERROR_INCOMPATIBLE_MODE;
            }

            // does this caller already have a request?
            LocalOnlyHotspotRequestInfo request = mLocalOnlyHotspotRequests.get(pid);
            if (request != null) {
                mLog.trace("caller already has an active request").flush();
                throw new IllegalStateException(
                        "Caller already has an active LocalOnlyHotspot request");
            }

            // now create the new LOHS request info object
            request = new LocalOnlyHotspotRequestInfo(binder, messenger,
                    new LocalOnlyRequestorCallback());

            // check current operating state and take action if needed
            if (mIfaceIpModes.contains(WifiManager.IFACE_IP_MODE_LOCAL_ONLY)) {
                // LOHS is already active, send out what is running
                try {
                    mLog.trace("LOHS already up, trigger onStarted callback").flush();
                    request.sendHotspotStartedMessage(mLocalOnlyHotspotConfig);
                } catch (RemoteException e) {
                    return LocalOnlyHotspotCallback.ERROR_GENERIC;
                }
            } else if (mLocalOnlyHotspotRequests.isEmpty()) {
                // this is the first request, then set up our config and start LOHS
                boolean is5Ghz = hasAutomotiveFeature(mContext)
                        && mContext.getResources().getBoolean(
                        com.android.internal.R.bool.config_wifi_local_only_hotspot_5ghz)
                        && is5GhzSupported();

                mLocalOnlyHotspotConfig = WifiApConfigStore.generateLocalOnlyHotspotConfig(mContext,
                        is5Ghz ? WifiConfiguration.AP_BAND_5GHZ : WifiConfiguration.AP_BAND_2GHZ);

                startSoftApInternal(mLocalOnlyHotspotConfig, WifiManager.IFACE_IP_MODE_LOCAL_ONLY);
            }

            mLocalOnlyHotspotRequests.put(pid, request);
            return LocalOnlyHotspotCallback.REQUEST_REGISTERED;
        }
    }

    /**
     * see {@link WifiManager#stopLocalOnlyHotspot()}
     *
     * @throws SecurityException if the caller does not have permission to stop a Local Only
     * Hotspot.
     */
    @Override
    public void stopLocalOnlyHotspot() {
        // don't do a permission check here. if the app's permission to change the wifi state is
        // revoked, we still want them to be able to stop a previously created hotspot (otherwise
        // it could cost the user money). When the app created the hotspot, its permission was
        // checked.
        final int uid = Binder.getCallingUid();
        final int pid = Binder.getCallingPid();

        mLog.info("stopLocalOnlyHotspot uid=% pid=%").c(uid).c(pid).flush();

        synchronized (mLocalOnlyHotspotRequests) {
            // was the caller already registered?  check request tracker - return false if not
            LocalOnlyHotspotRequestInfo requestInfo = mLocalOnlyHotspotRequests.get(pid);
            if (requestInfo == null) {
                return;
            }
            requestInfo.unlinkDeathRecipient();
            unregisterCallingAppAndStopLocalOnlyHotspot(requestInfo);
        } // end synchronized
    }

    /**
     * Helper method to unregister LocalOnlyHotspot requestors and stop the hotspot if needed.
     */
    private void unregisterCallingAppAndStopLocalOnlyHotspot(LocalOnlyHotspotRequestInfo request) {
        mLog.trace("unregisterCallingAppAndStopLocalOnlyHotspot pid=%").c(request.getPid()).flush();

        synchronized (mLocalOnlyHotspotRequests) {
            if (mLocalOnlyHotspotRequests.remove(request.getPid()) == null) {
                mLog.trace("LocalOnlyHotspotRequestInfo not found to remove").flush();
                return;
            }

            if (mLocalOnlyHotspotRequests.isEmpty()) {
                mLocalOnlyHotspotConfig = null;
                updateInterfaceIpStateInternal(null, WifiManager.IFACE_IP_MODE_UNSPECIFIED);
                // if that was the last caller, then call stopSoftAp as WifiService
                long identity = Binder.clearCallingIdentity();
                try {
                    stopSoftApInternal();
                } finally {
                    Binder.restoreCallingIdentity(identity);
                }
            }
        }
    }

    /**
     * see {@link WifiManager#watchLocalOnlyHotspot(LocalOnlyHotspotObserver)}
     *
     * This call requires the android.permission.NETWORK_SETTINGS permission.
     *
     * @param messenger Messenger to send messages to the corresponding WifiManager.
     * @param binder IBinder instance to allow cleanup if the app dies
     *
     * @throws SecurityException if the caller does not have permission to watch Local Only Hotspot
     * status updates.
     * @throws IllegalStateException if the caller attempts to watch LocalOnlyHotspot updates with
     * an existing subscription.
     */
    @Override
    public void startWatchLocalOnlyHotspot(Messenger messenger, IBinder binder) {
        // NETWORK_SETTINGS is a signature only permission.
        enforceNetworkSettingsPermission();

        throw new UnsupportedOperationException("LocalOnlyHotspot is still in development");
    }

    /**
     * see {@link WifiManager#unregisterLocalOnlyHotspotObserver()}
     */
    @Override
    public void stopWatchLocalOnlyHotspot() {
        // NETWORK_STACK is a signature only permission.
        enforceNetworkSettingsPermission();
        throw new UnsupportedOperationException("LocalOnlyHotspot is still in development");
    }

    /**
     * see {@link WifiManager#getWifiApConfiguration()}
     * @return soft access point configuration
     * @throws SecurityException if the caller does not have permission to retrieve the softap
     * config
     */
    @Override
    public WifiConfiguration getWifiApConfiguration() {
        enforceAccessPermission();
        int uid = Binder.getCallingUid();
        // only allow Settings UI to get the saved SoftApConfig
        if (!mWifiPermissionsUtil.checkConfigOverridePermission(uid)) {
            // random apps should not be allowed to read the user specified config
            throw new SecurityException("App not allowed to read or update stored WiFi Ap config "
                    + "(uid = " + uid + ")");
        }
        mLog.info("getWifiApConfiguration uid=%").c(uid).flush();

        // hand off work to the ClientModeImpl handler thread to sync work between calls
        // and SoftApManager starting up softap
        final Mutable<WifiConfiguration> config = new Mutable();
        boolean success = mWifiInjector.getClientModeImplHandler().runWithScissors(() -> {
            config.value = mWifiApConfigStore.getApConfiguration();
        }, RUN_WITH_SCISSORS_TIMEOUT_MILLIS);
        if (success) {
            return config.value;
        }
        Log.e(TAG, "Failed to post runnable to fetch ap config");
        return new WifiConfiguration();
    }

    /**
     * see {@link WifiManager#setWifiApConfiguration(WifiConfiguration)}
     * @param wifiConfig WifiConfiguration details for soft access point
     * @return boolean indicating success or failure of the operation
     * @throws SecurityException if the caller does not have permission to write the softap config
     */
    @Override
    public boolean setWifiApConfiguration(WifiConfiguration wifiConfig, String packageName) {
        if (enforceChangePermission(packageName) != MODE_ALLOWED) {
            return false;
        }
        int uid = Binder.getCallingUid();
        // only allow Settings UI to write the stored SoftApConfig
        if (!mWifiPermissionsUtil.checkConfigOverridePermission(uid)) {
            // random apps should not be allowed to read the user specified config
            throw new SecurityException("App not allowed to read or update stored WiFi AP config "
                    + "(uid = " + uid + ")");
        }
        mLog.info("setWifiApConfiguration uid=%").c(uid).flush();
        if (wifiConfig == null)
            return false;
        if (WifiApConfigStore.validateApWifiConfiguration(wifiConfig)) {
            mClientModeImplHandler.post(() -> {
                mWifiApConfigStore.setApConfiguration(wifiConfig);
            });
            return true;
        } else {
            Slog.e(TAG, "Invalid WifiConfiguration");
            return false;
        }
    }

    /**
     * Method used to inform user of Ap Configuration conversion due to hardware.
     */
    @Override
    public void notifyUserOfApBandConversion(String packageName) {
        enforceNetworkSettingsPermission();

        if (mVerboseLoggingEnabled) {
            mLog.info("notifyUserOfApBandConversion uid=% packageName=%")
                    .c(Binder.getCallingUid()).c(packageName).flush();
        }

        mWifiApConfigStore.notifyUserOfApBandConversion(packageName);
    }

    /**
     * see {@link android.net.wifi.WifiManager#isScanAlwaysAvailable()}
     */
    @Override
    public boolean isScanAlwaysAvailable() {
        enforceAccessPermission();
        if (mVerboseLoggingEnabled) {
            mLog.info("isScanAlwaysAvailable uid=%").c(Binder.getCallingUid()).flush();
        }
        return mSettingsStore.isScanAlwaysAvailable();
    }

    /**
     * see {@link android.net.wifi.WifiManager#disconnect()}
     */
    @Override
    public boolean disconnect(String packageName) {
        if (enforceChangePermission(packageName) != MODE_ALLOWED) {
            return false;
        }
        if (!isTargetSdkLessThanQOrPrivileged(
                packageName, Binder.getCallingPid(), Binder.getCallingUid())) {
            mLog.info("disconnect not allowed for uid=%")
                    .c(Binder.getCallingUid()).flush();
            return false;
        }
        mLog.info("disconnect uid=%").c(Binder.getCallingUid()).flush();
        mClientModeImpl.disconnectCommand();
        return true;
    }

    /**
     * see {@link android.net.wifi.WifiManager#reconnect()}
     */
    @Override
    public boolean reconnect(String packageName) {
        if (enforceChangePermission(packageName) != MODE_ALLOWED) {
            return false;
        }
        if (!isTargetSdkLessThanQOrPrivileged(
                packageName, Binder.getCallingPid(), Binder.getCallingUid())) {
            mLog.info("reconnect not allowed for uid=%")
                    .c(Binder.getCallingUid()).flush();
            return false;
        }
        mLog.info("reconnect uid=%").c(Binder.getCallingUid()).flush();
        mClientModeImpl.reconnectCommand(new WorkSource(Binder.getCallingUid()));
        return true;
    }

    /**
     * see {@link android.net.wifi.WifiManager#reassociate()}
     */
    @Override
    public boolean reassociate(String packageName) {
        if (enforceChangePermission(packageName) != MODE_ALLOWED) {
            return false;
        }
        if (!isTargetSdkLessThanQOrPrivileged(
                packageName, Binder.getCallingPid(), Binder.getCallingUid())) {
            mLog.info("reassociate not allowed for uid=%")
                    .c(Binder.getCallingUid()).flush();
            return false;
        }
        mLog.info("reassociate uid=%").c(Binder.getCallingUid()).flush();
        mClientModeImpl.reassociateCommand();
        return true;
    }

    /**
     * see {@link android.net.wifi.WifiManager#getSupportedFeatures}
     */
    @Override
    public long getSupportedFeatures() {
        enforceAccessPermission();
        if (mVerboseLoggingEnabled) {
            mLog.info("getSupportedFeatures uid=%").c(Binder.getCallingUid()).flush();
        }
        return getSupportedFeaturesInternal();
    }

    @Override
    public void requestActivityInfo(ResultReceiver result) {
        Bundle bundle = new Bundle();
        if (mVerboseLoggingEnabled) {
            mLog.info("requestActivityInfo uid=%").c(Binder.getCallingUid()).flush();
        }
        bundle.putParcelable(BatteryStats.RESULT_RECEIVER_CONTROLLER_KEY, reportActivityInfo());
        result.send(0, bundle);
    }

    /**
     * see {@link android.net.wifi.WifiManager#getControllerActivityEnergyInfo(int)}
     */
    @Override
    public WifiActivityEnergyInfo reportActivityInfo() {
        enforceAccessPermission();
        if (mVerboseLoggingEnabled) {
            mLog.info("reportActivityInfo uid=%").c(Binder.getCallingUid()).flush();
        }
        if ((getSupportedFeatures() & WifiManager.WIFI_FEATURE_LINK_LAYER_STATS) == 0) {
            return null;
        }
        WifiLinkLayerStats stats;
        WifiActivityEnergyInfo energyInfo = null;
        if (mClientModeImplChannel != null) {
            stats = mClientModeImpl.syncGetLinkLayerStats(mClientModeImplChannel);
            if (stats != null) {
                final double rxIdleCurrent = mPowerProfile.getAveragePower(
                    PowerProfile.POWER_WIFI_CONTROLLER_IDLE);
                final double rxCurrent = mPowerProfile.getAveragePower(
                    PowerProfile.POWER_WIFI_CONTROLLER_RX);
                final double txCurrent = mPowerProfile.getAveragePower(
                    PowerProfile.POWER_WIFI_CONTROLLER_TX);
                final double voltage = mPowerProfile.getAveragePower(
                    PowerProfile.POWER_WIFI_CONTROLLER_OPERATING_VOLTAGE) / 1000.0;
                final long rxIdleTime = stats.on_time - stats.tx_time - stats.rx_time;
                final long[] txTimePerLevel;
                if (stats.tx_time_per_level != null) {
                    txTimePerLevel = new long[stats.tx_time_per_level.length];
                    for (int i = 0; i < txTimePerLevel.length; i++) {
                        txTimePerLevel[i] = stats.tx_time_per_level[i];
                        // TODO(b/27227497): Need to read the power consumed per level from config
                    }
                } else {
                    // This will happen if the HAL get link layer API returned null.
                    txTimePerLevel = new long[0];
                }
                final long energyUsed = (long)((stats.tx_time * txCurrent +
                        stats.rx_time * rxCurrent +
                        rxIdleTime * rxIdleCurrent) * voltage);
                if (VDBG || rxIdleTime < 0 || stats.on_time < 0 || stats.tx_time < 0 ||
                        stats.rx_time < 0 || stats.on_time_scan < 0 || energyUsed < 0) {
                    StringBuilder sb = new StringBuilder();
                    sb.append(" rxIdleCur=" + rxIdleCurrent);
                    sb.append(" rxCur=" + rxCurrent);
                    sb.append(" txCur=" + txCurrent);
                    sb.append(" voltage=" + voltage);
                    sb.append(" on_time=" + stats.on_time);
                    sb.append(" tx_time=" + stats.tx_time);
                    sb.append(" tx_time_per_level=" + Arrays.toString(txTimePerLevel));
                    sb.append(" rx_time=" + stats.rx_time);
                    sb.append(" rxIdleTime=" + rxIdleTime);
                    sb.append(" scan_time=" + stats.on_time_scan);
                    sb.append(" energy=" + energyUsed);
                    Log.d(TAG, " reportActivityInfo: " + sb.toString());
                }

                // Convert the LinkLayerStats into EnergyActivity
                energyInfo = new WifiActivityEnergyInfo(mClock.getElapsedSinceBootMillis(),
                        WifiActivityEnergyInfo.STACK_STATE_STATE_IDLE, stats.tx_time,
                        txTimePerLevel, stats.rx_time, stats.on_time_scan, rxIdleTime, energyUsed);
            }
            if (energyInfo != null && energyInfo.isValid()) {
                return energyInfo;
            } else {
                return null;
            }
        } else {
            Slog.e(TAG, "mClientModeImplChannel is not initialized");
            return null;
        }
    }

    /**
     * see {@link android.net.wifi.WifiManager#getConfiguredNetworks()}
     *
     * @param packageName String name of the calling package
     * @return the list of configured networks
     */
    @Override
    public ParceledListSlice<WifiConfiguration> getConfiguredNetworks(String packageName) {
        enforceAccessPermission();
        int callingUid = Binder.getCallingUid();
        if (callingUid != Process.SHELL_UID) { // bypass shell: can get varioud pkg name
            long ident = Binder.clearCallingIdentity();
            try {
                mWifiPermissionsUtil.enforceCanAccessScanResults(packageName, callingUid);
            } catch (SecurityException e) {
                Slog.e(TAG, "Permission violation - getConfiguredNetworks not allowed for uid="
                        + callingUid + ", packageName=" + packageName + ", reason=" + e);
                return new ParceledListSlice<>(new ArrayList<>());
            } finally {
                Binder.restoreCallingIdentity(ident);
            }
        }
        boolean isTargetSdkLessThanQOrPrivileged = isTargetSdkLessThanQOrPrivileged(
                packageName, Binder.getCallingPid(), callingUid);
        boolean isCarrierApp =
                mWifiInjector.makeTelephonyManager().checkCarrierPrivilegesForPackage(packageName)
                        == TelephonyManager.CARRIER_PRIVILEGE_STATUS_HAS_ACCESS;
        if (!isTargetSdkLessThanQOrPrivileged && !isCarrierApp) {
            mLog.info("getConfiguredNetworks not allowed for uid=%")
                    .c(callingUid).flush();
            return new ParceledListSlice<>(new ArrayList<>());
        }
        if (mVerboseLoggingEnabled) {
            mLog.info("getConfiguredNetworks uid=%").c(callingUid).flush();
        }

        int targetConfigUid = Process.INVALID_UID; // don't expose any MAC addresses
        if (isPrivileged(getCallingPid(), callingUid) || isDeviceOrProfileOwner(callingUid)) {
            targetConfigUid = Process.WIFI_UID; // expose all MAC addresses
        } else if (isCarrierApp) {
            targetConfigUid = callingUid; // expose only those configs created by the Carrier App
        }

        if (mClientModeImplChannel != null) {
            List<WifiConfiguration> configs = mClientModeImpl.syncGetConfiguredNetworks(
                    callingUid, mClientModeImplChannel, targetConfigUid);
            if (configs != null) {
                if (isTargetSdkLessThanQOrPrivileged) {
                    return new ParceledListSlice<WifiConfiguration>(configs);
                } else { // Carrier app: should only get its own configs
                    List<WifiConfiguration> creatorConfigs = new ArrayList<>();
                    for (WifiConfiguration config : configs) {
                        if (config.creatorUid == callingUid) {
                            creatorConfigs.add(config);
                        }
                    }
                    return new ParceledListSlice<WifiConfiguration>(creatorConfigs);
                }
            }
        } else {
            Slog.e(TAG, "mClientModeImplChannel is not initialized");
        }
        return null;
    }

    /**
     * see {@link android.net.wifi.WifiManager#getPrivilegedConfiguredNetworks()}
     *
     * @param packageName String name of the calling package
     * @return the list of configured networks with real preSharedKey
     */
    @Override
    public ParceledListSlice<WifiConfiguration>
            getPrivilegedConfiguredNetworks(String packageName) {
        enforceReadCredentialPermission();
        enforceAccessPermission();
        int callingUid = Binder.getCallingUid();
        long ident = Binder.clearCallingIdentity();
        try {
            mWifiPermissionsUtil.enforceCanAccessScanResults(packageName, callingUid);
        } catch (SecurityException e) {
            Slog.e(TAG, "Permission violation - getPrivilegedConfiguredNetworks not allowed for"
                    + " uid=" + callingUid + ", packageName=" + packageName + ", reason=" + e);
            return null;
        } finally {
            Binder.restoreCallingIdentity(ident);
        }
        if (mVerboseLoggingEnabled) {
            mLog.info("getPrivilegedConfiguredNetworks uid=%").c(callingUid).flush();
        }
        if (mClientModeImplChannel != null) {
            List<WifiConfiguration> configs =
                    mClientModeImpl.syncGetPrivilegedConfiguredNetwork(mClientModeImplChannel);
            if (configs != null) {
                return new ParceledListSlice<WifiConfiguration>(configs);
            }
        } else {
            Slog.e(TAG, "mClientModeImplChannel is not initialized");
        }
        return null;
    }

    /**
     * Returns the list of FQDN (Fully Qualified Domain Name) to installed Passpoint configurations.
     *
     * Return the map of all matching configurations with corresponding scanResults (or an empty map
     * if none).
     *
     * @param scanResults The list of scan results
     * @return Map that consists of FQDN (Fully Qualified Domain Name) and corresponding
     * scanResults per network type({@link WifiManager#PASSPOINT_HOME_NETWORK} and {@link
     * WifiManager#PASSPOINT_ROAMING_NETWORK}).
     */
    @Override
    public Map<String, Map<Integer, List<ScanResult>>> getAllMatchingFqdnsForScanResults(
            List<ScanResult> scanResults) {
        if ((mContext.checkCallingOrSelfPermission(android.Manifest.permission.NETWORK_SETTINGS)
                != PERMISSION_GRANTED)
                && (mContext.checkSelfPermission(android.Manifest.permission.NETWORK_SETUP_WIZARD)
                != PERMISSION_GRANTED)) {
            throw new SecurityException(TAG + ": Permission denied");
        }
        if (mVerboseLoggingEnabled) {
            mLog.info("getMatchingPasspointConfigurations uid=%").c(Binder.getCallingUid()).flush();
        }
        if (!mContext.getPackageManager().hasSystemFeature(PackageManager.FEATURE_WIFI_PASSPOINT)) {
            return new HashMap<>();
        }
        return mClientModeImpl.syncGetAllMatchingFqdnsForScanResults(scanResults,
                mClientModeImplChannel);
    }

    /**
     * Returns list of OSU (Online Sign-Up) providers associated with the given list of ScanResult.
     *
     * @param scanResults a list of ScanResult that has Passpoint APs.
     * @return Map that consists of {@link OsuProvider} and a matching list of {@link ScanResult}.
     */
    @Override
    public Map<OsuProvider, List<ScanResult>> getMatchingOsuProviders(
            List<ScanResult> scanResults) {
        if ((mContext.checkCallingOrSelfPermission(android.Manifest.permission.NETWORK_SETTINGS)
                != PERMISSION_GRANTED)
                && (mContext.checkSelfPermission(android.Manifest.permission.NETWORK_SETUP_WIZARD)
                != PERMISSION_GRANTED)) {
            throw new SecurityException(TAG + ": Permission denied");
        }
        if (mVerboseLoggingEnabled) {
            mLog.info("getMatchingOsuProviders uid=%").c(Binder.getCallingUid()).flush();
        }
        if (!mContext.getPackageManager().hasSystemFeature(PackageManager.FEATURE_WIFI_PASSPOINT)) {
            return new HashMap<>();
        }
        return mClientModeImpl.syncGetMatchingOsuProviders(scanResults, mClientModeImplChannel);
    }

    /**
     * Returns the matching Passpoint configurations for given OSU(Online Sign-Up) providers.
     *
     * @param osuProviders a list of {@link OsuProvider}
     * @return Map that consists of {@link OsuProvider} and matching {@link PasspointConfiguration}.
     */
    @Override
    public Map<OsuProvider, PasspointConfiguration> getMatchingPasspointConfigsForOsuProviders(
            List<OsuProvider> osuProviders) {
        if ((mContext.checkCallingOrSelfPermission(android.Manifest.permission.NETWORK_SETTINGS)
                != PERMISSION_GRANTED)
                && (mContext.checkSelfPermission(android.Manifest.permission.NETWORK_SETUP_WIZARD)
                != PERMISSION_GRANTED)) {
            throw new SecurityException(TAG + ": Permission denied");
        }
        if (mVerboseLoggingEnabled) {
            mLog.info("getMatchingPasspointConfigsForOsuProviders uid=%").c(
                    Binder.getCallingUid()).flush();
        }
        if (!mContext.getPackageManager().hasSystemFeature(PackageManager.FEATURE_WIFI_PASSPOINT)) {
            return new HashMap<>();
        }
        if (osuProviders == null) {
            Log.e(TAG, "Attempt to retrieve Passpoint configuration with null osuProviders");
            return new HashMap<>();
        }
        return mClientModeImpl.syncGetMatchingPasspointConfigsForOsuProviders(osuProviders,
                mClientModeImplChannel);
    }

    /**
     * Returns the corresponding wifi configurations for given FQDN (Fully Qualified Domain Name)
     * list.
     *
     * An empty list will be returned when no match is found.
     *
     * @param fqdnList a list of FQDN
     * @return List of {@link WifiConfiguration} converted from {@link PasspointProvider}
     */
    @Override
    public List<WifiConfiguration> getWifiConfigsForPasspointProfiles(List<String> fqdnList) {
        if ((mContext.checkCallingOrSelfPermission(android.Manifest.permission.NETWORK_SETTINGS)
                != PERMISSION_GRANTED)
                && (mContext.checkSelfPermission(android.Manifest.permission.NETWORK_SETUP_WIZARD)
                != PERMISSION_GRANTED)) {
            throw new SecurityException(TAG + ": Permission denied");
        }
        if (mVerboseLoggingEnabled) {
            mLog.info("getWifiConfigsForPasspointProfiles uid=%").c(
                    Binder.getCallingUid()).flush();
        }
        if (!mContext.getPackageManager().hasSystemFeature(PackageManager.FEATURE_WIFI_PASSPOINT)) {
            return new ArrayList<>();
        }
        if (fqdnList == null) {
            Log.e(TAG, "Attempt to retrieve WifiConfiguration with null fqdn List");
            return new ArrayList<>();
        }
        return mClientModeImpl.syncGetWifiConfigsForPasspointProfiles(fqdnList,
                mClientModeImplChannel);
    }

    /**
     * see {@link android.net.wifi.WifiManager#addOrUpdateNetwork(WifiConfiguration)}
     * @return the supplicant-assigned identifier for the new or updated
     * network if the operation succeeds, or {@code -1} if it fails
     */
    @Override
    public int addOrUpdateNetwork(WifiConfiguration config, String packageName) {
        if (enforceChangePermission(packageName) != MODE_ALLOWED) {
            return -1;
        }
        if (!isTargetSdkLessThanQOrPrivileged(
                packageName, Binder.getCallingPid(), Binder.getCallingUid())) {
            mLog.info("addOrUpdateNetwork not allowed for uid=%")
                    .c(Binder.getCallingUid()).flush();
            return -1;
        }
        mLog.info("addOrUpdateNetwork uid=%").c(Binder.getCallingUid()).flush();

        // Previously, this API is overloaded for installing Passpoint profiles.  Now
        // that we have a dedicated API for doing it, redirect the call to the dedicated API.
        if (config.isPasspoint()) {
            PasspointConfiguration passpointConfig =
                    PasspointProvider.convertFromWifiConfig(config);
            if (passpointConfig.getCredential() == null) {
                Slog.e(TAG, "Missing credential for Passpoint profile");
                return -1;
            }

            // Copy over certificates and keys.
            X509Certificate[] x509Certificates = null;
            if (config.enterpriseConfig.getCaCertificate() != null) {
                x509Certificates =
                        new X509Certificate[]{config.enterpriseConfig.getCaCertificate()};
            }
            passpointConfig.getCredential().setCaCertificates(x509Certificates);
            passpointConfig.getCredential().setClientCertificateChain(
                    config.enterpriseConfig.getClientCertificateChain());
            passpointConfig.getCredential().setClientPrivateKey(
                    config.enterpriseConfig.getClientPrivateKey());
            if (!addOrUpdatePasspointConfiguration(passpointConfig, packageName)) {
                Slog.e(TAG, "Failed to add Passpoint profile");
                return -1;
            }
            // There is no network ID associated with a Passpoint profile.
            return 0;
        }

        if (config != null) {
            //TODO: pass the Uid the ClientModeImpl as a message parameter
            Slog.i("addOrUpdateNetwork", " uid = " + Integer.toString(Binder.getCallingUid())
                    + " SSID " + config.SSID
                    + " nid=" + Integer.toString(config.networkId));
            if (config.networkId == WifiConfiguration.INVALID_NETWORK_ID) {
                config.creatorUid = Binder.getCallingUid();
            } else {
                config.lastUpdateUid = Binder.getCallingUid();
            }
            if (mClientModeImplChannel != null) {
                return mClientModeImpl.syncAddOrUpdateNetwork(mClientModeImplChannel, config);
            } else {
                Slog.e(TAG, "mClientModeImplChannel is not initialized");
                return -1;
            }
        } else {
            Slog.e(TAG, "bad network configuration");
            return -1;
        }
    }

    public static void verifyCert(X509Certificate caCert)
            throws GeneralSecurityException, IOException {
        CertificateFactory factory = CertificateFactory.getInstance("X.509");
        CertPathValidator validator =
                CertPathValidator.getInstance(CertPathValidator.getDefaultType());
        CertPath path = factory.generateCertPath(
                Arrays.asList(caCert));
        KeyStore ks = KeyStore.getInstance("AndroidCAStore");
        ks.load(null, null);
        PKIXParameters params = new PKIXParameters(ks);
        params.setRevocationEnabled(false);
        validator.validate(path, params);
    }

    /**
     * See {@link android.net.wifi.WifiManager#removeNetwork(int)}
     * @param netId the integer that identifies the network configuration
     * to the supplicant
     * @return {@code true} if the operation succeeded
     */
    @Override
    public boolean removeNetwork(int netId, String packageName) {
        if (enforceChangePermission(packageName) != MODE_ALLOWED) {
            return false;
        }
        if (!isTargetSdkLessThanQOrPrivileged(
                packageName, Binder.getCallingPid(), Binder.getCallingUid())) {
            mLog.info("removeNetwork not allowed for uid=%")
                    .c(Binder.getCallingUid()).flush();
            return false;
        }
        mLog.info("removeNetwork uid=%").c(Binder.getCallingUid()).flush();
        // TODO Add private logging for netId b/33807876
        if (mClientModeImplChannel != null) {
            return mClientModeImpl.syncRemoveNetwork(mClientModeImplChannel, netId);
        } else {
            Slog.e(TAG, "mClientModeImplChannel is not initialized");
            return false;
        }
    }

    /**
     * See {@link android.net.wifi.WifiManager#enableNetwork(int, boolean)}
     * @param netId the integer that identifies the network configuration
     * to the supplicant
     * @param disableOthers if true, disable all other networks.
     * @return {@code true} if the operation succeeded
     */
    @Override
    public boolean enableNetwork(int netId, boolean disableOthers, String packageName) {
        if (enforceChangePermission(packageName) != MODE_ALLOWED) {
            return false;
        }
        if (!isTargetSdkLessThanQOrPrivileged(
                packageName, Binder.getCallingPid(), Binder.getCallingUid())) {
            mLog.info("enableNetwork not allowed for uid=%")
                    .c(Binder.getCallingUid()).flush();
            return false;
        }
        // TODO b/33807876 Log netId
        mLog.info("enableNetwork uid=% disableOthers=%")
                .c(Binder.getCallingUid())
                .c(disableOthers).flush();

        if (mClientModeImplChannel != null) {
            return mClientModeImpl.syncEnableNetwork(mClientModeImplChannel, netId,
                    disableOthers);
        } else {
            Slog.e(TAG, "mClientModeImplChannel is not initialized");
            return false;
        }
    }

    /**
     * See {@link android.net.wifi.WifiManager#disableNetwork(int)}
     * @param netId the integer that identifies the network configuration
     * to the supplicant
     * @return {@code true} if the operation succeeded
     */
    @Override
    public boolean disableNetwork(int netId, String packageName) {
        if (enforceChangePermission(packageName) != MODE_ALLOWED) {
            return false;
        }
        if (!isTargetSdkLessThanQOrPrivileged(
                packageName, Binder.getCallingPid(), Binder.getCallingUid())) {
            mLog.info("disableNetwork not allowed for uid=%")
                    .c(Binder.getCallingUid()).flush();
            return false;
        }
        // TODO b/33807876 Log netId
        mLog.info("disableNetwork uid=%").c(Binder.getCallingUid()).flush();

        if (mClientModeImplChannel != null) {
            return mClientModeImpl.syncDisableNetwork(mClientModeImplChannel, netId);
        } else {
            Slog.e(TAG, "mClientModeImplChannel is not initialized");
            return false;
        }
    }

    /**
     * See {@link android.net.wifi.WifiManager#getConnectionInfo()}
     * @return the Wi-Fi information, contained in {@link WifiInfo}.
     */
    @Override
    public WifiInfo getConnectionInfo(String callingPackage) {
        enforceAccessPermission();
        int uid = Binder.getCallingUid();
        if (mVerboseLoggingEnabled) {
            mLog.info("getConnectionInfo uid=%").c(uid).flush();
        }
        long ident = Binder.clearCallingIdentity();
        try {
            WifiInfo result = mClientModeImpl.syncRequestConnectionInfo();
            boolean hideDefaultMacAddress = true;
            boolean hideBssidAndSsid = true;

            try {
                if (mWifiInjector.getWifiPermissionsWrapper().getLocalMacAddressPermission(uid)
                        == PERMISSION_GRANTED) {
                    hideDefaultMacAddress = false;
                }
                mWifiPermissionsUtil.enforceCanAccessScanResults(callingPackage, uid);
                hideBssidAndSsid = false;
            } catch (RemoteException e) {
                Log.e(TAG, "Error checking receiver permission", e);
            } catch (SecurityException e) {
            }
            if (hideDefaultMacAddress) {
                result.setMacAddress(WifiInfo.DEFAULT_MAC_ADDRESS);
            }
            if (hideBssidAndSsid) {
                result.setBSSID(WifiInfo.DEFAULT_MAC_ADDRESS);
                result.setSSID(WifiSsid.createFromHex(null));
            }
            if (mVerboseLoggingEnabled && (hideBssidAndSsid || hideDefaultMacAddress)) {
                mLog.v("getConnectionInfo: hideBssidAndSSid=" + hideBssidAndSsid
                        + ", hideDefaultMacAddress=" + hideDefaultMacAddress);
            }
            return result;
        } finally {
            Binder.restoreCallingIdentity(ident);
        }
    }

    /**
     * Return the results of the most recent access point scan, in the form of
     * a list of {@link ScanResult} objects.
     * @return the list of results
     */
    @Override
    public List<ScanResult> getScanResults(String callingPackage) {
        enforceAccessPermission();
        int uid = Binder.getCallingUid();
        long ident = Binder.clearCallingIdentity();
        if (mVerboseLoggingEnabled) {
            mLog.info("getScanResults uid=%").c(uid).flush();
        }
        try {
            mWifiPermissionsUtil.enforceCanAccessScanResults(callingPackage, uid);
            final List<ScanResult> scanResults = new ArrayList<>();
            boolean success = mWifiInjector.getClientModeImplHandler().runWithScissors(() -> {
                scanResults.addAll(mScanRequestProxy.getScanResults());
            }, RUN_WITH_SCISSORS_TIMEOUT_MILLIS);
            if (!success) {
                Log.e(TAG, "Failed to post runnable to fetch scan results");
                return new ArrayList<ScanResult>();
            }
            return scanResults;
        } catch (SecurityException e) {
            return new ArrayList<ScanResult>();
        } finally {
            Binder.restoreCallingIdentity(ident);
        }
    }

    /**
     * Add or update a Passpoint configuration.
     *
     * @param config The Passpoint configuration to be added
     * @return true on success or false on failure
     */
    @Override
    public boolean addOrUpdatePasspointConfiguration(
            PasspointConfiguration config, String packageName) {
        if (enforceChangePermission(packageName) != MODE_ALLOWED) {
            return false;
        }
        mLog.info("addorUpdatePasspointConfiguration uid=%").c(Binder.getCallingUid()).flush();
        if (!mContext.getPackageManager().hasSystemFeature(
                PackageManager.FEATURE_WIFI_PASSPOINT)) {
            return false;
        }
        return mClientModeImpl.syncAddOrUpdatePasspointConfig(mClientModeImplChannel, config,
                Binder.getCallingUid());
    }

    /**
     * Remove the Passpoint configuration identified by its FQDN (Fully Qualified Domain Name).
     *
     * @param fqdn The FQDN of the Passpoint configuration to be removed
     * @return true on success or false on failure
     */
    @Override
    public boolean removePasspointConfiguration(String fqdn, String packageName) {
        if ((mContext.checkCallingOrSelfPermission(android.Manifest.permission.NETWORK_SETTINGS)
                != PERMISSION_GRANTED)
                && (mContext.checkSelfPermission(android.Manifest.permission.NETWORK_SETUP_WIZARD)
                != PERMISSION_GRANTED)) {
            throw new SecurityException(TAG + ": Permission denied");
        }
        mLog.info("removePasspointConfiguration uid=%").c(Binder.getCallingUid()).flush();
        if (!mContext.getPackageManager().hasSystemFeature(PackageManager.FEATURE_WIFI_PASSPOINT)) {
            return false;
        }
        return mClientModeImpl.syncRemovePasspointConfig(mClientModeImplChannel, fqdn);
    }

    /**
     * Return the list of the installed Passpoint configurations.
     *
     * An empty list will be returned when no configuration is installed.
     *
     * @return A list of {@link PasspointConfiguration}
     */
    @Override
    public List<PasspointConfiguration> getPasspointConfigurations() {
        if ((mContext.checkCallingOrSelfPermission(android.Manifest.permission.NETWORK_SETTINGS)
                != PERMISSION_GRANTED)
                && (mContext.checkSelfPermission(android.Manifest.permission.NETWORK_SETUP_WIZARD)
                != PERMISSION_GRANTED)) {
            throw new SecurityException(TAG + ": Permission denied");
        }
        if (mVerboseLoggingEnabled) {
            mLog.info("getPasspointConfigurations uid=%").c(Binder.getCallingUid()).flush();
        }
        if (!mContext.getPackageManager().hasSystemFeature(
                PackageManager.FEATURE_WIFI_PASSPOINT)) {
            return new ArrayList<>();
        }
        return mClientModeImpl.syncGetPasspointConfigs(mClientModeImplChannel);
    }

    /**
     * Query for a Hotspot 2.0 release 2 OSU icon
     * @param bssid The BSSID of the AP
     * @param fileName Icon file name
     */
    @Override
    public void queryPasspointIcon(long bssid, String fileName) {
        enforceAccessPermission();
        mLog.info("queryPasspointIcon uid=%").c(Binder.getCallingUid()).flush();
        if (!mContext.getPackageManager().hasSystemFeature(
                PackageManager.FEATURE_WIFI_PASSPOINT)) {
            throw new UnsupportedOperationException("Passpoint not enabled");
        }
        mClientModeImpl.syncQueryPasspointIcon(mClientModeImplChannel, bssid, fileName);
    }

    /**
     * Match the currently associated network against the SP matching the given FQDN
     * @param fqdn FQDN of the SP
     * @return ordinal [HomeProvider, RoamingProvider, Incomplete, None, Declined]
     */
    @Override
    public int matchProviderWithCurrentNetwork(String fqdn) {
        mLog.info("matchProviderWithCurrentNetwork uid=%").c(Binder.getCallingUid()).flush();
        return mClientModeImpl.matchProviderWithCurrentNetwork(mClientModeImplChannel, fqdn);
    }

    /**
     * Deauthenticate and set the re-authentication hold off time for the current network
     * @param holdoff hold off time in milliseconds
     * @param ess set if the hold off pertains to an ESS rather than a BSS
     */
    @Override
    public void deauthenticateNetwork(long holdoff, boolean ess) {
        mLog.info("deauthenticateNetwork uid=%").c(Binder.getCallingUid()).flush();
        mClientModeImpl.deauthenticateNetwork(mClientModeImplChannel, holdoff, ess);
    }

    public String getCapabilities(String capaType) {
        return mClientModeImpl.getCapabilities(capaType);
    }

    /**
     * Set the country code
     * @param countryCode ISO 3166 country code.
     *
     */
    @Override
    public void setCountryCode(String countryCode) {
        Slog.i(TAG, "WifiService trying to set country code to " + countryCode);
        enforceConnectivityInternalPermission();
        mLog.info("setCountryCode uid=%").c(Binder.getCallingUid()).flush();
        final long token = Binder.clearCallingIdentity();
        mCountryCode.setCountryCode(countryCode);
        Binder.restoreCallingIdentity(token);
    }

     /**
     * Get the country code
     * @return Get the best choice country code for wifi, regardless of if it was set or
     * not.
     * Returns null when there is no country code available.
     */
    @Override
    public String getCountryCode() {
        enforceConnectivityInternalPermission();
        if (mVerboseLoggingEnabled) {
            mLog.info("getCountryCode uid=%").c(Binder.getCallingUid()).flush();
        }
        String country = mCountryCode.getCountryCode();
        return country;
    }

    @Override
    public boolean isDualBandSupported() {
        //TODO (b/123227116): pull it from the HAL
        if (mVerboseLoggingEnabled) {
            mLog.info("isDualBandSupported uid=%").c(Binder.getCallingUid()).flush();
        }

        return mContext.getResources().getBoolean(
                com.android.internal.R.bool.config_wifi_dual_band_support);
    }

    private int getMaxApInterfacesCount() {
        //TODO (b/123227116): pull it from the HAL
        return mContext.getResources().getInteger(
                com.android.internal.R.integer.config_wifi_max_ap_interfaces);
    }

    /**
     * Method allowing callers with NETWORK_SETTINGS permission to check if this is a dual mode
     * capable device (STA+AP).
     *
     * @return true if a dual mode capable device
     */
    @Override
    public boolean needs5GHzToAnyApBandConversion() {
        enforceNetworkSettingsPermission();

        if (mVerboseLoggingEnabled) {
            mLog.info("needs5GHzToAnyApBandConversion uid=%").c(Binder.getCallingUid()).flush();
        }
        return mContext.getResources().getBoolean(
                com.android.internal.R.bool.config_wifi_convert_apband_5ghz_to_any);
    }

    /**
     * Return the DHCP-assigned addresses from the last successful DHCP request,
     * if any.
     * @return the DHCP information
     * @deprecated
     */
    @Override
    @Deprecated
    public DhcpInfo getDhcpInfo() {
        enforceAccessPermission();
        if (mVerboseLoggingEnabled) {
            mLog.info("getDhcpInfo uid=%").c(Binder.getCallingUid()).flush();
        }
        DhcpResults dhcpResults = mClientModeImpl.syncGetDhcpResults();

        DhcpInfo info = new DhcpInfo();

        if (dhcpResults.ipAddress != null &&
                dhcpResults.ipAddress.getAddress() instanceof Inet4Address) {
            info.ipAddress = NetworkUtils.inetAddressToInt(
                    (Inet4Address) dhcpResults.ipAddress.getAddress());
        }

        if (dhcpResults.gateway != null) {
            info.gateway = NetworkUtils.inetAddressToInt((Inet4Address) dhcpResults.gateway);
        }

        int dnsFound = 0;
        for (InetAddress dns : dhcpResults.dnsServers) {
            if (dns instanceof Inet4Address) {
                if (dnsFound == 0) {
                    info.dns1 = NetworkUtils.inetAddressToInt((Inet4Address)dns);
                } else {
                    info.dns2 = NetworkUtils.inetAddressToInt((Inet4Address)dns);
                }
                if (++dnsFound > 1) break;
            }
        }
        Inet4Address serverAddress = dhcpResults.serverAddress;
        if (serverAddress != null) {
            info.serverAddress = NetworkUtils.inetAddressToInt(serverAddress);
        }
        info.leaseDuration = dhcpResults.leaseDuration;

        return info;
    }

    /**
     * enable TDLS for the local NIC to remote NIC
     * The APPs don't know the remote MAC address to identify NIC though,
     * so we need to do additional work to find it from remote IP address
     */

    class TdlsTaskParams {
        public String remoteIpAddress;
        public boolean enable;
    }

    class TdlsTask extends AsyncTask<TdlsTaskParams, Integer, Integer> {
        @Override
        protected Integer doInBackground(TdlsTaskParams... params) {

            // Retrieve parameters for the call
            TdlsTaskParams param = params[0];
            String remoteIpAddress = param.remoteIpAddress.trim();
            boolean enable = param.enable;

            // Get MAC address of Remote IP
            String macAddress = null;

            BufferedReader reader = null;

            try {
                reader = new BufferedReader(new FileReader("/proc/net/arp"));

                // Skip over the line bearing colum titles
                String line = reader.readLine();

                while ((line = reader.readLine()) != null) {
                    String[] tokens = line.split("[ ]+");
                    if (tokens.length < 6) {
                        continue;
                    }

                    // ARP column format is
                    // Address HWType HWAddress Flags Mask IFace
                    String ip = tokens[0];
                    String mac = tokens[3];

                    if (remoteIpAddress.equals(ip)) {
                        macAddress = mac;
                        break;
                    }
                }

                if (macAddress == null) {
                    Slog.w(TAG, "Did not find remoteAddress {" + remoteIpAddress + "} in " +
                            "/proc/net/arp");
                } else {
                    enableTdlsWithMacAddress(macAddress, enable);
                }

            } catch (FileNotFoundException e) {
                Slog.e(TAG, "Could not open /proc/net/arp to lookup mac address");
            } catch (IOException e) {
                Slog.e(TAG, "Could not read /proc/net/arp to lookup mac address");
            } finally {
                try {
                    if (reader != null) {
                        reader.close();
                    }
                }
                catch (IOException e) {
                    // Do nothing
                }
            }

            return 0;
        }
    }

    @Override
    public void enableTdls(String remoteAddress, boolean enable) {
        if (remoteAddress == null) {
          throw new IllegalArgumentException("remoteAddress cannot be null");
        }
        mLog.info("enableTdls uid=% enable=%").c(Binder.getCallingUid()).c(enable).flush();
        TdlsTaskParams params = new TdlsTaskParams();
        params.remoteIpAddress = remoteAddress;
        params.enable = enable;
        new TdlsTask().execute(params);
    }


    @Override
    public void enableTdlsWithMacAddress(String remoteMacAddress, boolean enable) {
        mLog.info("enableTdlsWithMacAddress uid=% enable=%")
                .c(Binder.getCallingUid())
                .c(enable)
                .flush();
        if (remoteMacAddress == null) {
          throw new IllegalArgumentException("remoteMacAddress cannot be null");
        }

        mClientModeImpl.enableTdls(remoteMacAddress, enable);
    }

    /**
     * Get a reference to handler. This is used by a client to establish
     * an AsyncChannel communication with WifiService
     */
    @Override
    public Messenger getWifiServiceMessenger(String packageName) {
        enforceAccessPermission();
        if (enforceChangePermission(packageName) != MODE_ALLOWED) {
            // We don't have a good way of creating a fake Messenger, and returning null would
            // immediately break callers.
            throw new SecurityException("Could not create wifi service messenger");
        }
        mLog.info("getWifiServiceMessenger uid=%").c(Binder.getCallingUid()).flush();
        return new Messenger(mAsyncChannelExternalClientHandler);
    }

    /**
     * Disable an ephemeral network, i.e. network that is created thru a WiFi Scorer
     */
    @Override
    public void disableEphemeralNetwork(String SSID, String packageName) {
        mContext.enforceCallingOrSelfPermission(android.Manifest.permission.CHANGE_WIFI_STATE,
                "WifiService");
        if (!isPrivileged(Binder.getCallingPid(), Binder.getCallingUid())) {
            mLog.info("disableEphemeralNetwork not allowed for uid=%")
                    .c(Binder.getCallingUid()).flush();
            return;
        }
        mLog.info("disableEphemeralNetwork uid=%").c(Binder.getCallingUid()).flush();
        mClientModeImpl.disableEphemeralNetwork(SSID);
    }

    private final BroadcastReceiver mReceiver = new BroadcastReceiver() {
        @Override
        public void onReceive(Context context, Intent intent) {
            String action = intent.getAction();
            if (action.equals(Intent.ACTION_USER_REMOVED)) {
                int userHandle = intent.getIntExtra(Intent.EXTRA_USER_HANDLE, 0);
<<<<<<< HEAD
                mClientModeImpl.removeUserConfigs(userHandle);
=======
                mWifiStateMachine.removeUserConfigs(userHandle);
            } else if (action.equals(Intent.ACTION_SHUTDOWN)) {
                mLog.info("Device is shutting down").flush();
                boolean stopSta = (getWifiEnabledState() != WifiManager.WIFI_STATE_DISABLED);
                boolean stopAp = (getWifiApEnabledState() != WifiManager.WIFI_AP_STATE_DISABLED);
                if (stopSta || stopAp) {
                    mLog.info("Shutdown wifi").flush();
                    mWifiStateMachinePrime.shutdownWifi();
                }
>>>>>>> d76a8ddc
            } else if (action.equals(BluetoothAdapter.ACTION_CONNECTION_STATE_CHANGED)) {
                int state = intent.getIntExtra(BluetoothAdapter.EXTRA_CONNECTION_STATE,
                        BluetoothAdapter.STATE_DISCONNECTED);
                mClientModeImpl.sendBluetoothAdapterStateChange(state);
            } else if (action.equals(TelephonyIntents.ACTION_EMERGENCY_CALLBACK_MODE_CHANGED)) {
                boolean emergencyMode = intent.getBooleanExtra("phoneinECMState", false);
                mWifiController.sendMessage(CMD_EMERGENCY_MODE_CHANGED, emergencyMode ? 1 : 0, 0);
            } else if (action.equals(TelephonyIntents.ACTION_EMERGENCY_CALL_STATE_CHANGED)) {
                boolean inCall = intent.getBooleanExtra(PhoneConstants.PHONE_IN_EMERGENCY_CALL, false);
                mWifiController.sendMessage(CMD_EMERGENCY_CALL_STATE_CHANGED, inCall ? 1 : 0, 0);
            } else if (action.equals(PowerManager.ACTION_DEVICE_IDLE_MODE_CHANGED)) {
                handleIdleModeChanged();
            }
        }
    };

    /**
     * Observes settings changes to scan always mode.
     */
    private void registerForScanModeChange() {
        ContentObserver contentObserver = new ContentObserver(null) {
            @Override
            public void onChange(boolean selfChange) {
                mSettingsStore.handleWifiScanAlwaysAvailableToggled();
                mWifiController.sendMessage(CMD_SCAN_ALWAYS_MODE_CHANGED);
            }
        };
        mFrameworkFacade.registerContentObserver(mContext,
                Settings.Global.getUriFor(Settings.Global.WIFI_SCAN_ALWAYS_AVAILABLE),
                false, contentObserver);

    }

    private void registerForBroadcasts() {
        IntentFilter intentFilter = new IntentFilter();
        intentFilter.addAction(Intent.ACTION_USER_PRESENT);
        intentFilter.addAction(Intent.ACTION_USER_REMOVED);
<<<<<<< HEAD
=======
        intentFilter.addAction(Intent.ACTION_SHUTDOWN);
        intentFilter.addAction(WifiManager.NETWORK_STATE_CHANGED_ACTION);
>>>>>>> d76a8ddc
        intentFilter.addAction(BluetoothAdapter.ACTION_CONNECTION_STATE_CHANGED);
        intentFilter.addAction(TelephonyIntents.ACTION_EMERGENCY_CALLBACK_MODE_CHANGED);
        intentFilter.addAction(PowerManager.ACTION_DEVICE_IDLE_MODE_CHANGED);

        boolean trackEmergencyCallState = mContext.getResources().getBoolean(
                com.android.internal.R.bool.config_wifi_turn_off_during_emergency_call);
        if (trackEmergencyCallState) {
            intentFilter.addAction(TelephonyIntents.ACTION_EMERGENCY_CALL_STATE_CHANGED);
        }
        mContext.registerReceiver(mReceiver, intentFilter);

        intentFilter = new IntentFilter();
        intentFilter.addAction(Intent.ACTION_PACKAGE_FULLY_REMOVED);
        intentFilter.addDataScheme("package");
        mContext.registerReceiver(new BroadcastReceiver() {
            @Override
            public void onReceive(Context context, Intent intent) {
                String action = intent.getAction();
                if (action.equals(Intent.ACTION_PACKAGE_FULLY_REMOVED)) {
                    int uid = intent.getIntExtra(Intent.EXTRA_UID, -1);
                    Uri uri = intent.getData();
                    if (uid == -1 || uri == null) {
                        return;
                    }
                    String pkgName = uri.getSchemeSpecificPart();
                    mClientModeImpl.removeAppConfigs(pkgName, uid);
                    // Call the method in ClientModeImpl thread.
                    mWifiInjector.getClientModeImplHandler().post(() -> {
                        mScanRequestProxy.clearScanRequestTimestampsForApp(pkgName, uid);
                        // Remove all suggestions from the package.
                        mWifiNetworkSuggestionsManager.removeApp(pkgName);
                        mClientModeImpl.removeNetworkRequestUserApprovedAccessPointsForApp(pkgName);
                    });
                }
            }
        }, intentFilter);
    }

    @Override
    public void onShellCommand(FileDescriptor in, FileDescriptor out, FileDescriptor err,
            String[] args, ShellCallback callback, ResultReceiver resultReceiver) {
        (new WifiShellCommand(mWifiInjector)).exec(this, in, out, err,
                args, callback, resultReceiver);
    }

    @Override
    protected void dump(FileDescriptor fd, PrintWriter pw, String[] args) {
        if (mContext.checkCallingOrSelfPermission(android.Manifest.permission.DUMP)
                != PERMISSION_GRANTED) {
            pw.println("Permission Denial: can't dump WifiService from from pid="
                    + Binder.getCallingPid()
                    + ", uid=" + Binder.getCallingUid());
            return;
        }
        if (args != null && args.length > 0 && WifiMetrics.PROTO_DUMP_ARG.equals(args[0])) {
            // WifiMetrics proto bytes were requested. Dump only these.
            mClientModeImpl.updateWifiMetrics();
            mWifiMetrics.dump(fd, pw, args);
        } else if (args != null && args.length > 0 && IpClientUtil.DUMP_ARG.equals(args[0])) {
            // IpClient dump was requested. Pass it along and take no further action.
            String[] ipClientArgs = new String[args.length - 1];
            System.arraycopy(args, 1, ipClientArgs, 0, ipClientArgs.length);
            mClientModeImpl.dumpIpClient(fd, pw, ipClientArgs);
        } else if (args != null && args.length > 0 && WifiScoreReport.DUMP_ARG.equals(args[0])) {
            WifiScoreReport wifiScoreReport = mClientModeImpl.getWifiScoreReport();
            if (wifiScoreReport != null) wifiScoreReport.dump(fd, pw, args);
        } else if (args != null && args.length > 0 && WifiScoreCard.DUMP_ARG.equals(args[0])) {
            mWifiInjector.getClientModeImplHandler().runWithScissors(() -> {
                WifiScoreCard wifiScoreCard = mWifiInjector.getWifiScoreCard();
                if (wifiScoreCard != null) {
                    pw.println(wifiScoreCard.getNetworkListBase64(true));
                }
            }, RUN_WITH_SCISSORS_TIMEOUT_MILLIS);
        } else {
            pw.println("Wi-Fi is " + mClientModeImpl.syncGetWifiStateByName());
            pw.println("Verbose logging is " + (mVerboseLoggingEnabled ? "on" : "off"));
            pw.println("Stay-awake conditions: " +
                    mFacade.getIntegerSetting(mContext,
                            Settings.Global.STAY_ON_WHILE_PLUGGED_IN, 0));
            pw.println("mInIdleMode " + mInIdleMode);
            pw.println("mScanPending " + mScanPending);
            mWifiController.dump(fd, pw, args);
            mSettingsStore.dump(fd, pw, args);
            mWifiTrafficPoller.dump(fd, pw, args);
            pw.println();
            pw.println("Locks held:");
            mWifiLockManager.dump(pw);
            pw.println();
            mWifiMulticastLockManager.dump(pw);
            pw.println();
            mActiveModeWarden.dump(fd, pw, args);
            pw.println();
            mClientModeImpl.dump(fd, pw, args);
            pw.println();
            mWifiInjector.getClientModeImplHandler().runWithScissors(() -> {
                WifiScoreCard wifiScoreCard = mWifiInjector.getWifiScoreCard();
                if (wifiScoreCard != null) {
                    pw.println("WifiScoreCard:");
                    pw.println(wifiScoreCard.getNetworkListBase64(true));
                }
            }, RUN_WITH_SCISSORS_TIMEOUT_MILLIS);
            mClientModeImpl.updateWifiMetrics();
            mWifiMetrics.dump(fd, pw, args);
            pw.println();
            mWifiInjector.getClientModeImplHandler().runWithScissors(() -> {
                mWifiNetworkSuggestionsManager.dump(fd, pw, args);
                pw.println();
            }, RUN_WITH_SCISSORS_TIMEOUT_MILLIS);
            mWifiBackupRestore.dump(fd, pw, args);
            pw.println();
            pw.println("ScoringParams: settings put global " + Settings.Global.WIFI_SCORE_PARAMS
                       + " " + mWifiInjector.getScoringParams());
            pw.println();
            WifiScoreReport wifiScoreReport = mClientModeImpl.getWifiScoreReport();
            if (wifiScoreReport != null) {
                pw.println("WifiScoreReport:");
                wifiScoreReport.dump(fd, pw, args);
            }
            pw.println();
            SarManager sarManager = mWifiInjector.getSarManager();
            if (sarManager != null) {
                sarManager.dump(fd, pw, args);
            }
            pw.println();
        }
    }

    @Override
    public boolean acquireWifiLock(IBinder binder, int lockMode, String tag, WorkSource ws) {
        mLog.info("acquireWifiLock uid=% lockMode=%")
                .c(Binder.getCallingUid())
                .c(lockMode).flush();
        if (mWifiLockManager.acquireWifiLock(lockMode, tag, binder, ws)) {
            return true;
        }
        return false;
    }

    @Override
    public void updateWifiLockWorkSource(IBinder binder, WorkSource ws) {
        mLog.info("updateWifiLockWorkSource uid=%").c(Binder.getCallingUid()).flush();
        mWifiLockManager.updateWifiLockWorkSource(binder, ws);
    }

    @Override
    public boolean releaseWifiLock(IBinder binder) {
        mLog.info("releaseWifiLock uid=%").c(Binder.getCallingUid()).flush();
        if (mWifiLockManager.releaseWifiLock(binder)) {
            return true;
        }
        return false;
    }

    @Override
    public void initializeMulticastFiltering() {
        enforceMulticastChangePermission();
        mLog.info("initializeMulticastFiltering uid=%").c(Binder.getCallingUid()).flush();
        mWifiMulticastLockManager.initializeFiltering();
    }

    @Override
    public void acquireMulticastLock(IBinder binder, String tag) {
        enforceMulticastChangePermission();
        mLog.info("acquireMulticastLock uid=%").c(Binder.getCallingUid()).flush();
        mWifiMulticastLockManager.acquireLock(binder, tag);
    }

    @Override
    public void releaseMulticastLock(String tag) {
        enforceMulticastChangePermission();
        mLog.info("releaseMulticastLock uid=%").c(Binder.getCallingUid()).flush();
        mWifiMulticastLockManager.releaseLock(tag);
    }

    @Override
    public boolean isMulticastEnabled() {
        enforceAccessPermission();
        if (mVerboseLoggingEnabled) {
            mLog.info("isMulticastEnabled uid=%").c(Binder.getCallingUid()).flush();
        }
        return mWifiMulticastLockManager.isMulticastEnabled();
    }

    @Override
    public void enableVerboseLogging(int verbose) {
        enforceAccessPermission();
        enforceNetworkSettingsPermission();
        mLog.info("enableVerboseLogging uid=% verbose=%")
                .c(Binder.getCallingUid())
                .c(verbose).flush();
        mFacade.setIntegerSetting(
                mContext, Settings.Global.WIFI_VERBOSE_LOGGING_ENABLED, verbose);
        enableVerboseLoggingInternal(verbose);
    }

    void enableVerboseLoggingInternal(int verbose) {
        mVerboseLoggingEnabled = verbose > 0;
        mClientModeImpl.enableVerboseLogging(verbose);
        mWifiLockManager.enableVerboseLogging(verbose);
        mWifiMulticastLockManager.enableVerboseLogging(verbose);
        mWifiInjector.enableVerboseLogging(verbose);
    }

    @Override
    public int getVerboseLoggingLevel() {
        if (mVerboseLoggingEnabled) {
            mLog.info("getVerboseLoggingLevel uid=%").c(Binder.getCallingUid()).flush();
        }
        return mFacade.getIntegerSetting(
                mContext, Settings.Global.WIFI_VERBOSE_LOGGING_ENABLED, 0);
    }

    @Override
    public void factoryReset(String packageName) {
        enforceConnectivityInternalPermission();
        if (enforceChangePermission(packageName) != MODE_ALLOWED) {
            return;
        }
        mLog.info("factoryReset uid=%").c(Binder.getCallingUid()).flush();
        if (mUserManager.hasUserRestriction(UserManager.DISALLOW_NETWORK_RESET)) {
            return;
        }

        if (!mUserManager.hasUserRestriction(UserManager.DISALLOW_CONFIG_TETHERING)) {
            // Turn mobile hotspot off - will also clear any registered LOHS requests when it is
            // shut down
            stopSoftApInternal();
        }

        if (!mUserManager.hasUserRestriction(UserManager.DISALLOW_CONFIG_WIFI)) {
            if (mClientModeImplChannel != null) {
                // Delete all Wifi SSIDs
                List<WifiConfiguration> networks = mClientModeImpl.syncGetConfiguredNetworks(
                        Binder.getCallingUid(), mClientModeImplChannel, Process.WIFI_UID);
                if (networks != null) {
                    for (WifiConfiguration config : networks) {
                        removeNetwork(config.networkId, packageName);
                    }
                }

                // Delete all Passpoint configurations
                if (mContext.getPackageManager().hasSystemFeature(
                        PackageManager.FEATURE_WIFI_PASSPOINT)) {
                    List<PasspointConfiguration> configs = mClientModeImpl.syncGetPasspointConfigs(
                            mClientModeImplChannel);
                    if (configs != null) {
                        for (PasspointConfiguration config : configs) {
                            removePasspointConfiguration(config.getHomeSp().getFqdn(), packageName);
                        }
                    }
                }
            }
        }
    }

    /* private methods */
    static boolean logAndReturnFalse(String s) {
        Log.d(TAG, s);
        return false;
    }

    @Override
    public Network getCurrentNetwork() {
        enforceAccessPermission();
        if (mVerboseLoggingEnabled) {
            mLog.info("getCurrentNetwork uid=%").c(Binder.getCallingUid()).flush();
        }
        return mClientModeImpl.getCurrentNetwork();
    }

    public static String toHexString(String s) {
        if (s == null) {
            return "null";
        }
        StringBuilder sb = new StringBuilder();
        sb.append('\'').append(s).append('\'');
        for (int n = 0; n < s.length(); n++) {
            sb.append(String.format(" %02x", s.charAt(n) & 0xffff));
        }
        return sb.toString();
    }

    /**
     * Enable/disable WifiConnectivityManager at runtime
     *
     * @param enabled true-enable; false-disable
     */
    @Override
    public void enableWifiConnectivityManager(boolean enabled) {
        enforceConnectivityInternalPermission();
        mLog.info("enableWifiConnectivityManager uid=% enabled=%")
                .c(Binder.getCallingUid())
                .c(enabled).flush();
        mClientModeImpl.enableWifiConnectivityManager(enabled);
    }

    /**
     * Retrieve the data to be backed to save the current state.
     *
     * @return  Raw byte stream of the data to be backed up.
     */
    @Override
    public byte[] retrieveBackupData() {
        enforceNetworkSettingsPermission();
        mLog.info("retrieveBackupData uid=%").c(Binder.getCallingUid()).flush();
        if (mClientModeImplChannel == null) {
            Slog.e(TAG, "mClientModeImplChannel is not initialized");
            return null;
        }

        Slog.d(TAG, "Retrieving backup data");
        List<WifiConfiguration> wifiConfigurations =
                mClientModeImpl.syncGetPrivilegedConfiguredNetwork(mClientModeImplChannel);
        byte[] backupData =
                mWifiBackupRestore.retrieveBackupDataFromConfigurations(wifiConfigurations);
        Slog.d(TAG, "Retrieved backup data");
        return backupData;
    }

    /**
     * Helper method to restore networks retrieved from backup data.
     *
     * @param configurations list of WifiConfiguration objects parsed from the backup data.
     */
    private void restoreNetworks(List<WifiConfiguration> configurations) {
        if (configurations == null) {
            Slog.e(TAG, "Backup data parse failed");
            return;
        }
        for (WifiConfiguration configuration : configurations) {
            int networkId = mClientModeImpl.syncAddOrUpdateNetwork(
                    mClientModeImplChannel, configuration);
            if (networkId == WifiConfiguration.INVALID_NETWORK_ID) {
                Slog.e(TAG, "Restore network failed: " + configuration.configKey());
                continue;
            }
            // Enable all networks restored.
            mClientModeImpl.syncEnableNetwork(mClientModeImplChannel, networkId, false);
        }
    }

    /**
     * Restore state from the backed up data.
     *
     * @param data Raw byte stream of the backed up data.
     */
    @Override
    public void restoreBackupData(byte[] data) {
        enforceNetworkSettingsPermission();
        mLog.info("restoreBackupData uid=%").c(Binder.getCallingUid()).flush();
        if (mClientModeImplChannel == null) {
            Slog.e(TAG, "mClientModeImplChannel is not initialized");
            return;
        }

        Slog.d(TAG, "Restoring backup data");
        List<WifiConfiguration> wifiConfigurations =
                mWifiBackupRestore.retrieveConfigurationsFromBackupData(data);
        restoreNetworks(wifiConfigurations);
        Slog.d(TAG, "Restored backup data");
    }

    /**
     * Restore state from the older supplicant back up data.
     * The old backup data was essentially a backup of wpa_supplicant.conf & ipconfig.txt file.
     *
     * @param supplicantData Raw byte stream of wpa_supplicant.conf
     * @param ipConfigData Raw byte stream of ipconfig.txt
     */
    public void restoreSupplicantBackupData(byte[] supplicantData, byte[] ipConfigData) {
        enforceNetworkSettingsPermission();
        mLog.trace("restoreSupplicantBackupData uid=%").c(Binder.getCallingUid()).flush();
        if (mClientModeImplChannel == null) {
            Slog.e(TAG, "mClientModeImplChannel is not initialized");
            return;
        }

        Slog.d(TAG, "Restoring supplicant backup data");
        List<WifiConfiguration> wifiConfigurations =
                mWifiBackupRestore.retrieveConfigurationsFromSupplicantBackupData(
                        supplicantData, ipConfigData);
        restoreNetworks(wifiConfigurations);
        Slog.d(TAG, "Restored supplicant backup data");
    }

    /**
     * Starts subscription provisioning with a provider.
     *
     * @param provider {@link OsuProvider} the provider to provision with
     * @param callback {@link IProvisioningCallback} the callback object to inform status
     */
    @Override
    public void startSubscriptionProvisioning(OsuProvider provider,
            IProvisioningCallback callback) {
        if (provider == null) {
            throw new IllegalArgumentException("Provider must not be null");
        }
        if (callback == null) {
            throw new IllegalArgumentException("Callback must not be null");
        }
        if ((mContext.checkCallingOrSelfPermission(android.Manifest.permission.NETWORK_SETTINGS)
                != PERMISSION_GRANTED)
                && (mContext.checkSelfPermission(android.Manifest.permission.NETWORK_SETUP_WIZARD)
                != PERMISSION_GRANTED)) {
            throw new SecurityException(TAG + ": Permission denied");
        }
        if (!mContext.getPackageManager().hasSystemFeature(
                PackageManager.FEATURE_WIFI_PASSPOINT)) {
            throw new UnsupportedOperationException("Passpoint not enabled");
        }
        final int uid = Binder.getCallingUid();
        mLog.trace("startSubscriptionProvisioning uid=%").c(uid).flush();
        if (mClientModeImpl.syncStartSubscriptionProvisioning(uid, provider,
                callback, mClientModeImplChannel)) {
            mLog.trace("Subscription provisioning started with %")
                    .c(provider.toString()).flush();
        }
    }

    /**
     * see {@link android.net.wifi.WifiManager#registerTrafficStateCallback(
     * WifiManager.TrafficStateCallback, Handler)}
     *
     * @param binder IBinder instance to allow cleanup if the app dies
     * @param callback Traffic State callback to register
     * @param callbackIdentifier Unique ID of the registering callback. This ID will be used to
     *        unregister the callback. See {@link unregisterTrafficStateCallback(int)}
     *
     * @throws SecurityException if the caller does not have permission to register a callback
     * @throws RemoteException if remote exception happens
     * @throws IllegalArgumentException if the arguments are null or invalid
     */
    @Override
    public void registerTrafficStateCallback(IBinder binder, ITrafficStateCallback callback,
                                             int callbackIdentifier) {
        // verify arguments
        if (binder == null) {
            throw new IllegalArgumentException("Binder must not be null");
        }
        if (callback == null) {
            throw new IllegalArgumentException("Callback must not be null");
        }
        enforceNetworkSettingsPermission();
        if (mVerboseLoggingEnabled) {
            mLog.info("registerTrafficStateCallback uid=%").c(Binder.getCallingUid()).flush();
        }
        // Post operation to handler thread
        mWifiInjector.getClientModeImplHandler().post(() -> {
            mWifiTrafficPoller.addCallback(binder, callback, callbackIdentifier);
        });
    }

    /**
     * see {@link android.net.wifi.WifiManager#unregisterTrafficStateCallback(
     * WifiManager.TrafficStateCallback)}
     *
     * @param callbackIdentifier Unique ID of the callback to be unregistered.
     *
     * @throws SecurityException if the caller does not have permission to register a callback
     */
    @Override
    public void unregisterTrafficStateCallback(int callbackIdentifier) {
        enforceNetworkSettingsPermission();
        if (mVerboseLoggingEnabled) {
            mLog.info("unregisterTrafficStateCallback uid=%").c(Binder.getCallingUid()).flush();
        }
        // Post operation to handler thread
        mWifiInjector.getClientModeImplHandler().post(() -> {
            mWifiTrafficPoller.removeCallback(callbackIdentifier);
        });
    }

    private boolean is5GhzSupported() {
        return (getSupportedFeaturesInternal() & WIFI_FEATURE_INFRA_5G) == WIFI_FEATURE_INFRA_5G;
    }

    private long getSupportedFeaturesInternal() {
        final AsyncChannel channel = mClientModeImplChannel;
        if (channel != null) {
            return mClientModeImpl.syncGetSupportedFeatures(channel);
        } else {
            Slog.e(TAG, "mClientModeImplChannel is not initialized");
            return 0;
        }
    }

    private static boolean hasAutomotiveFeature(Context context) {
        return context.getPackageManager().hasSystemFeature(PackageManager.FEATURE_AUTOMOTIVE);
    }

    /**
     * see {@link android.net.wifi.WifiManager#registerNetworkRequestMatchCallback(
     * WifiManager.NetworkRequestMatchCallback, Handler)} (
     *
     * @param binder IBinder instance to allow cleanup if the app dies
     * @param callback Network Request Match callback to register
     * @param callbackIdentifier Unique ID of the registering callback. This ID will be used to
     *                           unregister the callback.
     *                           See {@link #unregisterNetworkRequestMatchCallback(int)} (int)}
     *
     * @throws SecurityException if the caller does not have permission to register a callback
     * @throws RemoteException if remote exception happens
     * @throws IllegalArgumentException if the arguments are null or invalid
     */
    @Override
    public void registerNetworkRequestMatchCallback(IBinder binder,
                                                    INetworkRequestMatchCallback callback,
                                                    int callbackIdentifier) {
        // verify arguments
        if (binder == null) {
            throw new IllegalArgumentException("Binder must not be null");
        }
        if (callback == null) {
            throw new IllegalArgumentException("Callback must not be null");
        }
        enforceNetworkSettingsPermission();
        if (mVerboseLoggingEnabled) {
            mLog.info("registerNetworkRequestMatchCallback uid=%")
                    .c(Binder.getCallingUid()).flush();
        }
        // Post operation to handler thread
        mWifiInjector.getClientModeImplHandler().post(() -> {
            mClientModeImpl.addNetworkRequestMatchCallback(binder, callback, callbackIdentifier);
        });
    }

    /**
     * see {@link android.net.wifi.WifiManager#unregisterNetworkRequestMatchCallback(
     * WifiManager.NetworkRequestMatchCallback)}
     *
     * @param callbackIdentifier Unique ID of the callback to be unregistered.
     *
     * @throws SecurityException if the caller does not have permission to register a callback
     */
    @Override
    public void unregisterNetworkRequestMatchCallback(int callbackIdentifier) {
        enforceNetworkSettingsPermission();
        if (mVerboseLoggingEnabled) {
            mLog.info("unregisterNetworkRequestMatchCallback uid=%")
                    .c(Binder.getCallingUid()).flush();
        }
        // Post operation to handler thread
        mWifiInjector.getClientModeImplHandler().post(() -> {
            mClientModeImpl.removeNetworkRequestMatchCallback(callbackIdentifier);
        });
    }

    /**
     * See {@link android.net.wifi.WifiManager#addNetworkSuggestions(List)}
     *
     * @param networkSuggestions List of network suggestions to be added.
     * @param callingPackageName Package Name of the app adding the suggestions.
     * @throws SecurityException if the caller does not have permission.
     * @return One of status codes from {@link WifiManager.NetworkSuggestionsStatusCode}.
     */
    @Override
    public int addNetworkSuggestions(
            List<WifiNetworkSuggestion> networkSuggestions, String callingPackageName) {
        if (enforceChangePermission(callingPackageName) != MODE_ALLOWED) {
            return WifiManager.STATUS_NETWORK_SUGGESTIONS_ERROR_APP_DISALLOWED;
        }
        if (mVerboseLoggingEnabled) {
            mLog.info("addNetworkSuggestions uid=%").c(Binder.getCallingUid()).flush();
        }
        Mutable<Integer> success = new Mutable<>();
        boolean runWithScissorsSuccess = mWifiInjector.getClientModeImplHandler().runWithScissors(
                () -> {
                    success.value = mWifiNetworkSuggestionsManager.add(
                            networkSuggestions, callingPackageName);
                }, RUN_WITH_SCISSORS_TIMEOUT_MILLIS);
        if (!runWithScissorsSuccess) {
            Log.e(TAG, "Failed to post runnable to add network suggestions");
            return WifiManager.STATUS_NETWORK_SUGGESTIONS_ERROR_INTERNAL;
        }
        if (success.value != WifiManager.STATUS_NETWORK_SUGGESTIONS_SUCCESS) {
            Log.e(TAG, "Failed to add network suggestions");
        }
        return success.value;
    }

    /**
     * See {@link android.net.wifi.WifiManager#removeNetworkSuggestions(List)}
     *
     * @param networkSuggestions List of network suggestions to be removed.
     * @param callingPackageName Package Name of the app removing the suggestions.
     * @throws SecurityException if the caller does not have permission.
     * @return One of status codes from {@link WifiManager.NetworkSuggestionsStatusCode}.
     */
    @Override
    public int removeNetworkSuggestions(
            List<WifiNetworkSuggestion> networkSuggestions, String callingPackageName) {
        if (enforceChangePermission(callingPackageName) != MODE_ALLOWED) {
            return WifiManager.STATUS_NETWORK_SUGGESTIONS_ERROR_APP_DISALLOWED;
        }
        if (mVerboseLoggingEnabled) {
            mLog.info("removeNetworkSuggestions uid=%").c(Binder.getCallingUid()).flush();
        }
        Mutable<Integer> success = new Mutable<>();
        boolean runWithScissorsSuccess = mWifiInjector.getClientModeImplHandler().runWithScissors(
                () -> {
                    success.value = mWifiNetworkSuggestionsManager.remove(
                            networkSuggestions, callingPackageName);
                }, RUN_WITH_SCISSORS_TIMEOUT_MILLIS);
        if (!runWithScissorsSuccess) {
            Log.e(TAG, "Failed to post runnable to remove network suggestions");
            return WifiManager.STATUS_NETWORK_SUGGESTIONS_ERROR_INTERNAL;
        }
        if (success.value != WifiManager.STATUS_NETWORK_SUGGESTIONS_SUCCESS) {
            Log.e(TAG, "Failed to remove network suggestions");
        }
        return success.value;
    }

    /**
     * Gets the factory Wi-Fi MAC addresses.
     * @throws SecurityException if the caller does not have permission.
     * @return Array of String representing Wi-Fi MAC addresses, or null if failed.
     */
    @Override
    public String[] getFactoryMacAddresses() {
        final int uid = Binder.getCallingUid();
        if (!mWifiPermissionsUtil.checkNetworkSettingsPermission(uid)) {
            throw new SecurityException("App not allowed to get Wi-Fi factory MAC address "
                    + "(uid = " + uid + ")");
        }
        final List<String> result = new ArrayList<>();
        boolean success = mWifiInjector.getClientModeImplHandler().runWithScissors(() -> {
            final String mac = mClientModeImpl.getFactoryMacAddress();
            if (mac != null) {
                result.add(mac);
            }
        }, RUN_WITH_SCISSORS_TIMEOUT_MILLIS);
        if (success) {
            return result.isEmpty() ? null : result.stream().toArray(String[]::new);
        }
        return null;
    }

    /**
     * Sets the current device mobility state.
     * @param state the new device mobility state
     */
    @Override
    public void setDeviceMobilityState(@DeviceMobilityState int state) {
        mContext.enforceCallingPermission(
                android.Manifest.permission.WIFI_SET_DEVICE_MOBILITY_STATE, "WifiService");

        if (mVerboseLoggingEnabled) {
            mLog.info("setDeviceMobilityState uid=% state=%")
                    .c(Binder.getCallingUid())
                    .c(state)
                    .flush();
        }
        // Post operation to handler thread
        mWifiInjector.getClientModeImplHandler().post(
                () -> mClientModeImpl.setDeviceMobilityState(state));
    }

    /**
     * Proxy for the final native call of the parent class. Enables mocking of
     * the function.
     */
    public int getMockableCallingUid() {
        return getCallingUid();
    }

    /**
     * Start DPP in Configurator-Initiator role. The current device will initiate DPP bootstrapping
     * with a peer, and send the SSID and password of the selected network.
     *
     * @param binder Caller's binder context
     * @param enrolleeUri URI of the Enrollee obtained externally (e.g. QR code scanning)
     * @param selectedNetworkId Selected network ID to be sent to the peer
     * @param netRole The network role of the enrollee
     * @param callback Callback for status updates
     */
    @Override
    public void startDppAsConfiguratorInitiator(IBinder binder, String enrolleeUri,
            int selectedNetworkId, int netRole, IDppCallback callback) {
        // verify arguments
        if (binder == null) {
            throw new IllegalArgumentException("Binder must not be null");
        }
        if (TextUtils.isEmpty(enrolleeUri)) {
            throw new IllegalArgumentException("Enrollee URI must not be null or empty");
        }
        if (selectedNetworkId < 0) {
            throw new IllegalArgumentException("Selected network ID invalid");
        }
        if (callback == null) {
            throw new IllegalArgumentException("Callback must not be null");
        }

        final int uid = getMockableCallingUid();

        if ((mContext.checkCallingOrSelfPermission(android.Manifest.permission.NETWORK_SETTINGS)
                != PERMISSION_GRANTED)
                && (mContext.checkSelfPermission(android.Manifest.permission.NETWORK_SETUP_WIZARD)
                != PERMISSION_GRANTED)) {
            throw new SecurityException(TAG + ": Permission denied");
        }

        mDppManager.mHandler.post(() -> {
            mDppManager.startDppAsConfiguratorInitiator(uid, binder, enrolleeUri,
                    selectedNetworkId, netRole, callback);
        });
    }

    /**
     * Start DPP in Enrollee-Initiator role. The current device will initiate DPP bootstrapping
     * with a peer, and receive the SSID and password from the peer configurator.
     *
     * @param binder Caller's binder context
     * @param configuratorUri URI of the Configurator obtained externally (e.g. QR code scanning)
     * @param callback Callback for status updates
     */
    @Override
    public void startDppAsEnrolleeInitiator(IBinder binder, String configuratorUri,
            IDppCallback callback) {
        // verify arguments
        if (binder == null) {
            throw new IllegalArgumentException("Binder must not be null");
        }
        if (TextUtils.isEmpty(configuratorUri)) {
            throw new IllegalArgumentException("Enrollee URI must not be null or empty");
        }
        if (callback == null) {
            throw new IllegalArgumentException("Callback must not be null");
        }

        final int uid = getMockableCallingUid();

        if ((mContext.checkCallingOrSelfPermission(android.Manifest.permission.NETWORK_SETTINGS)
                != PERMISSION_GRANTED)
                && (mContext.checkSelfPermission(android.Manifest.permission.NETWORK_SETUP_WIZARD)
                != PERMISSION_GRANTED)) {
            throw new SecurityException(TAG + ": Permission denied");
        }

        mDppManager.mHandler.post(() -> {
            mDppManager.startDppAsEnrolleeInitiator(uid, binder, configuratorUri, callback);
        });
    }

    /**
     * Stop or abort a current DPP session.
     */
    @Override
    public void stopDppSession() throws android.os.RemoteException {
        if ((mContext.checkCallingOrSelfPermission(android.Manifest.permission.NETWORK_SETTINGS)
                != PERMISSION_GRANTED)
                && (mContext.checkSelfPermission(android.Manifest.permission.NETWORK_SETUP_WIZARD)
                != PERMISSION_GRANTED)) {
            throw new SecurityException(TAG + ": Permission denied");
        }
        final int uid = getMockableCallingUid();

        mDppManager.mHandler.post(() -> {
            mDppManager.stopDppSession(uid);
        });
    }

    /**
     * Add the DPP bootstrap info obtained from QR code.
     *
     * @param uri:The URI obtained from the QR code reader.
     *
     * @return: Handle to strored info else -1 on failure
     * @hide
     */
    @Override
    public int dppAddBootstrapQrCode(String uri) {
        return mClientModeImpl.syncDppAddBootstrapQrCode(mClientModeImplChannel, uri);
    }

    /**
     * Generate bootstrap URI based on the passed arguments
     *
     * @param config – bootstrap generate config
     *
     * @return: Handle to strored URI info else -1 on failure
     */
    @Override
    public int dppBootstrapGenerate(WifiDppConfig config) {
        return mClientModeImpl.syncDppBootstrapGenerate(mClientModeImplChannel, config);
    }

    /**
     * Get bootstrap URI based on bootstrap ID
     *
     * @param bootstrap_id: Stored bootstrap ID
     *
     * @return: URI string else -1 on failure
     */
    @Override
    public String dppGetUri(int bootstrap_id) {
        return mClientModeImpl.syncDppGetUri(mClientModeImplChannel, bootstrap_id);
    }

    /**
     * Remove bootstrap URI based on bootstrap ID.
     *
     * @param bootstrap_id: Stored bootstrap ID
     *
     * @return: 0 – Success or -1 on failure
     */
    @Override
    public int dppBootstrapRemove(int bootstrap_id) {
        return mClientModeImpl.syncDppBootstrapRemove(mClientModeImplChannel, bootstrap_id);
    }

    /**
     * start listen on the channel specified waiting to receive
     * the DPP Authentication request.
     *
     * @param frequency: DPP listen frequency
     * @param dpp_role: Configurator/Enrollee role
     * @param qr_mutual: Mutual authentication required
     * @param netrole_ap: network role
     *
     * @return: Returns 0 if a DPP-listen work is successfully
     *  queued and -1 on failure.
     */
    @Override
    public int dppListen(String frequency, int dpp_role, boolean qr_mutual, boolean netrole_ap) {
        return mClientModeImpl.syncDppListen(mClientModeImplChannel, frequency, dpp_role,
                                               qr_mutual, netrole_ap);
    }

    /**
     * stop ongoing dpp listen
     */
    @Override
    public void dppStopListen() {
        mClientModeImpl.dppStopListen(mClientModeImplChannel);
    }

    /**
     * Adds the DPP configurator
     *
     * @param curve curve used for dpp encryption
     * @param key private key
     * @param expiry timeout in seconds
     *
     * @return: Identifier of the added configurator or -1 on failure
     */
    @Override
    public int dppConfiguratorAdd(String curve, String key, int expiry) {
        return mClientModeImpl.syncDppConfiguratorAdd(
            mClientModeImplChannel, curve, key, expiry);
    }

    /**
     * Remove the added configurator through dppConfiguratorAdd.
     *
     * @param config_id: DPP Configurator ID
     *
     * @return: Handle to strored info else -1 on failure
     */
    @Override
    public int dppConfiguratorRemove(int config_id) {
        return mClientModeImpl.syncDppConfiguratorRemove(mClientModeImplChannel, config_id);
    }

    /**
     * Start DPP authentication and provisioning with the specified peer
     *
     * @param config – dpp auth init config
     *
     * @return: 0 if DPP Authentication request was transmitted and -1 on failure
     */
    @Override
    public int  dppStartAuth(WifiDppConfig config) {
        return mClientModeImpl.syncDppStartAuth(mClientModeImplChannel, config);
    }

    /**
     * Retrieve Private key to be used for configurator
     *
     * @param id: id of configurator object
     *
     * @return: KEY string else -1 on failure
     */
    public String dppConfiguratorGetKey(int id) {
        return mClientModeImpl.syncDppConfiguratorGetKey(mClientModeImplChannel, id);
    }

    private WifiConfiguration setDualSapMode(WifiConfiguration apConfig) {
        WifiConfiguration newApConfig;
        boolean bandUpdated = false;

        if (apConfig == null)
            newApConfig = new WifiConfiguration(mWifiApConfigStore.getApConfiguration());
        else
            newApConfig = new WifiConfiguration(apConfig);


        // If dual sap property is set, force softap in dual sap.
        if (SystemProperties.get("persist.vendor.wifi.softap.dualband", "0").equals("1")) {
            newApConfig.apBand = WifiConfiguration.AP_BAND_DUAL;
            bandUpdated = true;
        }

        if (newApConfig.apBand == WifiConfiguration.AP_BAND_DUAL) {
            mLog.trace("setDualSapMode uid=%").c(Binder.getCallingUid()).flush();
            mWifiApConfigStore.setDualSapStatus(true);
        } else {
            mWifiApConfigStore.setDualSapStatus(false);
        }

        return bandUpdated ? newApConfig : apConfig;
    }

    /* API to check whether SoftAp extending current sta connected AP network*/
    public boolean isExtendingWifi() {
        return mSoftApExtendingWifi;
    }

    public boolean isCurrentStaShareThisAp() {
        WifiConfiguration currentStaConfig = mClientModeImpl.getCurrentWifiConfiguration();

        if (isWifiCoverageExtendFeatureEnabled()
             && currentStaConfig != null
             && !currentStaConfig.isEnterprise()
             && currentStaConfig.shareThisAp) {
            return true;
        }

        return false;
    }

<<<<<<< HEAD
    private boolean startSoftApInRepeaterMode(int mode) {
        WifiConfiguration currentStaConfig = mClientModeImpl.getCurrentWifiConfiguration();
        Slog.d(TAG,"Repeater mode: CurrentStaConfig - " + currentStaConfig);
        if (isCurrentStaShareThisAp()) {
            SoftApModeConfiguration softApConfig = new SoftApModeConfiguration(mode, currentStaConfig);
            WifiConfigManager wifiConfigManager = mWifiInjector.getWifiConfigManager();
            currentStaConfig = wifiConfigManager.getConfiguredNetworkWithPassword(currentStaConfig.networkId);
            softApConfig.mConfig.SSID = WifiInfo.removeDoubleQuotes(currentStaConfig.SSID);
            softApConfig.mConfig.apBand = currentStaConfig.apBand;
            softApConfig.mConfig.apChannel = currentStaConfig.apChannel;
            softApConfig.mConfig.hiddenSSID = currentStaConfig.hiddenSSID;
            softApConfig.mConfig.preSharedKey = WifiInfo.removeDoubleQuotes(currentStaConfig.preSharedKey);
            softApConfig.mConfig.allowedKeyManagement = currentStaConfig.allowedKeyManagement;
            WifiInfo wifiInfo = mClientModeImpl.getWifiInfo();
            if (wifiInfo != null && softApConfig.mConfig.apChannel == 0) {
                softApConfig.mConfig.apChannel = ApConfigUtil.convertFrequencyToChannel(wifiInfo.getFrequency());
            }
            Slog.d(TAG,"Repeater mode: startSoftAp with config - " + softApConfig.mConfig);
            mWifiController.sendMessage(CMD_SET_AP, 1, 0, softApConfig);
            mSoftApExtendingWifi = true;
            return true;
        }
        mSoftApExtendingWifi = false;
        return false;
=======
    private void startSoftApInRepeaterMode(int mode, WifiConfiguration apConfig) {
        WifiInfo wifiInfo = mWifiStateMachine.getWifiInfo();
        WifiConfigManager wifiConfigManager = mWifiInjector.getWifiConfigManager();
        WifiConfiguration currentStaConfig = wifiConfigManager.getConfiguredNetworkWithPassword(wifiInfo.getNetworkId());
        SoftApModeConfiguration softApConfig = new SoftApModeConfiguration(mode, currentStaConfig);

        // Remove double quotes in SSID and psk
        softApConfig.mConfig.SSID = WifiInfo.removeDoubleQuotes(softApConfig.mConfig.SSID);
        softApConfig.mConfig.preSharedKey = WifiInfo.removeDoubleQuotes(softApConfig.mConfig.preSharedKey);

        // Get band info from SoftAP configuration
        if (apConfig == null)
            softApConfig.mConfig.apBand = mWifiApConfigStore.getApConfiguration().apBand;
        else
            softApConfig.mConfig.apBand = apConfig.apBand;

        Slog.d(TAG,"Repeater mode config - " + softApConfig.mConfig);
        mWifiController.sendMessage(CMD_SET_AP, 1, 0, softApConfig);
>>>>>>> d76a8ddc
    }

    public boolean isWifiCoverageExtendFeatureEnabled() {
        enforceAccessPermission();
        return mFacade.getIntegerSetting(mContext, Settings.Global.WIFI_COVERAGE_EXTEND_FEATURE_ENABLED, 0) > 0 ;
    }

    public void enableWifiCoverageExtendFeature(boolean enable) {
        enforceAccessPermission();
        enforceNetworkSettingsPermission();
        mLog.info("enableWifiCoverageExtendFeature uid=% enable=%")
                .c(Binder.getCallingUid())
                .c(enable).flush();
        mFacade.setIntegerSetting(mContext, Settings.Global.WIFI_COVERAGE_EXTEND_FEATURE_ENABLED, (enable ? 1 : 0));
    }

    /**
     * see {@link android.net.wifi.WifiManager#addWifiUsabilityStatsListener(Executor,
     * WifiUsabilityStatsListener)}
     *
     * @param binder IBinder instance to allow cleanup if the app dies
     * @param listener WifiUsabilityStatsEntry listener to add
     * @param listenerIdentifier Unique ID of the adding listener. This ID will be used to
     *        remove the listener. See {@link removeWifiUsabilityStatsListener(int)}
     *
     * @throws SecurityException if the caller does not have permission to add a listener
     * @throws RemoteException if remote exception happens
     * @throws IllegalArgumentException if the arguments are null or invalid
     */
    @Override
    public void addWifiUsabilityStatsListener(IBinder binder,
            IWifiUsabilityStatsListener listener, int listenerIdentifier) {
        // verify arguments
        if (binder == null) {
            throw new IllegalArgumentException("Binder must not be null");
        }
        if (listener == null) {
            throw new IllegalArgumentException("Listener must not be null");
        }
        mContext.enforceCallingPermission(
                android.Manifest.permission.WIFI_UPDATE_USABILITY_STATS_SCORE, "WifiService");
        if (mVerboseLoggingEnabled) {
            mLog.info("addWifiUsabilityStatsListener uid=%")
                .c(Binder.getCallingUid()).flush();
        }
        // Post operation to handler thread
        mWifiInjector.getClientModeImplHandler().post(() -> {
            mWifiMetrics.addWifiUsabilityListener(binder, listener, listenerIdentifier);
        });
    }

    /**
     * see {@link android.net.wifi.WifiManager#removeWifiUsabilityStatsListener(
     * WifiUsabilityStatsListener)}
     *
     * @param listenerIdentifier Unique ID of the listener to be removed.
     *
     * @throws SecurityException if the caller does not have permission to add a listener
     */
    @Override
    public void removeWifiUsabilityStatsListener(int listenerIdentifier) {
        mContext.enforceCallingPermission(
                android.Manifest.permission.WIFI_UPDATE_USABILITY_STATS_SCORE, "WifiService");
        if (mVerboseLoggingEnabled) {
            mLog.info("removeWifiUsabilityStatsListener uid=%")
                    .c(Binder.getCallingUid()).flush();
        }
        // Post operation to handler thread
        mWifiInjector.getClientModeImplHandler().post(() -> {
            mWifiMetrics.removeWifiUsabilityListener(listenerIdentifier);
        });
    }

    /**
     * Updates the Wi-Fi usability score.
     * @param seqNum Sequence number of the Wi-Fi usability score.
     * @param score The Wi-Fi usability score.
     * @param predictionHorizonSec Prediction horizon of the Wi-Fi usability score.
     */
    @Override
    public void updateWifiUsabilityScore(int seqNum, int score, int predictionHorizonSec) {
        mContext.enforceCallingPermission(
                android.Manifest.permission.WIFI_UPDATE_USABILITY_STATS_SCORE, "WifiService");

        if (mVerboseLoggingEnabled) {
            mLog.info("updateWifiUsability uid=% seqNum=% score=% predictionHorizonSec=%")
                    .c(Binder.getCallingUid())
                    .c(seqNum)
                    .c(score)
                    .c(predictionHorizonSec)
                    .flush();
        }
        // Post operation to handler thread
        mWifiInjector.getClientModeImplHandler().post(
                () -> mClientModeImpl.updateWifiUsabilityScore(seqNum, score,
                        predictionHorizonSec));
    }
}<|MERGE_RESOLUTION|>--- conflicted
+++ resolved
@@ -37,11 +37,7 @@
 import static com.android.server.wifi.WifiController.CMD_EMERGENCY_MODE_CHANGED;
 import static com.android.server.wifi.WifiController.CMD_SCAN_ALWAYS_MODE_CHANGED;
 import static com.android.server.wifi.WifiController.CMD_SET_AP;
-<<<<<<< HEAD
 import static com.android.server.wifi.WifiController.CMD_SET_DUAL_AP;
-=======
-import static com.android.server.wifi.WifiController.CMD_USER_PRESENT;
->>>>>>> d76a8ddc
 import static com.android.server.wifi.WifiController.CMD_WIFI_TOGGLED;
 
 import android.Manifest;
@@ -959,32 +955,7 @@
             Binder.restoreCallingIdentity(ident);
         }
 
-<<<<<<< HEAD
         if (enable && mWifiApConfigStore.getDualSapStatus())
-=======
-
-        if (mPermissionReviewRequired) {
-            final int wiFiEnabledState = getWifiEnabledState();
-            if (enable) {
-                if (wiFiEnabledState == WifiManager.WIFI_STATE_DISABLING
-                        || wiFiEnabledState == WifiManager.WIFI_STATE_DISABLED) {
-                    if (startConsentUi(packageName, Binder.getCallingUid(),
-                            WifiManager.ACTION_REQUEST_ENABLE)) {
-                        return true;
-                    }
-                }
-            } else if (wiFiEnabledState == WifiManager.WIFI_STATE_ENABLING
-                    || wiFiEnabledState == WifiManager.WIFI_STATE_ENABLED) {
-                if (startConsentUi(packageName, Binder.getCallingUid(),
-                        WifiManager.ACTION_REQUEST_DISABLE)) {
-                    return true;
-                }
-            }
-        }
-
-        if (enable && mWifiApConfigStore.getDualSapStatus()
-              && (apEnabled || (mWifiApState == WifiManager.WIFI_AP_STATE_ENABLING)))
->>>>>>> d76a8ddc
             stopSoftAp();
 
         if (!mIsControllerStarted) {
@@ -1151,11 +1122,10 @@
         mLog.trace("startSoftApInternal uid=% mode=%")
                 .c(Binder.getCallingUid()).c(mode).flush();
 
-        wifiConfig = setDualSapMode(wifiConfig);
-
-        mSoftApExtendingWifi = isCurrentStaShareThisAp();
-        if (mSoftApExtendingWifi) {
-            startSoftApInRepeaterMode(mode, wifiConfig);
+        // This will internally check for DUAL_BAND and take action.
+        startDualSapMode(wifiConfig, true);
+
+        if (startSoftApInRepeaterMode(mode)) {
             return true;
         }
 
@@ -1202,6 +1172,9 @@
      */
     private boolean stopSoftApInternal() {
         mLog.trace("stopSoftApInternal uid=%").c(Binder.getCallingUid()).flush();
+
+        if (mWifiApConfigStore.getDualSapStatus())
+            startDualSapMode(null, false);
 
         mSoftApExtendingWifi = false;
         mWifiController.sendMessage(CMD_SET_AP, 0, 0);
@@ -2758,19 +2731,15 @@
             String action = intent.getAction();
             if (action.equals(Intent.ACTION_USER_REMOVED)) {
                 int userHandle = intent.getIntExtra(Intent.EXTRA_USER_HANDLE, 0);
-<<<<<<< HEAD
                 mClientModeImpl.removeUserConfigs(userHandle);
-=======
-                mWifiStateMachine.removeUserConfigs(userHandle);
             } else if (action.equals(Intent.ACTION_SHUTDOWN)) {
                 mLog.info("Device is shutting down").flush();
                 boolean stopSta = (getWifiEnabledState() != WifiManager.WIFI_STATE_DISABLED);
                 boolean stopAp = (getWifiApEnabledState() != WifiManager.WIFI_AP_STATE_DISABLED);
                 if (stopSta || stopAp) {
                     mLog.info("Shutdown wifi").flush();
-                    mWifiStateMachinePrime.shutdownWifi();
+                    mActiveModeWarden.shutdownWifi();
                 }
->>>>>>> d76a8ddc
             } else if (action.equals(BluetoothAdapter.ACTION_CONNECTION_STATE_CHANGED)) {
                 int state = intent.getIntExtra(BluetoothAdapter.EXTRA_CONNECTION_STATE,
                         BluetoothAdapter.STATE_DISCONNECTED);
@@ -2808,11 +2777,8 @@
         IntentFilter intentFilter = new IntentFilter();
         intentFilter.addAction(Intent.ACTION_USER_PRESENT);
         intentFilter.addAction(Intent.ACTION_USER_REMOVED);
-<<<<<<< HEAD
-=======
         intentFilter.addAction(Intent.ACTION_SHUTDOWN);
         intentFilter.addAction(WifiManager.NETWORK_STATE_CHANGED_ACTION);
->>>>>>> d76a8ddc
         intentFilter.addAction(BluetoothAdapter.ACTION_CONNECTION_STATE_CHANGED);
         intentFilter.addAction(TelephonyIntents.ACTION_EMERGENCY_CALLBACK_MODE_CHANGED);
         intentFilter.addAction(PowerManager.ACTION_DEVICE_IDLE_MODE_CHANGED);
@@ -3700,30 +3666,41 @@
         return mClientModeImpl.syncDppConfiguratorGetKey(mClientModeImplChannel, id);
     }
 
-    private WifiConfiguration setDualSapMode(WifiConfiguration apConfig) {
-        WifiConfiguration newApConfig;
-        boolean bandUpdated = false;
-
+    private boolean startDualSapMode(WifiConfiguration apConfig, boolean enable) {
         if (apConfig == null)
-            newApConfig = new WifiConfiguration(mWifiApConfigStore.getApConfiguration());
-        else
-            newApConfig = new WifiConfiguration(apConfig);
-
-
-        // If dual sap property is set, force softap in dual sap.
-        if (SystemProperties.get("persist.vendor.wifi.softap.dualband", "0").equals("1")) {
-            newApConfig.apBand = WifiConfiguration.AP_BAND_DUAL;
-            bandUpdated = true;
-        }
-
-        if (newApConfig.apBand == WifiConfiguration.AP_BAND_DUAL) {
-            mLog.trace("setDualSapMode uid=%").c(Binder.getCallingUid()).flush();
-            mWifiApConfigStore.setDualSapStatus(true);
-        } else {
-            mWifiApConfigStore.setDualSapStatus(false);
-        }
-
-        return bandUpdated ? newApConfig : apConfig;
+            apConfig = mWifiApConfigStore.getApConfiguration();
+
+        // If dual sap property is set, enable/disable softap for dual sap.
+        if (enable && SystemProperties.get("persist.vendor.wifi.softap.dualband", "0").equals("1")) {
+            mPrevApBand = apConfig.apBand;
+            apConfig.apBand = WifiConfiguration.AP_BAND_DUAL;
+        } else if(apConfig.apBand == WifiConfiguration.AP_BAND_DUAL) {
+            apConfig.apBand = mPrevApBand;
+        }
+
+        // Check if this request is for DUAL sap mode.
+        if (enable && (apConfig.apBand != WifiConfiguration.AP_BAND_DUAL)) {
+            Slog.e(TAG, "Continue with Single SAP Mode.");
+            return false;
+        }
+
+        mLog.trace("startDualSapMode uid=% enable=%").c(Binder.getCallingUid()).c(enable).flush();
+
+        if (enable && mWifiApConfigStore.getDualSapStatus()) {
+            Slog.d(TAG, "DUAL Sap Mode already enabled. Do nothing!!");
+            return true;
+        }
+
+        boolean apEnabled = mWifiApState != WifiManager.WIFI_AP_STATE_DISABLED;
+
+        // Reset StateMachine(s) to Appropriate State(s)
+        if (enable && apEnabled)
+            mWifiController.sendMessage(CMD_SET_AP, 0, 0);
+
+        if (enable)
+            mWifiController.sendMessage(CMD_SET_DUAL_AP);
+
+        return true;
     }
 
     /* API to check whether SoftAp extending current sta connected AP network*/
@@ -3744,7 +3721,6 @@
         return false;
     }
 
-<<<<<<< HEAD
     private boolean startSoftApInRepeaterMode(int mode) {
         WifiConfiguration currentStaConfig = mClientModeImpl.getCurrentWifiConfiguration();
         Slog.d(TAG,"Repeater mode: CurrentStaConfig - " + currentStaConfig);
@@ -3769,26 +3745,6 @@
         }
         mSoftApExtendingWifi = false;
         return false;
-=======
-    private void startSoftApInRepeaterMode(int mode, WifiConfiguration apConfig) {
-        WifiInfo wifiInfo = mWifiStateMachine.getWifiInfo();
-        WifiConfigManager wifiConfigManager = mWifiInjector.getWifiConfigManager();
-        WifiConfiguration currentStaConfig = wifiConfigManager.getConfiguredNetworkWithPassword(wifiInfo.getNetworkId());
-        SoftApModeConfiguration softApConfig = new SoftApModeConfiguration(mode, currentStaConfig);
-
-        // Remove double quotes in SSID and psk
-        softApConfig.mConfig.SSID = WifiInfo.removeDoubleQuotes(softApConfig.mConfig.SSID);
-        softApConfig.mConfig.preSharedKey = WifiInfo.removeDoubleQuotes(softApConfig.mConfig.preSharedKey);
-
-        // Get band info from SoftAP configuration
-        if (apConfig == null)
-            softApConfig.mConfig.apBand = mWifiApConfigStore.getApConfiguration().apBand;
-        else
-            softApConfig.mConfig.apBand = apConfig.apBand;
-
-        Slog.d(TAG,"Repeater mode config - " + softApConfig.mConfig);
-        mWifiController.sendMessage(CMD_SET_AP, 1, 0, softApConfig);
->>>>>>> d76a8ddc
     }
 
     public boolean isWifiCoverageExtendFeatureEnabled() {

--- conflicted
+++ resolved
@@ -23,11 +23,6 @@
 import android.net.wifi.RttManager;
 import android.net.wifi.nan.ConfigRequest;
 import android.net.wifi.nan.IWifiNanEventCallback;
-<<<<<<< HEAD
-import android.net.wifi.nan.IWifiNanSessionCallback;
-import android.net.wifi.nan.WifiNanEventCallback;
-=======
->>>>>>> a87858b2
 import android.os.RemoteException;
 import android.util.Log;
 import android.util.SparseArray;
@@ -55,19 +50,11 @@
     /* package */ static final int CLUSTER_CHANGE_EVENT_STARTED = 0;
     /* package */ static final int CLUSTER_CHANGE_EVENT_JOINED = 1;
 
-<<<<<<< HEAD
-    private IWifiNanEventCallback mCallback;
-    private int mEvents;
-    private final SparseArray<WifiNanSessionState> mSessions = new SparseArray<>();
-
-    private int mClientId;
-=======
     private final Context mContext;
     private final IWifiNanEventCallback mCallback;
     private final SparseArray<WifiNanSessionState> mSessions = new SparseArray<>();
 
     private final int mClientId;
->>>>>>> a87858b2
     private ConfigRequest mConfigRequest;
     private final int mUid;
     private final int mPid;
@@ -75,12 +62,6 @@
 
     private AppOpsManager mAppOps;
 
-<<<<<<< HEAD
-    public WifiNanClientState(int clientId, IWifiNanEventCallback callback, int events) {
-        mClientId = clientId;
-        mCallback = callback;
-        mEvents = events;
-=======
     private static final byte[] ALL_ZERO_MAC = new byte[] {0, 0, 0, 0, 0, 0};
     private byte[] mLastDiscoveryInterfaceMac = ALL_ZERO_MAC;
 
@@ -95,7 +76,6 @@
         mConfigRequest = configRequest;
 
         mAppOps = (AppOpsManager) context.getSystemService(Context.APP_OPS_SERVICE);
->>>>>>> a87858b2
     }
 
     /**
@@ -103,10 +83,6 @@
      * the client. Destroys all discovery sessions belonging to this client.
      */
     public void destroy() {
-<<<<<<< HEAD
-        mCallback = null;
-=======
->>>>>>> a87858b2
         for (int i = 0; i < mSessions.size(); ++i) {
             mSessions.valueAt(i).terminate();
         }
@@ -120,13 +96,10 @@
 
     public int getClientId() {
         return mClientId;
-<<<<<<< HEAD
-=======
     }
 
     public int getUid() {
         return mUid;
->>>>>>> a87858b2
     }
 
     /**
@@ -149,25 +122,6 @@
     }
 
     /**
-<<<<<<< HEAD
-     * Create a new discovery session.
-     *
-     * @param sessionId Session ID of the new discovery session.
-     * @param callback Singleton session callback.
-     * @param events List of events (non-overlapping flags) which the session is
-     *            registering to listen for.
-     */
-    public void createSession(int sessionId, IWifiNanSessionCallback callback, int events) {
-        WifiNanSessionState session = mSessions.get(sessionId);
-        if (session != null) {
-            Log.e(TAG, "createSession: sessionId already exists (replaced) - " + sessionId);
-        }
-
-        mSessions.put(sessionId, new WifiNanSessionState(sessionId, callback, events));
-    }
-
-    /**
-=======
      * Add the session to the client database.
      *
      * @param session Session to be added.
@@ -198,17 +152,12 @@
     }
 
     /**
->>>>>>> a87858b2
      * Destroy the discovery session: terminates discovery and frees up
      * resources.
      *
      * @param sessionId The session ID of the session to be destroyed.
      */
-<<<<<<< HEAD
-    public void destroySession(int sessionId) {
-=======
     public void terminateSession(int sessionId) {
->>>>>>> a87858b2
         WifiNanSessionState session = mSessions.get(sessionId);
         if (session == null) {
             Log.e(TAG, "terminateSession: sessionId doesn't exist - " + sessionId);
@@ -231,35 +180,6 @@
     }
 
     /**
-<<<<<<< HEAD
-     * Called to dispatch the configuration completed event to the client.
-     * Dispatched if the client registered for this event.
-     *
-     * @param completedConfig The configuration which was completed.
-     */
-    public void onConfigCompleted(ConfigRequest completedConfig) {
-        if (mCallback != null
-                && (mEvents & WifiNanEventCallback.FLAG_LISTEN_CONFIG_COMPLETED) != 0) {
-            try {
-                mCallback.onConfigCompleted(completedConfig);
-            } catch (RemoteException e) {
-                Log.w(TAG, "onConfigCompleted: RemoteException - ignored: " + e);
-            }
-        }
-    }
-
-    /**
-     * Called to dispatch the configuration failed event to the client.
-     * Dispatched if the client registered for this event.
-     *
-     * @param failedConfig The configuration which failed.
-     * @param reason The failure reason.
-     */
-    public void onConfigFailed(ConfigRequest failedConfig, int reason) {
-        if (mCallback != null && (mEvents & WifiNanEventCallback.FLAG_LISTEN_CONFIG_FAILED) != 0) {
-            try {
-                mCallback.onConfigFailed(failedConfig, reason);
-=======
      * Called to dispatch the NAN interface address change to the client - as an
      * identity change (interface address information not propagated to client -
      * privacy concerns).
@@ -283,7 +203,6 @@
                 boolean hasPermission = hasLocationingPermission();
                 if (VDBG) Log.v(TAG, "hasPermission=" + hasPermission);
                 mCallback.onIdentityChanged(hasPermission ? mac : ALL_ZERO_MAC);
->>>>>>> a87858b2
             } catch (RemoteException e) {
                 Log.w(TAG, "onIdentityChanged: RemoteException - ignored: " + e);
             }
@@ -293,18 +212,6 @@
     }
 
     /**
-<<<<<<< HEAD
-     * Called to dispatch the NAN down event to the client. Dispatched if the
-     * client registered for this event.
-     *
-     * @param reason The reason code for NAN going down.
-     * @return A 1 if registered to listen for event, 0 otherwise.
-     */
-    public int onNanDown(int reason) {
-        if (mCallback != null && (mEvents & WifiNanEventCallback.FLAG_LISTEN_NAN_DOWN) != 0) {
-            try {
-                mCallback.onNanDown(reason);
-=======
      * Called to dispatch the NAN cluster change (due to joining of a new
      * cluster or starting a cluster) to the client - as an identity change
      * (interface address information not propagated to client - privacy
@@ -331,7 +238,6 @@
                 boolean hasPermission = hasLocationingPermission();
                 if (VDBG) Log.v(TAG, "hasPermission=" + hasPermission);
                 mCallback.onIdentityChanged(hasPermission ? mac : ALL_ZERO_MAC);
->>>>>>> a87858b2
             } catch (RemoteException e) {
                 Log.w(TAG, "onIdentityChanged: RemoteException - ignored: " + e);
             }
@@ -340,26 +246,6 @@
         mLastDiscoveryInterfaceMac = currentDiscoveryInterfaceMac;
     }
 
-<<<<<<< HEAD
-    /**
-     * Called to dispatch the NAN interface address change to the client - as an
-     * identity change (interface address information not propagated to client -
-     * privacy concerns). Dispatched if the client registered for the identity
-     * changed event.
-     *
-     * @param mac The new MAC address of the discovery interface - not
-     *            propagated to client!
-     * @return A 1 if registered to listen for event, 0 otherwise.
-     */
-    public int onInterfaceAddressChange(byte[] mac) {
-        if (mCallback != null
-                && (mEvents & WifiNanEventCallback.FLAG_LISTEN_IDENTITY_CHANGED) != 0) {
-            try {
-                mCallback.onIdentityChanged();
-            } catch (RemoteException e) {
-                Log.w(TAG, "onIdentityChanged: RemoteException - ignored: " + e);
-            }
-=======
     private boolean hasLocationingPermission() {
         // FINE provides COARSE, so only have to check for the latter
         return mContext.checkPermission(Manifest.permission.ACCESS_COARSE_LOCATION, mPid, mUid)
@@ -367,7 +253,6 @@
                 AppOpsManager.OP_COARSE_LOCATION, mUid, mCallingPackage)
                 == AppOpsManager.MODE_ALLOWED;
     }
->>>>>>> a87858b2
 
     /**
      * Called on RTT success - forwards call to client.
@@ -384,28 +269,6 @@
     }
 
     /**
-<<<<<<< HEAD
-     * Called to dispatch the NAN cluster change (due to joining of a new
-     * cluster or starting a cluster) to the client - as an identity change
-     * (interface address information not propagated to client - privacy
-     * concerns). Dispatched if the client registered for the identity changed
-     * event.
-     *
-     * @param mac The (new) MAC address of the discovery interface - not
-     *            propagated to client!
-     * @return A 1 if registered to listen for event, 0 otherwise.
-     */
-    public int onClusterChange(int flag, byte[] mac) {
-        if (mCallback != null
-                && (mEvents & WifiNanEventCallback.FLAG_LISTEN_IDENTITY_CHANGED) != 0) {
-            try {
-                mCallback.onIdentityChanged();
-            } catch (RemoteException e) {
-                Log.w(TAG, "onIdentityChanged: RemoteException - ignored: " + e);
-            }
-
-            return 1;
-=======
      * Called on RTT failure - forwards call to client.
      */
     public void onRangingFailure(int rangingId, int reason, String description) {
@@ -417,7 +280,6 @@
             mCallback.onRangingFailure(rangingId, reason, description);
         } catch (RemoteException e) {
             Log.w(TAG, "onRangingFailure: RemoteException - ignored: " + e);
->>>>>>> a87858b2
         }
     }
 
@@ -441,10 +303,6 @@
         pw.println("  mClientId: " + mClientId);
         pw.println("  mConfigRequest: " + mConfigRequest);
         pw.println("  mCallback: " + mCallback);
-<<<<<<< HEAD
-        pw.println("  mEvents: " + mEvents);
-=======
->>>>>>> a87858b2
         pw.println("  mSessions: [" + mSessions + "]");
         for (int i = 0; i < mSessions.size(); ++i) {
             mSessions.valueAt(i).dump(fd, pw, args);

/*
 * Copyright (C) 2010 The Android Open Source Project
 *
 * Licensed under the Apache License, Version 2.0 (the "License");
 * you may not use this file except in compliance with the License.
 * You may obtain a copy of the License at
 *
 *      http://www.apache.org/licenses/LICENSE-2.0
 *
 * Unless required by applicable law or agreed to in writing, software
 * distributed under the License is distributed on an "AS IS" BASIS,
 * WITHOUT WARRANTIES OR CONDITIONS OF ANY KIND, either express or implied.
 * See the License for the specific language governing permissions and
 * limitations under the License.
 */

package com.android.server.wifi;

import static android.net.wifi.WifiManager.WIFI_AP_STATE_DISABLED;
import static android.net.wifi.WifiManager.WIFI_AP_STATE_DISABLING;
import static android.net.wifi.WifiManager.WIFI_AP_STATE_ENABLED;
import static android.net.wifi.WifiManager.WIFI_AP_STATE_ENABLING;
import static android.net.wifi.WifiManager.WIFI_AP_STATE_FAILED;
import static android.net.wifi.WifiManager.WIFI_STATE_DISABLED;
import static android.net.wifi.WifiManager.WIFI_STATE_DISABLING;
import static android.net.wifi.WifiManager.WIFI_STATE_ENABLED;
import static android.net.wifi.WifiManager.WIFI_STATE_ENABLING;
import static android.net.wifi.WifiManager.WIFI_STATE_UNKNOWN;

import android.Manifest;
import android.app.ActivityManager;
import android.app.PendingIntent;
import android.bluetooth.BluetoothAdapter;
import android.content.BroadcastReceiver;
import android.content.Context;
import android.content.Intent;
import android.content.IntentFilter;
import android.content.pm.ApplicationInfo;
import android.content.pm.IPackageManager;
import android.content.pm.PackageManager;
import android.database.ContentObserver;
import android.net.ConnectivityManager;
import android.net.DhcpResults;
import android.net.LinkProperties;
import android.net.Network;
import android.net.NetworkAgent;
import android.net.NetworkCapabilities;
import android.net.NetworkFactory;
import android.net.NetworkInfo;
import android.net.NetworkInfo.DetailedState;
import android.net.NetworkMisc;
import android.net.NetworkRequest;
import android.net.NetworkUtils;
import android.net.RouteInfo;
import android.net.StaticIpConfiguration;
import android.net.dhcp.DhcpClient;
import android.net.ip.IpManager;
import android.net.wifi.IApInterface;
import android.net.wifi.IWificond;
import android.net.wifi.PasspointManagementObjectDefinition;
import android.net.wifi.RssiPacketCountInfo;
import android.net.wifi.ScanResult;
import android.net.wifi.ScanSettings;
import android.net.wifi.SupplicantState;
import android.net.wifi.WifiChannel;
import android.net.wifi.WifiConfiguration;
import android.net.wifi.WifiConnectionStatistics;
import android.net.wifi.WifiEnterpriseConfig;
import android.net.wifi.WifiInfo;
import android.net.wifi.WifiLinkLayerStats;
import android.net.wifi.WifiManager;
import android.net.wifi.WifiScanner;
import android.net.wifi.WifiSsid;
import android.net.wifi.WpsInfo;
import android.net.wifi.WpsResult;
import android.net.wifi.WpsResult.Status;
import android.net.wifi.nan.WifiNanManager;
import android.net.wifi.p2p.IWifiP2pManager;
import android.os.BatteryStats;
import android.os.Binder;
import android.os.Bundle;
import android.os.IBinder;
import android.os.INetworkManagementService;
import android.os.Looper;
import android.os.Message;
import android.os.Messenger;
import android.os.PowerManager;
import android.os.Process;
import android.os.RemoteException;
import android.os.UserHandle;
import android.os.UserManager;
import android.os.WorkSource;
import android.provider.Settings;
import android.telephony.TelephonyManager;
import android.text.TextUtils;
import android.util.Log;
import android.util.SparseArray;

import com.android.internal.R;
import com.android.internal.annotations.VisibleForTesting;
import com.android.internal.app.IBatteryStats;
import com.android.internal.util.AsyncChannel;
import com.android.internal.util.MessageUtils;
import com.android.internal.util.Protocol;
import com.android.internal.util.State;
import com.android.internal.util.StateMachine;
import com.android.server.connectivity.KeepalivePacketData;
import com.android.server.wifi.hotspot2.IconEvent;
import com.android.server.wifi.hotspot2.NetworkDetail;
import com.android.server.wifi.hotspot2.Utils;
import com.android.server.wifi.p2p.WifiP2pServiceImpl;
import com.android.server.wifi.util.TelephonyUtil;

import java.io.BufferedReader;
import java.io.FileDescriptor;
import java.io.FileNotFoundException;
import java.io.FileReader;
import java.io.IOException;
import java.io.PrintWriter;
import java.net.Inet4Address;
import java.net.InetAddress;
import java.util.ArrayList;
import java.util.Arrays;
import java.util.HashSet;
import java.util.LinkedList;
import java.util.List;
import java.util.Queue;
import java.util.Set;
import java.util.concurrent.atomic.AtomicBoolean;
import java.util.concurrent.atomic.AtomicInteger;

/**
 * TODO:
 * Deprecate WIFI_STATE_UNKNOWN
 */

/**
 * Track the state of Wifi connectivity. All event handling is done here,
 * and all changes in connectivity state are initiated here.
 *
 * Wi-Fi now supports three modes of operation: Client, SoftAp and p2p
 * In the current implementation, we support concurrent wifi p2p and wifi operation.
 * The WifiStateMachine handles SoftAp and Client operations while WifiP2pService
 * handles p2p operation.
 *
 * @hide
 */
public class WifiStateMachine extends StateMachine implements WifiNative.WifiRssiEventHandler,
        WifiMulticastLockManager.FilterController {

    private static final String NETWORKTYPE = "WIFI";
    private static final String NETWORKTYPE_UNTRUSTED = "WIFI_UT";
    @VisibleForTesting public static final short NUM_LOG_RECS_NORMAL = 100;
    @VisibleForTesting public static final short NUM_LOG_RECS_VERBOSE_LOW_MEMORY = 200;
    @VisibleForTesting public static final short NUM_LOG_RECS_VERBOSE = 3000;
    private static final String TAG = "WifiStateMachine";

    private static final int ONE_HOUR_MILLI = 1000 * 60 * 60;

    private static final String GOOGLE_OUI = "DA-A1-19";

    private boolean mVerboseLoggingEnabled = false;

    /* debug flag, indicating if handling of ASSOCIATION_REJECT ended up blacklisting
     * the corresponding BSSID.
     */
    private boolean didBlackListBSSID = false;

    /**
     * Log with error attribute
     *
     * @param s is string log
     */
    @Override
    protected void loge(String s) {
        Log.e(getName(), s);
    }
    @Override
    protected void logd(String s) {
        Log.d(getName(), s);
    }
    @Override
    protected void log(String s) {
        Log.d(getName(), s);
    }
    private WifiMetrics mWifiMetrics;
    private WifiInjector mWifiInjector;
    private WifiMonitor mWifiMonitor;
    private WifiNative mWifiNative;
    private WifiConfigManager mWifiConfigManager;
    private WifiConnectivityManager mWifiConnectivityManager;
    private WifiQualifiedNetworkSelector mWifiQualifiedNetworkSelector;
    private INetworkManagementService mNwService;
    private IWificond mWificond;
    private ConnectivityManager mCm;
    private BaseWifiLogger mWifiLogger;
    private WifiApConfigStore mWifiApConfigStore;
    private final boolean mP2pSupported;
    private final AtomicBoolean mP2pConnected = new AtomicBoolean(false);
    private final boolean mNanSupported;
    private boolean mTemporarilyDisconnectWifi = false;
    private final String mPrimaryDeviceType;
    private final Clock mClock;
    private final PropertyService mPropertyService;
    private final BuildProperties mBuildProperties;
    private final WifiCountryCode mCountryCode;

    /* Scan results handling */
    private List<ScanDetail> mScanResults = new ArrayList<>();
    private final Object mScanResultsLock = new Object();

    // For debug, number of known scan results that were found as part of last scan result event,
    // as well the number of scans results returned by the supplicant with that message
    private int mNumScanResultsKnown;
    private int mNumScanResultsReturned;

    private boolean mScreenOn = false;

    private final String mInterfaceName;

    private int mLastSignalLevel = -1;
    private String mLastBssid;
    private int mLastNetworkId; // The network Id we successfully joined
    private boolean mIsLinkDebouncing = false;

    @Override
    public void onRssiThresholdBreached(byte curRssi) {
        if (mVerboseLoggingEnabled) {
            Log.e(TAG, "onRssiThresholdBreach event. Cur Rssi = " + curRssi);
        }
        sendMessage(CMD_RSSI_THRESHOLD_BREACH, curRssi);
    }

    public void processRssiThreshold(byte curRssi, int reason) {
        if (curRssi == Byte.MAX_VALUE || curRssi == Byte.MIN_VALUE) {
            Log.wtf(TAG, "processRssiThreshold: Invalid rssi " + curRssi);
            return;
        }
        for (int i = 0; i < mRssiRanges.length; i++) {
            if (curRssi < mRssiRanges[i]) {
                // Assume sorted values(ascending order) for rssi,
                // bounded by high(127) and low(-128) at extremeties
                byte maxRssi = mRssiRanges[i];
                byte minRssi = mRssiRanges[i-1];
                // This value of hw has to be believed as this value is averaged and has breached
                // the rssi thresholds and raised event to host. This would be eggregious if this
                // value is invalid
                mWifiInfo.setRssi(curRssi);
                updateCapabilities(getCurrentWifiConfiguration());
                int ret = startRssiMonitoringOffload(maxRssi, minRssi);
                Log.d(TAG, "Re-program RSSI thresholds for " + smToString(reason) +
                        ": [" + minRssi + ", " + maxRssi + "], curRssi=" + curRssi + " ret=" + ret);
                break;
            }
        }
    }

    // Testing various network disconnect cases by sending lots of spurious
    // disconnect to supplicant
    private boolean testNetworkDisconnect = false;

    private boolean mEnableRssiPolling = false;
    private int mRssiPollToken = 0;
    /* 3 operational states for STA operation: CONNECT_MODE, SCAN_ONLY_MODE, SCAN_ONLY_WIFI_OFF_MODE
    * In CONNECT_MODE, the STA can scan and connect to an access point
    * In SCAN_ONLY_MODE, the STA can only scan for access points
    * In SCAN_ONLY_WIFI_OFF_MODE, the STA can only scan for access points with wifi toggle being off
    */
    private int mOperationalMode = CONNECT_MODE;
    private boolean mIsScanOngoing = false;
    private boolean mIsFullScanOngoing = false;
    private boolean mSendScanResultsBroadcast = false;

    private final Queue<Message> mBufferedScanMsg = new LinkedList<Message>();
    private static final int UNKNOWN_SCAN_SOURCE = -1;
    private static final int ADD_OR_UPDATE_SOURCE = -3;

    private static final int SCAN_REQUEST_BUFFER_MAX_SIZE = 10;
    private static final String CUSTOMIZED_SCAN_SETTING = "customized_scan_settings";
    private static final String CUSTOMIZED_SCAN_WORKSOURCE = "customized_scan_worksource";
    private static final String SCAN_REQUEST_TIME = "scan_request_time";

    /* Tracks if state machine has received any screen state change broadcast yet.
     * We can miss one of these at boot.
     */
    private AtomicBoolean mScreenBroadcastReceived = new AtomicBoolean(false);

    private boolean mBluetoothConnectionActive = false;

    private PowerManager.WakeLock mSuspendWakeLock;

    /**
     * Interval in milliseconds between polling for RSSI
     * and linkspeed information
     */
    private static final int POLL_RSSI_INTERVAL_MSECS = 3000;

    /**
     * Interval in milliseconds between receiving a disconnect event
     * while connected to a good AP, and handling the disconnect proper
     */
    private static final int LINK_FLAPPING_DEBOUNCE_MSEC = 4000;

    /**
     * Delay between supplicant restarts upon failure to establish connection
     */
    private static final int SUPPLICANT_RESTART_INTERVAL_MSECS = 5000;

    /**
     * Number of times we attempt to restart supplicant
     */
    private static final int SUPPLICANT_RESTART_TRIES = 5;

    private int mSupplicantRestartCount = 0;
    /* Tracks sequence number on stop failure message */
    private int mSupplicantStopFailureToken = 0;

    /**
     * Driver start time out.
     */
    private static final int DRIVER_START_TIME_OUT_MSECS = 10000;

    /* Tracks sequence number on a driver time out */
    private int mDriverStartToken = 0;

    /**
     * The link properties of the wifi interface.
     * Do not modify this directly; use updateLinkProperties instead.
     */
    private LinkProperties mLinkProperties;

    /* Tracks sequence number on a periodic scan message */
    private int mPeriodicScanToken = 0;

    // Wakelock held during wifi start/stop and driver load/unload
    private PowerManager.WakeLock mWakeLock;

    private Context mContext;

    private final Object mDhcpResultsLock = new Object();
    private DhcpResults mDhcpResults;

    // NOTE: Do not return to clients - use #getWiFiInfoForUid(int)
    private final WifiInfo mWifiInfo;
    private NetworkInfo mNetworkInfo;
    private final NetworkCapabilities mDfltNetworkCapabilities;
    private SupplicantStateTracker mSupplicantStateTracker;

    private int mWifiLinkLayerStatsSupported = 4; // Temporary disable

    // Whether the state machine goes thru the Disconnecting->Disconnected->ObtainingIpAddress
    private boolean mAutoRoaming = false;

    // Roaming failure count
    private int mRoamFailCount = 0;

    // This is the BSSID we are trying to associate to, it can be set to "any"
    // if we havent selected a BSSID for joining.
    // if we havent selected a BSSID for joining.
    // The BSSID we are associated to is found in mWifiInfo
    private String mTargetRoamBSSID = "any";
    //This one is used to track whta is the current target network ID. This is used for error
    // handling during connection setup since many error message from supplicant does not report
    // SSID Once connected, it will be set to invalid
    private int mTargetNetworkId = WifiConfiguration.INVALID_NETWORK_ID;

    private long mLastDriverRoamAttempt = 0;

    private WifiConfiguration targetWificonfiguration = null;

    // Used as debug to indicate which configuration last was saved
    private WifiConfiguration lastSavedConfigurationAttempt = null;

    // Used as debug to indicate which configuration last was removed
    private WifiConfiguration lastForgetConfigurationAttempt = null;

    boolean isRoaming() {
        return mAutoRoaming;
    }

    public void autoRoamSetBSSID(int netId, String bssid) {
        autoRoamSetBSSID(mWifiConfigManager.getWifiConfiguration(netId), bssid);
    }

    public boolean autoRoamSetBSSID(WifiConfiguration config, String bssid) {
        boolean ret = true;
        if (mTargetRoamBSSID == null) mTargetRoamBSSID = "any";
        if (bssid == null) bssid = "any";
        if (config == null) return false; // Nothing to do

        if (mTargetRoamBSSID != null
                && bssid.equals(mTargetRoamBSSID) && bssid.equals(config.BSSID)) {
            return false; // We didnt change anything
        }
        if (!mTargetRoamBSSID.equals("any") && bssid.equals("any")) {
            // Changing to ANY
            if (!WifiConfigManager.ROAM_ON_ANY) {
                ret = false; // Nothing to do
            }
        }
        if (config.BSSID != null) {
            bssid = config.BSSID;
            if (mVerboseLoggingEnabled) {
                Log.d(TAG, "force BSSID to " + bssid + "due to config");
            }
        }

        if (mVerboseLoggingEnabled) {
            logd("autoRoamSetBSSID " + bssid + " key=" + config.configKey());
        }
        mTargetRoamBSSID = bssid;
        mWifiConfigManager.saveWifiConfigBSSID(config, bssid);
        return ret;
    }

    /**
     * set Config's default BSSID (for association purpose)
     * @param config config need set BSSID
     * @param bssid  default BSSID to assocaite with when connect to this network
     * @return false -- does not change the current default BSSID of the configure
     *         true -- change the  current default BSSID of the configur
     */
    private boolean setTargetBssid(WifiConfiguration config, String bssid) {
        if (config == null) {
            return false;
        }

        if (config.BSSID != null) {
            bssid = config.BSSID;
            if (mVerboseLoggingEnabled) {
                Log.d(TAG, "force BSSID to " + bssid + "due to config");
            }
        }

        if (bssid == null) {
            bssid = "any";
        }

        String networkSelectionBSSID = config.getNetworkSelectionStatus()
                .getNetworkSelectionBSSID();
        if (networkSelectionBSSID != null && networkSelectionBSSID.equals(bssid)) {
            if (mVerboseLoggingEnabled) {
                Log.d(TAG, "Current preferred BSSID is the same as the target one");
            }
            return false;
        }

        if (mVerboseLoggingEnabled) {
            Log.d(TAG, "target set to " + config.SSID + ":" + bssid);
        }
        mTargetRoamBSSID = bssid;
        mWifiConfigManager.saveWifiConfigBSSID(config, bssid);
        return true;
    }
    /**
     * Save the UID correctly depending on if this is a new or existing network.
     * @return true if operation is authorized, false otherwise
     */
    boolean recordUidIfAuthorized(WifiConfiguration config, int uid, boolean onlyAnnotate) {
        if (!mWifiConfigManager.isNetworkConfigured(config)) {
            config.creatorUid = uid;
            config.creatorName = mContext.getPackageManager().getNameForUid(uid);
        } else if (!mWifiConfigManager.canModifyNetwork(uid, config, onlyAnnotate)) {
            return false;
        }

        config.lastUpdateUid = uid;
        config.lastUpdateName = mContext.getPackageManager().getNameForUid(uid);

        return true;

    }

    /**
     * Checks to see if user has specified if the apps configuration is connectable.
     * If the user hasn't specified we query the user and return true.
     *
     * @param message The message to be deferred
     * @param netId Network id of the configuration to check against
     * @param allowOverride If true we won't defer to the user if the uid of the message holds the
     *                      CONFIG_OVERRIDE_PERMISSION
     * @return True if we are waiting for user feedback or netId is invalid. False otherwise.
     */
    boolean deferForUserInput(Message message, int netId, boolean allowOverride){
        final WifiConfiguration config = mWifiConfigManager.getWifiConfiguration(netId);

        // We can only evaluate saved configurations.
        if (config == null) {
            logd("deferForUserInput: configuration for netId=" + netId + " not stored");
            return true;
        }

        switch (config.userApproved) {
            case WifiConfiguration.USER_APPROVED:
            case WifiConfiguration.USER_BANNED:
                return false;
            case WifiConfiguration.USER_PENDING:
            default: // USER_UNSPECIFIED
               /* the intention was to ask user here; but a dialog box is   *
                * too invasive; so we are going to allow connection for now */
                config.userApproved = WifiConfiguration.USER_APPROVED;
                return false;
        }
    }

    private final IpManager mIpManager;

    /* Tracks current frequency mode */
    private AtomicInteger mFrequencyBand = new AtomicInteger(WifiManager.WIFI_FREQUENCY_BAND_AUTO);

    // Channel for sending replies.
    private AsyncChannel mReplyChannel = new AsyncChannel();

    private WifiP2pServiceImpl mWifiP2pServiceImpl;
    private WifiNanManager mWifiNanManager;

    // Used to initiate a connection with WifiP2pService
    private AsyncChannel mWifiP2pChannel;

    private WifiScanner mWifiScanner;

    private int mConnectionRequests = 0;
    private WifiNetworkFactory mNetworkFactory;
    private UntrustedWifiNetworkFactory mUntrustedNetworkFactory;
    private WifiNetworkAgent mNetworkAgent;

    private byte[] mRssiRanges;

    // Keep track of various statistics, for retrieval by System Apps, i.e. under @SystemApi
    // We should really persist that into the networkHistory.txt file, and read it back when
    // WifiStateMachine starts up
    private WifiConnectionStatistics mWifiConnectionStatistics = new WifiConnectionStatistics();

    // Used to filter out requests we couldn't possibly satisfy.
    private final NetworkCapabilities mNetworkCapabilitiesFilter = new NetworkCapabilities();

    // Provide packet filter capabilities to ConnectivityService.
    private final NetworkMisc mNetworkMisc = new NetworkMisc();

    /* The base for wifi message types */
    static final int BASE = Protocol.BASE_WIFI;
    /* Start the supplicant */
    static final int CMD_START_SUPPLICANT                               = BASE + 11;
    /* Stop the supplicant */
    static final int CMD_STOP_SUPPLICANT                                = BASE + 12;
    /* Start the driver */
    static final int CMD_START_DRIVER                                   = BASE + 13;
    /* Stop the driver */
    static final int CMD_STOP_DRIVER                                    = BASE + 14;
    /* Indicates Static IP succeeded */
    static final int CMD_STATIC_IP_SUCCESS                              = BASE + 15;
    /* Indicates Static IP failed */
    static final int CMD_STATIC_IP_FAILURE                              = BASE + 16;
    /* Indicates supplicant stop failed */
    static final int CMD_STOP_SUPPLICANT_FAILED                         = BASE + 17;
    /* A delayed message sent to start driver when it fail to come up */
    static final int CMD_DRIVER_START_TIMED_OUT                         = BASE + 19;

    /* Start the soft access point */
    static final int CMD_START_AP                                       = BASE + 21;
    /* Indicates soft ap start failed */
    static final int CMD_START_AP_FAILURE                               = BASE + 22;
    /* Stop the soft access point */
    static final int CMD_STOP_AP                                        = BASE + 23;
    /* Soft access point teardown is completed. */
    static final int CMD_AP_STOPPED                                     = BASE + 24;

    static final int CMD_BLUETOOTH_ADAPTER_STATE_CHANGE                 = BASE + 31;

    /* Supplicant commands */
    /* Is supplicant alive ? */
    static final int CMD_PING_SUPPLICANT                                = BASE + 51;
    /* Add/update a network configuration */
    static final int CMD_ADD_OR_UPDATE_NETWORK                          = BASE + 52;
    /* Delete a network */
    static final int CMD_REMOVE_NETWORK                                 = BASE + 53;
    /* Enable a network. The device will attempt a connection to the given network. */
    static final int CMD_ENABLE_NETWORK                                 = BASE + 54;
    /* Enable all networks */
    static final int CMD_ENABLE_ALL_NETWORKS                            = BASE + 55;
    /* Blacklist network. De-prioritizes the given BSSID for connection. */
    static final int CMD_BLACKLIST_NETWORK                              = BASE + 56;
    /* Clear the blacklist network list */
    static final int CMD_CLEAR_BLACKLIST                                = BASE + 57;
    /* Save configuration */
    static final int CMD_SAVE_CONFIG                                    = BASE + 58;
    /* Get configured networks */
    static final int CMD_GET_CONFIGURED_NETWORKS                        = BASE + 59;
    /* Get available frequencies */
    static final int CMD_GET_CAPABILITY_FREQ                            = BASE + 60;
    /* Get adaptors */
    static final int CMD_GET_SUPPORTED_FEATURES                         = BASE + 61;
    /* Get configured networks with real preSharedKey */
    static final int CMD_GET_PRIVILEGED_CONFIGURED_NETWORKS             = BASE + 62;
    /* Get Link Layer Stats thru HAL */
    static final int CMD_GET_LINK_LAYER_STATS                           = BASE + 63;
    /* Supplicant commands after driver start*/
    /* Initiate a scan */
    static final int CMD_START_SCAN                                     = BASE + 71;
    /* Set operational mode. CONNECT, SCAN ONLY, SCAN_ONLY with Wi-Fi off mode */
    static final int CMD_SET_OPERATIONAL_MODE                           = BASE + 72;
    /* Disconnect from a network */
    static final int CMD_DISCONNECT                                     = BASE + 73;
    /* Reconnect to a network */
    static final int CMD_RECONNECT                                      = BASE + 74;
    /* Reassociate to a network */
    static final int CMD_REASSOCIATE                                    = BASE + 75;
    /* Get Connection Statistis */
    static final int CMD_GET_CONNECTION_STATISTICS                      = BASE + 76;

    /* Controls suspend mode optimizations
     *
     * When high perf mode is enabled, suspend mode optimizations are disabled
     *
     * When high perf mode is disabled, suspend mode optimizations are enabled
     *
     * Suspend mode optimizations include:
     * - packet filtering
     * - turn off roaming
     * - DTIM wake up settings
     */
    static final int CMD_SET_HIGH_PERF_MODE                             = BASE + 77;
    /* Enables RSSI poll */
    static final int CMD_ENABLE_RSSI_POLL                               = BASE + 82;
    /* RSSI poll */
    static final int CMD_RSSI_POLL                                      = BASE + 83;
    /* Enable suspend mode optimizations in the driver */
    static final int CMD_SET_SUSPEND_OPT_ENABLED                        = BASE + 86;
    /* Delayed NETWORK_DISCONNECT */
    static final int CMD_DELAYED_NETWORK_DISCONNECT                     = BASE + 87;
    /* When there are no saved networks, we do a periodic scan to notify user of
     * an open network */
    static final int CMD_NO_NETWORKS_PERIODIC_SCAN                      = BASE + 88;
    /* Test network Disconnection NETWORK_DISCONNECT */
    static final int CMD_TEST_NETWORK_DISCONNECT                        = BASE + 89;

    private int testNetworkDisconnectCounter = 0;

    /* Set the frequency band */
    static final int CMD_SET_FREQUENCY_BAND                             = BASE + 90;
    /* Enable TDLS on a specific MAC address */
    static final int CMD_ENABLE_TDLS                                    = BASE + 92;

    /**
     * Watchdog for protecting against b/16823537
     * Leave time for 4-way handshake to succeed
     */
    static final int ROAM_GUARD_TIMER_MSEC = 15000;

    int roamWatchdogCount = 0;
    /* Roam state watchdog */
    static final int CMD_ROAM_WATCHDOG_TIMER                            = BASE + 94;
    /* Screen change intent handling */
    static final int CMD_SCREEN_STATE_CHANGED                           = BASE + 95;

    /* Disconnecting state watchdog */
    static final int CMD_DISCONNECTING_WATCHDOG_TIMER                   = BASE + 96;

    /* Remove a packages associated configrations */
    static final int CMD_REMOVE_APP_CONFIGURATIONS                      = BASE + 97;

    /* Disable an ephemeral network */
    static final int CMD_DISABLE_EPHEMERAL_NETWORK                      = BASE + 98;

    /* Get matching network */
    static final int CMD_GET_MATCHING_CONFIG                            = BASE + 99;

    /* alert from firmware */
    static final int CMD_FIRMWARE_ALERT                                 = BASE + 100;

    /* SIM is removed; reset any cached data for it */
    static final int CMD_RESET_SIM_NETWORKS                             = BASE + 101;

    /* OSU APIs */
    static final int CMD_ADD_PASSPOINT_MO                               = BASE + 102;
    static final int CMD_MODIFY_PASSPOINT_MO                            = BASE + 103;
    static final int CMD_QUERY_OSU_ICON                                 = BASE + 104;

    /* try to match a provider with current network */
    static final int CMD_MATCH_PROVIDER_NETWORK                         = BASE + 105;

    /* Commands from/to the SupplicantStateTracker */
    /* Reset the supplicant state tracker */
    static final int CMD_RESET_SUPPLICANT_STATE                         = BASE + 111;

    int disconnectingWatchdogCount = 0;
    static final int DISCONNECTING_GUARD_TIMER_MSEC = 5000;

    /* P2p commands */
    /* We are ok with no response here since we wont do much with it anyway */
    public static final int CMD_ENABLE_P2P                              = BASE + 131;
    /* In order to shut down supplicant cleanly, we wait till p2p has
     * been disabled */
    public static final int CMD_DISABLE_P2P_REQ                         = BASE + 132;
    public static final int CMD_DISABLE_P2P_RSP                         = BASE + 133;

    public static final int CMD_BOOT_COMPLETED                          = BASE + 134;

    /* We now have a valid IP configuration. */
    static final int CMD_IP_CONFIGURATION_SUCCESSFUL                    = BASE + 138;
    /* We no longer have a valid IP configuration. */
    static final int CMD_IP_CONFIGURATION_LOST                          = BASE + 139;
    /* Link configuration (IP address, DNS, ...) changes notified via netlink */
    static final int CMD_UPDATE_LINKPROPERTIES                          = BASE + 140;

    /* Supplicant is trying to associate to a given BSSID */
    static final int CMD_TARGET_BSSID                                   = BASE + 141;

    /* Reload all networks and reconnect */
    static final int CMD_RELOAD_TLS_AND_RECONNECT                       = BASE + 142;

    static final int CMD_AUTO_CONNECT                                   = BASE + 143;

    private static final int NETWORK_STATUS_UNWANTED_DISCONNECT         = 0;
    private static final int NETWORK_STATUS_UNWANTED_VALIDATION_FAILED  = 1;
    private static final int NETWORK_STATUS_UNWANTED_DISABLE_AUTOJOIN   = 2;

    static final int CMD_UNWANTED_NETWORK                               = BASE + 144;

    static final int CMD_AUTO_ROAM                                      = BASE + 145;

    static final int CMD_AUTO_SAVE_NETWORK                              = BASE + 146;

    static final int CMD_ASSOCIATED_BSSID                               = BASE + 147;

    static final int CMD_NETWORK_STATUS                                 = BASE + 148;

    /* A layer 3 neighbor on the Wi-Fi link became unreachable. */
    static final int CMD_IP_REACHABILITY_LOST                           = BASE + 149;

    /* Remove a packages associated configrations */
    static final int CMD_REMOVE_USER_CONFIGURATIONS                     = BASE + 152;

    static final int CMD_ACCEPT_UNVALIDATED                             = BASE + 153;

    /* used to offload sending IP packet */
    static final int CMD_START_IP_PACKET_OFFLOAD                        = BASE + 160;

    /* used to stop offload sending IP packet */
    static final int CMD_STOP_IP_PACKET_OFFLOAD                         = BASE + 161;

    /* used to start rssi monitoring in hw */
    static final int CMD_START_RSSI_MONITORING_OFFLOAD                  = BASE + 162;

    /* used to stop rssi moniroting in hw */
    static final int CMD_STOP_RSSI_MONITORING_OFFLOAD                   = BASE + 163;

    /* used to indicated RSSI threshold breach in hw */
    static final int CMD_RSSI_THRESHOLD_BREACH                          = BASE + 164;

    /* used to indicate that the foreground user was switched */
    static final int CMD_USER_SWITCH                                    = BASE + 165;

    /* Enable/Disable WifiConnectivityManager */
    static final int CMD_ENABLE_WIFI_CONNECTIVITY_MANAGER               = BASE + 166;

    /* Enable/Disable AutoJoin when associated */
    static final int CMD_ENABLE_AUTOJOIN_WHEN_ASSOCIATED                = BASE + 167;

    /**
     * Used to handle messages bounced between WifiStateMachine and IpManager.
     */
    static final int CMD_IPV4_PROVISIONING_SUCCESS                      = BASE + 200;
    static final int CMD_IPV4_PROVISIONING_FAILURE                      = BASE + 201;

    /* Push a new APF program to the HAL */
    static final int CMD_INSTALL_PACKET_FILTER                          = BASE + 202;

    /* Enable/disable fallback packet filtering */
    static final int CMD_SET_FALLBACK_PACKET_FILTERING                  = BASE + 203;

    /* Enable/disable Neighbor Discovery offload functionality. */
    static final int CMD_CONFIG_ND_OFFLOAD                              = BASE + 204;

    // For message logging.
    private static final Class[] sMessageClasses = {
            AsyncChannel.class, WifiStateMachine.class, DhcpClient.class };
    private static final SparseArray<String> sSmToString =
            MessageUtils.findMessageNames(sMessageClasses);


    /* Wifi state machine modes of operation */
    /* CONNECT_MODE - connect to any 'known' AP when it becomes available */
    public static final int CONNECT_MODE = 1;
    /* SCAN_ONLY_MODE - don't connect to any APs; scan, but only while apps hold lock */
    public static final int SCAN_ONLY_MODE = 2;
    /* SCAN_ONLY_WITH_WIFI_OFF - scan, but don't connect to any APs */
    public static final int SCAN_ONLY_WITH_WIFI_OFF_MODE = 3;

    private static final int SUCCESS = 1;
    private static final int FAILURE = -1;

    /* Tracks if suspend optimizations need to be disabled by DHCP,
     * screen or due to high perf mode.
     * When any of them needs to disable it, we keep the suspend optimizations
     * disabled
     */
    private int mSuspendOptNeedsDisabled = 0;

    private static final int SUSPEND_DUE_TO_DHCP = 1;
    private static final int SUSPEND_DUE_TO_HIGH_PERF = 1 << 1;
    private static final int SUSPEND_DUE_TO_SCREEN = 1 << 2;

    /* Tracks if user has enabled suspend optimizations through settings */
    private AtomicBoolean mUserWantsSuspendOpt = new AtomicBoolean(true);

    /**
     * Scan period for the NO_NETWORKS_PERIIDOC_SCAN_FEATURE
     */
    private final int mNoNetworksPeriodicScan;

    /**
     * Supplicant scan interval in milliseconds.
     * Comes from {@link Settings.Global#WIFI_SUPPLICANT_SCAN_INTERVAL_MS} or
     * from the default config if the setting is not set
     */
    private long mSupplicantScanIntervalMs;

    /**
     * Minimum time interval between enabling all networks.
     * A device can end up repeatedly connecting to a bad network on screen on/off toggle
     * due to enabling every time. We add a threshold to avoid this.
     */
    private static final int MIN_INTERVAL_ENABLE_ALL_NETWORKS_MS = 10 * 60 * 1000; /* 10 minutes */
    private long mLastEnableAllNetworksTime;

    int mRunningBeaconCount = 0;

    /* Default parent state */
    private State mDefaultState = new DefaultState();
    /* Temporary initial state */
    private State mInitialState = new InitialState();
    /* Driver loaded, waiting for supplicant to start */
    private State mSupplicantStartingState = new SupplicantStartingState();
    /* Driver loaded and supplicant ready */
    private State mSupplicantStartedState = new SupplicantStartedState();
    /* Waiting for supplicant to stop and monitor to exit */
    private State mSupplicantStoppingState = new SupplicantStoppingState();
    /* Driver start issued, waiting for completed event */
    private State mDriverStartingState = new DriverStartingState();
    /* Driver started */
    private State mDriverStartedState = new DriverStartedState();
    /* Wait until p2p is disabled
     * This is a special state which is entered right after we exit out of DriverStartedState
     * before transitioning to another state.
     */
    private State mWaitForP2pDisableState = new WaitForP2pDisableState();
    /* Driver stopping */
    private State mDriverStoppingState = new DriverStoppingState();
    /* Driver stopped */
    private State mDriverStoppedState = new DriverStoppedState();
    /* Scan for networks, no connection will be established */
    private State mScanModeState = new ScanModeState();
    /* Connecting to an access point */
    private State mConnectModeState = new ConnectModeState();
    /* Connected at 802.11 (L2) level */
    private State mL2ConnectedState = new L2ConnectedState();
    /* fetching IP after connection to access point (assoc+auth complete) */
    private State mObtainingIpState = new ObtainingIpState();
    /* Connected with IP addr */
    private State mConnectedState = new ConnectedState();
    /* Roaming */
    private State mRoamingState = new RoamingState();
    /* disconnect issued, waiting for network disconnect confirmation */
    private State mDisconnectingState = new DisconnectingState();
    /* Network is not connected, supplicant assoc+auth is not complete */
    private State mDisconnectedState = new DisconnectedState();
    /* Waiting for WPS to be completed*/
    private State mWpsRunningState = new WpsRunningState();
    /* Soft ap state */
    private State mSoftApState = new SoftApState();

    public static class SimAuthRequestData {
        int networkId;
        int protocol;
        String ssid;
        // EAP-SIM: data[] contains the 3 rand, one for each of the 3 challenges
        // EAP-AKA/AKA': data[] contains rand & authn couple for the single challenge
        String[] data;
    }

    /**
     * One of  {@link WifiManager#WIFI_STATE_DISABLED},
     * {@link WifiManager#WIFI_STATE_DISABLING},
     * {@link WifiManager#WIFI_STATE_ENABLED},
     * {@link WifiManager#WIFI_STATE_ENABLING},
     * {@link WifiManager#WIFI_STATE_UNKNOWN}
     */
    private final AtomicInteger mWifiState = new AtomicInteger(WIFI_STATE_DISABLED);

    /**
     * One of  {@link WifiManager#WIFI_AP_STATE_DISABLED},
     * {@link WifiManager#WIFI_AP_STATE_DISABLING},
     * {@link WifiManager#WIFI_AP_STATE_ENABLED},
     * {@link WifiManager#WIFI_AP_STATE_ENABLING},
     * {@link WifiManager#WIFI_AP_STATE_FAILED}
     */
    private final AtomicInteger mWifiApState = new AtomicInteger(WIFI_AP_STATE_DISABLED);

    /**
     * Work source to use to blame usage on the WiFi service
     */
    public static final WorkSource WIFI_WORK_SOURCE = new WorkSource(Process.WIFI_UID);

    /**
     * Keep track of whether WIFI is running.
     */
    private boolean mIsRunning = false;

    /**
     * Keep track of whether we last told the battery stats we had started.
     */
    private boolean mReportedRunning = false;

    /**
     * Most recently set source of starting WIFI.
     */
    private final WorkSource mRunningWifiUids = new WorkSource();

    /**
     * The last reported UIDs that were responsible for starting WIFI.
     */
    private final WorkSource mLastRunningWifiUids = new WorkSource();

    private final IBatteryStats mBatteryStats;

    private final String mTcpBufferSizes;

    // Used for debug and stats gathering
    private static int sScanAlarmIntentCount = 0;

    private FrameworkFacade mFacade;

    private final BackupManagerProxy mBackupManagerProxy;

    private int mSystemUiUid = -1;

    public WifiStateMachine(Context context, FrameworkFacade facade, Looper looper,
                            UserManager userManager, WifiInjector wifiInjector,
                            BackupManagerProxy backupManagerProxy,
                            WifiCountryCode countryCode) {
        super("WifiStateMachine", looper);
        mWifiInjector = wifiInjector;
        mWifiMetrics = mWifiInjector.getWifiMetrics();
        mClock = wifiInjector.getClock();
        mPropertyService = wifiInjector.getPropertyService();
        mBuildProperties = wifiInjector.getBuildProperties();
        mContext = context;
        mFacade = facade;
        mWifiNative = WifiNative.getWlanNativeInterface();
        mBackupManagerProxy = backupManagerProxy;

        // TODO refactor WifiNative use of context out into it's own class
        mWifiNative.initContext(mContext);
        mInterfaceName = mWifiNative.getInterfaceName();
        mNetworkInfo = new NetworkInfo(ConnectivityManager.TYPE_WIFI, 0, NETWORKTYPE, "");
        mBatteryStats = IBatteryStats.Stub.asInterface(mFacade.getService(
                BatteryStats.SERVICE_NAME));

        IBinder b = mFacade.getService(Context.NETWORKMANAGEMENT_SERVICE);
        mNwService = INetworkManagementService.Stub.asInterface(b);

        mP2pSupported = mContext.getPackageManager().hasSystemFeature(
                PackageManager.FEATURE_WIFI_DIRECT);
        mNanSupported = mContext.getPackageManager()
                .hasSystemFeature(PackageManager.FEATURE_WIFI_NAN);

        mWifiConfigManager = mFacade.makeWifiConfigManager(context, mWifiNative, facade,
                mWifiInjector.getClock(), userManager, mWifiInjector.getKeyStore());

        mWifiMonitor = WifiMonitor.getInstance();

        boolean enableFirmwareLogs = mContext.getResources().getBoolean(
                R.bool.config_wifi_enable_wifi_firmware_debugging);

        if (enableFirmwareLogs) {
            mWifiLogger = facade.makeRealLogger(mContext, this, mWifiNative, mBuildProperties);
        } else {
            mWifiLogger = facade.makeBaseLogger();
        }

        mWifiInfo = new WifiInfo();
        mWifiQualifiedNetworkSelector = new WifiQualifiedNetworkSelector(mWifiConfigManager,
                mContext, mWifiInfo, mWifiInjector.getClock());
        mSupplicantStateTracker = mFacade.makeSupplicantStateTracker(
                context, mWifiConfigManager, getHandler());

        mLinkProperties = new LinkProperties();

        IBinder s1 = mFacade.getService(Context.WIFI_P2P_SERVICE);
        mWifiP2pServiceImpl = (WifiP2pServiceImpl) IWifiP2pManager.Stub.asInterface(s1);

        mWifiNanManager = (WifiNanManager) mContext.getSystemService(Context.WIFI_NAN_SERVICE);

        mNetworkInfo.setIsAvailable(false);
        mLastBssid = null;
        mLastNetworkId = WifiConfiguration.INVALID_NETWORK_ID;
        mLastSignalLevel = -1;

        mIpManager = mFacade.makeIpManager(mContext, mInterfaceName, new IpManagerCallback());
        mIpManager.setMulticastFilter(true);

        mNoNetworksPeriodicScan = mContext.getResources().getInteger(
                R.integer.config_wifi_no_network_periodic_scan_interval);

        // TODO: remove these settings from the config file since we no longer obey them
        // mContext.getResources().getInteger(R.integer.config_wifi_framework_scan_interval);
        // mContext.getResources().getBoolean(R.bool.config_wifi_background_scan_support);

        mPrimaryDeviceType = mContext.getResources().getString(
                R.string.config_wifi_p2p_device_type);

        mCountryCode = countryCode;

        mUserWantsSuspendOpt.set(mFacade.getIntegerSetting(mContext,
                Settings.Global.WIFI_SUSPEND_OPTIMIZATIONS_ENABLED, 1) == 1);

        mNetworkCapabilitiesFilter.addTransportType(NetworkCapabilities.TRANSPORT_WIFI);
        mNetworkCapabilitiesFilter.addCapability(NetworkCapabilities.NET_CAPABILITY_INTERNET);
        mNetworkCapabilitiesFilter.addCapability(NetworkCapabilities.NET_CAPABILITY_NOT_METERED);
        mNetworkCapabilitiesFilter.addCapability(NetworkCapabilities.NET_CAPABILITY_NOT_RESTRICTED);
        mNetworkCapabilitiesFilter.setLinkUpstreamBandwidthKbps(1024 * 1024);
        mNetworkCapabilitiesFilter.setLinkDownstreamBandwidthKbps(1024 * 1024);
        // TODO - needs to be a bit more dynamic
        mDfltNetworkCapabilities = new NetworkCapabilities(mNetworkCapabilitiesFilter);

        IntentFilter filter = new IntentFilter();
        filter.addAction(Intent.ACTION_SCREEN_ON);
        filter.addAction(Intent.ACTION_SCREEN_OFF);
        mContext.registerReceiver(
                new BroadcastReceiver() {
                    @Override
                    public void onReceive(Context context, Intent intent) {
                        String action = intent.getAction();

                        if (action.equals(Intent.ACTION_SCREEN_ON)) {
                            sendMessage(CMD_SCREEN_STATE_CHANGED, 1);
                        } else if (action.equals(Intent.ACTION_SCREEN_OFF)) {
                            sendMessage(CMD_SCREEN_STATE_CHANGED, 0);
                        }
                    }
                }, filter);

        mContext.getContentResolver().registerContentObserver(Settings.Global.getUriFor(
                        Settings.Global.WIFI_SUSPEND_OPTIMIZATIONS_ENABLED), false,
                new ContentObserver(getHandler()) {
                    @Override
                    public void onChange(boolean selfChange) {
                        mUserWantsSuspendOpt.set(mFacade.getIntegerSetting(mContext,
                                Settings.Global.WIFI_SUSPEND_OPTIMIZATIONS_ENABLED, 1) == 1);
                    }
                });

        mContext.registerReceiver(
                new BroadcastReceiver() {
                    @Override
                    public void onReceive(Context context, Intent intent) {
                        sendMessage(CMD_BOOT_COMPLETED);
                    }
                },
                new IntentFilter(Intent.ACTION_BOOT_COMPLETED));

        PowerManager powerManager = (PowerManager) mContext.getSystemService(Context.POWER_SERVICE);
        mWakeLock = powerManager.newWakeLock(PowerManager.PARTIAL_WAKE_LOCK, getName());

        mSuspendWakeLock = powerManager.newWakeLock(PowerManager.PARTIAL_WAKE_LOCK, "WifiSuspend");
        mSuspendWakeLock.setReferenceCounted(false);

        mTcpBufferSizes = mContext.getResources().getString(
                com.android.internal.R.string.config_wifi_tcp_buffers);

        // CHECKSTYLE:OFF IndentationCheck
        addState(mDefaultState);
            addState(mInitialState, mDefaultState);
            addState(mSupplicantStartingState, mDefaultState);
            addState(mSupplicantStartedState, mDefaultState);
                addState(mDriverStartingState, mSupplicantStartedState);
                addState(mDriverStartedState, mSupplicantStartedState);
                    addState(mScanModeState, mDriverStartedState);
                    addState(mConnectModeState, mDriverStartedState);
                        addState(mL2ConnectedState, mConnectModeState);
                            addState(mObtainingIpState, mL2ConnectedState);
                            addState(mConnectedState, mL2ConnectedState);
                            addState(mRoamingState, mL2ConnectedState);
                        addState(mDisconnectingState, mConnectModeState);
                        addState(mDisconnectedState, mConnectModeState);
                        addState(mWpsRunningState, mConnectModeState);
                addState(mWaitForP2pDisableState, mSupplicantStartedState);
                addState(mDriverStoppingState, mSupplicantStartedState);
                addState(mDriverStoppedState, mSupplicantStartedState);
            addState(mSupplicantStoppingState, mDefaultState);
            addState(mSoftApState, mDefaultState);
        // CHECKSTYLE:ON IndentationCheck

        setInitialState(mInitialState);

        setLogRecSize(NUM_LOG_RECS_NORMAL);
        setLogOnlyTransitions(false);

        //start the state machine
        start();

        mWifiMonitor.registerHandler(mInterfaceName, CMD_TARGET_BSSID, getHandler());
        mWifiMonitor.registerHandler(mInterfaceName, CMD_ASSOCIATED_BSSID, getHandler());
        mWifiMonitor.registerHandler(mInterfaceName, WifiMonitor.ANQP_DONE_EVENT, getHandler());
        mWifiMonitor.registerHandler(mInterfaceName, WifiMonitor.ASSOCIATION_REJECTION_EVENT,
                getHandler());
        mWifiMonitor.registerHandler(mInterfaceName, WifiMonitor.AUTHENTICATION_FAILURE_EVENT,
                getHandler());
        mWifiMonitor.registerHandler(mInterfaceName, WifiMonitor.DRIVER_HUNG_EVENT, getHandler());
        mWifiMonitor.registerHandler(mInterfaceName, WifiMonitor.GAS_QUERY_DONE_EVENT, getHandler());
        mWifiMonitor.registerHandler(mInterfaceName, WifiMonitor.GAS_QUERY_START_EVENT,
                getHandler());
        mWifiMonitor.registerHandler(mInterfaceName, WifiMonitor.HS20_REMEDIATION_EVENT,
                getHandler());
        mWifiMonitor.registerHandler(mInterfaceName, WifiMonitor.NETWORK_CONNECTION_EVENT,
                getHandler());
        mWifiMonitor.registerHandler(mInterfaceName, WifiMonitor.NETWORK_DISCONNECTION_EVENT,
                getHandler());
        mWifiMonitor.registerHandler(mInterfaceName, WifiMonitor.RX_HS20_ANQP_ICON_EVENT,
                getHandler());
        mWifiMonitor.registerHandler(mInterfaceName, WifiMonitor.SCAN_FAILED_EVENT, getHandler());
        mWifiMonitor.registerHandler(mInterfaceName, WifiMonitor.SCAN_RESULTS_EVENT, getHandler());
        mWifiMonitor.registerHandler(mInterfaceName, WifiMonitor.SSID_REENABLED, getHandler());
        mWifiMonitor.registerHandler(mInterfaceName, WifiMonitor.SSID_TEMP_DISABLED, getHandler());
        mWifiMonitor.registerHandler(mInterfaceName, WifiMonitor.SUP_CONNECTION_EVENT, getHandler());
        mWifiMonitor.registerHandler(mInterfaceName, WifiMonitor.SUP_DISCONNECTION_EVENT,
                getHandler());
        mWifiMonitor.registerHandler(mInterfaceName, WifiMonitor.SUPPLICANT_STATE_CHANGE_EVENT,
                getHandler());
        mWifiMonitor.registerHandler(mInterfaceName, WifiMonitor.SUP_REQUEST_IDENTITY, getHandler());
        mWifiMonitor.registerHandler(mInterfaceName, WifiMonitor.SUP_REQUEST_SIM_AUTH, getHandler());
        mWifiMonitor.registerHandler(mInterfaceName, WifiMonitor.WPS_FAIL_EVENT, getHandler());
        mWifiMonitor.registerHandler(mInterfaceName, WifiMonitor.WPS_OVERLAP_EVENT, getHandler());
        mWifiMonitor.registerHandler(mInterfaceName, WifiMonitor.WPS_SUCCESS_EVENT, getHandler());
        mWifiMonitor.registerHandler(mInterfaceName, WifiMonitor.WPS_TIMEOUT_EVENT, getHandler());

        final Intent intent = new Intent(WifiManager.WIFI_SCAN_AVAILABLE);
        intent.addFlags(Intent.FLAG_RECEIVER_REGISTERED_ONLY_BEFORE_BOOT);
        intent.putExtra(WifiManager.EXTRA_SCAN_AVAILABLE, WIFI_STATE_DISABLED);
        mContext.sendStickyBroadcastAsUser(intent, UserHandle.ALL);

        try {
            mSystemUiUid = mContext.getPackageManager().getPackageUidAsUser("com.android.systemui",
                    PackageManager.MATCH_SYSTEM_ONLY, UserHandle.USER_SYSTEM);
        } catch (PackageManager.NameNotFoundException e) {
            loge("Unable to resolve SystemUI's UID.");
        }
    }

    class IpManagerCallback extends IpManager.Callback {
        @Override
        public void onPreDhcpAction() {
            sendMessage(DhcpClient.CMD_PRE_DHCP_ACTION);
        }

        @Override
        public void onPostDhcpAction() {
            sendMessage(DhcpClient.CMD_POST_DHCP_ACTION);
        }

        @Override
        public void onNewDhcpResults(DhcpResults dhcpResults) {
            if (dhcpResults != null) {
                sendMessage(CMD_IPV4_PROVISIONING_SUCCESS, dhcpResults);
            } else {
                sendMessage(CMD_IPV4_PROVISIONING_FAILURE);
                mWifiInjector.getWifiLastResortWatchdog().noteConnectionFailureAndTriggerIfNeeded(
                        getTargetSsid(), mTargetRoamBSSID,
                        WifiLastResortWatchdog.FAILURE_CODE_DHCP);
            }
        }

        @Override
        public void onProvisioningSuccess(LinkProperties newLp) {
            sendMessage(CMD_UPDATE_LINKPROPERTIES, newLp);
            sendMessage(CMD_IP_CONFIGURATION_SUCCESSFUL);
        }

        @Override
        public void onProvisioningFailure(LinkProperties newLp) {
            sendMessage(CMD_IP_CONFIGURATION_LOST);
        }

        @Override
        public void onLinkPropertiesChange(LinkProperties newLp) {
            sendMessage(CMD_UPDATE_LINKPROPERTIES, newLp);
        }

        @Override
        public void onReachabilityLost(String logMsg) {
            sendMessage(CMD_IP_REACHABILITY_LOST, logMsg);
        }

        @Override
        public void installPacketFilter(byte[] filter) {
            sendMessage(CMD_INSTALL_PACKET_FILTER, filter);
        }

        @Override
        public void setFallbackMulticastFilter(boolean enabled) {
            sendMessage(CMD_SET_FALLBACK_PACKET_FILTERING, enabled);
        }

        @Override
        public void setNeighborDiscoveryOffload(boolean enabled) {
            sendMessage(CMD_CONFIG_ND_OFFLOAD, (enabled ? 1 : 0));
        }
    }

    private void stopIpManager() {
        /* Restore power save and suspend optimizations */
        handlePostDhcpSetup();
        mIpManager.stop();
    }

    PendingIntent getPrivateBroadcast(String action, int requestCode) {
        Intent intent = new Intent(action, null);
        intent.addFlags(Intent.FLAG_RECEIVER_REGISTERED_ONLY_BEFORE_BOOT);
        intent.setPackage("android");
        return mFacade.getBroadcast(mContext, requestCode, intent, 0);
    }

    /**
     * Set wpa_supplicant log level using |mVerboseLoggingLevel| flag.
     */
    void setSupplicantLogLevel() {
        if (mVerboseLoggingEnabled) {
            mWifiNative.setSupplicantLogLevel("DEBUG");
        } else {
            mWifiNative.setSupplicantLogLevel("INFO");
        }
    }

    void enableVerboseLogging(int verbose) {
        if (verbose > 0) {
            mVerboseLoggingEnabled = true;
            setLogRecSize(ActivityManager.isLowRamDeviceStatic()
                    ? NUM_LOG_RECS_VERBOSE_LOW_MEMORY : NUM_LOG_RECS_VERBOSE);
        } else {
            mVerboseLoggingEnabled = false;
            setLogRecSize(NUM_LOG_RECS_NORMAL);
        }
        configureVerboseHalLogging(mVerboseLoggingEnabled);
        setSupplicantLogLevel();
        mCountryCode.enableVerboseLogging(verbose);
        mWifiLogger.startLogging(mVerboseLoggingEnabled);
        mWifiMonitor.enableVerboseLogging(verbose);
        mWifiNative.enableVerboseLogging(verbose);
        mWifiConfigManager.enableVerboseLogging(verbose);
        mSupplicantStateTracker.enableVerboseLogging(verbose);
        mWifiQualifiedNetworkSelector.enableVerboseLogging(verbose);
        if (mWifiConnectivityManager != null) {
            mWifiConnectivityManager.enableVerboseLogging(verbose);
        }
    }

    private static final String SYSTEM_PROPERTY_LOG_CONTROL_WIFIHAL = "log.tag.WifiHAL";
    private static final String LOGD_LEVEL_DEBUG = "D";
    private static final String LOGD_LEVEL_VERBOSE = "V";
    private void configureVerboseHalLogging(boolean enableVerbose) {
        if (mBuildProperties.isUserBuild()) {  // Verbose HAL logging not supported on user builds.
            return;
        }
        mPropertyService.set(SYSTEM_PROPERTY_LOG_CONTROL_WIFIHAL,
                enableVerbose ? LOGD_LEVEL_VERBOSE : LOGD_LEVEL_DEBUG);
    }

    private int mAggressiveHandover = 0;

    int getAggressiveHandover() {
        return mAggressiveHandover;
    }

    void enableAggressiveHandover(int enabled) {
        mAggressiveHandover = enabled;
    }

    public void clearANQPCache() {
        mWifiConfigManager.trimANQPCache(true);
    }

    public void setAllowScansWithTraffic(int enabled) {
        mWifiConfigManager.mAlwaysEnableScansWhileAssociated.set(enabled);
    }

    public int getAllowScansWithTraffic() {
        return mWifiConfigManager.mAlwaysEnableScansWhileAssociated.get();
    }

    /*
     * Dynamically turn on/off if switching networks while connected is allowd.
     */
    public boolean setEnableAutoJoinWhenAssociated(boolean enabled) {
        sendMessage(CMD_ENABLE_AUTOJOIN_WHEN_ASSOCIATED, enabled ? 1 : 0);
        return true;
    }

    public boolean getEnableAutoJoinWhenAssociated() {
        return mWifiConfigManager.getEnableAutoJoinWhenAssociated();
    }

    private boolean setRandomMacOui() {
        String oui = mContext.getResources().getString(R.string.config_wifi_random_mac_oui);
        if (TextUtils.isEmpty(oui)) {
            oui = GOOGLE_OUI;
        }
        String[] ouiParts = oui.split("-");
        byte[] ouiBytes = new byte[3];
        ouiBytes[0] = (byte) (Integer.parseInt(ouiParts[0], 16) & 0xFF);
        ouiBytes[1] = (byte) (Integer.parseInt(ouiParts[1], 16) & 0xFF);
        ouiBytes[2] = (byte) (Integer.parseInt(ouiParts[2], 16) & 0xFF);

        logd("Setting OUI to " + oui);
        return mWifiNative.setScanningMacOui(ouiBytes);
    }

    /**
     * ******************************************************
     * Methods exposed for public use
     * ******************************************************
     */

    public Messenger getMessenger() {
        return new Messenger(getHandler());
    }

    /**
     * TODO: doc
     */
    public boolean syncPingSupplicant(AsyncChannel channel) {
        Message resultMsg = channel.sendMessageSynchronously(CMD_PING_SUPPLICANT);
        boolean result = (resultMsg.arg1 != FAILURE);
        resultMsg.recycle();
        return result;
    }

    /**
     * Initiate a wifi scan. If workSource is not null, blame is given to it, otherwise blame is
     * given to callingUid.
     *
     * @param callingUid The uid initiating the wifi scan. Blame will be given here unless
     *                   workSource is specified.
     * @param workSource If not null, blame is given to workSource.
     * @param settings   Scan settings, see {@link ScanSettings}.
     */
    public void startScan(int callingUid, int scanCounter,
                          ScanSettings settings, WorkSource workSource) {
        Bundle bundle = new Bundle();
        bundle.putParcelable(CUSTOMIZED_SCAN_SETTING, settings);
        bundle.putParcelable(CUSTOMIZED_SCAN_WORKSOURCE, workSource);
        bundle.putLong(SCAN_REQUEST_TIME, mClock.getWallClockMillis());
        sendMessage(CMD_START_SCAN, callingUid, scanCounter, bundle);
    }

    // called from BroadcastListener

    /**
     * Start reading new scan data
     * Data comes in as:
     * "scancount=5\n"
     * "nextcount=5\n"
     * "apcount=3\n"
     * "trunc\n" (optional)
     * "bssid=...\n"
     * "ssid=...\n"
     * "freq=...\n" (in Mhz)
     * "level=...\n"
     * "dist=...\n" (in cm)
     * "distsd=...\n" (standard deviation, in cm)
     * "===="
     * "bssid=...\n"
     * etc
     * "===="
     * "bssid=...\n"
     * etc
     * "%%%%"
     * "apcount=2\n"
     * "bssid=...\n"
     * etc
     * "%%%%
     * etc
     * "----"
     */
    private final static boolean DEBUG_PARSE = false;

    private long mDisconnectedTimeStamp = 0;

    public long getDisconnectedTimeMilli() {
        if (getCurrentState() == mDisconnectedState
                && mDisconnectedTimeStamp != 0) {
            long now_ms = mClock.getWallClockMillis();
            return now_ms - mDisconnectedTimeStamp;
        }
        return 0;
    }

    // Last connect attempt is used to prevent scan requests:
    //  - for a period of 10 seconds after attempting to connect
    private long lastConnectAttemptTimestamp = 0;
    private Set<Integer> lastScanFreqs = null;

    // For debugging, keep track of last message status handling
    // TODO, find an equivalent mechanism as part of parent class
    private static int MESSAGE_HANDLING_STATUS_PROCESSED = 2;
    private static int MESSAGE_HANDLING_STATUS_OK = 1;
    private static int MESSAGE_HANDLING_STATUS_UNKNOWN = 0;
    private static int MESSAGE_HANDLING_STATUS_REFUSED = -1;
    private static int MESSAGE_HANDLING_STATUS_FAIL = -2;
    private static int MESSAGE_HANDLING_STATUS_OBSOLETE = -3;
    private static int MESSAGE_HANDLING_STATUS_DEFERRED = -4;
    private static int MESSAGE_HANDLING_STATUS_DISCARD = -5;
    private static int MESSAGE_HANDLING_STATUS_LOOPED = -6;
    private static int MESSAGE_HANDLING_STATUS_HANDLING_ERROR = -7;

    private int messageHandlingStatus = 0;

    //TODO: this is used only to track connection attempts, however the link state and packet per
    //TODO: second logic should be folded into that
    private boolean checkOrDeferScanAllowed(Message msg) {
        long now = mClock.getWallClockMillis();
        if (lastConnectAttemptTimestamp != 0 && (now - lastConnectAttemptTimestamp) < 10000) {
            Message dmsg = Message.obtain(msg);
            sendMessageDelayed(dmsg, 11000 - (now - lastConnectAttemptTimestamp));
            return false;
        }
        return true;
    }

    private int mOnTime = 0;
    private int mTxTime = 0;
    private int mRxTime = 0;

    private int mOnTimeScreenStateChange = 0;
    private long lastOntimeReportTimeStamp = 0;
    private long lastScreenStateChangeTimeStamp = 0;
    private int mOnTimeLastReport = 0;
    private int mTxTimeLastReport = 0;
    private int mRxTimeLastReport = 0;

    private long lastLinkLayerStatsUpdate = 0;

    String reportOnTime() {
        long now = mClock.getWallClockMillis();
        StringBuilder sb = new StringBuilder();
        // Report stats since last report
        int on = mOnTime - mOnTimeLastReport;
        mOnTimeLastReport = mOnTime;
        int tx = mTxTime - mTxTimeLastReport;
        mTxTimeLastReport = mTxTime;
        int rx = mRxTime - mRxTimeLastReport;
        mRxTimeLastReport = mRxTime;
        int period = (int) (now - lastOntimeReportTimeStamp);
        lastOntimeReportTimeStamp = now;
        sb.append(String.format("[on:%d tx:%d rx:%d period:%d]", on, tx, rx, period));
        // Report stats since Screen State Changed
        on = mOnTime - mOnTimeScreenStateChange;
        period = (int) (now - lastScreenStateChangeTimeStamp);
        sb.append(String.format(" from screen [on:%d period:%d]", on, period));
        return sb.toString();
    }

    WifiLinkLayerStats getWifiLinkLayerStats() {
        WifiLinkLayerStats stats = null;
        if (mWifiLinkLayerStatsSupported > 0) {
            String name = "wlan0";
            stats = mWifiNative.getWifiLinkLayerStats(name);
            if (name != null && stats == null && mWifiLinkLayerStatsSupported > 0) {
                mWifiLinkLayerStatsSupported -= 1;
            } else if (stats != null) {
                lastLinkLayerStatsUpdate = mClock.getWallClockMillis();
                mOnTime = stats.on_time;
                mTxTime = stats.tx_time;
                mRxTime = stats.rx_time;
                mRunningBeaconCount = stats.beacon_rx;
            }
        }
        if (stats == null || mWifiLinkLayerStatsSupported <= 0) {
            long mTxPkts = mFacade.getTxPackets(mInterfaceName);
            long mRxPkts = mFacade.getRxPackets(mInterfaceName);
            mWifiInfo.updatePacketRates(mTxPkts, mRxPkts);
        } else {
            mWifiInfo.updatePacketRates(stats);
        }
        return stats;
    }

    int startWifiIPPacketOffload(int slot, KeepalivePacketData packetData, int intervalSeconds) {
        int ret = mWifiNative.startSendingOffloadedPacket(slot, packetData, intervalSeconds * 1000);
        if (ret != 0) {
            loge("startWifiIPPacketOffload(" + slot + ", " + intervalSeconds +
                    "): hardware error " + ret);
            return ConnectivityManager.PacketKeepalive.ERROR_HARDWARE_ERROR;
        } else {
            return ConnectivityManager.PacketKeepalive.SUCCESS;
        }
    }

    int stopWifiIPPacketOffload(int slot) {
        int ret = mWifiNative.stopSendingOffloadedPacket(slot);
        if (ret != 0) {
            loge("stopWifiIPPacketOffload(" + slot + "): hardware error " + ret);
            return ConnectivityManager.PacketKeepalive.ERROR_HARDWARE_ERROR;
        } else {
            return ConnectivityManager.PacketKeepalive.SUCCESS;
        }
    }

    int startRssiMonitoringOffload(byte maxRssi, byte minRssi) {
        return mWifiNative.startRssiMonitoring(maxRssi, minRssi, WifiStateMachine.this);
    }

    int stopRssiMonitoringOffload() {
        return mWifiNative.stopRssiMonitoring();
    }

    private void handleScanRequest(Message message) {
        ScanSettings settings = null;
        WorkSource workSource = null;

        // unbundle parameters
        Bundle bundle = (Bundle) message.obj;

        if (bundle != null) {
            settings = bundle.getParcelable(CUSTOMIZED_SCAN_SETTING);
            workSource = bundle.getParcelable(CUSTOMIZED_SCAN_WORKSOURCE);
        }

        Set<Integer> freqs = null;
        if (settings != null && settings.channelSet != null) {
            freqs = new HashSet<Integer>();
            for (WifiChannel channel : settings.channelSet) {
                freqs.add(channel.freqMHz);
            }
        }

        // Retrieve the list of hidden networkId's to scan for.
        Set<Integer> hiddenNetworkIds = mWifiConfigManager.getHiddenConfiguredNetworkIds();

        // call wifi native to start the scan
        if (startScanNative(freqs, hiddenNetworkIds, workSource)) {
            // a full scan covers everything, clearing scan request buffer
            if (freqs == null)
                mBufferedScanMsg.clear();
            messageHandlingStatus = MESSAGE_HANDLING_STATUS_OK;
            if (workSource != null) {
                // External worksource was passed along the scan request,
                // hence always send a broadcast
                mSendScanResultsBroadcast = true;
            }
            return;
        }

        // if reach here, scan request is rejected

        if (!mIsScanOngoing) {
            // if rejection is NOT due to ongoing scan (e.g. bad scan parameters),

            // discard this request and pop up the next one
            if (mBufferedScanMsg.size() > 0) {
                sendMessage(mBufferedScanMsg.remove());
            }
            messageHandlingStatus = MESSAGE_HANDLING_STATUS_DISCARD;
        } else if (!mIsFullScanOngoing) {
            // if rejection is due to an ongoing scan, and the ongoing one is NOT a full scan,
            // buffer the scan request to make sure specified channels will be scanned eventually
            if (freqs == null)
                mBufferedScanMsg.clear();
            if (mBufferedScanMsg.size() < SCAN_REQUEST_BUFFER_MAX_SIZE) {
                Message msg = obtainMessage(CMD_START_SCAN,
                        message.arg1, message.arg2, bundle);
                mBufferedScanMsg.add(msg);
            } else {
                // if too many requests in buffer, combine them into a single full scan
                bundle = new Bundle();
                bundle.putParcelable(CUSTOMIZED_SCAN_SETTING, null);
                bundle.putParcelable(CUSTOMIZED_SCAN_WORKSOURCE, workSource);
                Message msg = obtainMessage(CMD_START_SCAN, message.arg1, message.arg2, bundle);
                mBufferedScanMsg.clear();
                mBufferedScanMsg.add(msg);
            }
            messageHandlingStatus = MESSAGE_HANDLING_STATUS_LOOPED;
        } else {
            // mIsScanOngoing and mIsFullScanOngoing
            messageHandlingStatus = MESSAGE_HANDLING_STATUS_FAIL;
        }
    }


    // TODO this is a temporary measure to bridge between WifiScanner and WifiStateMachine until
    // scan functionality is refactored out of WifiStateMachine.
    /**
     * return true iff scan request is accepted
     */
    private boolean startScanNative(final Set<Integer> freqs, Set<Integer> hiddenNetworkIds,
            WorkSource workSource) {
        WifiScanner.ScanSettings settings = new WifiScanner.ScanSettings();
        if (freqs == null) {
            settings.band = WifiScanner.WIFI_BAND_BOTH_WITH_DFS;
        } else {
            settings.band = WifiScanner.WIFI_BAND_UNSPECIFIED;
            int index = 0;
            settings.channels = new WifiScanner.ChannelSpec[freqs.size()];
            for (Integer freq : freqs) {
                settings.channels[index++] = new WifiScanner.ChannelSpec(freq);
            }
        }
        settings.reportEvents = WifiScanner.REPORT_EVENT_AFTER_EACH_SCAN
                | WifiScanner.REPORT_EVENT_FULL_SCAN_RESULT;
        if (hiddenNetworkIds != null && hiddenNetworkIds.size() > 0) {
            int i = 0;
            settings.hiddenNetworkIds = new int[hiddenNetworkIds.size()];
            for (Integer netId : hiddenNetworkIds) {
                settings.hiddenNetworkIds[i++] = netId;
            }
        }
        WifiScanner.ScanListener nativeScanListener = new WifiScanner.ScanListener() {
                // ignore all events since WifiStateMachine is registered for the supplicant events
                @Override
                public void onSuccess() {
                }
                @Override
                public void onFailure(int reason, String description) {
                    mIsScanOngoing = false;
                    mIsFullScanOngoing = false;
                }
                @Override
                public void onResults(WifiScanner.ScanData[] results) {
                }
                @Override
                public void onFullResult(ScanResult fullScanResult) {
                }
                @Override
                public void onPeriodChanged(int periodInMs) {
                }
            };
        mWifiScanner.startScan(settings, nativeScanListener, workSource);
        mIsScanOngoing = true;
        mIsFullScanOngoing = (freqs == null);
        lastScanFreqs = freqs;
        return true;
    }

    /**
     * TODO: doc
     */
    public void setSupplicantRunning(boolean enable) {
        if (enable) {
            sendMessage(CMD_START_SUPPLICANT);
        } else {
            sendMessage(CMD_STOP_SUPPLICANT);
        }
    }

    /**
     * TODO: doc
     */
    public void setHostApRunning(WifiConfiguration wifiConfig, boolean enable) {
        if (enable) {
            sendMessage(CMD_START_AP, wifiConfig);
        } else {
            sendMessage(CMD_STOP_AP);
        }
    }

    public void setWifiApConfiguration(WifiConfiguration config) {
        mWifiApConfigStore.setApConfiguration(config);
    }

    public WifiConfiguration syncGetWifiApConfiguration() {
        return mWifiApConfigStore.getApConfiguration();
    }

    /**
     * TODO: doc
     */
    public int syncGetWifiState() {
        return mWifiState.get();
    }

    /**
     * TODO: doc
     */
    public String syncGetWifiStateByName() {
        switch (mWifiState.get()) {
            case WIFI_STATE_DISABLING:
                return "disabling";
            case WIFI_STATE_DISABLED:
                return "disabled";
            case WIFI_STATE_ENABLING:
                return "enabling";
            case WIFI_STATE_ENABLED:
                return "enabled";
            case WIFI_STATE_UNKNOWN:
                return "unknown state";
            default:
                return "[invalid state]";
        }
    }

    /**
     * TODO: doc
     */
    public int syncGetWifiApState() {
        return mWifiApState.get();
    }

    /**
     * TODO: doc
     */
    public String syncGetWifiApStateByName() {
        switch (mWifiApState.get()) {
            case WIFI_AP_STATE_DISABLING:
                return "disabling";
            case WIFI_AP_STATE_DISABLED:
                return "disabled";
            case WIFI_AP_STATE_ENABLING:
                return "enabling";
            case WIFI_AP_STATE_ENABLED:
                return "enabled";
            case WIFI_AP_STATE_FAILED:
                return "failed";
            default:
                return "[invalid state]";
        }
    }

    public boolean isConnected() {
        return getCurrentState() == mConnectedState;
    }

    public boolean isDisconnected() {
        return getCurrentState() == mDisconnectedState;
    }

    public boolean isSupplicantTransientState() {
        SupplicantState supplicantState = mWifiInfo.getSupplicantState();
        if (supplicantState == SupplicantState.ASSOCIATING
                || supplicantState == SupplicantState.AUTHENTICATING
                || supplicantState == SupplicantState.FOUR_WAY_HANDSHAKE
                || supplicantState == SupplicantState.GROUP_HANDSHAKE) {

            if (mVerboseLoggingEnabled) {
                Log.d(TAG, "Supplicant is under transient state: " + supplicantState);
            }
            return true;
        } else {
            if (mVerboseLoggingEnabled) {
                Log.d(TAG, "Supplicant is under steady state: " + supplicantState);
            }
        }

        return false;
    }

    public boolean isLinkDebouncing() {
        return mIsLinkDebouncing;
    }

    /**
     * Get status information for the current connection, if any.
     *
     * @return a {@link WifiInfo} object containing information about the current connection
     */
    public WifiInfo syncRequestConnectionInfo() {
        return getWiFiInfoForUid(Binder.getCallingUid());
    }

    public WifiInfo getWifiInfo() {
        return mWifiInfo;
    }

    public DhcpResults syncGetDhcpResults() {
        synchronized (mDhcpResultsLock) {
            return new DhcpResults(mDhcpResults);
        }
    }

    /**
     * TODO: doc
     */
    public void setDriverStart(boolean enable) {
        if (enable) {
            sendMessage(CMD_START_DRIVER);
        } else {
            sendMessage(CMD_STOP_DRIVER);
        }
    }

    /**
     * TODO: doc
     */
    public void setOperationalMode(int mode) {
        if (mVerboseLoggingEnabled) log("setting operational mode to " + String.valueOf(mode));
        sendMessage(CMD_SET_OPERATIONAL_MODE, mode, 0);
    }

    /**
     * TODO: doc
     */
    public List<ScanResult> syncGetScanResultsList() {
        synchronized (mScanResultsLock) {
            List<ScanResult> scanList = new ArrayList<ScanResult>();
            for (ScanDetail result : mScanResults) {
                scanList.add(new ScanResult(result.getScanResult()));
            }
            return scanList;
        }
    }

    public int syncAddPasspointManagementObject(AsyncChannel channel, String managementObject) {
        Message resultMsg =
                channel.sendMessageSynchronously(CMD_ADD_PASSPOINT_MO, managementObject);
        int result = resultMsg.arg1;
        resultMsg.recycle();
        return result;
    }

    public int syncModifyPasspointManagementObject(AsyncChannel channel, String fqdn,
                                                   List<PasspointManagementObjectDefinition>
                                                           managementObjectDefinitions) {
        Bundle bundle = new Bundle();
        bundle.putString("FQDN", fqdn);
        bundle.putParcelableList("MOS", managementObjectDefinitions);
        Message resultMsg = channel.sendMessageSynchronously(CMD_MODIFY_PASSPOINT_MO, bundle);
        int result = resultMsg.arg1;
        resultMsg.recycle();
        return result;
    }

    public boolean syncQueryPasspointIcon(AsyncChannel channel, long bssid, String fileName) {
        Bundle bundle = new Bundle();
        bundle.putLong("BSSID", bssid);
        bundle.putString("FILENAME", fileName);
        Message resultMsg = channel.sendMessageSynchronously(CMD_QUERY_OSU_ICON, bundle);
        int result = resultMsg.arg1;
        resultMsg.recycle();
        return result == 1;
    }

    public int matchProviderWithCurrentNetwork(AsyncChannel channel, String fqdn) {
        Message resultMsg = channel.sendMessageSynchronously(CMD_MATCH_PROVIDER_NETWORK, fqdn);
        int result = resultMsg.arg1;
        resultMsg.recycle();
        return result;
    }

    /**
     * Deauthenticate and set the re-authentication hold off time for the current network
     * @param holdoff hold off time in milliseconds
     * @param ess set if the hold off pertains to an ESS rather than a BSS
     */
    public void deauthenticateNetwork(AsyncChannel channel, long holdoff, boolean ess) {
        // TODO: This needs an implementation
    }

    public void disableEphemeralNetwork(String SSID) {
        if (SSID != null) {
            sendMessage(CMD_DISABLE_EPHEMERAL_NETWORK, SSID);
        }
    }

    /**
     * Disconnect from Access Point
     */
    public void disconnectCommand() {
        sendMessage(CMD_DISCONNECT);
    }

    public void disconnectCommand(int uid, int reason) {
        sendMessage(CMD_DISCONNECT, uid, reason);
    }

    /**
     * Initiate a reconnection to AP
     */
    public void reconnectCommand() {
        sendMessage(CMD_RECONNECT);
    }

    /**
     * Initiate a re-association to AP
     */
    public void reassociateCommand() {
        sendMessage(CMD_REASSOCIATE);
    }

    /**
     * Reload networks and then reconnect; helps load correct data for TLS networks
     */

    public void reloadTlsNetworksAndReconnect() {
        sendMessage(CMD_RELOAD_TLS_AND_RECONNECT);
    }

    /**
     * Add a network synchronously
     *
     * @return network id of the new network
     */
    public int syncAddOrUpdateNetwork(AsyncChannel channel, WifiConfiguration config) {
        Message resultMsg = channel.sendMessageSynchronously(CMD_ADD_OR_UPDATE_NETWORK, config);
        int result = resultMsg.arg1;
        resultMsg.recycle();
        return result;
    }

    /**
     * Get configured networks synchronously
     *
     * @param channel
     * @return
     */

    public List<WifiConfiguration> syncGetConfiguredNetworks(int uuid, AsyncChannel channel) {
        Message resultMsg = channel.sendMessageSynchronously(CMD_GET_CONFIGURED_NETWORKS, uuid);
        List<WifiConfiguration> result = (List<WifiConfiguration>) resultMsg.obj;
        resultMsg.recycle();
        return result;
    }

    public List<WifiConfiguration> syncGetPrivilegedConfiguredNetwork(AsyncChannel channel) {
        Message resultMsg = channel.sendMessageSynchronously(
                CMD_GET_PRIVILEGED_CONFIGURED_NETWORKS);
        List<WifiConfiguration> result = (List<WifiConfiguration>) resultMsg.obj;
        resultMsg.recycle();
        return result;
    }

    public WifiConfiguration syncGetMatchingWifiConfig(ScanResult scanResult, AsyncChannel channel) {
        Message resultMsg = channel.sendMessageSynchronously(CMD_GET_MATCHING_CONFIG, scanResult);
        return (WifiConfiguration) resultMsg.obj;
    }

    /**
     * Get connection statistics synchronously
     *
     * @param channel
     * @return
     */

    public WifiConnectionStatistics syncGetConnectionStatistics(AsyncChannel channel) {
        Message resultMsg = channel.sendMessageSynchronously(CMD_GET_CONNECTION_STATISTICS);
        WifiConnectionStatistics result = (WifiConnectionStatistics) resultMsg.obj;
        resultMsg.recycle();
        return result;
    }

    /**
     * Get adaptors synchronously
     */

    public int syncGetSupportedFeatures(AsyncChannel channel) {
        Message resultMsg = channel.sendMessageSynchronously(CMD_GET_SUPPORTED_FEATURES);
        int supportedFeatureSet = resultMsg.arg1;
        resultMsg.recycle();
        return supportedFeatureSet;
    }

    /**
     * Get link layers stats for adapter synchronously
     */
    public WifiLinkLayerStats syncGetLinkLayerStats(AsyncChannel channel) {
        Message resultMsg = channel.sendMessageSynchronously(CMD_GET_LINK_LAYER_STATS);
        WifiLinkLayerStats result = (WifiLinkLayerStats) resultMsg.obj;
        resultMsg.recycle();
        return result;
    }

    /**
     * Delete a network
     *
     * @param networkId id of the network to be removed
     */
    public boolean syncRemoveNetwork(AsyncChannel channel, int networkId) {
        Message resultMsg = channel.sendMessageSynchronously(CMD_REMOVE_NETWORK, networkId);
        boolean result = (resultMsg.arg1 != FAILURE);
        resultMsg.recycle();
        return result;
    }

    /**
     * Enable a network
     *
     * @param netId         network id of the network
     * @param disableOthers true, if all other networks have to be disabled
     * @return {@code true} if the operation succeeds, {@code false} otherwise
     */
    public boolean syncEnableNetwork(AsyncChannel channel, int netId, boolean disableOthers) {
        Message resultMsg = channel.sendMessageSynchronously(CMD_ENABLE_NETWORK, netId,
                disableOthers ? 1 : 0);
        boolean result = (resultMsg.arg1 != FAILURE);
        resultMsg.recycle();
        return result;
    }

    /**
     * Disable a network
     *
     * @param netId network id of the network
     * @return {@code true} if the operation succeeds, {@code false} otherwise
     */
    public boolean syncDisableNetwork(AsyncChannel channel, int netId) {
        Message resultMsg = channel.sendMessageSynchronously(WifiManager.DISABLE_NETWORK, netId);
        boolean result = (resultMsg.arg1 != WifiManager.DISABLE_NETWORK_FAILED);
        resultMsg.recycle();
        return result;
    }

    /**
     * Retrieves a WPS-NFC configuration token for the specified network
     *
     * @return a hex string representation of the WPS-NFC configuration token
     */
    public String syncGetWpsNfcConfigurationToken(int netId) {
        return mWifiNative.getNfcWpsConfigurationToken(netId);
    }

    /**
     * Blacklist a BSSID. This will avoid the AP if there are
     * alternate APs to connect
     *
     * @param bssid BSSID of the network
     */
    public void addToBlacklist(String bssid) {
        sendMessage(CMD_BLACKLIST_NETWORK, bssid);
    }

    /**
     * Clear the blacklist list
     */
    public void clearBlacklist() {
        sendMessage(CMD_CLEAR_BLACKLIST);
    }

    public void enableRssiPolling(boolean enabled) {
        sendMessage(CMD_ENABLE_RSSI_POLL, enabled ? 1 : 0, 0);
    }

    public void enableAllNetworks() {
        sendMessage(CMD_ENABLE_ALL_NETWORKS);
    }

    /**
     * Start filtering Multicast v4 packets
     */
    public void startFilteringMulticastPackets() {
        mIpManager.setMulticastFilter(true);
    }

    /**
     * Stop filtering Multicast v4 packets
     */
    public void stopFilteringMulticastPackets() {
        mIpManager.setMulticastFilter(false);
    }

    /**
     * Set high performance mode of operation.
     * Enabling would set active power mode and disable suspend optimizations;
     * disabling would set auto power mode and enable suspend optimizations
     *
     * @param enable true if enable, false otherwise
     */
    public void setHighPerfModeEnabled(boolean enable) {
        sendMessage(CMD_SET_HIGH_PERF_MODE, enable ? 1 : 0, 0);
    }


    /**
     * reset cached SIM credential data
     */
    public synchronized void resetSimAuthNetworks(boolean simPresent) {
        sendMessage(CMD_RESET_SIM_NETWORKS, simPresent ? 1 : 0);
    }

    /**
     * Get Network object of current wifi network
     * @return Network object of current wifi network
     */
    public Network getCurrentNetwork() {
        if (mNetworkAgent != null) {
            return new Network(mNetworkAgent.netId);
        } else {
            return null;
        }
    }


    /**
     * Set the operational frequency band
     *
     * @param band
     * @param persist {@code true} if the setting should be remembered.
     */
    public void setFrequencyBand(int band, boolean persist) {
        if (persist) {
            Settings.Global.putInt(mContext.getContentResolver(),
                    Settings.Global.WIFI_FREQUENCY_BAND,
                    band);
        }
        sendMessage(CMD_SET_FREQUENCY_BAND, band, 0);
    }

    /**
     * Enable TDLS for a specific MAC address
     */
    public void enableTdls(String remoteMacAddress, boolean enable) {
        int enabler = enable ? 1 : 0;
        sendMessage(CMD_ENABLE_TDLS, enabler, 0, remoteMacAddress);
    }

    /**
     * Returns the operational frequency band
     */
    public int getFrequencyBand() {
        return mFrequencyBand.get();
    }

    /**
     * Returns the wifi configuration file
     */
    public String getConfigFile() {
        return mWifiConfigManager.getConfigFile();
    }

    /**
     * Send a message indicating bluetooth adapter connection state changed
     */
    public void sendBluetoothAdapterStateChange(int state) {
        sendMessage(CMD_BLUETOOTH_ADAPTER_STATE_CHANGE, state, 0);
    }

    /**
     * Send a message indicating a package has been uninstalled.
     */
    public void removeAppConfigs(String packageName, int uid) {
        // Build partial AppInfo manually - package may not exist in database any more
        ApplicationInfo ai = new ApplicationInfo();
        ai.packageName = packageName;
        ai.uid = uid;
        sendMessage(CMD_REMOVE_APP_CONFIGURATIONS, ai);
    }

    /**
     * Send a message indicating a user has been removed.
     */
    public void removeUserConfigs(int userId) {
        sendMessage(CMD_REMOVE_USER_CONFIGURATIONS, userId);
    }

    /**
     * Save configuration on supplicant
     *
     * @return {@code true} if the operation succeeds, {@code false} otherwise
     * <p/>
     * TODO: deprecate this
     */
    public boolean syncSaveConfig(AsyncChannel channel) {
        Message resultMsg = channel.sendMessageSynchronously(CMD_SAVE_CONFIG);
        boolean result = (resultMsg.arg1 != FAILURE);
        resultMsg.recycle();
        return result;
    }

    public void updateBatteryWorkSource(WorkSource newSource) {
        synchronized (mRunningWifiUids) {
            try {
                if (newSource != null) {
                    mRunningWifiUids.set(newSource);
                }
                if (mIsRunning) {
                    if (mReportedRunning) {
                        // If the work source has changed since last time, need
                        // to remove old work from battery stats.
                        if (mLastRunningWifiUids.diff(mRunningWifiUids)) {
                            mBatteryStats.noteWifiRunningChanged(mLastRunningWifiUids,
                                    mRunningWifiUids);
                            mLastRunningWifiUids.set(mRunningWifiUids);
                        }
                    } else {
                        // Now being started, report it.
                        mBatteryStats.noteWifiRunning(mRunningWifiUids);
                        mLastRunningWifiUids.set(mRunningWifiUids);
                        mReportedRunning = true;
                    }
                } else {
                    if (mReportedRunning) {
                        // Last reported we were running, time to stop.
                        mBatteryStats.noteWifiStopped(mLastRunningWifiUids);
                        mLastRunningWifiUids.clear();
                        mReportedRunning = false;
                    }
                }
                mWakeLock.setWorkSource(newSource);
            } catch (RemoteException ignore) {
            }
        }
    }

    public void dumpIpManager(FileDescriptor fd, PrintWriter pw, String[] args) {
        mIpManager.dump(fd, pw, args);
    }

    @Override
    public void dump(FileDescriptor fd, PrintWriter pw, String[] args) {
        super.dump(fd, pw, args);
        mSupplicantStateTracker.dump(fd, pw, args);
        pw.println("mLinkProperties " + mLinkProperties);
        pw.println("mWifiInfo " + mWifiInfo);
        pw.println("mDhcpResults " + mDhcpResults);
        pw.println("mNetworkInfo " + mNetworkInfo);
        pw.println("mLastSignalLevel " + mLastSignalLevel);
        pw.println("mLastBssid " + mLastBssid);
        pw.println("mLastNetworkId " + mLastNetworkId);
        pw.println("mOperationalMode " + mOperationalMode);
        pw.println("mUserWantsSuspendOpt " + mUserWantsSuspendOpt);
        pw.println("mSuspendOptNeedsDisabled " + mSuspendOptNeedsDisabled);
        pw.println("Supplicant status " + mWifiNative.status(true));
        if (mCountryCode.getCountryCodeSentToDriver() != null) {
            pw.println("CountryCode sent to driver " + mCountryCode.getCountryCodeSentToDriver());
        } else {
            if (mCountryCode.getCountryCode() != null) {
                pw.println("CountryCode: " +
                        mCountryCode.getCountryCode() + " was not sent to driver");
            } else {
                pw.println("CountryCode was not initialized");
            }
        }
        if (mNetworkFactory != null) {
            mNetworkFactory.dump(fd, pw, args);
        } else {
            pw.println("mNetworkFactory is not initialized");
        }

        if (mUntrustedNetworkFactory != null) {
            mUntrustedNetworkFactory.dump(fd, pw, args);
        } else {
            pw.println("mUntrustedNetworkFactory is not initialized");
        }
        pw.println("Wlan Wake Reasons:" + mWifiNative.getWlanWakeReasonCount());
        pw.println();
        updateWifiMetrics();
        mWifiMetrics.dump(fd, pw, args);
        pw.println();

        mWifiConfigManager.dump(fd, pw, args);
        pw.println();
        mWifiLogger.captureBugReportData(WifiLogger.REPORT_REASON_USER_ACTION);
        mWifiLogger.dump(fd, pw, args);
        mWifiQualifiedNetworkSelector.dump(fd, pw, args);
        dumpIpManager(fd, pw, args);
        if (mWifiConnectivityManager != null) {
            mWifiConnectivityManager.dump(fd, pw, args);
        }
    }

    public void handleUserSwitch(int userId) {
        sendMessage(CMD_USER_SWITCH, userId);
    }

    /**
     * ******************************************************
     * Internal private functions
     * ******************************************************
     */

    private void logStateAndMessage(Message message, State state) {
        messageHandlingStatus = 0;
        if (mVerboseLoggingEnabled) {
            logd(" " + state.getClass().getSimpleName() + " " + getLogRecString(message));
        }
    }

    /**
     * helper, prints the milli time since boot wi and w/o suspended time
     */
    String printTime() {
        StringBuilder sb = new StringBuilder();
        sb.append(" rt=").append(mClock.getUptimeSinceBootMillis());
        sb.append("/").append(mClock.getElapsedSinceBootMillis());
        return sb.toString();
    }

    /**
     * Return the additional string to be logged by LogRec, default
     *
     * @param msg that was processed
     * @return information to be logged as a String
     */
    @Override
    protected String getLogRecString(Message msg) {
        WifiConfiguration config;
        Long now;
        String report;
        String key;
        StringBuilder sb = new StringBuilder();
        if (mScreenOn) {
            sb.append("!");
        }
        if (messageHandlingStatus != MESSAGE_HANDLING_STATUS_UNKNOWN) {
            sb.append("(").append(messageHandlingStatus).append(")");
        }
        sb.append(smToString(msg));
        if (msg.sendingUid > 0 && msg.sendingUid != Process.WIFI_UID) {
            sb.append(" uid=" + msg.sendingUid);
        }
        sb.append(" ").append(printTime());
        switch (msg.what) {
            case CMD_START_SCAN:
                now = mClock.getWallClockMillis();
                sb.append(" ");
                sb.append(Integer.toString(msg.arg1));
                sb.append(" ");
                sb.append(Integer.toString(msg.arg2));
                sb.append(" ic=");
                sb.append(Integer.toString(sScanAlarmIntentCount));
                if (msg.obj != null) {
                    Bundle bundle = (Bundle) msg.obj;
                    Long request = bundle.getLong(SCAN_REQUEST_TIME, 0);
                    if (request != 0) {
                        sb.append(" proc(ms):").append(now - request);
                    }
                }
                if (mIsScanOngoing) sb.append(" onGoing");
                if (mIsFullScanOngoing) sb.append(" full");
                sb.append(" rssi=").append(mWifiInfo.getRssi());
                sb.append(" f=").append(mWifiInfo.getFrequency());
                sb.append(" sc=").append(mWifiInfo.score);
                sb.append(" link=").append(mWifiInfo.getLinkSpeed());
                sb.append(String.format(" tx=%.1f,", mWifiInfo.txSuccessRate));
                sb.append(String.format(" %.1f,", mWifiInfo.txRetriesRate));
                sb.append(String.format(" %.1f ", mWifiInfo.txBadRate));
                sb.append(String.format(" rx=%.1f", mWifiInfo.rxSuccessRate));
                if (lastScanFreqs != null) {
                    sb.append(" list=");
                    for(int freq : lastScanFreqs) {
                        sb.append(freq).append(",");
                    }
                }
                report = reportOnTime();
                if (report != null) {
                    sb.append(" ").append(report);
                }
                break;
            case WifiMonitor.SUPPLICANT_STATE_CHANGE_EVENT:
                sb.append(" ");
                sb.append(Integer.toString(msg.arg1));
                sb.append(" ");
                sb.append(Integer.toString(msg.arg2));
                StateChangeResult stateChangeResult = (StateChangeResult) msg.obj;
                if (stateChangeResult != null) {
                    sb.append(stateChangeResult.toString());
                }
                break;
            case WifiManager.SAVE_NETWORK:
            case WifiStateMachine.CMD_AUTO_SAVE_NETWORK:
                sb.append(" ");
                sb.append(Integer.toString(msg.arg1));
                sb.append(" ");
                sb.append(Integer.toString(msg.arg2));
                if (lastSavedConfigurationAttempt != null) {
                    sb.append(" ").append(lastSavedConfigurationAttempt.configKey());
                    sb.append(" nid=").append(lastSavedConfigurationAttempt.networkId);
                    if (lastSavedConfigurationAttempt.hiddenSSID) {
                        sb.append(" hidden");
                    }
                    if (lastSavedConfigurationAttempt.preSharedKey != null
                            && !lastSavedConfigurationAttempt.preSharedKey.equals("*")) {
                        sb.append(" hasPSK");
                    }
                    if (lastSavedConfigurationAttempt.ephemeral) {
                        sb.append(" ephemeral");
                    }
                    if (lastSavedConfigurationAttempt.selfAdded) {
                        sb.append(" selfAdded");
                    }
                    sb.append(" cuid=").append(lastSavedConfigurationAttempt.creatorUid);
                    sb.append(" suid=").append(lastSavedConfigurationAttempt.lastUpdateUid);
                }
                break;
            case WifiManager.FORGET_NETWORK:
                sb.append(" ");
                sb.append(Integer.toString(msg.arg1));
                sb.append(" ");
                sb.append(Integer.toString(msg.arg2));
                if (lastForgetConfigurationAttempt != null) {
                    sb.append(" ").append(lastForgetConfigurationAttempt.configKey());
                    sb.append(" nid=").append(lastForgetConfigurationAttempt.networkId);
                    if (lastForgetConfigurationAttempt.hiddenSSID) {
                        sb.append(" hidden");
                    }
                    if (lastForgetConfigurationAttempt.preSharedKey != null) {
                        sb.append(" hasPSK");
                    }
                    if (lastForgetConfigurationAttempt.ephemeral) {
                        sb.append(" ephemeral");
                    }
                    if (lastForgetConfigurationAttempt.selfAdded) {
                        sb.append(" selfAdded");
                    }
                    sb.append(" cuid=").append(lastForgetConfigurationAttempt.creatorUid);
                    sb.append(" suid=").append(lastForgetConfigurationAttempt.lastUpdateUid);
                    WifiConfiguration.NetworkSelectionStatus netWorkSelectionStatus =
                            lastForgetConfigurationAttempt.getNetworkSelectionStatus();
                    sb.append(" ajst=").append(
                            netWorkSelectionStatus.getNetworkStatusString());
                }
                break;
            case WifiMonitor.ASSOCIATION_REJECTION_EVENT:
                sb.append(" ");
                sb.append(Integer.toString(msg.arg1));
                sb.append(" ");
                sb.append(Integer.toString(msg.arg2));
                String bssid = (String) msg.obj;
                if (bssid != null && bssid.length() > 0) {
                    sb.append(" ");
                    sb.append(bssid);
                }
                sb.append(" blacklist=" + Boolean.toString(didBlackListBSSID));
                break;
            case WifiMonitor.SCAN_RESULTS_EVENT:
                sb.append(" ");
                sb.append(Integer.toString(msg.arg1));
                sb.append(" ");
                sb.append(Integer.toString(msg.arg2));
                if (mScanResults != null) {
                    sb.append(" found=");
                    sb.append(mScanResults.size());
                }
                sb.append(" known=").append(mNumScanResultsKnown);
                sb.append(" got=").append(mNumScanResultsReturned);
                sb.append(String.format(" bcn=%d", mRunningBeaconCount));
                sb.append(String.format(" con=%d", mConnectionRequests));
                key = mWifiConfigManager.getLastSelectedConfiguration();
                if (key != null) {
                    sb.append(" last=").append(key);
                }
                break;
            case WifiMonitor.SCAN_FAILED_EVENT:
                break;
            case WifiMonitor.NETWORK_CONNECTION_EVENT:
                sb.append(" ");
                sb.append(Integer.toString(msg.arg1));
                sb.append(" ");
                sb.append(Integer.toString(msg.arg2));
                sb.append(" ").append(mLastBssid);
                sb.append(" nid=").append(mLastNetworkId);
                config = getCurrentWifiConfiguration();
                if (config != null) {
                    sb.append(" ").append(config.configKey());
                }
                key = mWifiConfigManager.getLastSelectedConfiguration();
                if (key != null) {
                    sb.append(" last=").append(key);
                }
                break;
            case CMD_TARGET_BSSID:
            case CMD_ASSOCIATED_BSSID:
                sb.append(" ");
                sb.append(Integer.toString(msg.arg1));
                sb.append(" ");
                sb.append(Integer.toString(msg.arg2));
                if (msg.obj != null) {
                    sb.append(" BSSID=").append((String) msg.obj);
                }
                if (mTargetRoamBSSID != null) {
                    sb.append(" Target=").append(mTargetRoamBSSID);
                }
                sb.append(" roam=").append(Boolean.toString(mAutoRoaming));
                break;
            case WifiMonitor.NETWORK_DISCONNECTION_EVENT:
                if (msg.obj != null) {
                    sb.append(" ").append((String) msg.obj);
                }
                sb.append(" nid=").append(msg.arg1);
                sb.append(" reason=").append(msg.arg2);
                if (mLastBssid != null) {
                    sb.append(" lastbssid=").append(mLastBssid);
                }
                if (mWifiInfo.getFrequency() != -1) {
                    sb.append(" freq=").append(mWifiInfo.getFrequency());
                    sb.append(" rssi=").append(mWifiInfo.getRssi());
                }
                if (isLinkDebouncing()) {
                    sb.append(" debounce");
                }
                break;
            case WifiMonitor.SSID_TEMP_DISABLED:
            case WifiMonitor.SSID_REENABLED:
                sb.append(" nid=").append(msg.arg1);
                if (msg.obj != null) {
                    sb.append(" ").append((String) msg.obj);
                }
                config = getCurrentWifiConfiguration();
                if (config != null) {
                    WifiConfiguration.NetworkSelectionStatus netWorkSelectionStatus =
                            config.getNetworkSelectionStatus();
                    sb.append(" cur=").append(config.configKey());
                    sb.append(" ajst=").append(netWorkSelectionStatus.getNetworkStatusString());
                    if (config.selfAdded) {
                        sb.append(" selfAdded");
                    }
                    if (config.status != 0) {
                        sb.append(" st=").append(config.status);
                        sb.append(" rs=").append(
                                netWorkSelectionStatus.getNetworkDisableReasonString());
                    }
                    if (config.lastConnected != 0) {
                        now = mClock.getWallClockMillis();
                        sb.append(" lastconn=").append(now - config.lastConnected).append("(ms)");
                    }
                    if (mLastBssid != null) {
                        sb.append(" lastbssid=").append(mLastBssid);
                    }
                    if (mWifiInfo.getFrequency() != -1) {
                        sb.append(" freq=").append(mWifiInfo.getFrequency());
                        sb.append(" rssi=").append(mWifiInfo.getRssi());
                        sb.append(" bssid=").append(mWifiInfo.getBSSID());
                    }
                }
                break;
            case CMD_RSSI_POLL:
            case CMD_UNWANTED_NETWORK:
            case WifiManager.RSSI_PKTCNT_FETCH:
                sb.append(" ");
                sb.append(Integer.toString(msg.arg1));
                sb.append(" ");
                sb.append(Integer.toString(msg.arg2));
                if (mWifiInfo.getSSID() != null)
                    if (mWifiInfo.getSSID() != null)
                        sb.append(" ").append(mWifiInfo.getSSID());
                if (mWifiInfo.getBSSID() != null)
                    sb.append(" ").append(mWifiInfo.getBSSID());
                sb.append(" rssi=").append(mWifiInfo.getRssi());
                sb.append(" f=").append(mWifiInfo.getFrequency());
                sb.append(" sc=").append(mWifiInfo.score);
                sb.append(" link=").append(mWifiInfo.getLinkSpeed());
                sb.append(String.format(" tx=%.1f,", mWifiInfo.txSuccessRate));
                sb.append(String.format(" %.1f,", mWifiInfo.txRetriesRate));
                sb.append(String.format(" %.1f ", mWifiInfo.txBadRate));
                sb.append(String.format(" rx=%.1f", mWifiInfo.rxSuccessRate));
                sb.append(String.format(" bcn=%d", mRunningBeaconCount));
                report = reportOnTime();
                if (report != null) {
                    sb.append(" ").append(report);
                }
                if (mWifiScoreReport != null) {
                    sb.append(mWifiScoreReport.getReport());
                }
                break;
            case CMD_AUTO_CONNECT:
            case WifiManager.CONNECT_NETWORK:
                sb.append(" ");
                sb.append(Integer.toString(msg.arg1));
                sb.append(" ");
                sb.append(Integer.toString(msg.arg2));
                config = mWifiConfigManager.getWifiConfiguration(msg.arg1);
                if (config != null) {
                    sb.append(" ").append(config.configKey());
                    if (config.visibility != null) {
                        sb.append(" ").append(config.visibility.toString());
                    }
                }
                if (mTargetRoamBSSID != null) {
                    sb.append(" ").append(mTargetRoamBSSID);
                }
                sb.append(" roam=").append(Boolean.toString(mAutoRoaming));
                config = getCurrentWifiConfiguration();
                if (config != null) {
                    sb.append(config.configKey());
                    if (config.visibility != null) {
                        sb.append(" ").append(config.visibility.toString());
                    }
                }
                break;
            case CMD_AUTO_ROAM:
                sb.append(" ");
                sb.append(Integer.toString(msg.arg1));
                sb.append(" ");
                sb.append(Integer.toString(msg.arg2));
                ScanResult result = (ScanResult) msg.obj;
                if (result != null) {
                    now = mClock.getWallClockMillis();
                    sb.append(" bssid=").append(result.BSSID);
                    sb.append(" rssi=").append(result.level);
                    sb.append(" freq=").append(result.frequency);
                    if (result.seen > 0 && result.seen < now) {
                        sb.append(" seen=").append(now - result.seen);
                    } else {
                        // Somehow the timestamp for this scan result is inconsistent
                        sb.append(" !seen=").append(result.seen);
                    }
                }
                if (mTargetRoamBSSID != null) {
                    sb.append(" ").append(mTargetRoamBSSID);
                }
                sb.append(" roam=").append(Boolean.toString(mAutoRoaming));
                sb.append(" fail count=").append(Integer.toString(mRoamFailCount));
                break;
            case CMD_ADD_OR_UPDATE_NETWORK:
                sb.append(" ");
                sb.append(Integer.toString(msg.arg1));
                sb.append(" ");
                sb.append(Integer.toString(msg.arg2));
                if (msg.obj != null) {
                    config = (WifiConfiguration) msg.obj;
                    sb.append(" ").append(config.configKey());
                    sb.append(" prio=").append(config.priority);
                    sb.append(" status=").append(config.status);
                    if (config.BSSID != null) {
                        sb.append(" ").append(config.BSSID);
                    }
                    WifiConfiguration curConfig = getCurrentWifiConfiguration();
                    if (curConfig != null) {
                        if (curConfig.configKey().equals(config.configKey())) {
                            sb.append(" is current");
                        } else {
                            sb.append(" current=").append(curConfig.configKey());
                            sb.append(" prio=").append(curConfig.priority);
                            sb.append(" status=").append(curConfig.status);
                        }
                    }
                }
                break;
            case WifiManager.DISABLE_NETWORK:
            case CMD_ENABLE_NETWORK:
                sb.append(" ");
                sb.append(Integer.toString(msg.arg1));
                sb.append(" ");
                sb.append(Integer.toString(msg.arg2));
                key = mWifiConfigManager.getLastSelectedConfiguration();
                if (key != null) {
                    sb.append(" last=").append(key);
                }
                config = mWifiConfigManager.getWifiConfiguration(msg.arg1);
                if (config != null && (key == null || !config.configKey().equals(key))) {
                    sb.append(" target=").append(key);
                }
                break;
            case CMD_GET_CONFIGURED_NETWORKS:
                sb.append(" ");
                sb.append(Integer.toString(msg.arg1));
                sb.append(" ");
                sb.append(Integer.toString(msg.arg2));
                sb.append(" num=").append(mWifiConfigManager.getConfiguredNetworksSize());
                break;
            case DhcpClient.CMD_PRE_DHCP_ACTION:
                sb.append(" ");
                sb.append(Integer.toString(msg.arg1));
                sb.append(" ");
                sb.append(Integer.toString(msg.arg2));
                sb.append(" txpkts=").append(mWifiInfo.txSuccess);
                sb.append(",").append(mWifiInfo.txBad);
                sb.append(",").append(mWifiInfo.txRetries);
                break;
            case DhcpClient.CMD_POST_DHCP_ACTION:
                sb.append(" ");
                sb.append(Integer.toString(msg.arg1));
                sb.append(" ");
                sb.append(Integer.toString(msg.arg2));
                if (msg.arg1 == DhcpClient.DHCP_SUCCESS) {
                    sb.append(" OK ");
                } else if (msg.arg1 == DhcpClient.DHCP_FAILURE) {
                    sb.append(" FAIL ");
                }
                if (mLinkProperties != null) {
                    sb.append(" ");
                    sb.append(getLinkPropertiesSummary(mLinkProperties));
                }
                break;
            case WifiP2pServiceImpl.P2P_CONNECTION_CHANGED:
                sb.append(" ");
                sb.append(Integer.toString(msg.arg1));
                sb.append(" ");
                sb.append(Integer.toString(msg.arg2));
                if (msg.obj != null) {
                    NetworkInfo info = (NetworkInfo) msg.obj;
                    NetworkInfo.State state = info.getState();
                    NetworkInfo.DetailedState detailedState = info.getDetailedState();
                    if (state != null) {
                        sb.append(" st=").append(state);
                    }
                    if (detailedState != null) {
                        sb.append("/").append(detailedState);
                    }
                }
                break;
            case CMD_IP_CONFIGURATION_LOST:
                int count = -1;
                WifiConfiguration c = getCurrentWifiConfiguration();
                if (c != null) {
                    count = c.getNetworkSelectionStatus().getDisableReasonCounter(
                            WifiConfiguration.NetworkSelectionStatus.DISABLED_DHCP_FAILURE);
                }
                sb.append(" ");
                sb.append(Integer.toString(msg.arg1));
                sb.append(" ");
                sb.append(Integer.toString(msg.arg2));
                sb.append(" failures: ");
                sb.append(Integer.toString(count));
                sb.append("/");
                sb.append(Integer.toString(mWifiConfigManager.getMaxDhcpRetries()));
                if (mWifiInfo.getBSSID() != null) {
                    sb.append(" ").append(mWifiInfo.getBSSID());
                }
                sb.append(String.format(" bcn=%d", mRunningBeaconCount));
                break;
            case CMD_UPDATE_LINKPROPERTIES:
                sb.append(" ");
                sb.append(Integer.toString(msg.arg1));
                sb.append(" ");
                sb.append(Integer.toString(msg.arg2));
                if (mLinkProperties != null) {
                    sb.append(" ");
                    sb.append(getLinkPropertiesSummary(mLinkProperties));
                }
                break;
            case CMD_IP_REACHABILITY_LOST:
                if (msg.obj != null) {
                    sb.append(" ").append((String) msg.obj);
                }
                break;
            case CMD_INSTALL_PACKET_FILTER:
                sb.append(" len=" + ((byte[])msg.obj).length);
                break;
            case CMD_SET_FALLBACK_PACKET_FILTERING:
                sb.append(" enabled=" + (boolean)msg.obj);
                break;
            case CMD_ROAM_WATCHDOG_TIMER:
                sb.append(" ");
                sb.append(Integer.toString(msg.arg1));
                sb.append(" ");
                sb.append(Integer.toString(msg.arg2));
                sb.append(" cur=").append(roamWatchdogCount);
                break;
            case CMD_DISCONNECTING_WATCHDOG_TIMER:
                sb.append(" ");
                sb.append(Integer.toString(msg.arg1));
                sb.append(" ");
                sb.append(Integer.toString(msg.arg2));
                sb.append(" cur=").append(disconnectingWatchdogCount);
                break;
            case CMD_START_RSSI_MONITORING_OFFLOAD:
            case CMD_STOP_RSSI_MONITORING_OFFLOAD:
            case CMD_RSSI_THRESHOLD_BREACH:
                sb.append(" rssi=");
                sb.append(Integer.toString(msg.arg1));
                sb.append(" thresholds=");
                sb.append(Arrays.toString(mRssiRanges));
                break;
            case CMD_USER_SWITCH:
                sb.append(" userId=");
                sb.append(Integer.toString(msg.arg1));
                break;
            case CMD_IPV4_PROVISIONING_SUCCESS:
                sb.append(" ");
                if (msg.arg1 == DhcpClient.DHCP_SUCCESS) {
                    sb.append("DHCP_OK");
                } else if (msg.arg1 == CMD_STATIC_IP_SUCCESS) {
                    sb.append("STATIC_OK");
                } else {
                    sb.append(Integer.toString(msg.arg1));
                }
                break;
            case CMD_IPV4_PROVISIONING_FAILURE:
                sb.append(" ");
                if (msg.arg1 == DhcpClient.DHCP_FAILURE) {
                    sb.append("DHCP_FAIL");
                } else if (msg.arg1 == CMD_STATIC_IP_FAILURE) {
                    sb.append("STATIC_FAIL");
                } else {
                    sb.append(Integer.toString(msg.arg1));
                }
                break;
            default:
                sb.append(" ");
                sb.append(Integer.toString(msg.arg1));
                sb.append(" ");
                sb.append(Integer.toString(msg.arg2));
                break;
        }

        return sb.toString();
    }

    private void handleScreenStateChanged(boolean screenOn) {
        mScreenOn = screenOn;
        if (mVerboseLoggingEnabled) {
            logd(" handleScreenStateChanged Enter: screenOn=" + screenOn
                    + " mUserWantsSuspendOpt=" + mUserWantsSuspendOpt
                    + " state " + getCurrentState().getName()
                    + " suppState:" + mSupplicantStateTracker.getSupplicantStateName());
        }
        enableRssiPolling(screenOn);
        if (mUserWantsSuspendOpt.get()) {
            int shouldReleaseWakeLock = 0;
            if (screenOn) {
                sendMessage(CMD_SET_SUSPEND_OPT_ENABLED, 0, shouldReleaseWakeLock);
            } else {
                if (isConnected()) {
                    // Allow 2s for suspend optimizations to be set
                    mSuspendWakeLock.acquire(2000);
                    shouldReleaseWakeLock = 1;
                }
                sendMessage(CMD_SET_SUSPEND_OPT_ENABLED, 1, shouldReleaseWakeLock);
            }
        }
        mScreenBroadcastReceived.set(true);

        getWifiLinkLayerStats();
        mOnTimeScreenStateChange = mOnTime;
        lastScreenStateChangeTimeStamp = lastLinkLayerStatsUpdate;

        mWifiMetrics.setScreenState(screenOn);

        if (mWifiConnectivityManager != null) {
            mWifiConnectivityManager.handleScreenStateChanged(screenOn);
        }

        if (mVerboseLoggingEnabled) log("handleScreenStateChanged Exit: " + screenOn);
    }

    private void checkAndSetConnectivityInstance() {
        if (mCm == null) {
            mCm = (ConnectivityManager) mContext.getSystemService(Context.CONNECTIVITY_SERVICE);
        }
    }


    /**
     * Set the frequency band from the system setting value, if any.
     */
    private void setFrequencyBand() {
        int band = WifiManager.WIFI_FREQUENCY_BAND_AUTO;

        if (mWifiNative.setBand(band)) {
            mFrequencyBand.set(band);
            if (mWifiConnectivityManager != null) {
                mWifiConnectivityManager.setUserPreferredBand(band);
            }
            if (mVerboseLoggingEnabled) {
                logd("done set frequency band " + band);
            }
        } else {
            loge("Failed to set frequency band " + band);
        }
    }

    private void setSuspendOptimizationsNative(int reason, boolean enabled) {
        if (mVerboseLoggingEnabled) {
            log("setSuspendOptimizationsNative: " + reason + " " + enabled
                    + " -want " + mUserWantsSuspendOpt.get()
                    + " stack:" + Thread.currentThread().getStackTrace()[2].getMethodName()
                    + " - " + Thread.currentThread().getStackTrace()[3].getMethodName()
                    + " - " + Thread.currentThread().getStackTrace()[4].getMethodName()
                    + " - " + Thread.currentThread().getStackTrace()[5].getMethodName());
        }
        //mWifiNative.setSuspendOptimizations(enabled);

        if (enabled) {
            mSuspendOptNeedsDisabled &= ~reason;
            /* None of dhcp, screen or highperf need it disabled and user wants it enabled */
            if (mSuspendOptNeedsDisabled == 0 && mUserWantsSuspendOpt.get()) {
                if (mVerboseLoggingEnabled) {
                    log("setSuspendOptimizationsNative do it " + reason + " " + enabled
                            + " stack:" + Thread.currentThread().getStackTrace()[2].getMethodName()
                            + " - " + Thread.currentThread().getStackTrace()[3].getMethodName()
                            + " - " + Thread.currentThread().getStackTrace()[4].getMethodName()
                            + " - " + Thread.currentThread().getStackTrace()[5].getMethodName());
                }
                mWifiNative.setSuspendOptimizations(true);
            }
        } else {
            mSuspendOptNeedsDisabled |= reason;
            mWifiNative.setSuspendOptimizations(false);
        }
    }

    private void setSuspendOptimizations(int reason, boolean enabled) {
        if (mVerboseLoggingEnabled) log("setSuspendOptimizations: " + reason + " " + enabled);
        if (enabled) {
            mSuspendOptNeedsDisabled &= ~reason;
        } else {
            mSuspendOptNeedsDisabled |= reason;
        }
        if (mVerboseLoggingEnabled) log("mSuspendOptNeedsDisabled " + mSuspendOptNeedsDisabled);
    }

    private void setWifiState(int wifiState) {
        final int previousWifiState = mWifiState.get();

        try {
            if (wifiState == WIFI_STATE_ENABLED) {
                mBatteryStats.noteWifiOn();
            } else if (wifiState == WIFI_STATE_DISABLED) {
                mBatteryStats.noteWifiOff();
            }
        } catch (RemoteException e) {
            loge("Failed to note battery stats in wifi");
        }

        mWifiState.set(wifiState);

        if (mVerboseLoggingEnabled) log("setWifiState: " + syncGetWifiStateByName());

        final Intent intent = new Intent(WifiManager.WIFI_STATE_CHANGED_ACTION);
        intent.addFlags(Intent.FLAG_RECEIVER_REGISTERED_ONLY_BEFORE_BOOT);
        intent.putExtra(WifiManager.EXTRA_WIFI_STATE, wifiState);
        intent.putExtra(WifiManager.EXTRA_PREVIOUS_WIFI_STATE, previousWifiState);
        mContext.sendStickyBroadcastAsUser(intent, UserHandle.ALL);
    }

    private void setWifiApState(int wifiApState, int reason) {
        final int previousWifiApState = mWifiApState.get();

        try {
            if (wifiApState == WIFI_AP_STATE_ENABLED) {
                mBatteryStats.noteWifiOn();
            } else if (wifiApState == WIFI_AP_STATE_DISABLED) {
                mBatteryStats.noteWifiOff();
            }
        } catch (RemoteException e) {
            loge("Failed to note battery stats in wifi");
        }

        // Update state
        mWifiApState.set(wifiApState);

        if (mVerboseLoggingEnabled) log("setWifiApState: " + syncGetWifiApStateByName());

        final Intent intent = new Intent(WifiManager.WIFI_AP_STATE_CHANGED_ACTION);
        intent.addFlags(Intent.FLAG_RECEIVER_REGISTERED_ONLY_BEFORE_BOOT);
        intent.putExtra(WifiManager.EXTRA_WIFI_AP_STATE, wifiApState);
        intent.putExtra(WifiManager.EXTRA_PREVIOUS_WIFI_AP_STATE, previousWifiApState);
        if (wifiApState == WifiManager.WIFI_AP_STATE_FAILED) {
            //only set reason number when softAP start failed
            intent.putExtra(WifiManager.EXTRA_WIFI_AP_FAILURE_REASON, reason);
        }

        mContext.sendStickyBroadcastAsUser(intent, UserHandle.ALL);
    }

    private void setScanResults() {
        mNumScanResultsKnown = 0;
        mNumScanResultsReturned = 0;

        ArrayList<ScanDetail> scanResults = mWifiNative.getScanResults();

        if (scanResults.isEmpty()) {
            mScanResults = new ArrayList<>();
            return;
        }

        mWifiConfigManager.trimANQPCache(false);

        boolean connected = mLastBssid != null;
        long activeBssid = 0L;
        if (connected) {
            try {
                activeBssid = Utils.parseMac(mLastBssid);
            } catch (IllegalArgumentException iae) {
                connected = false;
            }
        }

        synchronized (mScanResultsLock) {
            mScanResults = scanResults;
            mNumScanResultsReturned = mScanResults.size();
            for (ScanDetail resultDetail : mScanResults) {
                // Cache DTIM values parsed from the beacon frame Traffic Indication Map (TIM)
                // Information Element (IE), into the associated WifiConfigurations. Most of the
                // time there is no TIM IE in the scan result (Probe Response instead of Beacon
                // Frame), these scanResult DTIM's are negative and ignored.
                // <TODO> Cache these per BSSID, since dtim can change vary
                NetworkDetail networkDetail = resultDetail.getNetworkDetail();
                if (networkDetail != null && networkDetail.getDtimInterval() > 0) {
                    List<WifiConfiguration> associatedWifiConfigurations =
                            mWifiConfigManager.getSavedNetworkFromScanDetail(resultDetail);
                    if (associatedWifiConfigurations != null) {
                        for (WifiConfiguration associatedConf : associatedWifiConfigurations) {
                            if (associatedConf != null) {
                                associatedConf.dtimInterval = networkDetail.getDtimInterval();
                            }
                        }
                    }
                }
            }
        }

        if (isLinkDebouncing()) {
            // If debouncing, we dont re-select a SSID or BSSID hence
            // there is no need to call the network selection code
            // in WifiAutoJoinController, instead,
            // just try to reconnect to the same SSID by triggering a roam
            // The third parameter 1 means roam not from network selection but debouncing
            sendMessage(CMD_AUTO_ROAM, mLastNetworkId, 1, null);
        }
    }

    /*
     * Fetch RSSI, linkspeed, and frequency on current connection
     */
    private void fetchRssiLinkSpeedAndFrequencyNative() {
        Integer newRssi = null;
        Integer newLinkSpeed = null;
        Integer newFrequency = null;

        String signalPoll = mWifiNative.signalPoll();

        if (signalPoll != null) {
            String[] lines = signalPoll.split("\n");
            for (String line : lines) {
                String[] prop = line.split("=");
                if (prop.length < 2) continue;
                try {
                    if (prop[0].equals("RSSI")) {
                        newRssi = Integer.parseInt(prop[1]);
                    } else if (prop[0].equals("LINKSPEED")) {
                        newLinkSpeed = Integer.parseInt(prop[1]);
                    } else if (prop[0].equals("FREQUENCY")) {
                        newFrequency = Integer.parseInt(prop[1]);
                    }
                } catch (NumberFormatException e) {
                    //Ignore, defaults on rssi and linkspeed are assigned
                }
            }
        }

        if (mVerboseLoggingEnabled) {
            logd("fetchRssiLinkSpeedAndFrequencyNative rssi=" + newRssi +
                 " linkspeed=" + newLinkSpeed + " freq=" + newFrequency);
        }

        if (newRssi != null && newRssi > WifiInfo.INVALID_RSSI && newRssi < WifiInfo.MAX_RSSI) {
            // screen out invalid values
            /* some implementations avoid negative values by adding 256
             * so we need to adjust for that here.
             */
            if (newRssi > 0) newRssi -= 256;
            mWifiInfo.setRssi(newRssi);
            /*
             * Log the rssi poll value in metrics
             */
            mWifiMetrics.incrementRssiPollRssiCount(newRssi);
            /*
             * Rather then sending the raw RSSI out every time it
             * changes, we precalculate the signal level that would
             * be displayed in the status bar, and only send the
             * broadcast if that much more coarse-grained number
             * changes. This cuts down greatly on the number of
             * broadcasts, at the cost of not informing others
             * interested in RSSI of all the changes in signal
             * level.
             */
            int newSignalLevel = WifiManager.calculateSignalLevel(newRssi, WifiManager.RSSI_LEVELS);
            if (newSignalLevel != mLastSignalLevel) {
                updateCapabilities(getCurrentWifiConfiguration());
                sendRssiChangeBroadcast(newRssi);
            }
            mLastSignalLevel = newSignalLevel;
        } else {
            mWifiInfo.setRssi(WifiInfo.INVALID_RSSI);
            updateCapabilities(getCurrentWifiConfiguration());
        }

        if (newLinkSpeed != null) {
            mWifiInfo.setLinkSpeed(newLinkSpeed);
        }
        if (newFrequency != null && newFrequency > 0) {
            if (ScanResult.is5GHz(newFrequency)) {
                mWifiConnectionStatistics.num5GhzConnected++;
            }
            if (ScanResult.is24GHz(newFrequency)) {
                mWifiConnectionStatistics.num24GhzConnected++;
            }
            mWifiInfo.setFrequency(newFrequency);
        }
        mWifiConfigManager.updateConfiguration(mWifiInfo);
    }

    // Polling has completed, hence we wont have a score anymore
    private void cleanWifiScore() {
        mWifiInfo.txBadRate = 0;
        mWifiInfo.txSuccessRate = 0;
        mWifiInfo.txRetriesRate = 0;
        mWifiInfo.rxSuccessRate = 0;
        mWifiScoreReport = null;
    }

    // Object holding most recent wifi score report and bad Linkspeed count
    WifiScoreReport mWifiScoreReport = null;

    public double getTxPacketRate() {
        return mWifiInfo.txSuccessRate;
    }

    public double getRxPacketRate() {
        return mWifiInfo.rxSuccessRate;
    }

    /**
     * Fetch TX packet counters on current connection
     */
    private void fetchPktcntNative(RssiPacketCountInfo info) {
        String pktcntPoll = mWifiNative.pktcntPoll();

        if (pktcntPoll != null) {
            String[] lines = pktcntPoll.split("\n");
            for (String line : lines) {
                String[] prop = line.split("=");
                if (prop.length < 2) continue;
                try {
                    if (prop[0].equals("TXGOOD")) {
                        info.txgood = Integer.parseInt(prop[1]);
                    } else if (prop[0].equals("TXBAD")) {
                        info.txbad = Integer.parseInt(prop[1]);
                    }
                } catch (NumberFormatException e) {
                    // Ignore
                }
            }
        }
    }

    private void updateLinkProperties(LinkProperties newLp) {
        if (mVerboseLoggingEnabled) {
            log("Link configuration changed for netId: " + mLastNetworkId
                    + " old: " + mLinkProperties + " new: " + newLp);
        }
        // We own this instance of LinkProperties because IpManager passes us a copy.
        mLinkProperties = newLp;
        if (mNetworkAgent != null) {
            mNetworkAgent.sendLinkProperties(mLinkProperties);
        }

        if (getNetworkDetailedState() == DetailedState.CONNECTED) {
            // If anything has changed and we're already connected, send out a notification.
            // TODO: Update all callers to use NetworkCallbacks and delete this.
            sendLinkConfigurationChangedBroadcast();
        }

        if (mVerboseLoggingEnabled) {
            StringBuilder sb = new StringBuilder();
            sb.append("updateLinkProperties nid: " + mLastNetworkId);
            sb.append(" state: " + getNetworkDetailedState());

            if (mLinkProperties != null) {
                sb.append(" ");
                sb.append(getLinkPropertiesSummary(mLinkProperties));
            }
            logd(sb.toString());
        }
    }

    /**
     * Clears all our link properties.
     */
    private void clearLinkProperties() {
        // Clear the link properties obtained from DHCP. The only caller of this
        // function has already called IpManager#stop(), which clears its state.
        synchronized (mDhcpResultsLock) {
            if (mDhcpResults != null) {
                mDhcpResults.clear();
            }
        }

        // Now clear the merged link properties.
        mLinkProperties.clear();
        if (mNetworkAgent != null) mNetworkAgent.sendLinkProperties(mLinkProperties);
    }

    /**
     * try to update default route MAC address.
     */
    private String updateDefaultRouteMacAddress(int timeout) {
        String address = null;
        for (RouteInfo route : mLinkProperties.getRoutes()) {
            if (route.isDefaultRoute() && route.hasGateway()) {
                InetAddress gateway = route.getGateway();
                if (gateway instanceof Inet4Address) {
                    if (mVerboseLoggingEnabled) {
                        logd("updateDefaultRouteMacAddress found Ipv4 default :"
                                + gateway.getHostAddress());
                    }
                    address = macAddressFromRoute(gateway.getHostAddress());
                    /* The gateway's MAC address is known */
                    if ((address == null) && (timeout > 0)) {
                        boolean reachable = false;
                        try {
                            reachable = gateway.isReachable(timeout);
                        } catch (Exception e) {
                            loge("updateDefaultRouteMacAddress exception reaching :"
                                    + gateway.getHostAddress());

                        } finally {
                            if (reachable == true) {

                                address = macAddressFromRoute(gateway.getHostAddress());
                                if (mVerboseLoggingEnabled) {
                                    logd("updateDefaultRouteMacAddress reachable (tried again) :"
                                            + gateway.getHostAddress() + " found " + address);
                                }
                            }
                        }
                    }
                    if (address != null) {
                        mWifiConfigManager.setDefaultGwMacAddress(mLastNetworkId, address);
                    }
                }
            }
        }
        return address;
    }

    void sendScanResultsAvailableBroadcast(boolean scanSucceeded) {
        Intent intent = new Intent(WifiManager.SCAN_RESULTS_AVAILABLE_ACTION);
        intent.addFlags(Intent.FLAG_RECEIVER_REGISTERED_ONLY_BEFORE_BOOT);
        intent.putExtra(WifiManager.EXTRA_RESULTS_UPDATED, scanSucceeded);
        mContext.sendBroadcastAsUser(intent, UserHandle.ALL);
    }

    private void sendRssiChangeBroadcast(final int newRssi) {
        try {
            mBatteryStats.noteWifiRssiChanged(newRssi);
        } catch (RemoteException e) {
            // Won't happen.
        }
        Intent intent = new Intent(WifiManager.RSSI_CHANGED_ACTION);
        intent.addFlags(Intent.FLAG_RECEIVER_REGISTERED_ONLY_BEFORE_BOOT);
        intent.putExtra(WifiManager.EXTRA_NEW_RSSI, newRssi);
        mContext.sendStickyBroadcastAsUser(intent, UserHandle.ALL);
    }

    private void sendNetworkStateChangeBroadcast(String bssid) {
        Intent intent = new Intent(WifiManager.NETWORK_STATE_CHANGED_ACTION);
        intent.addFlags(Intent.FLAG_RECEIVER_REGISTERED_ONLY_BEFORE_BOOT);
        intent.putExtra(WifiManager.EXTRA_NETWORK_INFO, new NetworkInfo(mNetworkInfo));
        intent.putExtra(WifiManager.EXTRA_LINK_PROPERTIES, new LinkProperties(mLinkProperties));
        if (bssid != null)
            intent.putExtra(WifiManager.EXTRA_BSSID, bssid);
        if (mNetworkInfo.getDetailedState() == DetailedState.VERIFYING_POOR_LINK ||
                mNetworkInfo.getDetailedState() == DetailedState.CONNECTED) {
            // We no longer report MAC address to third-parties and our code does
            // not rely on this broadcast, so just send the default MAC address.
            fetchRssiLinkSpeedAndFrequencyNative();
            WifiInfo sentWifiInfo = new WifiInfo(mWifiInfo);
            sentWifiInfo.setMacAddress(WifiInfo.DEFAULT_MAC_ADDRESS);
            intent.putExtra(WifiManager.EXTRA_WIFI_INFO, sentWifiInfo);
        }
        mContext.sendStickyBroadcastAsUser(intent, UserHandle.ALL);
    }

    private WifiInfo getWiFiInfoForUid(int uid) {
        if (Binder.getCallingUid() == Process.myUid()) {
            return mWifiInfo;
        }

        WifiInfo result = new WifiInfo(mWifiInfo);
        result.setMacAddress(WifiInfo.DEFAULT_MAC_ADDRESS);

        IBinder binder = mFacade.getService("package");
        IPackageManager packageManager = IPackageManager.Stub.asInterface(binder);

        try {
            if (packageManager.checkUidPermission(Manifest.permission.LOCAL_MAC_ADDRESS,
                    uid) == PackageManager.PERMISSION_GRANTED) {
                result.setMacAddress(mWifiInfo.getMacAddress());
            }
        } catch (RemoteException e) {
            Log.e(TAG, "Error checking receiver permission", e);
        }

        return result;
    }

    private void sendLinkConfigurationChangedBroadcast() {
        Intent intent = new Intent(WifiManager.LINK_CONFIGURATION_CHANGED_ACTION);
        intent.addFlags(Intent.FLAG_RECEIVER_REGISTERED_ONLY_BEFORE_BOOT);
        intent.putExtra(WifiManager.EXTRA_LINK_PROPERTIES, new LinkProperties(mLinkProperties));
        mContext.sendBroadcastAsUser(intent, UserHandle.ALL);
    }

    private void sendSupplicantConnectionChangedBroadcast(boolean connected) {
        Intent intent = new Intent(WifiManager.SUPPLICANT_CONNECTION_CHANGE_ACTION);
        intent.addFlags(Intent.FLAG_RECEIVER_REGISTERED_ONLY_BEFORE_BOOT);
        intent.putExtra(WifiManager.EXTRA_SUPPLICANT_CONNECTED, connected);
        mContext.sendBroadcastAsUser(intent, UserHandle.ALL);
    }

    /**
     * Record the detailed state of a network.
     *
     * @param state the new {@code DetailedState}
     */
    private boolean setNetworkDetailedState(NetworkInfo.DetailedState state) {
        boolean hidden = false;

        if (isLinkDebouncing() || isRoaming()) {
            // There is generally a confusion in the system about colluding
            // WiFi Layer 2 state (as reported by supplicant) and the Network state
            // which leads to multiple confusion.
            //
            // If link is de-bouncing or roaming, we already have an IP address
            // as well we were connected and are doing L2 cycles of
            // reconnecting or renewing IP address to check that we still have it
            // This L2 link flapping should ne be reflected into the Network state
            // which is the state of the WiFi Network visible to Layer 3 and applications
            // Note that once debouncing and roaming are completed, we will
            // set the Network state to where it should be, or leave it as unchanged
            //
            hidden = true;
        }
        if (mVerboseLoggingEnabled) {
            log("setDetailed state, old ="
                    + mNetworkInfo.getDetailedState() + " and new state=" + state
                    + " hidden=" + hidden);
        }
        if (mNetworkInfo.getExtraInfo() != null && mWifiInfo.getSSID() != null
                && !mWifiInfo.getSSID().equals(WifiSsid.NONE)) {
            // Always indicate that SSID has changed
            if (!mNetworkInfo.getExtraInfo().equals(mWifiInfo.getSSID())) {
                if (mVerboseLoggingEnabled) {
                    log("setDetailed state send new extra info" + mWifiInfo.getSSID());
                }
                mNetworkInfo.setExtraInfo(mWifiInfo.getSSID());
                sendNetworkStateChangeBroadcast(null);
            }
        }
        if (hidden == true) {
            return false;
        }

        if (state != mNetworkInfo.getDetailedState()) {
            mNetworkInfo.setDetailedState(state, null, mWifiInfo.getSSID());
            if (mNetworkAgent != null) {
                mNetworkAgent.sendNetworkInfo(mNetworkInfo);
            }
            sendNetworkStateChangeBroadcast(null);
            return true;
        }
        return false;
    }

    private DetailedState getNetworkDetailedState() {
        return mNetworkInfo.getDetailedState();
    }

    private SupplicantState handleSupplicantStateChange(Message message) {
        StateChangeResult stateChangeResult = (StateChangeResult) message.obj;
        SupplicantState state = stateChangeResult.state;
        // Supplicant state change
        // [31-13] Reserved for future use
        // [8 - 0] Supplicant state (as defined in SupplicantState.java)
        // 50023 supplicant_state_changed (custom|1|5)
        mWifiInfo.setSupplicantState(state);
        // If we receive a supplicant state change with an empty SSID,
        // this implies that wpa_supplicant is already disconnected.
        // We should pretend we are still connected when linkDebouncing is on.
        if ((stateChangeResult.wifiSsid == null
                || stateChangeResult.wifiSsid.toString().isEmpty()) && isLinkDebouncing()) {
            return state;
        }
        // Network id is only valid when we start connecting
        if (SupplicantState.isConnecting(state)) {
            mWifiInfo.setNetworkId(stateChangeResult.networkId);
        } else {
            mWifiInfo.setNetworkId(WifiConfiguration.INVALID_NETWORK_ID);
        }

        mWifiInfo.setBSSID(stateChangeResult.BSSID);

        mWifiInfo.setSSID(stateChangeResult.wifiSsid);
        mWifiInfo.setEphemeral(mWifiConfigManager.isEphemeral(mWifiInfo.getNetworkId()));
        if (!mWifiInfo.getMeteredHint()) { // don't override the value if already set.
            mWifiInfo.setMeteredHint(mWifiConfigManager.getMeteredHint(mWifiInfo.getNetworkId()));
        }

        mSupplicantStateTracker.sendMessage(Message.obtain(message));

        return state;
    }

    /**
     * Resets the Wi-Fi Connections by clearing any state, resetting any sockets
     * using the interface, stopping DHCP & disabling interface
     */
    private void handleNetworkDisconnect() {
        if (mVerboseLoggingEnabled) {
            log("handleNetworkDisconnect: Stopping DHCP and clearing IP"
                    + " stack:" + Thread.currentThread().getStackTrace()[2].getMethodName()
                    + " - " + Thread.currentThread().getStackTrace()[3].getMethodName()
                    + " - " + Thread.currentThread().getStackTrace()[4].getMethodName()
                    + " - " + Thread.currentThread().getStackTrace()[5].getMethodName());
        }

        stopRssiMonitoringOffload();

        clearCurrentConfigBSSID("handleNetworkDisconnect");

        stopIpManager();

        /* Reset data structures */
        mWifiScoreReport = null;
        mWifiInfo.reset();
        mIsLinkDebouncing = false;
        /* Reset roaming parameters */
        mAutoRoaming = false;

        setNetworkDetailedState(DetailedState.DISCONNECTED);
        if (mNetworkAgent != null) {
            mNetworkAgent.sendNetworkInfo(mNetworkInfo);
            mNetworkAgent = null;
        }
        mWifiConfigManager.updateStatus(mLastNetworkId, DetailedState.DISCONNECTED);

        /* Clear network properties */
        clearLinkProperties();

        /* Cend event to CM & network change broadcast */
        sendNetworkStateChangeBroadcast(mLastBssid);

        /* Cancel auto roam requests */
        autoRoamSetBSSID(mLastNetworkId, "any");
        mLastBssid = null;
        registerDisconnected();
        mLastNetworkId = WifiConfiguration.INVALID_NETWORK_ID;
    }

    private void handleSupplicantConnectionLoss(boolean killSupplicant) {
        /* Socket connection can be lost when we do a graceful shutdown
        * or when the driver is hung. Ensure supplicant is stopped here.
        */
        if (killSupplicant) {
            mWifiMonitor.killSupplicant(mP2pSupported);
        }
        mWifiNative.closeSupplicantConnection();
        sendSupplicantConnectionChangedBroadcast(false);
        setWifiState(WIFI_STATE_DISABLED);
    }

    void handlePreDhcpSetup() {
        if (!mBluetoothConnectionActive) {
            /*
             * There are problems setting the Wi-Fi driver's power
             * mode to active when bluetooth coexistence mode is
             * enabled or sense.
             * <p>
             * We set Wi-Fi to active mode when
             * obtaining an IP address because we've found
             * compatibility issues with some routers with low power
             * mode.
             * <p>
             * In order for this active power mode to properly be set,
             * we disable coexistence mode until we're done with
             * obtaining an IP address.  One exception is if we
             * are currently connected to a headset, since disabling
             * coexistence would interrupt that connection.
             */
            // Disable the coexistence mode
            mWifiNative.setBluetoothCoexistenceMode(
                    WifiNative.BLUETOOTH_COEXISTENCE_MODE_DISABLED);
        }

        // Disable power save and suspend optimizations during DHCP
        // Note: The order here is important for now. Brcm driver changes
        // power settings when we control suspend mode optimizations.
        // TODO: Remove this comment when the driver is fixed.
        setSuspendOptimizationsNative(SUSPEND_DUE_TO_DHCP, false);
        mWifiNative.setPowerSave(false);

        // Update link layer stats
        getWifiLinkLayerStats();

        if (mWifiP2pChannel != null) {
            /* P2p discovery breaks dhcp, shut it down in order to get through this */
            Message msg = new Message();
            msg.what = WifiP2pServiceImpl.BLOCK_DISCOVERY;
            msg.arg1 = WifiP2pServiceImpl.ENABLED;
            msg.arg2 = DhcpClient.CMD_PRE_DHCP_ACTION_COMPLETE;
            msg.obj = WifiStateMachine.this;
            mWifiP2pChannel.sendMessage(msg);
        }
    }

    void handlePostDhcpSetup() {
        /* Restore power save and suspend optimizations */
        setSuspendOptimizationsNative(SUSPEND_DUE_TO_DHCP, true);
        mWifiNative.setPowerSave(true);

        p2pSendMessage(WifiP2pServiceImpl.BLOCK_DISCOVERY, WifiP2pServiceImpl.DISABLED);

        // Set the coexistence mode back to its default value
        mWifiNative.setBluetoothCoexistenceMode(
                WifiNative.BLUETOOTH_COEXISTENCE_MODE_SENSE);
    }

    /**
     * Inform other components (WifiMetrics, WifiLogger, etc.) that the current connection attempt
     * has concluded.
     */
    private void reportConnectionAttemptEnd(int level2FailureCode, int connectivityFailureCode) {
        mWifiMetrics.endConnectionEvent(level2FailureCode, connectivityFailureCode);
        switch (level2FailureCode) {
            case WifiMetrics.ConnectionEvent.FAILURE_NONE:
            case WifiMetrics.ConnectionEvent.FAILURE_REDUNDANT_CONNECTION_ATTEMPT:
            case WifiMetrics.ConnectionEvent.FAILURE_CONNECT_NETWORK_FAILED:
                // WifiLogger doesn't care about success, or pre-empted connections.
                break;
            default:
                mWifiLogger.reportConnectionFailure();
        }
    }

    private void handleIPv4Success(DhcpResults dhcpResults) {
        if (mVerboseLoggingEnabled) {
            logd("handleIPv4Success <" + dhcpResults.toString() + ">");
            logd("link address " + dhcpResults.ipAddress);
        }

        Inet4Address addr;
        synchronized (mDhcpResultsLock) {
            mDhcpResults = dhcpResults;
            addr = (Inet4Address) dhcpResults.ipAddress.getAddress();
        }

        if (isRoaming()) {
            int previousAddress = mWifiInfo.getIpAddress();
            int newAddress = NetworkUtils.inetAddressToInt(addr);
            if (previousAddress != newAddress) {
                logd("handleIPv4Success, roaming and address changed" +
                        mWifiInfo + " got: " + addr);
            }
        }
        mWifiInfo.setInetAddress(addr);
        if (!mWifiInfo.getMeteredHint()) { // don't override the value if already set.
            mWifiInfo.setMeteredHint(dhcpResults.hasMeteredHint());
            updateCapabilities(getCurrentWifiConfiguration());
        }
    }

    private void handleSuccessfulIpConfiguration() {
        mLastSignalLevel = -1; // Force update of signal strength
        WifiConfiguration c = getCurrentWifiConfiguration();
        if (c != null) {
            // Reset IP failure tracking
            c.getNetworkSelectionStatus().clearDisableReasonCounter(
                    WifiConfiguration.NetworkSelectionStatus.DISABLED_DHCP_FAILURE);

            // Tell the framework whether the newly connected network is trusted or untrusted.
            updateCapabilities(c);
        }
        if (c != null) {
            ScanResult result = getCurrentScanResult();
            if (result == null) {
                logd("WifiStateMachine: handleSuccessfulIpConfiguration and no scan results" +
                        c.configKey());
            } else {
                // Clear the per BSSID failure count
                result.numIpConfigFailures = 0;
                // Clear the WHOLE BSSID blacklist, which means supplicant is free to retry
                // any BSSID, even though it may already have a non zero ip failure count,
                // this will typically happen if the user walks away and come back to his arrea
                // TODO: implement blacklisting based on a timer, i.e. keep BSSID blacklisted
                // in supplicant for a couple of hours or a day
                mWifiConfigManager.clearBssidBlacklist();
            }
        }
    }

    private void handleIPv4Failure() {
        // TODO: Move this to provisioning failure, not DHCP failure.
        // DHCPv4 failure is expected on an IPv6-only network.
        mWifiLogger.captureBugReportData(WifiLogger.REPORT_REASON_DHCP_FAILURE);
        if (mVerboseLoggingEnabled) {
            int count = -1;
            WifiConfiguration config = getCurrentWifiConfiguration();
            if (config != null) {
                count = config.getNetworkSelectionStatus().getDisableReasonCounter(
                        WifiConfiguration.NetworkSelectionStatus.DISABLED_DHCP_FAILURE);
            }
            log("DHCP failure count=" + count);
        }
        reportConnectionAttemptEnd(
                WifiMetrics.ConnectionEvent.FAILURE_DHCP,
                WifiMetricsProto.ConnectionEvent.HLF_DHCP);
        synchronized(mDhcpResultsLock) {
             if (mDhcpResults != null) {
                 mDhcpResults.clear();
             }
        }
        if (mVerboseLoggingEnabled) {
            logd("handleIPv4Failure");
        }
    }

    private void handleIpConfigurationLost() {
        mWifiInfo.setInetAddress(null);
        mWifiInfo.setMeteredHint(false);

        mWifiConfigManager.updateNetworkSelectionStatus(mLastNetworkId,
                WifiConfiguration.NetworkSelectionStatus.DISABLED_DHCP_FAILURE);

        /* DHCP times out after about 30 seconds, we do a
         * disconnect thru supplicant, we will let autojoin retry connecting to the network
         */
        mWifiNative.disconnect();
    }

    // TODO: De-duplicated this and handleIpConfigurationLost().
    private void handleIpReachabilityLost() {
        mWifiInfo.setInetAddress(null);
        mWifiInfo.setMeteredHint(false);

        // TODO: Determine whether to call some form of mWifiConfigManager.handleSSIDStateChange().

        // Disconnect via supplicant, and let autojoin retry connecting to the network.
        mWifiNative.disconnect();
    }

    /* Driver/firmware setup for soft AP. */
    private IApInterface setupDriverForSoftAp() {
        if (mWificond == null) {
            Log.e(TAG, "Failed to get reference to wificond");
            return null;
        }

        IApInterface apInterface = null;
        try {
            apInterface = mWificond.createApInterface();
        } catch (RemoteException e1) { }

        if (apInterface == null) {
            Log.e(TAG, "Could not get IApInterface instance from wificond");
            return null;
        }

        if (!mWifiNative.startHal()) {
            /* starting HAL is optional */
            Log.e(TAG, "Failed to start HAL");
        }
        return apInterface;
    }

    private byte[] macAddressFromString(String macString) {
        String[] macBytes = macString.split(":");
        if (macBytes.length != 6) {
            throw new IllegalArgumentException("MAC address should be 6 bytes long!");
        }
        byte[] mac = new byte[6];
        for (int i = 0; i < macBytes.length; i++) {
            Integer hexVal = Integer.parseInt(macBytes[i], 16);
            mac[i] = hexVal.byteValue();
        }
        return mac;
    }

    /*
     * Read a MAC address in /proc/arp/table, used by WifistateMachine
     * so as to record MAC address of default gateway.
     **/
    private String macAddressFromRoute(String ipAddress) {
        String macAddress = null;
        BufferedReader reader = null;
        try {
            reader = new BufferedReader(new FileReader("/proc/net/arp"));

            // Skip over the line bearing colum titles
            String line = reader.readLine();

            while ((line = reader.readLine()) != null) {
                String[] tokens = line.split("[ ]+");
                if (tokens.length < 6) {
                    continue;
                }

                // ARP column format is
                // Address HWType HWAddress Flags Mask IFace
                String ip = tokens[0];
                String mac = tokens[3];

                if (ipAddress.equals(ip)) {
                    macAddress = mac;
                    break;
                }
            }

            if (macAddress == null) {
                loge("Did not find remoteAddress {" + ipAddress + "} in " +
                        "/proc/net/arp");
            }

        } catch (FileNotFoundException e) {
            loge("Could not open /proc/net/arp to lookup mac address");
        } catch (IOException e) {
            loge("Could not read /proc/net/arp to lookup mac address");
        } finally {
            try {
                if (reader != null) {
                    reader.close();
                }
            } catch (IOException e) {
                // Do nothing
            }
        }
        return macAddress;

    }

    private class WifiNetworkFactory extends NetworkFactory {
        public WifiNetworkFactory(Looper l, Context c, String TAG, NetworkCapabilities f) {
            super(l, c, TAG, f);
        }

        @Override
        protected void needNetworkFor(NetworkRequest networkRequest, int score) {
            ++mConnectionRequests;
        }

        @Override
        protected void releaseNetworkFor(NetworkRequest networkRequest) {
            --mConnectionRequests;
        }

        @Override
        public void dump(FileDescriptor fd, PrintWriter pw, String[] args) {
            pw.println("mConnectionRequests " + mConnectionRequests);
        }

    }

    private class UntrustedWifiNetworkFactory extends NetworkFactory {
        private int mUntrustedReqCount;

        public UntrustedWifiNetworkFactory(Looper l, Context c, String tag, NetworkCapabilities f) {
            super(l, c, tag, f);
        }

        @Override
        protected void needNetworkFor(NetworkRequest networkRequest, int score) {
            if (!networkRequest.networkCapabilities.hasCapability(
                    NetworkCapabilities.NET_CAPABILITY_TRUSTED)) {
                if (++mUntrustedReqCount == 1) {
                    if (mWifiConnectivityManager != null) {
                        mWifiConnectivityManager.setUntrustedConnectionAllowed(true);
                    }
                }
            }
        }

        @Override
        protected void releaseNetworkFor(NetworkRequest networkRequest) {
            if (!networkRequest.networkCapabilities.hasCapability(
                    NetworkCapabilities.NET_CAPABILITY_TRUSTED)) {
                if (--mUntrustedReqCount == 0) {
                    if (mWifiConnectivityManager != null) {
                        mWifiConnectivityManager.setUntrustedConnectionAllowed(false);
                    }
                }
            }
        }

        @Override
        public void dump(FileDescriptor fd, PrintWriter pw, String[] args) {
            pw.println("mUntrustedReqCount " + mUntrustedReqCount);
        }
    }

    void maybeRegisterNetworkFactory() {
        if (mNetworkFactory == null) {
            checkAndSetConnectivityInstance();
            if (mCm != null) {
                mNetworkFactory = new WifiNetworkFactory(getHandler().getLooper(), mContext,
                        NETWORKTYPE, mNetworkCapabilitiesFilter);
                mNetworkFactory.setScoreFilter(60);
                mNetworkFactory.register();

                // We can't filter untrusted network in the capabilities filter because a trusted
                // network would still satisfy a request that accepts untrusted ones.
                mUntrustedNetworkFactory = new UntrustedWifiNetworkFactory(getHandler().getLooper(),
                        mContext, NETWORKTYPE_UNTRUSTED, mNetworkCapabilitiesFilter);
                mUntrustedNetworkFactory.setScoreFilter(Integer.MAX_VALUE);
                mUntrustedNetworkFactory.register();
            }
        }
    }

    /********************************************************
     * HSM states
     *******************************************************/

    class DefaultState extends State {

        @Override
        public boolean processMessage(Message message) {
            logStateAndMessage(message, this);

            switch (message.what) {
                case AsyncChannel.CMD_CHANNEL_HALF_CONNECTED: {
                    AsyncChannel ac = (AsyncChannel) message.obj;
                    if (ac == mWifiP2pChannel) {
                        if (message.arg1 == AsyncChannel.STATUS_SUCCESSFUL) {
                            p2pSendMessage(AsyncChannel.CMD_CHANNEL_FULL_CONNECTION);
                        } else {
                            loge("WifiP2pService connection failure, error=" + message.arg1);
                        }
                    } else {
                        loge("got HALF_CONNECTED for unknown channel");
                    }
                    break;
                }
                case AsyncChannel.CMD_CHANNEL_DISCONNECTED: {
                    AsyncChannel ac = (AsyncChannel) message.obj;
                    if (ac == mWifiP2pChannel) {
                        loge("WifiP2pService channel lost, message.arg1 =" + message.arg1);
                        //TODO: Re-establish connection to state machine after a delay
                        // mWifiP2pChannel.connect(mContext, getHandler(),
                        // mWifiP2pManager.getMessenger());
                    }
                    break;
                }
                case CMD_BLUETOOTH_ADAPTER_STATE_CHANGE:
                    mBluetoothConnectionActive = (message.arg1 !=
                            BluetoothAdapter.STATE_DISCONNECTED);
                    break;
                    /* Synchronous call returns */
                case CMD_PING_SUPPLICANT:
                case CMD_ENABLE_NETWORK:
                case CMD_ADD_OR_UPDATE_NETWORK:
                case CMD_REMOVE_NETWORK:
                case CMD_SAVE_CONFIG:
                    replyToMessage(message, message.what, FAILURE);
                    break;
                case CMD_GET_CAPABILITY_FREQ:
                    replyToMessage(message, message.what, null);
                    break;
                case CMD_GET_CONFIGURED_NETWORKS:
                    replyToMessage(message, message.what, (List<WifiConfiguration>) null);
                    break;
                case CMD_GET_PRIVILEGED_CONFIGURED_NETWORKS:
                    replyToMessage(message, message.what, (List<WifiConfiguration>) null);
                    break;
                case CMD_ENABLE_RSSI_POLL:
                    mEnableRssiPolling = (message.arg1 == 1);
                    break;
                case CMD_SET_HIGH_PERF_MODE:
                    if (message.arg1 == 1) {
                        setSuspendOptimizations(SUSPEND_DUE_TO_HIGH_PERF, false);
                    } else {
                        setSuspendOptimizations(SUSPEND_DUE_TO_HIGH_PERF, true);
                    }
                    break;
                case CMD_BOOT_COMPLETED:
                    maybeRegisterNetworkFactory();
                    break;
                case CMD_SCREEN_STATE_CHANGED:
                    handleScreenStateChanged(message.arg1 != 0);
                    break;
                    /* Discard */
                case CMD_START_SCAN:
                    messageHandlingStatus = MESSAGE_HANDLING_STATUS_DISCARD;
                    break;
                case CMD_START_SUPPLICANT:
                case CMD_STOP_SUPPLICANT:
                case CMD_STOP_SUPPLICANT_FAILED:
                case CMD_START_DRIVER:
                case CMD_STOP_DRIVER:
                case CMD_DRIVER_START_TIMED_OUT:
                case CMD_START_AP:
                case CMD_START_AP_FAILURE:
                case CMD_STOP_AP:
                case CMD_AP_STOPPED:
                case CMD_DISCONNECT:
                case CMD_RECONNECT:
                case CMD_REASSOCIATE:
                case CMD_RELOAD_TLS_AND_RECONNECT:
                case WifiMonitor.SUP_CONNECTION_EVENT:
                case WifiMonitor.SUP_DISCONNECTION_EVENT:
                case WifiMonitor.NETWORK_CONNECTION_EVENT:
                case WifiMonitor.NETWORK_DISCONNECTION_EVENT:
                case WifiMonitor.SCAN_RESULTS_EVENT:
                case WifiMonitor.SCAN_FAILED_EVENT:
                case WifiMonitor.SUPPLICANT_STATE_CHANGE_EVENT:
                case WifiMonitor.AUTHENTICATION_FAILURE_EVENT:
                case WifiMonitor.ASSOCIATION_REJECTION_EVENT:
                case WifiMonitor.WPS_OVERLAP_EVENT:
                case CMD_BLACKLIST_NETWORK:
                case CMD_CLEAR_BLACKLIST:
                case CMD_SET_OPERATIONAL_MODE:
                case CMD_SET_FREQUENCY_BAND:
                case CMD_RSSI_POLL:
                case CMD_ENABLE_ALL_NETWORKS:
                case DhcpClient.CMD_PRE_DHCP_ACTION:
                case DhcpClient.CMD_PRE_DHCP_ACTION_COMPLETE:
                case DhcpClient.CMD_POST_DHCP_ACTION:
                case CMD_NO_NETWORKS_PERIODIC_SCAN:
                case CMD_DISABLE_P2P_RSP:
                case WifiMonitor.SUP_REQUEST_IDENTITY:
                case CMD_TEST_NETWORK_DISCONNECT:
                case WifiMonitor.SUP_REQUEST_SIM_AUTH:
                case CMD_TARGET_BSSID:
                case CMD_AUTO_CONNECT:
                case CMD_AUTO_ROAM:
                case CMD_AUTO_SAVE_NETWORK:
                case CMD_ASSOCIATED_BSSID:
                case CMD_UNWANTED_NETWORK:
                case CMD_DISCONNECTING_WATCHDOG_TIMER:
                case CMD_ROAM_WATCHDOG_TIMER:
                case CMD_DISABLE_EPHEMERAL_NETWORK:
                    messageHandlingStatus = MESSAGE_HANDLING_STATUS_DISCARD;
                    break;
                case CMD_SET_SUSPEND_OPT_ENABLED:
                    if (message.arg1 == 1) {
                        if (message.arg2 == 1) {
                            mSuspendWakeLock.release();
                        }
                        setSuspendOptimizations(SUSPEND_DUE_TO_SCREEN, true);
                    } else {
                        setSuspendOptimizations(SUSPEND_DUE_TO_SCREEN, false);
                    }
                    break;
                case WifiMonitor.DRIVER_HUNG_EVENT:
                    setSupplicantRunning(false);
                    setSupplicantRunning(true);
                    break;
                case WifiManager.CONNECT_NETWORK:
                    replyToMessage(message, WifiManager.CONNECT_NETWORK_FAILED,
                            WifiManager.BUSY);
                    break;
                case WifiManager.FORGET_NETWORK:
                    replyToMessage(message, WifiManager.FORGET_NETWORK_FAILED,
                            WifiManager.BUSY);
                    break;
                case WifiManager.SAVE_NETWORK:
                    messageHandlingStatus = MESSAGE_HANDLING_STATUS_FAIL;
                    replyToMessage(message, WifiManager.SAVE_NETWORK_FAILED,
                            WifiManager.BUSY);
                    break;
                case WifiManager.START_WPS:
                    replyToMessage(message, WifiManager.WPS_FAILED,
                            WifiManager.BUSY);
                    break;
                case WifiManager.CANCEL_WPS:
                    replyToMessage(message, WifiManager.CANCEL_WPS_FAILED,
                            WifiManager.BUSY);
                    break;
                case WifiManager.DISABLE_NETWORK:
                    replyToMessage(message, WifiManager.DISABLE_NETWORK_FAILED,
                            WifiManager.BUSY);
                    break;
                case WifiManager.RSSI_PKTCNT_FETCH:
                    replyToMessage(message, WifiManager.RSSI_PKTCNT_FETCH_FAILED,
                            WifiManager.BUSY);
                    break;
                case CMD_GET_SUPPORTED_FEATURES:
                    int featureSet = mWifiNative.getSupportedFeatureSet();
                    replyToMessage(message, message.what, featureSet);
                    break;
                case CMD_FIRMWARE_ALERT:
                    if (mWifiLogger != null) {
                        byte[] buffer = (byte[])message.obj;
                        mWifiLogger.captureAlertData(message.arg1, buffer);
                    }
                    break;
                case CMD_GET_LINK_LAYER_STATS:
                    // Not supported hence reply with error message
                    replyToMessage(message, message.what, null);
                    break;
                case WifiP2pServiceImpl.P2P_CONNECTION_CHANGED:
                    NetworkInfo info = (NetworkInfo) message.obj;
                    mP2pConnected.set(info.isConnected());
                    break;
                case WifiP2pServiceImpl.DISCONNECT_WIFI_REQUEST:
                    mTemporarilyDisconnectWifi = (message.arg1 == 1);
                    replyToMessage(message, WifiP2pServiceImpl.DISCONNECT_WIFI_RESPONSE);
                    break;
                /* Link configuration (IP address, DNS, ...) changes notified via netlink */
                case CMD_UPDATE_LINKPROPERTIES:
                    updateLinkProperties((LinkProperties) message.obj);
                    break;
                case CMD_GET_MATCHING_CONFIG:
                    replyToMessage(message, message.what);
                    break;
                case CMD_IP_CONFIGURATION_SUCCESSFUL:
                case CMD_IP_CONFIGURATION_LOST:
                case CMD_IP_REACHABILITY_LOST:
                    messageHandlingStatus = MESSAGE_HANDLING_STATUS_DISCARD;
                    break;
                case CMD_GET_CONNECTION_STATISTICS:
                    replyToMessage(message, message.what, mWifiConnectionStatistics);
                    break;
                case CMD_REMOVE_APP_CONFIGURATIONS:
                    deferMessage(message);
                    break;
                case CMD_REMOVE_USER_CONFIGURATIONS:
                    deferMessage(message);
                    break;
                case CMD_START_IP_PACKET_OFFLOAD:
                    if (mNetworkAgent != null) mNetworkAgent.onPacketKeepaliveEvent(
                            message.arg1,
                            ConnectivityManager.PacketKeepalive.ERROR_INVALID_NETWORK);
                    break;
                case CMD_STOP_IP_PACKET_OFFLOAD:
                    if (mNetworkAgent != null) mNetworkAgent.onPacketKeepaliveEvent(
                            message.arg1,
                            ConnectivityManager.PacketKeepalive.ERROR_INVALID_NETWORK);
                    break;
                case CMD_START_RSSI_MONITORING_OFFLOAD:
                    messageHandlingStatus = MESSAGE_HANDLING_STATUS_DISCARD;
                    break;
                case CMD_STOP_RSSI_MONITORING_OFFLOAD:
                    messageHandlingStatus = MESSAGE_HANDLING_STATUS_DISCARD;
                    break;
                case CMD_USER_SWITCH:
                    mWifiConfigManager.handleUserSwitch(message.arg1);
                    break;
                case CMD_ADD_PASSPOINT_MO:
                case CMD_MODIFY_PASSPOINT_MO:
                case CMD_QUERY_OSU_ICON:
                case CMD_MATCH_PROVIDER_NETWORK:
                    /* reply with arg1 = 0 - it returns API failure to the calling app
                     * (message.what is not looked at)
                     */
                    replyToMessage(message, message.what);
                    break;
                case CMD_RESET_SIM_NETWORKS:
                    /* Defer this message until supplicant is started. */
                    messageHandlingStatus = MESSAGE_HANDLING_STATUS_DEFERRED;
                    deferMessage(message);
                    break;
                case CMD_INSTALL_PACKET_FILTER:
                    mWifiNative.installPacketFilter((byte[]) message.obj);
                    break;
                case CMD_SET_FALLBACK_PACKET_FILTERING:
                    if ((boolean) message.obj) {
                        mWifiNative.startFilteringMulticastV4Packets();
                    } else {
                        mWifiNative.stopFilteringMulticastV4Packets();
                    }
                    break;
                default:
                    loge("Error! unhandled message" + message);
                    break;
            }
            return HANDLED;
        }
    }

    class InitialState extends State {
        @Override
        public void enter() {
            if (mWificond != null) {
                try {
                    mWificond.tearDownInterfaces();
                } catch (RemoteException e) {
                    // There is very little we can do here
                    Log.e(TAG, "Failed to tear down interfaces via wificond");
                }
                mWificond = null;
            }
            mWifiNative.stopHal();
            mWifiNative.unloadDriver();
            if (mWifiP2pChannel == null && mWifiP2pServiceImpl != null) {
                mWifiP2pChannel = new AsyncChannel();
                mWifiP2pChannel.connect(mContext, getHandler(),
                    mWifiP2pServiceImpl.getP2pStateMachineMessenger());
            }

            if (mWifiApConfigStore == null) {
                mWifiApConfigStore =
                        mFacade.makeApConfigStore(mContext, mBackupManagerProxy);
            }
        }
        @Override
        public boolean processMessage(Message message) {
            logStateAndMessage(message, this);
            switch (message.what) {
                case CMD_START_SUPPLICANT:
                    if (mWifiNative.loadDriver()) {
                        try {
                            mNwService.wifiFirmwareReload(mInterfaceName, "STA");
                        } catch (Exception e) {
                            loge("Failed to reload STA firmware " + e);
                            setWifiState(WifiManager.WIFI_STATE_UNKNOWN);
                            return HANDLED;
                        }

                        try {
                            // A runtime crash can leave the interface up and
                            // IP addresses configured, and this affects
                            // connectivity when supplicant starts up.
                            // Ensure interface is down and we have no IP
                            // addresses before a supplicant start.
                            mNwService.setInterfaceDown(mInterfaceName);
                            mNwService.clearInterfaceAddresses(mInterfaceName);

                            // Set privacy extensions
                            mNwService.setInterfaceIpv6PrivacyExtensions(mInterfaceName, true);

                            // IPv6 is enabled only as long as access point is connected since:
                            // - IPv6 addresses and routes stick around after disconnection
                            // - kernel is unaware when connected and fails to start IPv6 negotiation
                            // - kernel can start autoconfiguration when 802.1x is not complete
                            mNwService.disableIpv6(mInterfaceName);
                        } catch (RemoteException re) {
                            loge("Unable to change interface settings: " + re);
                        } catch (IllegalStateException ie) {
                            loge("Unable to change interface settings: " + ie);
                        }

                       /* Stop a running supplicant after a runtime restart
                        * Avoids issues with drivers that do not handle interface down
                        * on a running supplicant properly.
                        */
                        mWifiMonitor.killSupplicant(mP2pSupported);

                        if (mWifiNative.startHal() == false) {
                            /* starting HAL is optional */
                            loge("Failed to start HAL");
                        }

                        if (mWifiNative.startSupplicant(mP2pSupported)) {
                            setSupplicantLogLevel();
                            setWifiState(WIFI_STATE_ENABLING);
                            if (mVerboseLoggingEnabled) log("Supplicant start successful");
                            mWifiMonitor.startMonitoring(mInterfaceName);
                            transitionTo(mSupplicantStartingState);
                        } else {
                            loge("Failed to start supplicant!");
                            setWifiState(WifiManager.WIFI_STATE_UNKNOWN);
                        }
                    } else {
                        loge("Failed to load driver");
                        setWifiState(WifiManager.WIFI_STATE_UNKNOWN);
                    }
                    break;
                case CMD_START_AP:
                    // Refresh our reference to wificond.  This allows us to tolerate restarts.
                    mWificond = mWifiInjector.makeWificond();
                    transitionTo(mSoftApState);
                    break;
                default:
                    return NOT_HANDLED;
            }
            return HANDLED;
        }
    }

    class SupplicantStartingState extends State {
        private void initializeWpsDetails() {
            String detail;
            detail = mPropertyService.get("ro.product.name", "");
            if (!mWifiNative.setDeviceName(detail)) {
                loge("Failed to set device name " +  detail);
            }
            detail = mPropertyService.get("ro.product.manufacturer", "");
            if (!mWifiNative.setManufacturer(detail)) {
                loge("Failed to set manufacturer " + detail);
            }
            detail = mPropertyService.get("ro.product.model", "");
            if (!mWifiNative.setModelName(detail)) {
                loge("Failed to set model name " + detail);
            }
            detail = mPropertyService.get("ro.product.model", "");
            if (!mWifiNative.setModelNumber(detail)) {
                loge("Failed to set model number " + detail);
            }
            detail = mPropertyService.get("ro.serialno", "");
            if (!mWifiNative.setSerialNumber(detail)) {
                loge("Failed to set serial number " + detail);
            }
            if (!mWifiNative.setConfigMethods("physical_display virtual_push_button")) {
                loge("Failed to set WPS config methods");
            }
            if (!mWifiNative.setDeviceType(mPrimaryDeviceType)) {
                loge("Failed to set primary device type " + mPrimaryDeviceType);
            }
        }

        @Override
        public boolean processMessage(Message message) {
            logStateAndMessage(message, this);

            switch(message.what) {
                case WifiMonitor.SUP_CONNECTION_EVENT:
                    if (mVerboseLoggingEnabled) log("Supplicant connection established");
                    setWifiState(WIFI_STATE_ENABLED);
                    mSupplicantRestartCount = 0;
                    /* Reset the supplicant state to indicate the supplicant
                     * state is not known at this time */
                    mSupplicantStateTracker.sendMessage(CMD_RESET_SUPPLICANT_STATE);
                    /* Initialize data structures */
                    mLastBssid = null;
                    mLastNetworkId = WifiConfiguration.INVALID_NETWORK_ID;
                    mLastSignalLevel = -1;

                    mWifiInfo.setMacAddress(mWifiNative.getMacAddress());
                    /* set frequency band of operation */
                    setFrequencyBand();
                    mWifiNative.enableSaveConfig();
                    mWifiConfigManager.loadAndEnableAllNetworks();
                    initializeWpsDetails();

                    sendSupplicantConnectionChangedBroadcast(true);
                    transitionTo(mDriverStartedState);
                    break;
                case WifiMonitor.SUP_DISCONNECTION_EVENT:
                    if (++mSupplicantRestartCount <= SUPPLICANT_RESTART_TRIES) {
                        loge("Failed to setup control channel, restart supplicant");
                        mWifiMonitor.killSupplicant(mP2pSupported);
                        transitionTo(mInitialState);
                        sendMessageDelayed(CMD_START_SUPPLICANT, SUPPLICANT_RESTART_INTERVAL_MSECS);
                    } else {
                        loge("Failed " + mSupplicantRestartCount +
                                " times to start supplicant, unload driver");
                        mSupplicantRestartCount = 0;
                        setWifiState(WIFI_STATE_UNKNOWN);
                        transitionTo(mInitialState);
                    }
                    break;
                case CMD_START_SUPPLICANT:
                case CMD_STOP_SUPPLICANT:
                case CMD_START_AP:
                case CMD_STOP_AP:
                case CMD_START_DRIVER:
                case CMD_STOP_DRIVER:
                case CMD_SET_OPERATIONAL_MODE:
                case CMD_SET_FREQUENCY_BAND:
                    messageHandlingStatus = MESSAGE_HANDLING_STATUS_DEFERRED;
                    deferMessage(message);
                    break;
                default:
                    return NOT_HANDLED;
            }
            return HANDLED;
        }
    }

    class SupplicantStartedState extends State {
        @Override
        public void enter() {
            /* Wifi is available as long as we have a connection to supplicant */
            mNetworkInfo.setIsAvailable(true);
            if (mNetworkAgent != null) mNetworkAgent.sendNetworkInfo(mNetworkInfo);

            int defaultInterval = mContext.getResources().getInteger(
                    R.integer.config_wifi_supplicant_scan_interval);

            mSupplicantScanIntervalMs = mFacade.getLongSetting(mContext,
                    Settings.Global.WIFI_SUPPLICANT_SCAN_INTERVAL_MS,
                    defaultInterval);

            mWifiNative.setScanInterval((int)mSupplicantScanIntervalMs / 1000);
            mWifiNative.setExternalSim(true);

            /* turn on use of DFS channels */
            mWifiNative.setDfsFlag(true);

            setRandomMacOui();
            mWifiNative.enableAutoConnect(false);
            mCountryCode.setReadyForChange(true);
        }

        @Override
        public boolean processMessage(Message message) {
            logStateAndMessage(message, this);

            switch(message.what) {
                case CMD_STOP_SUPPLICANT:   /* Supplicant stopped by user */
                    if (mP2pSupported) {
                        transitionTo(mWaitForP2pDisableState);
                    } else {
                        transitionTo(mSupplicantStoppingState);
                    }
                    break;
                case WifiMonitor.SUP_DISCONNECTION_EVENT:  /* Supplicant connection lost */
                    loge("Connection lost, restart supplicant");
                    handleSupplicantConnectionLoss(true);
                    handleNetworkDisconnect();
                    mSupplicantStateTracker.sendMessage(CMD_RESET_SUPPLICANT_STATE);
                    if (mP2pSupported) {
                        transitionTo(mWaitForP2pDisableState);
                    } else {
                        transitionTo(mInitialState);
                    }
                    sendMessageDelayed(CMD_START_SUPPLICANT, SUPPLICANT_RESTART_INTERVAL_MSECS);
                    break;
                case WifiMonitor.SCAN_RESULTS_EVENT:
                case WifiMonitor.SCAN_FAILED_EVENT:
                    maybeRegisterNetworkFactory(); // Make sure our NetworkFactory is registered
                    setScanResults();
                    if (mIsFullScanOngoing || mSendScanResultsBroadcast) {
                        /* Just updated results from full scan, let apps know about this */
                        boolean scanSucceeded = message.what == WifiMonitor.SCAN_RESULTS_EVENT;
                        sendScanResultsAvailableBroadcast(scanSucceeded);
                    }
                    mSendScanResultsBroadcast = false;
                    mIsScanOngoing = false;
                    mIsFullScanOngoing = false;
                    if (mBufferedScanMsg.size() > 0)
                        sendMessage(mBufferedScanMsg.remove());
                    break;
                case CMD_PING_SUPPLICANT:
                    boolean ok = mWifiNative.ping();
                    replyToMessage(message, message.what, ok ? SUCCESS : FAILURE);
                    break;
                case CMD_GET_CAPABILITY_FREQ:
                    String freqs = mWifiNative.getFreqCapability();
                    replyToMessage(message, message.what, freqs);
                    break;
                case CMD_START_AP:
                    /* Cannot start soft AP while in client mode */
                    loge("Failed to start soft AP with a running supplicant");
                    setWifiApState(WIFI_AP_STATE_FAILED, WifiManager.SAP_START_FAILURE_GENERAL);
                    break;
                case CMD_SET_OPERATIONAL_MODE:
                    mOperationalMode = message.arg1;
                    mWifiConfigManager.
                            setAndEnableLastSelectedConfiguration(
                                    WifiConfiguration.INVALID_NETWORK_ID);
                    break;
                case CMD_TARGET_BSSID:
                    // Trying to associate to this BSSID
                    if (message.obj != null) {
                        mTargetRoamBSSID = (String) message.obj;
                    }
                    break;
                case CMD_GET_LINK_LAYER_STATS:
                    WifiLinkLayerStats stats = getWifiLinkLayerStats();
                    replyToMessage(message, message.what, stats);
                    break;
                case CMD_RESET_SIM_NETWORKS:
                    log("resetting EAP-SIM/AKA/AKA' networks since SIM was changed");
                    mWifiConfigManager.resetSimNetworks();
                    break;
                default:
                    return NOT_HANDLED;
            }
            return HANDLED;
        }

        @Override
        public void exit() {
            mNetworkInfo.setIsAvailable(false);
            if (mNetworkAgent != null) mNetworkAgent.sendNetworkInfo(mNetworkInfo);
            mCountryCode.setReadyForChange(false);
        }
    }

    class SupplicantStoppingState extends State {
        @Override
        public void enter() {
            /* Send any reset commands to supplicant before shutting it down */
            handleNetworkDisconnect();

            String suppState = System.getProperty("init.svc.wpa_supplicant");
            if (suppState == null) suppState = "unknown";
            String p2pSuppState = System.getProperty("init.svc.p2p_supplicant");
            if (p2pSuppState == null) p2pSuppState = "unknown";

            logd("SupplicantStoppingState: stopSupplicant "
                    + " init.svc.wpa_supplicant=" + suppState
                    + " init.svc.p2p_supplicant=" + p2pSuppState);
            mWifiMonitor.stopSupplicant();

            /* Send ourselves a delayed message to indicate failure after a wait time */
            sendMessageDelayed(obtainMessage(CMD_STOP_SUPPLICANT_FAILED,
                    ++mSupplicantStopFailureToken, 0), SUPPLICANT_RESTART_INTERVAL_MSECS);
            setWifiState(WIFI_STATE_DISABLING);
            mSupplicantStateTracker.sendMessage(CMD_RESET_SUPPLICANT_STATE);
        }
        @Override
        public boolean processMessage(Message message) {
            logStateAndMessage(message, this);

            switch(message.what) {
                case WifiMonitor.SUP_CONNECTION_EVENT:
                    loge("Supplicant connection received while stopping");
                    break;
                case WifiMonitor.SUP_DISCONNECTION_EVENT:
                    if (mVerboseLoggingEnabled) log("Supplicant connection lost");
                    handleSupplicantConnectionLoss(false);
                    transitionTo(mInitialState);
                    break;
                case CMD_STOP_SUPPLICANT_FAILED:
                    if (message.arg1 == mSupplicantStopFailureToken) {
                        loge("Timed out on a supplicant stop, kill and proceed");
                        handleSupplicantConnectionLoss(true);
                        transitionTo(mInitialState);
                    }
                    break;
                case CMD_START_SUPPLICANT:
                case CMD_STOP_SUPPLICANT:
                case CMD_START_AP:
                case CMD_STOP_AP:
                case CMD_START_DRIVER:
                case CMD_STOP_DRIVER:
                case CMD_SET_OPERATIONAL_MODE:
                case CMD_SET_FREQUENCY_BAND:
                    deferMessage(message);
                    break;
                default:
                    return NOT_HANDLED;
            }
            return HANDLED;
        }
    }

    class DriverStartingState extends State {
        private int mTries;
        @Override
        public void enter() {
            mTries = 1;
            /* Send ourselves a delayed message to start driver a second time */
            sendMessageDelayed(obtainMessage(CMD_DRIVER_START_TIMED_OUT,
                        ++mDriverStartToken, 0), DRIVER_START_TIME_OUT_MSECS);
        }
        @Override
        public boolean processMessage(Message message) {
            logStateAndMessage(message, this);

            switch(message.what) {
               case WifiMonitor.SUPPLICANT_STATE_CHANGE_EVENT:
                    SupplicantState state = handleSupplicantStateChange(message);
                    /* If supplicant is exiting out of INTERFACE_DISABLED state into
                     * a state that indicates driver has started, it is ready to
                     * receive driver commands
                     */
                    if (SupplicantState.isDriverActive(state)) {
                        transitionTo(mDriverStartedState);
                    }
                    break;
                case CMD_DRIVER_START_TIMED_OUT:
                    if (message.arg1 == mDriverStartToken) {
                        if (mTries >= 2) {
                            loge("Failed to start driver after " + mTries);
                            setSupplicantRunning(false);
                            setSupplicantRunning(true);
                        } else {
                            loge("Driver start failed, retrying");
                            mWakeLock.acquire();
                            mWifiNative.startDriver();
                            mWakeLock.release();

                            ++mTries;
                            /* Send ourselves a delayed message to start driver again */
                            sendMessageDelayed(obtainMessage(CMD_DRIVER_START_TIMED_OUT,
                                        ++mDriverStartToken, 0), DRIVER_START_TIME_OUT_MSECS);
                        }
                    }
                    break;
                    /* Queue driver commands & connection events */
                case CMD_START_DRIVER:
                case CMD_STOP_DRIVER:
                case WifiMonitor.NETWORK_CONNECTION_EVENT:
                case WifiMonitor.NETWORK_DISCONNECTION_EVENT:
                case WifiMonitor.AUTHENTICATION_FAILURE_EVENT:
                case WifiMonitor.ASSOCIATION_REJECTION_EVENT:
                case WifiMonitor.WPS_OVERLAP_EVENT:
                case CMD_SET_FREQUENCY_BAND:
                case CMD_START_SCAN:
                case CMD_DISCONNECT:
                case CMD_REASSOCIATE:
                case CMD_RECONNECT:
                    messageHandlingStatus = MESSAGE_HANDLING_STATUS_DEFERRED;
                    deferMessage(message);
                    break;
                case WifiMonitor.SCAN_RESULTS_EVENT:
                case WifiMonitor.SCAN_FAILED_EVENT:
                    // Loose scan results obtained in Driver Starting state, they can only confuse
                    // the state machine
                    break;
                default:
                    return NOT_HANDLED;
            }
            return HANDLED;
        }
    }

    class DriverStartedState extends State {
        @Override
        public void enter() {
            if (mVerboseLoggingEnabled) {
                logd("DriverStartedState enter");
            }

            // We can't do this in the constructor because WifiStateMachine is created before the
            // wifi scanning service is initialized
            if (mWifiScanner == null) {
                mWifiScanner = mFacade.makeWifiScanner(mContext, getHandler().getLooper());

                mWifiConnectivityManager = new WifiConnectivityManager(mContext,
                    WifiStateMachine.this, mWifiScanner, mWifiConfigManager, mWifiInfo,
                    mWifiQualifiedNetworkSelector, mWifiInjector,
                    getHandler().getLooper());
            }

            mWifiLogger.startLogging(mVerboseLoggingEnabled);
            mIsRunning = true;
            updateBatteryWorkSource(null);
            /**
             * Enable bluetooth coexistence scan mode when bluetooth connection is active.
             * When this mode is on, some of the low-level scan parameters used by the
             * driver are changed to reduce interference with bluetooth
             */
            mWifiNative.setBluetoothCoexistenceScanMode(mBluetoothConnectionActive);
            /* initialize network state */
            setNetworkDetailedState(DetailedState.DISCONNECTED);

            // Disable legacy multicast filtering, which on some chipsets defaults to enabled.
            // Legacy IPv6 multicast filtering blocks ICMPv6 router advertisements which breaks IPv6
            // provisioning. Legacy IPv4 multicast filtering may be re-enabled later via
            // IpManager.Callback.setFallbackMulticastFilter()
            mWifiNative.stopFilteringMulticastV4Packets();
            mWifiNative.stopFilteringMulticastV6Packets();

            if (mOperationalMode != CONNECT_MODE) {
                mWifiNative.disconnect();
                mWifiConfigManager.disableAllNetworksNative();
                if (mOperationalMode == SCAN_ONLY_WITH_WIFI_OFF_MODE) {
                    setWifiState(WIFI_STATE_DISABLED);
                }
                transitionTo(mScanModeState);
            } else {

                // Status pulls in the current supplicant state and network connection state
                // events over the monitor connection. This helps framework sync up with
                // current supplicant state
                // TODO: actually check the supplicant status string and make sure the supplicant
                // is in disconnecte4d state.
                mWifiNative.status();
                // Transitioning to Disconnected state will trigger a scan and subsequently AutoJoin
                transitionTo(mDisconnectedState);
            }

            // We may have missed screen update at boot
            if (mScreenBroadcastReceived.get() == false) {
                PowerManager powerManager = (PowerManager)mContext.getSystemService(
                        Context.POWER_SERVICE);
                handleScreenStateChanged(powerManager.isInteractive());
            } else {
                // Set the right suspend mode settings
                mWifiNative.setSuspendOptimizations(mSuspendOptNeedsDisabled == 0
                        && mUserWantsSuspendOpt.get());

                // Inform WifiConnectivtyManager the screen state in case
                // WifiConnectivityManager missed the last screen update because
                // it was not started yet.
                mWifiConnectivityManager.handleScreenStateChanged(mScreenOn);
            }
            mWifiNative.setPowerSave(true);

            if (mP2pSupported) {
                if (mOperationalMode == CONNECT_MODE) {
                    p2pSendMessage(WifiStateMachine.CMD_ENABLE_P2P);
                } else {
                    // P2P state machine starts in disabled state, and is not enabled until
                    // CMD_ENABLE_P2P is sent from here; so, nothing needs to be done to
                    // keep it disabled.
                }
            }

            if (mNanSupported && mWifiNanManager != null) {
                if (mOperationalMode == CONNECT_MODE) {
                    mWifiNanManager.enableUsage();
                } else {
                    /*
                     * NAN state machine starts in disabled state. Nothing
                     * needed to keep it disabled.
                     */
                }
            }

            final Intent intent = new Intent(WifiManager.WIFI_SCAN_AVAILABLE);
            intent.addFlags(Intent.FLAG_RECEIVER_REGISTERED_ONLY_BEFORE_BOOT);
            intent.putExtra(WifiManager.EXTRA_SCAN_AVAILABLE, WIFI_STATE_ENABLED);
            mContext.sendStickyBroadcastAsUser(intent, UserHandle.ALL);

            // Enable link layer stats gathering
            mWifiNative.setWifiLinkLayerStats("wlan0", 1);
        }

        @Override
        public boolean processMessage(Message message) {
            logStateAndMessage(message, this);

            switch(message.what) {
                case CMD_START_SCAN:
                    handleScanRequest(message);
                    break;
                case CMD_SET_FREQUENCY_BAND:
                    int band =  message.arg1;
                    if (mVerboseLoggingEnabled) log("set frequency band " + band);
                    if (mWifiNative.setBand(band)) {

                        if (mVerboseLoggingEnabled)  logd("did set frequency band " + band);

                        mFrequencyBand.set(band);
                        // Flush old data - like scan results
                        mWifiNative.bssFlush();

                        if (mVerboseLoggingEnabled)  logd("done set frequency band " + band);

                    } else {
                        loge("Failed to set frequency band " + band);
                    }
                    break;
                case CMD_BLUETOOTH_ADAPTER_STATE_CHANGE:
                    mBluetoothConnectionActive = (message.arg1 !=
                            BluetoothAdapter.STATE_DISCONNECTED);
                    mWifiNative.setBluetoothCoexistenceScanMode(mBluetoothConnectionActive);
                    break;
                case CMD_STOP_DRIVER:
                    log("stop driver");
                    mWifiConfigManager.disableAllNetworksNative();

                    if (getCurrentState() != mDisconnectedState) {
                        mWifiNative.disconnect();
                        handleNetworkDisconnect();
                    }
                    mWakeLock.acquire();
                    mWifiNative.stopDriver();
                    mWakeLock.release();
                    if (mP2pSupported) {
                        transitionTo(mWaitForP2pDisableState);
                    } else {
                        transitionTo(mDriverStoppingState);
                    }
                    break;
                case CMD_START_DRIVER:
                    if (mOperationalMode == CONNECT_MODE) {
                        mWifiConfigManager.enableAllNetworks();
                    }
                    break;
                case CMD_SET_SUSPEND_OPT_ENABLED:
                    if (message.arg1 == 1) {
                        setSuspendOptimizationsNative(SUSPEND_DUE_TO_SCREEN, true);
                        if (message.arg2 == 1) {
                            mSuspendWakeLock.release();
                        }
                    } else {
                        setSuspendOptimizationsNative(SUSPEND_DUE_TO_SCREEN, false);
                    }
                    break;
                case CMD_SET_HIGH_PERF_MODE:
                    if (message.arg1 == 1) {
                        setSuspendOptimizationsNative(SUSPEND_DUE_TO_HIGH_PERF, false);
                    } else {
                        setSuspendOptimizationsNative(SUSPEND_DUE_TO_HIGH_PERF, true);
                    }
                    break;
                case CMD_ENABLE_TDLS:
                    if (message.obj != null) {
                        String remoteAddress = (String) message.obj;
                        boolean enable = (message.arg1 == 1);
                        mWifiNative.startTdls(remoteAddress, enable);
                    }
                    break;
                case WifiMonitor.ANQP_DONE_EVENT:
                    mWifiConfigManager.notifyANQPDone((Long) message.obj, message.arg1 != 0);
                    break;
                case CMD_STOP_IP_PACKET_OFFLOAD: {
                    int slot = message.arg1;
                    int ret = stopWifiIPPacketOffload(slot);
                    if (mNetworkAgent != null) {
                        mNetworkAgent.onPacketKeepaliveEvent(slot, ret);
                    }
                    break;
                }
                case WifiMonitor.RX_HS20_ANQP_ICON_EVENT:
                    mWifiConfigManager.notifyIconReceived((IconEvent) message.obj);
                    break;
                case WifiMonitor.HS20_REMEDIATION_EVENT:
                    wnmFrameReceived((WnmData) message.obj);
                    break;
                case CMD_CONFIG_ND_OFFLOAD:
                    final boolean enabled = (message.arg1 > 0);
                    mWifiNative.configureNeighborDiscoveryOffload(enabled);
                    break;
                case CMD_ENABLE_WIFI_CONNECTIVITY_MANAGER:
                    if (mWifiConnectivityManager != null) {
                        mWifiConnectivityManager.enable(message.arg1 == 1 ? true : false);
                    }
                    break;
                case CMD_ENABLE_AUTOJOIN_WHEN_ASSOCIATED:
                    final boolean allowed = (message.arg1 > 0);
                    boolean old_state = mWifiConfigManager.getEnableAutoJoinWhenAssociated();
                    mWifiConfigManager.setEnableAutoJoinWhenAssociated(allowed);
                    if (!old_state && allowed && mScreenOn
                            && getCurrentState() == mConnectedState) {
                        if (mWifiConnectivityManager != null) {
                            mWifiConnectivityManager.forceConnectivityScan();
                        }
                    }
                    break;
                default:
                    return NOT_HANDLED;
            }
            return HANDLED;
        }

        @Override
        public void exit() {
            mWifiLogger.stopLogging();

            mIsRunning = false;
            updateBatteryWorkSource(null);
            mScanResults = new ArrayList<>();

            final Intent intent = new Intent(WifiManager.WIFI_SCAN_AVAILABLE);
            intent.addFlags(Intent.FLAG_RECEIVER_REGISTERED_ONLY_BEFORE_BOOT);
            intent.putExtra(WifiManager.EXTRA_SCAN_AVAILABLE, WIFI_STATE_DISABLED);
            mContext.sendStickyBroadcastAsUser(intent, UserHandle.ALL);
            mBufferedScanMsg.clear();

            if (mNanSupported && mWifiNanManager != null) {
                mWifiNanManager.disableUsage();
            }
        }
    }

    class WaitForP2pDisableState extends State {
        private State mTransitionToState;
        @Override
        public void enter() {
            switch (getCurrentMessage().what) {
                case WifiMonitor.SUP_DISCONNECTION_EVENT:
                    mTransitionToState = mInitialState;
                    break;
                case CMD_STOP_DRIVER:
                    mTransitionToState = mDriverStoppingState;
                    break;
                case CMD_STOP_SUPPLICANT:
                    mTransitionToState = mSupplicantStoppingState;
                    break;
                default:
                    mTransitionToState = mDriverStoppingState;
                    break;
            }
            p2pSendMessage(WifiStateMachine.CMD_DISABLE_P2P_REQ);
        }
        @Override
        public boolean processMessage(Message message) {
            logStateAndMessage(message, this);

            switch(message.what) {
                case WifiStateMachine.CMD_DISABLE_P2P_RSP:
                    transitionTo(mTransitionToState);
                    break;
                /* Defer wifi start/shut and driver commands */
                case WifiMonitor.SUPPLICANT_STATE_CHANGE_EVENT:
                case CMD_START_SUPPLICANT:
                case CMD_STOP_SUPPLICANT:
                case CMD_START_AP:
                case CMD_STOP_AP:
                case CMD_START_DRIVER:
                case CMD_STOP_DRIVER:
                case CMD_SET_OPERATIONAL_MODE:
                case CMD_SET_FREQUENCY_BAND:
                case CMD_START_SCAN:
                case CMD_DISCONNECT:
                case CMD_REASSOCIATE:
                case CMD_RECONNECT:
                    messageHandlingStatus = MESSAGE_HANDLING_STATUS_DEFERRED;
                    deferMessage(message);
                    break;
                default:
                    return NOT_HANDLED;
            }
            return HANDLED;
        }
    }

    class DriverStoppingState extends State {
        @Override
        public boolean processMessage(Message message) {
            logStateAndMessage(message, this);

            switch(message.what) {
                case WifiMonitor.SUPPLICANT_STATE_CHANGE_EVENT:
                    SupplicantState state = handleSupplicantStateChange(message);
                    if (state == SupplicantState.INTERFACE_DISABLED) {
                        transitionTo(mDriverStoppedState);
                    }
                    break;
                    /* Queue driver commands */
                case CMD_START_DRIVER:
                case CMD_STOP_DRIVER:
                case CMD_SET_FREQUENCY_BAND:
                case CMD_START_SCAN:
                case CMD_DISCONNECT:
                case CMD_REASSOCIATE:
                case CMD_RECONNECT:
                    messageHandlingStatus = MESSAGE_HANDLING_STATUS_DEFERRED;
                    deferMessage(message);
                    break;
                default:
                    return NOT_HANDLED;
            }
            return HANDLED;
        }
    }

    class DriverStoppedState extends State {
        @Override
        public boolean processMessage(Message message) {
            logStateAndMessage(message, this);
            switch (message.what) {
                case WifiMonitor.SUPPLICANT_STATE_CHANGE_EVENT:
                    StateChangeResult stateChangeResult = (StateChangeResult) message.obj;
                    SupplicantState state = stateChangeResult.state;
                    // A WEXT bug means that we can be back to driver started state
                    // unexpectedly
                    if (SupplicantState.isDriverActive(state)) {
                        transitionTo(mDriverStartedState);
                    }
                    break;
                case CMD_START_DRIVER:
                    mWakeLock.acquire();
                    mWifiNative.startDriver();
                    mWakeLock.release();
                    transitionTo(mDriverStartingState);
                    break;
                default:
                    return NOT_HANDLED;
            }
            return HANDLED;
        }
    }

    class ScanModeState extends State {
        private int mLastOperationMode;
        @Override
        public void enter() {
            mLastOperationMode = mOperationalMode;
        }
        @Override
        public boolean processMessage(Message message) {
            logStateAndMessage(message, this);

            switch(message.what) {
                case CMD_SET_OPERATIONAL_MODE:
                    if (message.arg1 == CONNECT_MODE) {

                        if (mLastOperationMode == SCAN_ONLY_WITH_WIFI_OFF_MODE) {
                            setWifiState(WIFI_STATE_ENABLED);
                            // Load and re-enable networks when going back to enabled state
                            // This is essential for networks to show up after restore
                            mWifiConfigManager.loadAndEnableAllNetworks();
                            p2pSendMessage(CMD_ENABLE_P2P);
                        } else {
                            mWifiConfigManager.enableAllNetworks();
                        }

                        // Loose last selection choice since user toggled WiFi
                        mWifiConfigManager.
                                setAndEnableLastSelectedConfiguration(
                                        WifiConfiguration.INVALID_NETWORK_ID);

                        mOperationalMode = CONNECT_MODE;
                        transitionTo(mDisconnectedState);
                    } else {
                        // Nothing to do
                        return HANDLED;
                    }
                    break;
                // Handle scan. All the connection related commands are
                // handled only in ConnectModeState
                case CMD_START_SCAN:
                    handleScanRequest(message);
                    break;
                case WifiMonitor.SUPPLICANT_STATE_CHANGE_EVENT:
                    SupplicantState state = handleSupplicantStateChange(message);
                    if (mVerboseLoggingEnabled) log("SupplicantState= " + state);
                    break;
                default:
                    return NOT_HANDLED;
            }
            return HANDLED;
        }
    }


    String smToString(Message message) {
        return smToString(message.what);
    }

    String smToString(int what) {
        String s = sSmToString.get(what);
        if (s != null) {
            return s;
        }
        switch (what) {
            case WifiMonitor.DRIVER_HUNG_EVENT:
                s = "DRIVER_HUNG_EVENT";
                break;
            case AsyncChannel.CMD_CHANNEL_HALF_CONNECTED:
                s = "AsyncChannel.CMD_CHANNEL_HALF_CONNECTED";
                break;
            case AsyncChannel.CMD_CHANNEL_DISCONNECTED:
                s = "AsyncChannel.CMD_CHANNEL_DISCONNECTED";
                break;
            case WifiP2pServiceImpl.DISCONNECT_WIFI_REQUEST:
                s = "WifiP2pServiceImpl.DISCONNECT_WIFI_REQUEST";
                break;
            case WifiManager.DISABLE_NETWORK:
                s = "WifiManager.DISABLE_NETWORK";
                break;
            case WifiManager.CONNECT_NETWORK:
                s = "CONNECT_NETWORK";
                break;
            case WifiManager.SAVE_NETWORK:
                s = "SAVE_NETWORK";
                break;
            case WifiManager.FORGET_NETWORK:
                s = "FORGET_NETWORK";
                break;
            case WifiMonitor.SUP_CONNECTION_EVENT:
                s = "SUP_CONNECTION_EVENT";
                break;
            case WifiMonitor.SUP_DISCONNECTION_EVENT:
                s = "SUP_DISCONNECTION_EVENT";
                break;
            case WifiMonitor.SCAN_RESULTS_EVENT:
                s = "SCAN_RESULTS_EVENT";
                break;
            case WifiMonitor.SCAN_FAILED_EVENT:
                s = "SCAN_FAILED_EVENT";
                break;
            case WifiMonitor.SUPPLICANT_STATE_CHANGE_EVENT:
                s = "SUPPLICANT_STATE_CHANGE_EVENT";
                break;
            case WifiMonitor.AUTHENTICATION_FAILURE_EVENT:
                s = "AUTHENTICATION_FAILURE_EVENT";
                break;
            case WifiMonitor.SSID_TEMP_DISABLED:
                s = "SSID_TEMP_DISABLED";
                break;
            case WifiMonitor.SSID_REENABLED:
                s = "SSID_REENABLED";
                break;
            case WifiMonitor.WPS_SUCCESS_EVENT:
                s = "WPS_SUCCESS_EVENT";
                break;
            case WifiMonitor.WPS_FAIL_EVENT:
                s = "WPS_FAIL_EVENT";
                break;
            case WifiMonitor.SUP_REQUEST_IDENTITY:
                s = "SUP_REQUEST_IDENTITY";
                break;
            case WifiMonitor.NETWORK_CONNECTION_EVENT:
                s = "NETWORK_CONNECTION_EVENT";
                break;
            case WifiMonitor.NETWORK_DISCONNECTION_EVENT:
                s = "NETWORK_DISCONNECTION_EVENT";
                break;
            case WifiMonitor.ASSOCIATION_REJECTION_EVENT:
                s = "ASSOCIATION_REJECTION_EVENT";
                break;
            case WifiMonitor.ANQP_DONE_EVENT:
                s = "WifiMonitor.ANQP_DONE_EVENT";
                break;
            case WifiMonitor.RX_HS20_ANQP_ICON_EVENT:
                s = "WifiMonitor.RX_HS20_ANQP_ICON_EVENT";
                break;
            case WifiMonitor.GAS_QUERY_DONE_EVENT:
                s = "WifiMonitor.GAS_QUERY_DONE_EVENT";
                break;
            case WifiMonitor.HS20_REMEDIATION_EVENT:
                s = "WifiMonitor.HS20_REMEDIATION_EVENT";
                break;
            case WifiMonitor.GAS_QUERY_START_EVENT:
                s = "WifiMonitor.GAS_QUERY_START_EVENT";
                break;
            case WifiP2pServiceImpl.GROUP_CREATING_TIMED_OUT:
                s = "GROUP_CREATING_TIMED_OUT";
                break;
            case WifiP2pServiceImpl.P2P_CONNECTION_CHANGED:
                s = "P2P_CONNECTION_CHANGED";
                break;
            case WifiP2pServiceImpl.DISCONNECT_WIFI_RESPONSE:
                s = "P2P.DISCONNECT_WIFI_RESPONSE";
                break;
            case WifiP2pServiceImpl.SET_MIRACAST_MODE:
                s = "P2P.SET_MIRACAST_MODE";
                break;
            case WifiP2pServiceImpl.BLOCK_DISCOVERY:
                s = "P2P.BLOCK_DISCOVERY";
                break;
            case WifiManager.CANCEL_WPS:
                s = "CANCEL_WPS";
                break;
            case WifiManager.CANCEL_WPS_FAILED:
                s = "CANCEL_WPS_FAILED";
                break;
            case WifiManager.CANCEL_WPS_SUCCEDED:
                s = "CANCEL_WPS_SUCCEDED";
                break;
            case WifiManager.START_WPS:
                s = "START_WPS";
                break;
            case WifiManager.START_WPS_SUCCEEDED:
                s = "START_WPS_SUCCEEDED";
                break;
            case WifiManager.WPS_FAILED:
                s = "WPS_FAILED";
                break;
            case WifiManager.WPS_COMPLETED:
                s = "WPS_COMPLETED";
                break;
            case WifiManager.RSSI_PKTCNT_FETCH:
                s = "RSSI_PKTCNT_FETCH";
                break;
            default:
                s = "what:" + Integer.toString(what);
                break;
        }
        return s;
    }

    void registerConnected() {
        if (mLastNetworkId != WifiConfiguration.INVALID_NETWORK_ID) {
            WifiConfiguration config = mWifiConfigManager.getWifiConfiguration(mLastNetworkId);
            if (config != null) {
                //Here we will clear all disable counters once a network is connected
                //records how long this network is connected in future
                config.lastConnected = mClock.getWallClockMillis();
                config.numAssociation++;
                WifiConfiguration.NetworkSelectionStatus networkSelectionStatus =
                        config.getNetworkSelectionStatus();
                networkSelectionStatus.clearDisableReasonCounter();
                networkSelectionStatus.setHasEverConnected(true);
            }
            // On connect, reset wifiScoreReport
            mWifiScoreReport = null;
       }
    }

    void registerDisconnected() {
        if (mLastNetworkId != WifiConfiguration.INVALID_NETWORK_ID) {
            // We are switching away from this configuration,
            // hence record the time we were connected last
            WifiConfiguration config = mWifiConfigManager.getWifiConfiguration(mLastNetworkId);
            if (config != null) {
                config.lastDisconnected = mClock.getWallClockMillis();
                if (config.ephemeral) {
                    // Remove ephemeral WifiConfigurations from file
                    mWifiConfigManager.forgetNetwork(mLastNetworkId);
                }
            }
        }
    }

    void noteWifiDisabledWhileAssociated() {
        // We got disabled by user while we were associated, make note of it
        int rssi = mWifiInfo.getRssi();
        WifiConfiguration config = getCurrentWifiConfiguration();
        if (getCurrentState() == mConnectedState
                && rssi != WifiInfo.INVALID_RSSI
                && config != null) {
            boolean is24GHz = mWifiInfo.is24GHz();
            boolean isBadRSSI = (is24GHz && rssi < mWifiConfigManager.mThresholdMinimumRssi24.get())
                    || (!is24GHz && rssi < mWifiConfigManager.mThresholdMinimumRssi5.get());
            boolean isLowRSSI =
                    (is24GHz && rssi < mWifiConfigManager.mThresholdQualifiedRssi24.get())
                            || (!is24GHz && mWifiInfo.getRssi() <
                                    mWifiConfigManager.mThresholdQualifiedRssi5.get());
            boolean isHighRSSI = (is24GHz && rssi
                    >= mWifiConfigManager.mThresholdSaturatedRssi24.get())
                    || (!is24GHz && mWifiInfo.getRssi()
                    >= mWifiConfigManager.mThresholdSaturatedRssi5.get());
            if (isBadRSSI) {
                // Take note that we got disabled while RSSI was Bad
                config.numUserTriggeredWifiDisableLowRSSI++;
            } else if (isLowRSSI) {
                // Take note that we got disabled while RSSI was Low
                config.numUserTriggeredWifiDisableBadRSSI++;
            } else if (!isHighRSSI) {
                // Take note that we got disabled while RSSI was Not high
                config.numUserTriggeredWifiDisableNotHighRSSI++;
            }
        }
    }

    /**
     * Returns Wificonfiguration object correponding to the currently connected network, null if
     * not connected.
     */
    public WifiConfiguration getCurrentWifiConfiguration() {
        if (mLastNetworkId == WifiConfiguration.INVALID_NETWORK_ID) {
            return null;
        }
        return mWifiConfigManager.getWifiConfiguration(mLastNetworkId);
    }

    ScanResult getCurrentScanResult() {
        WifiConfiguration config = getCurrentWifiConfiguration();
        if (config == null) {
            return null;
        }
        String BSSID = mWifiInfo.getBSSID();
        if (BSSID == null) {
            BSSID = mTargetRoamBSSID;
        }
        ScanDetailCache scanDetailCache =
                mWifiConfigManager.getScanDetailCache(config);

        if (scanDetailCache == null) {
            return null;
        }

        return scanDetailCache.get(BSSID);
    }

    String getCurrentBSSID() {
        if (isLinkDebouncing()) {
            return null;
        }
        return mLastBssid;
    }

    class ConnectModeState extends State {

        @Override
        public void enter() {
            // Inform WifiConnectivityManager that Wifi is enabled
            if (mWifiConnectivityManager != null) {
                mWifiConnectivityManager.setWifiEnabled(true);
            }
            // Inform metrics that Wifi is Enabled (but not yet connected)
            mWifiMetrics.setWifiState(WifiMetricsProto.WifiLog.WIFI_DISCONNECTED);
        }

        @Override
        public void exit() {
            // Inform WifiConnectivityManager that Wifi is disabled
            if (mWifiConnectivityManager != null) {
                mWifiConnectivityManager.setWifiEnabled(false);
            }
            // Inform metrics that Wifi is being disabled (Toggled, airplane enabled, etc)
            mWifiMetrics.setWifiState(WifiMetricsProto.WifiLog.WIFI_DISABLED);
        }

        @Override
        public boolean processMessage(Message message) {
            WifiConfiguration config;
            int netId;
            boolean ok;
            boolean didDisconnect;
            String bssid;
            String ssid;
            NetworkUpdateResult result;
            logStateAndMessage(message, this);

            switch (message.what) {
                case WifiMonitor.ASSOCIATION_REJECTION_EVENT:
                    mWifiLogger.captureBugReportData(WifiLogger.REPORT_REASON_ASSOC_FAILURE);
                    didBlackListBSSID = false;
                    bssid = (String) message.obj;
                    if (bssid == null || TextUtils.isEmpty(bssid)) {
                        // If BSSID is null, use the target roam BSSID
                        bssid = mTargetRoamBSSID;
                    }
                    if (bssid != null) {
                        // If we have a BSSID, tell configStore to black list it
                        if (mWifiConnectivityManager != null) {
                            didBlackListBSSID = mWifiConnectivityManager.trackBssid(bssid,
                                    false);
                        }
                    }

                    mWifiConfigManager.updateNetworkSelectionStatus(mTargetNetworkId,
                            WifiConfiguration.NetworkSelectionStatus
                            .DISABLED_ASSOCIATION_REJECTION);

                    mSupplicantStateTracker.sendMessage(WifiMonitor.ASSOCIATION_REJECTION_EVENT);
                    //If rejection occurred while Metrics is tracking a ConnnectionEvent, end it.
                    reportConnectionAttemptEnd(
                            WifiMetrics.ConnectionEvent.FAILURE_ASSOCIATION_REJECTION,
                            WifiMetricsProto.ConnectionEvent.HLF_NONE);
                    mWifiInjector.getWifiLastResortWatchdog()
                            .noteConnectionFailureAndTriggerIfNeeded(
                                    getTargetSsid(), bssid,
                                    WifiLastResortWatchdog.FAILURE_CODE_ASSOCIATION);
                    break;
                case WifiMonitor.AUTHENTICATION_FAILURE_EVENT:
                    mWifiLogger.captureBugReportData(WifiLogger.REPORT_REASON_AUTH_FAILURE);
                    mSupplicantStateTracker.sendMessage(WifiMonitor.AUTHENTICATION_FAILURE_EVENT);
                    if (mTargetNetworkId != WifiConfiguration.INVALID_NETWORK_ID) {
                        mWifiConfigManager.updateNetworkSelectionStatus(mTargetNetworkId,
                                WifiConfiguration.NetworkSelectionStatus
                                        .DISABLED_AUTHENTICATION_FAILURE);
                    }
                    //If failure occurred while Metrics is tracking a ConnnectionEvent, end it.
                    reportConnectionAttemptEnd(
                            WifiMetrics.ConnectionEvent.FAILURE_AUTHENTICATION_FAILURE,
                            WifiMetricsProto.ConnectionEvent.HLF_NONE);
                    mWifiInjector.getWifiLastResortWatchdog()
                            .noteConnectionFailureAndTriggerIfNeeded(
                                    getTargetSsid(), mTargetRoamBSSID,
                                    WifiLastResortWatchdog.FAILURE_CODE_AUTHENTICATION);
                    break;
                case WifiMonitor.SSID_TEMP_DISABLED:
                    Log.e(TAG, "Supplicant SSID temporary disabled:"
                            + mWifiConfigManager.getWifiConfiguration(message.arg1));
                    mWifiConfigManager.updateNetworkSelectionStatus(
                            message.arg1,
                            WifiConfiguration.NetworkSelectionStatus
                            .DISABLED_AUTHENTICATION_FAILURE);
                    reportConnectionAttemptEnd(
                            WifiMetrics.ConnectionEvent.FAILURE_SSID_TEMP_DISABLED,
                            WifiMetricsProto.ConnectionEvent.HLF_NONE);
                    mWifiInjector.getWifiLastResortWatchdog()
                            .noteConnectionFailureAndTriggerIfNeeded(
                                    getTargetSsid(), mTargetRoamBSSID,
                                    WifiLastResortWatchdog.FAILURE_CODE_AUTHENTICATION);
                    break;
                case WifiMonitor.SSID_REENABLED:
                    Log.d(TAG, "Supplicant SSID reenable:"
                            + mWifiConfigManager.getWifiConfiguration(message.arg1));
                    // Do not re-enable it in Quality Network Selection since framework has its own
                    // Algorithm of disable/enable
                    break;
                case WifiMonitor.SUPPLICANT_STATE_CHANGE_EVENT:
                    SupplicantState state = handleSupplicantStateChange(message);
                    // A driver/firmware hang can now put the interface in a down state.
                    // We detect the interface going down and recover from it
                    if (!SupplicantState.isDriverActive(state)) {
                        if (mNetworkInfo.getState() != NetworkInfo.State.DISCONNECTED) {
                            handleNetworkDisconnect();
                        }
                        log("Detected an interface down, restart driver");
                        transitionTo(mDriverStoppedState);
                        sendMessage(CMD_START_DRIVER);
                        break;
                    }

                    // Supplicant can fail to report a NETWORK_DISCONNECTION_EVENT
                    // when authentication times out after a successful connection,
                    // we can figure this from the supplicant state. If supplicant
                    // state is DISCONNECTED, but the mNetworkInfo says we are not
                    // disconnected, we need to handle a disconnection
                    if (!isLinkDebouncing() && state == SupplicantState.DISCONNECTED &&
                            mNetworkInfo.getState() != NetworkInfo.State.DISCONNECTED) {
                        if (mVerboseLoggingEnabled) {
                            log("Missed CTRL-EVENT-DISCONNECTED, disconnect");
                        }
                        handleNetworkDisconnect();
                        transitionTo(mDisconnectedState);
                    }

                    // If we have COMPLETED a connection to a BSSID, start doing
                    // DNAv4/DNAv6 -style probing for on-link neighbors of
                    // interest (e.g. routers); harmless if none are configured.
                    if (state == SupplicantState.COMPLETED) {
                        mIpManager.confirmConfiguration();
                    }
                    break;
                case WifiP2pServiceImpl.DISCONNECT_WIFI_REQUEST:
                    if (message.arg1 == 1) {
                        mWifiNative.disconnect();
                        mTemporarilyDisconnectWifi = true;
                    } else {
                        mWifiNative.reconnect();
                        mTemporarilyDisconnectWifi = false;
                    }
                    break;
                case CMD_ADD_OR_UPDATE_NETWORK:
                    // Only the current foreground user can modify networks.
                    if (!mWifiConfigManager.isCurrentUserProfile(
                            UserHandle.getUserId(message.sendingUid))) {
                        loge("Only the current foreground user can modify networks "
                                + " currentUserId=" + mWifiConfigManager.getCurrentUserId()
                                + " sendingUserId=" + UserHandle.getUserId(message.sendingUid));
                        replyToMessage(message, message.what, FAILURE);
                        break;
                    }

                    config = (WifiConfiguration) message.obj;

                    if (!recordUidIfAuthorized(config, message.sendingUid,
                            /* onlyAnnotate */ false)) {
                        logw("Not authorized to update network "
                             + " config=" + config.SSID
                             + " cnid=" + config.networkId
                             + " uid=" + message.sendingUid);
                        replyToMessage(message, message.what, FAILURE);
                        break;
                    }

                    int res = mWifiConfigManager.addOrUpdateNetwork(config, message.sendingUid);
                    if (res < 0) {
                        messageHandlingStatus = MESSAGE_HANDLING_STATUS_FAIL;
                    } else {
                        WifiConfiguration curConfig = getCurrentWifiConfiguration();
                        if (curConfig != null && config != null) {
                            WifiConfiguration.NetworkSelectionStatus networkStatus =
                                    config.getNetworkSelectionStatus();
                            if (curConfig.priority < config.priority && networkStatus != null
                                    && !networkStatus.isNetworkPermanentlyDisabled()) {
                                // Interpret this as a connect attempt
                                // Set the last selected configuration so as to allow the system to
                                // stick the last user choice without persisting the choice
                                mWifiConfigManager.setAndEnableLastSelectedConfiguration(res);
                                mWifiConfigManager.updateLastConnectUid(config, message.sendingUid);
                                boolean persist = mWifiConfigManager
                                        .checkConfigOverridePermission(message.sendingUid);
                                if (mWifiConnectivityManager != null) {
                                    mWifiConnectivityManager.connectToUserSelectNetwork(res,
                                            persist);
                                }

                                // Remember time of last connection attempt
                                lastConnectAttemptTimestamp = mClock.getWallClockMillis();
                                mWifiConnectionStatistics.numWifiManagerJoinAttempt++;

                                // As a courtesy to the caller, trigger a scan now
                                startScan(ADD_OR_UPDATE_SOURCE, 0, null, WIFI_WORK_SOURCE);
                            }
                        }
                    }
                    replyToMessage(message, CMD_ADD_OR_UPDATE_NETWORK, res);
                    break;
                case CMD_REMOVE_NETWORK:
                    // Only the current foreground user can modify networks.
                    if (!mWifiConfigManager.isCurrentUserProfile(
                            UserHandle.getUserId(message.sendingUid))) {
                        loge("Only the current foreground user can modify networks "
                                + " currentUserId=" + mWifiConfigManager.getCurrentUserId()
                                + " sendingUserId=" + UserHandle.getUserId(message.sendingUid));
                        replyToMessage(message, message.what, FAILURE);
                        break;
                    }
                    netId = message.arg1;

                    if (!mWifiConfigManager.canModifyNetwork(message.sendingUid, netId,
                            /* onlyAnnotate */ false)) {
                        logw("Not authorized to remove network "
                             + " cnid=" + netId
                             + " uid=" + message.sendingUid);
                        replyToMessage(message, message.what, FAILURE);
                        break;
                    }

                    ok = mWifiConfigManager.removeNetwork(message.arg1);
                    if (!ok) {
                        messageHandlingStatus = MESSAGE_HANDLING_STATUS_FAIL;
                    }
                    replyToMessage(message, message.what, ok ? SUCCESS : FAILURE);
                    break;
                case CMD_ENABLE_NETWORK:
                    // Only the current foreground user can modify networks.
                    if (!mWifiConfigManager.isCurrentUserProfile(
                            UserHandle.getUserId(message.sendingUid))) {
                        loge("Only the current foreground user can modify networks "
                                + " currentUserId=" + mWifiConfigManager.getCurrentUserId()
                                + " sendingUserId=" + UserHandle.getUserId(message.sendingUid));
                        replyToMessage(message, message.what, FAILURE);
                        break;
                    }

                    boolean disableOthers = message.arg2 == 1;
                    netId = message.arg1;
                    config = mWifiConfigManager.getWifiConfiguration(netId);
                    if (config == null) {
                        loge("No network with id = " + netId);
                        messageHandlingStatus = MESSAGE_HANDLING_STATUS_FAIL;
                        replyToMessage(message, message.what, FAILURE);
                        break;
                    }
                    // disable other only means select this network, does not mean all other
                    // networks need to be disabled
                    if (disableOthers) {
                        // Remember time of last connection attempt
                        lastConnectAttemptTimestamp = mClock.getWallClockMillis();
                        mWifiConnectionStatistics.numWifiManagerJoinAttempt++;
                    }
                    // Cancel auto roam requests
                    autoRoamSetBSSID(netId, "any");

                    ok = mWifiConfigManager.enableNetwork(
                            config, disableOthers, message.sendingUid);
                    if (!ok) {
                        messageHandlingStatus = MESSAGE_HANDLING_STATUS_FAIL;
                    } else if (disableOthers) {
                        mTargetNetworkId = netId;
                    }

                    replyToMessage(message, message.what, ok ? SUCCESS : FAILURE);
                    break;
                case CMD_ENABLE_ALL_NETWORKS:
                    long time = android.os.SystemClock.elapsedRealtime();
                    if (time - mLastEnableAllNetworksTime > MIN_INTERVAL_ENABLE_ALL_NETWORKS_MS) {
                        mWifiConfigManager.enableAllNetworks();
                        mLastEnableAllNetworksTime = time;
                    }
                    break;
                case WifiManager.DISABLE_NETWORK:
                    if (mWifiConfigManager.updateNetworkSelectionStatus(message.arg1,
                            WifiConfiguration.NetworkSelectionStatus.DISABLED_BY_WIFI_MANAGER)) {
                        replyToMessage(message, WifiManager.DISABLE_NETWORK_SUCCEEDED);
                    } else {
                        messageHandlingStatus = MESSAGE_HANDLING_STATUS_FAIL;
                        replyToMessage(message, WifiManager.DISABLE_NETWORK_FAILED,
                                WifiManager.ERROR);
                    }
                    break;
                case CMD_DISABLE_EPHEMERAL_NETWORK:
                    config = mWifiConfigManager.disableEphemeralNetwork((String)message.obj);
                    if (config != null) {
                        if (config.networkId == mLastNetworkId) {
                            // Disconnect and let autojoin reselect a new network
                            sendMessage(CMD_DISCONNECT);
                        }
                    }
                    break;
                case CMD_BLACKLIST_NETWORK:
                    mWifiConfigManager.blackListBssid((String) message.obj);
                    break;
                case CMD_CLEAR_BLACKLIST:
                    mWifiConfigManager.clearBssidBlacklist();
                    break;
                case CMD_SAVE_CONFIG:
                    ok = mWifiConfigManager.saveConfig();

                    if (mVerboseLoggingEnabled) logd("did save config " + ok);
                    replyToMessage(message, CMD_SAVE_CONFIG, ok ? SUCCESS : FAILURE);

                    // Inform the backup manager about a data change
                    mBackupManagerProxy.notifyDataChanged();
                    break;
                case CMD_GET_CONFIGURED_NETWORKS:
                    replyToMessage(message, message.what,
                            mWifiConfigManager.getSavedNetworks());
                    break;
                case WifiMonitor.SUP_REQUEST_IDENTITY:
                    int networkId = message.arg2;
                    boolean identitySent = false;
                    int eapMethod = WifiEnterpriseConfig.Eap.NONE;

                    if (targetWificonfiguration != null
                            && targetWificonfiguration.enterpriseConfig != null) {
                        eapMethod = targetWificonfiguration.enterpriseConfig.getEapMethod();
                    }

                    // For SIM & AKA/AKA' EAP method Only, get identity from ICC
                    if (targetWificonfiguration != null
                            && targetWificonfiguration.networkId == networkId
                            && targetWificonfiguration.allowedKeyManagement
                                    .get(WifiConfiguration.KeyMgmt.IEEE8021X)
                            && TelephonyUtil.isSimEapMethod(eapMethod)) {
                        String identity = TelephonyUtil.getSimIdentity(mContext, eapMethod);
                        if (identity != null) {
                            mWifiNative.simIdentityResponse(networkId, identity);
                            identitySent = true;
                        }
                    }
                    if (!identitySent) {
                        // Supplicant lacks credentials to connect to that network, hence black list
                        ssid = (String) message.obj;
                        if (targetWificonfiguration != null && ssid != null
                                && targetWificonfiguration.SSID != null
                                && targetWificonfiguration.SSID.equals("\"" + ssid + "\"")) {
                            mWifiConfigManager.updateNetworkSelectionStatus(targetWificonfiguration,
                                    WifiConfiguration.NetworkSelectionStatus
                                            .DISABLED_AUTHENTICATION_NO_CREDENTIALS);
                        }
                        // Disconnect now, as we don't have any way to fullfill
                        // the  supplicant request.
                        mWifiConfigManager.setAndEnableLastSelectedConfiguration(
                                WifiConfiguration.INVALID_NETWORK_ID);
                        mWifiNative.disconnect();
                    }
                    break;
                case WifiMonitor.SUP_REQUEST_SIM_AUTH:
                    logd("Received SUP_REQUEST_SIM_AUTH");
                    SimAuthRequestData requestData = (SimAuthRequestData) message.obj;
                    if (requestData != null) {
                        if (requestData.protocol == WifiEnterpriseConfig.Eap.SIM) {
                            handleGsmAuthRequest(requestData);
                        } else if (requestData.protocol == WifiEnterpriseConfig.Eap.AKA
                            || requestData.protocol == WifiEnterpriseConfig.Eap.AKA_PRIME) {
                            handle3GAuthRequest(requestData);
                        }
                    } else {
                        loge("Invalid sim auth request");
                    }
                    break;
                case CMD_GET_PRIVILEGED_CONFIGURED_NETWORKS:
                    replyToMessage(message, message.what,
                            mWifiConfigManager.getPrivilegedSavedNetworks());
                    break;
                case CMD_GET_MATCHING_CONFIG:
                    replyToMessage(message, message.what,
                            mWifiConfigManager.getMatchingConfig((ScanResult)message.obj));
                    break;
                /* Do a redundant disconnect without transition */
                case CMD_DISCONNECT:
                    mWifiConfigManager.setAndEnableLastSelectedConfiguration
                            (WifiConfiguration.INVALID_NETWORK_ID);
                    mWifiNative.disconnect();
                    break;
                case CMD_RECONNECT:
                    if (mWifiConnectivityManager != null) {
                        mWifiConnectivityManager.forceConnectivityScan();
                    }
                    break;
                case CMD_REASSOCIATE:
                    lastConnectAttemptTimestamp = mClock.getWallClockMillis();
                    mWifiNative.reassociate();
                    break;
                case CMD_RELOAD_TLS_AND_RECONNECT:
                    if (mWifiConfigManager.needsUnlockedKeyStore()) {
                        logd("Reconnecting to give a chance to un-connected TLS networks");
                        mWifiNative.disconnect();
                        lastConnectAttemptTimestamp = mClock.getWallClockMillis();
                        mWifiNative.reconnect();
                    }
                    break;
                case CMD_AUTO_ROAM:
                    messageHandlingStatus = MESSAGE_HANDLING_STATUS_DISCARD;
                    return HANDLED;
                case CMD_AUTO_CONNECT:
                    /* Work Around: wpa_supplicant can get in a bad state where it returns a non
                     * associated status to the STATUS command but somehow-someplace still thinks
                     * it is associated and thus will ignore select/reconnect command with
                     * following message:
                     * "Already associated with the selected network - do nothing"
                     *
                     * Hence, sends a disconnect to supplicant first.
                     */
                    didDisconnect = false;
                    if (getCurrentState() != mDisconnectedState) {
                        /** Supplicant will ignore the reconnect if we are currently associated,
                         * hence trigger a disconnect
                         */
                        didDisconnect = true;
                        mWifiNative.disconnect();
                    }

                    /* connect command coming from auto-join */
                    netId = message.arg1;
                    mTargetNetworkId = netId;
                    mTargetRoamBSSID = (String) message.obj;
                    config = mWifiConfigManager.getWifiConfiguration(netId);
                    logd("CMD_AUTO_CONNECT sup state "
                            + mSupplicantStateTracker.getSupplicantStateName()
                            + " my state " + getCurrentState().getName()
                            + " nid=" + Integer.toString(netId)
                            + " roam=" + Boolean.toString(mAutoRoaming));
                    if (config == null) {
                        loge("AUTO_CONNECT and no config, bail out...");
                        break;
                    }

                    /* Make sure we cancel any previous roam request */
                    setTargetBssid(config, mTargetRoamBSSID);

                    /* Save the network config */
                    logd("CMD_AUTO_CONNECT will save config -> " + config.SSID
                            + " nid=" + Integer.toString(netId));
                    result = mWifiConfigManager.saveNetwork(config, WifiConfiguration.UNKNOWN_UID);
                    netId = result.getNetworkId();
                    logd("CMD_AUTO_CONNECT did save config -> "
                            + " nid=" + Integer.toString(netId));

                    // Since we updated the config,read it back from config store:
                    config = mWifiConfigManager.getWifiConfiguration(netId);
                    if (config == null) {
                        loge("CMD_AUTO_CONNECT couldn't update the config, got null config");
                        break;
                    }
                    if (netId != config.networkId) {
                        loge("CMD_AUTO_CONNECT couldn't update the config, want"
                                + " nid=" + Integer.toString(netId) + " but got" + config.networkId);
                        break;
                    }

                    if (deferForUserInput(message, netId, false)) {
                        break;
                    } else if (mWifiConfigManager.getWifiConfiguration(netId).userApproved ==
                                                                   WifiConfiguration.USER_BANNED) {
                        replyToMessage(message, WifiManager.CONNECT_NETWORK_FAILED,
                                WifiManager.NOT_AUTHORIZED);
                        break;
                    }

                    // If we're autojoining a network that the user or an app explicitly selected,
                    // keep track of the UID that selected it.
                    // TODO(b/26786318): Keep track of the lastSelectedConfiguration and the
                    // lastConnectUid on a per-user basis.
                    int lastConnectUid = WifiConfiguration.UNKNOWN_UID;

                    //Start a new ConnectionEvent due to auto_connect, assume we are connecting
                    //between different networks due to QNS, setting ROAM_UNRELATED
                    mWifiMetrics.startConnectionEvent(config, mTargetRoamBSSID,
                            WifiMetricsProto.ConnectionEvent.ROAM_UNRELATED);
                    if (!didDisconnect) {
                        //If we were originally disconnected, then this was not any kind of ROAM
                        mWifiMetrics.setConnectionEventRoamType(
                                WifiMetricsProto.ConnectionEvent.ROAM_NONE);
                    }
                    //Determine if this CONNECTION is for a user selection
                    if (mWifiConfigManager.isLastSelectedConfiguration(config)
                            && mWifiConfigManager.isCurrentUserProfile(
                                    UserHandle.getUserId(config.lastConnectUid))) {
                        lastConnectUid = config.lastConnectUid;
                        mWifiMetrics.setConnectionEventRoamType(
                                WifiMetricsProto.ConnectionEvent.ROAM_USER_SELECTED);
                    }
                    if (mWifiConfigManager.selectNetwork(config, /* updatePriorities = */ false,
                            lastConnectUid) && mWifiNative.reconnect()) {
                        lastConnectAttemptTimestamp = mClock.getWallClockMillis();
                        targetWificonfiguration = mWifiConfigManager.getWifiConfiguration(netId);
                        config = mWifiConfigManager.getWifiConfiguration(netId);
                        if (config != null
                                && !mWifiConfigManager.isLastSelectedConfiguration(config)) {
                            // If we autojoined a different config than the user selected one,
                            // it means we could not see the last user selection,
                            // or that the last user selection was faulty and ended up blacklisted
                            // for some reason (in which case the user is notified with an error
                            // message in the Wifi picker), and thus we managed to auto-join away
                            // from the selected  config. -> in that case we need to forget
                            // the selection because we don't want to abruptly switch back to it.
                            //
                            // Note that the user selection is also forgotten after a period of time
                            // during which the device has been disconnected.
                            // The default value is 30 minutes : see the code path at bottom of
                            // setScanResults() function.
                            mWifiConfigManager.
                                 setAndEnableLastSelectedConfiguration(
                                         WifiConfiguration.INVALID_NETWORK_ID);
                        }
                        mAutoRoaming = false;
                        if (isRoaming() || isLinkDebouncing()) {
                            transitionTo(mRoamingState);
                        } else if (didDisconnect) {
                            transitionTo(mDisconnectingState);
                        }
                    } else {
                        loge("Failed to connect config: " + config + " netId: " + netId);
                        replyToMessage(message, WifiManager.CONNECT_NETWORK_FAILED,
                                WifiManager.ERROR);
                        reportConnectionAttemptEnd(
                                WifiMetrics.ConnectionEvent.FAILURE_CONNECT_NETWORK_FAILED,
                                WifiMetricsProto.ConnectionEvent.HLF_NONE);
                        break;
                    }
                    break;
                case CMD_REMOVE_APP_CONFIGURATIONS:
                    mWifiConfigManager.removeNetworksForApp((ApplicationInfo) message.obj);
                    break;
                case CMD_REMOVE_USER_CONFIGURATIONS:
                    mWifiConfigManager.removeNetworksForUser(message.arg1);
                    break;
                case WifiManager.CONNECT_NETWORK:
                    // Only the current foreground user and System UI (which runs as user 0 but acts
                    // on behalf of the current foreground user) can modify networks.
                    if (!mWifiConfigManager.isCurrentUserProfile(
                            UserHandle.getUserId(message.sendingUid)) &&
                            message.sendingUid != mSystemUiUid) {
                        loge("Only the current foreground user can modify networks "
                                + " currentUserId=" + mWifiConfigManager.getCurrentUserId()
                                + " sendingUserId=" + UserHandle.getUserId(message.sendingUid));
                        replyToMessage(message, WifiManager.CONNECT_NETWORK_FAILED,
                                       WifiManager.NOT_AUTHORIZED);
                        break;
                    }

                    /**
                     *  The connect message can contain a network id passed as arg1 on message or
                     * or a config passed as obj on message.
                     * For a new network, a config is passed to create and connect.
                     * For an existing network, a network id is passed
                     */
                    netId = message.arg1;
                    config = (WifiConfiguration) message.obj;
                    mWifiConnectionStatistics.numWifiManagerJoinAttempt++;
                    boolean updatedExisting = false;

                    /* Save the network config */
                    if (config != null) {
                        // When connecting to an access point, WifiStateMachine wants to update the
                        // relevant config with administrative data. This update should not be
                        // considered a 'real' update, therefore lockdown by Device Owner must be
                        // disregarded.
                        if (!recordUidIfAuthorized(config, message.sendingUid,
                                /* onlyAnnotate */ true)) {
                            logw("Not authorized to update network "
                                 + " config=" + config.SSID
                                 + " cnid=" + config.networkId
                                 + " uid=" + message.sendingUid);
                            replyToMessage(message, WifiManager.CONNECT_NETWORK_FAILED,
                                           WifiManager.NOT_AUTHORIZED);
                            break;
                        }
                        String configKey = config.configKey(true /* allowCached */);
                        WifiConfiguration savedConfig =
                                mWifiConfigManager.getWifiConfiguration(configKey);
                        if (savedConfig != null) {
                            // There is an existing config with this netId, but it wasn't exposed
                            // (either AUTO_JOIN_DELETED or ephemeral; see WifiConfigManager#
                            // getConfiguredNetworks). Remove those bits and update the config.
                            config = savedConfig;
                            logd("CONNECT_NETWORK updating existing config with id=" +
                                    config.networkId + " configKey=" + configKey);
                            config.ephemeral = false;
                            mWifiConfigManager.updateNetworkSelectionStatus(config,
                                    WifiConfiguration.NetworkSelectionStatus
                                    .NETWORK_SELECTION_ENABLE);
                            updatedExisting = true;
                        }

                        result = mWifiConfigManager.saveNetwork(config, message.sendingUid);
                        netId = result.getNetworkId();
                    }
                    config = mWifiConfigManager.getWifiConfiguration(netId);
                    if (config == null) {
                        logd("CONNECT_NETWORK no config for id=" + Integer.toString(netId) + " "
                                + mSupplicantStateTracker.getSupplicantStateName() + " my state "
                                + getCurrentState().getName());
                        replyToMessage(message, WifiManager.CONNECT_NETWORK_FAILED,
                                WifiManager.ERROR);
                        break;
                    }
                    mTargetNetworkId = netId;
                    autoRoamSetBSSID(netId, "any");
                    if (message.sendingUid == Process.WIFI_UID
                        || message.sendingUid == Process.SYSTEM_UID) {
                        // As a sanity measure, clear the BSSID in the supplicant network block.
                        // If system or Wifi Settings want to connect, they will not
                        // specify the BSSID.
                        // If an app however had added a BSSID to this configuration, and the BSSID
                        // was wrong, Then we would forever fail to connect until that BSSID
                        // is cleaned up.
                        clearConfigBSSID(config, "CONNECT_NETWORK");
                    }

                    if (deferForUserInput(message, netId, true)) {
                        break;
                    } else if (mWifiConfigManager.getWifiConfiguration(netId).userApproved ==
                                                                    WifiConfiguration.USER_BANNED) {
                        replyToMessage(message, WifiManager.CONNECT_NETWORK_FAILED,
                                WifiManager.NOT_AUTHORIZED);
                        break;
                    }

                    mAutoRoaming = false;

                    /* Tell network selection the user did try to connect to that network if from
                    settings */
                    boolean persist =
                        mWifiConfigManager.checkConfigOverridePermission(message.sendingUid);


                    mWifiConfigManager.setAndEnableLastSelectedConfiguration(netId);
                    if (mWifiConnectivityManager != null) {
                        mWifiConnectivityManager.connectToUserSelectNetwork(netId, persist);
                    }
                    didDisconnect = false;
                    if (mLastNetworkId != WifiConfiguration.INVALID_NETWORK_ID
                            && mLastNetworkId != netId) {
                        /** Supplicant will ignore the reconnect if we are currently associated,
                         * hence trigger a disconnect
                         */
                        didDisconnect = true;
                        mWifiNative.disconnect();
                    }

                    //Start a new ConnectionEvent due to connect_network, this is always user
                    //selected
                    mWifiMetrics.startConnectionEvent(config, mTargetRoamBSSID,
                            WifiMetricsProto.ConnectionEvent.ROAM_USER_SELECTED);
                    if (mWifiConfigManager.selectNetwork(config, /* updatePriorities = */ true,
                            message.sendingUid) && mWifiNative.reconnect()) {
                        lastConnectAttemptTimestamp = mClock.getWallClockMillis();
                        targetWificonfiguration = mWifiConfigManager.getWifiConfiguration(netId);

                        /* The state tracker handles enabling networks upon completion/failure */
                        mSupplicantStateTracker.sendMessage(WifiManager.CONNECT_NETWORK);
                        replyToMessage(message, WifiManager.CONNECT_NETWORK_SUCCEEDED);
                        if (didDisconnect) {
                            /* Expect a disconnection from the old connection */
                            transitionTo(mDisconnectingState);
                        } else if (updatedExisting && getCurrentState() == mConnectedState &&
                                getCurrentWifiConfiguration().networkId == netId) {
                            // Update the current set of network capabilities, but stay in the
                            // current state.
                            updateCapabilities(config);
                        } else {
                            /**
                             * Directly go to disconnected state where we
                             * process the connection events from supplicant
                             */
                            transitionTo(mDisconnectedState);
                        }
                    } else {
                        loge("Failed to connect config: " + config + " netId: " + netId);
                        replyToMessage(message, WifiManager.CONNECT_NETWORK_FAILED,
                                WifiManager.ERROR);
                        reportConnectionAttemptEnd(
                                WifiMetrics.ConnectionEvent.FAILURE_CONNECT_NETWORK_FAILED,
                                WifiMetricsProto.ConnectionEvent.HLF_NONE);
                        break;
                    }
                    break;
                case WifiManager.SAVE_NETWORK:
                    mWifiConnectionStatistics.numWifiManagerJoinAttempt++;
                    // Fall thru
                case WifiStateMachine.CMD_AUTO_SAVE_NETWORK:
                    // Only the current foreground user can modify networks.
                    if (!mWifiConfigManager.isCurrentUserProfile(
                            UserHandle.getUserId(message.sendingUid))) {
                        loge("Only the current foreground user can modify networks "
                                + " currentUserId=" + mWifiConfigManager.getCurrentUserId()
                                + " sendingUserId=" + UserHandle.getUserId(message.sendingUid));
                        replyToMessage(message, WifiManager.SAVE_NETWORK_FAILED,
                                WifiManager.NOT_AUTHORIZED);
                        break;
                    }

                    lastSavedConfigurationAttempt = null; // Used for debug
                    config = (WifiConfiguration) message.obj;
                    if (config == null) {
                        loge("ERROR: SAVE_NETWORK with null configuration"
                                + mSupplicantStateTracker.getSupplicantStateName()
                                + " my state " + getCurrentState().getName());
                        messageHandlingStatus = MESSAGE_HANDLING_STATUS_FAIL;
                        replyToMessage(message, WifiManager.SAVE_NETWORK_FAILED,
                                WifiManager.ERROR);
                        break;
                    }
                    lastSavedConfigurationAttempt = new WifiConfiguration(config);
                    int nid = config.networkId;
                    logd("SAVE_NETWORK id=" + Integer.toString(nid)
                                + " config=" + config.SSID
                                + " nid=" + config.networkId
                                + " supstate=" + mSupplicantStateTracker.getSupplicantStateName()
                                + " my state " + getCurrentState().getName());

                    // Only record the uid if this is user initiated
                    boolean checkUid = (message.what == WifiManager.SAVE_NETWORK);
                    if (checkUid && !recordUidIfAuthorized(config, message.sendingUid,
                            /* onlyAnnotate */ false)) {
                        logw("Not authorized to update network "
                             + " config=" + config.SSID
                             + " cnid=" + config.networkId
                             + " uid=" + message.sendingUid);
                        replyToMessage(message, WifiManager.SAVE_NETWORK_FAILED,
                                       WifiManager.NOT_AUTHORIZED);
                        break;
                    }

                    result = mWifiConfigManager.saveNetwork(config, WifiConfiguration.UNKNOWN_UID);
                    if (result.getNetworkId() != WifiConfiguration.INVALID_NETWORK_ID) {
                        if (mWifiInfo.getNetworkId() == result.getNetworkId()) {
                            if (result.hasIpChanged()) {
                                // The currently connection configuration was changed
                                // We switched from DHCP to static or from static to DHCP, or the
                                // static IP address has changed.
                                log("Reconfiguring IP on connection");
                                // TODO: clear addresses and disable IPv6
                                // to simplify obtainingIpState.
                                transitionTo(mObtainingIpState);
                            }
                            if (result.hasProxyChanged()) {
                                log("Reconfiguring proxy on connection");
                                mIpManager.setHttpProxy(
                                        mWifiConfigManager.getProxyProperties(mLastNetworkId));
                            }
                        }
                        replyToMessage(message, WifiManager.SAVE_NETWORK_SUCCEEDED);
                        broadcastWifiCredentialChanged(WifiManager.WIFI_CREDENTIAL_SAVED, config);

                        if (mVerboseLoggingEnabled) {
                           logd("Success save network nid="
                                    + Integer.toString(result.getNetworkId()));
                        }

                        /**
                         * If the command comes from WifiManager, then
                         * tell autojoin the user did try to modify and save that network,
                         * and interpret the SAVE_NETWORK as a request to connect
                         */
                        boolean user = message.what == WifiManager.SAVE_NETWORK;

                        // Did this connect come from settings
                        boolean persistConnect =
                                mWifiConfigManager.checkConfigOverridePermission(
                                        message.sendingUid);

                        if (user) {
                            mWifiConfigManager.updateLastConnectUid(config, message.sendingUid);
                            mWifiConfigManager.writeKnownNetworkHistory();
                        }

                        if (mWifiConnectivityManager != null) {
                            mWifiConnectivityManager.connectToUserSelectNetwork(
                                    result.getNetworkId(), persistConnect);
                        }
                    } else {
                        loge("Failed to save network");
                        messageHandlingStatus = MESSAGE_HANDLING_STATUS_FAIL;
                        replyToMessage(message, WifiManager.SAVE_NETWORK_FAILED,
                                WifiManager.ERROR);
                    }
                    break;
                case WifiManager.FORGET_NETWORK:
                    // Only the current foreground user can modify networks.
                    if (!mWifiConfigManager.isCurrentUserProfile(
                            UserHandle.getUserId(message.sendingUid))) {
                        loge("Only the current foreground user can modify networks "
                                + " currentUserId=" + mWifiConfigManager.getCurrentUserId()
                                + " sendingUserId=" + UserHandle.getUserId(message.sendingUid));
                        replyToMessage(message, WifiManager.FORGET_NETWORK_FAILED,
                                WifiManager.NOT_AUTHORIZED);
                        break;
                    }

                    // Debug only, remember last configuration that was forgotten
                    WifiConfiguration toRemove
                            = mWifiConfigManager.getWifiConfiguration(message.arg1);
                    if (toRemove == null) {
                        lastForgetConfigurationAttempt = null;
                    } else {
                        lastForgetConfigurationAttempt = new WifiConfiguration(toRemove);
                    }
                    // check that the caller owns this network
                    netId = message.arg1;

                    if (!mWifiConfigManager.canModifyNetwork(message.sendingUid, netId,
                            /* onlyAnnotate */ false)) {
                        logw("Not authorized to forget network "
                             + " cnid=" + netId
                             + " uid=" + message.sendingUid);
                        replyToMessage(message, WifiManager.FORGET_NETWORK_FAILED,
                                WifiManager.NOT_AUTHORIZED);
                        break;
                    }

                    if (mWifiConfigManager.forgetNetwork(message.arg1)) {
                        replyToMessage(message, WifiManager.FORGET_NETWORK_SUCCEEDED);
                        broadcastWifiCredentialChanged(WifiManager.WIFI_CREDENTIAL_FORGOT,
                                (WifiConfiguration) message.obj);
                    } else {
                        loge("Failed to forget network");
                        replyToMessage(message, WifiManager.FORGET_NETWORK_FAILED,
                                WifiManager.ERROR);
                    }
                    break;
                case WifiManager.START_WPS:
                    WpsInfo wpsInfo = (WpsInfo) message.obj;
                    WpsResult wpsResult;
                    switch (wpsInfo.setup) {
                        case WpsInfo.PBC:
                            wpsResult = mWifiConfigManager.startWpsPbc(wpsInfo);
                            break;
                        case WpsInfo.KEYPAD:
                            wpsResult = mWifiConfigManager.startWpsWithPinFromAccessPoint(wpsInfo);
                            break;
                        case WpsInfo.DISPLAY:
                            wpsResult = mWifiConfigManager.startWpsWithPinFromDevice(wpsInfo);
                            break;
                        default:
                            wpsResult = new WpsResult(Status.FAILURE);
                            loge("Invalid setup for WPS");
                            break;
                    }
                    mWifiConfigManager.setAndEnableLastSelectedConfiguration
                            (WifiConfiguration.INVALID_NETWORK_ID);
                    if (wpsResult.status == Status.SUCCESS) {
                        replyToMessage(message, WifiManager.START_WPS_SUCCEEDED, wpsResult);
                        transitionTo(mWpsRunningState);
                    } else {
                        loge("Failed to start WPS with config " + wpsInfo.toString());
                        replyToMessage(message, WifiManager.WPS_FAILED, WifiManager.ERROR);
                    }
                    break;
                case CMD_ASSOCIATED_BSSID:
                    // This is where we can confirm the connection BSSID. Use it to find the
                    // right ScanDetail to populate metrics.
                    String someBssid = (String) message.obj;
                    if (someBssid != null) {
                        //Get the config associated with this connection attempt
                        WifiConfiguration someConf =
                                mWifiConfigManager.getWifiConfiguration(mTargetNetworkId);
                        // Get the ScanDetail associated with this BSSID
                        ScanDetailCache scanDetailCache = mWifiConfigManager.getScanDetailCache(
                                someConf);
                        if (scanDetailCache != null) {
                            mWifiMetrics.setConnectionScanDetail(scanDetailCache.getScanDetail(
                                    someBssid));
                        }
                    }
                    return NOT_HANDLED;
                case WifiMonitor.NETWORK_CONNECTION_EVENT:
                    if (mVerboseLoggingEnabled) log("Network connection established");
                    mLastNetworkId = message.arg1;
                    mLastBssid = (String) message.obj;

                    mWifiInfo.setBSSID(mLastBssid);
                    mWifiInfo.setNetworkId(mLastNetworkId);
                    if (mWifiConnectivityManager != null) {
                        mWifiConnectivityManager.trackBssid(mLastBssid, true);
                    }
                    sendNetworkStateChangeBroadcast(mLastBssid);
                    transitionTo(mObtainingIpState);
                    break;
                case WifiMonitor.NETWORK_DISCONNECTION_EVENT:
                    // Calling handleNetworkDisconnect here is redundant because we might already
                    // have called it when leaving L2ConnectedState to go to disconnecting state
                    // or thru other path
                    // We should normally check the mWifiInfo or mLastNetworkId so as to check
                    // if they are valid, and only in this case call handleNEtworkDisconnect,
                    // TODO: this should be fixed for a L MR release
                    // The side effect of calling handleNetworkDisconnect twice is that a bunch of
                    // idempotent commands are executed twice (stopping Dhcp, enabling the SPS mode
                    // at the chip etc...
                    if (mVerboseLoggingEnabled) log("ConnectModeState: Network connection lost ");
                    handleNetworkDisconnect();
                    transitionTo(mDisconnectedState);
                    break;
                case CMD_ADD_PASSPOINT_MO:
                    res = mWifiConfigManager.addPasspointManagementObject((String) message.obj);
                    replyToMessage(message, message.what, res);
                    break;
                case CMD_MODIFY_PASSPOINT_MO:
                    if (message.obj != null) {
                        Bundle bundle = (Bundle) message.obj;
                        ArrayList<PasspointManagementObjectDefinition> mos =
                                bundle.getParcelableArrayList("MOS");
                        res = mWifiConfigManager.modifyPasspointMo(bundle.getString("FQDN"), mos);
                    } else {
                        res = 0;
                    }
                    replyToMessage(message, message.what, res);

                    break;
                case CMD_QUERY_OSU_ICON:
                    if (mWifiConfigManager.queryPasspointIcon(
                            ((Bundle) message.obj).getLong("BSSID"),
                            ((Bundle) message.obj).getString("FILENAME"))) {
                        res = 1;
                    } else {
                        res = 0;
                    }
                    replyToMessage(message, message.what, res);
                    break;
                case CMD_MATCH_PROVIDER_NETWORK:
                    res = mWifiConfigManager.matchProviderWithCurrentNetwork((String) message.obj);
                    replyToMessage(message, message.what, res);
                    break;
                default:
                    return NOT_HANDLED;
            }
            return HANDLED;
        }
    }

    private void updateCapabilities(WifiConfiguration config) {
        NetworkCapabilities networkCapabilities = new NetworkCapabilities(mDfltNetworkCapabilities);
        if (config != null) {
            if (config.ephemeral) {
                networkCapabilities.removeCapability(
                        NetworkCapabilities.NET_CAPABILITY_TRUSTED);
            } else {
                networkCapabilities.addCapability(
                        NetworkCapabilities.NET_CAPABILITY_TRUSTED);
            }

            networkCapabilities.setSignalStrength(
                    (mWifiInfo.getRssi() != WifiInfo.INVALID_RSSI)
                    ? mWifiInfo.getRssi()
                    : NetworkCapabilities.SIGNAL_STRENGTH_UNSPECIFIED);
        }

        if (mWifiInfo.getMeteredHint()) {
            networkCapabilities.removeCapability(NetworkCapabilities.NET_CAPABILITY_NOT_METERED);
        }

        mNetworkAgent.sendNetworkCapabilities(networkCapabilities);
    }

    private class WifiNetworkAgent extends NetworkAgent {
        public WifiNetworkAgent(Looper l, Context c, String TAG, NetworkInfo ni,
                NetworkCapabilities nc, LinkProperties lp, int score, NetworkMisc misc) {
            super(l, c, TAG, ni, nc, lp, score, misc);
        }

        @Override
        protected void unwanted() {
            // Ignore if we're not the current networkAgent.
            if (this != mNetworkAgent) return;
            if (mVerboseLoggingEnabled) {
                log("WifiNetworkAgent -> Wifi unwanted score " + Integer.toString(mWifiInfo.score));
            }
            unwantedNetwork(NETWORK_STATUS_UNWANTED_DISCONNECT);
        }

        @Override
        protected void networkStatus(int status, String redirectUrl) {
            if (this != mNetworkAgent) return;
            if (status == NetworkAgent.INVALID_NETWORK) {
                if (mVerboseLoggingEnabled) {
                    log("WifiNetworkAgent -> Wifi networkStatus invalid, score="
                            + Integer.toString(mWifiInfo.score));
                }
                unwantedNetwork(NETWORK_STATUS_UNWANTED_VALIDATION_FAILED);
            } else if (status == NetworkAgent.VALID_NETWORK) {
                if (mVerboseLoggingEnabled) {
                    log("WifiNetworkAgent -> Wifi networkStatus valid, score= "
                            + Integer.toString(mWifiInfo.score));
                }
                doNetworkStatus(status);
            }
        }

        @Override
        protected void saveAcceptUnvalidated(boolean accept) {
            if (this != mNetworkAgent) return;
            WifiStateMachine.this.sendMessage(CMD_ACCEPT_UNVALIDATED, accept ? 1 : 0);
        }

        @Override
        protected void startPacketKeepalive(Message msg) {
            WifiStateMachine.this.sendMessage(
                    CMD_START_IP_PACKET_OFFLOAD, msg.arg1, msg.arg2, msg.obj);
        }

        @Override
        protected void stopPacketKeepalive(Message msg) {
            WifiStateMachine.this.sendMessage(
                    CMD_STOP_IP_PACKET_OFFLOAD, msg.arg1, msg.arg2, msg.obj);
        }

        @Override
        protected void setSignalStrengthThresholds(int[] thresholds) {
            // 0. If there are no thresholds, or if the thresholds are invalid, stop RSSI monitoring.
            // 1. Tell the hardware to start RSSI monitoring here, possibly adding MIN_VALUE and
            //    MAX_VALUE at the start/end of the thresholds array if necessary.
            // 2. Ensure that when the hardware event fires, we fetch the RSSI from the hardware
            //    event, call mWifiInfo.setRssi() with it, and call updateCapabilities(), and then
            //    re-arm the hardware event. This needs to be done on the state machine thread to
            //    avoid race conditions. The RSSI used to re-arm the event (and perhaps also the one
            //    sent in the NetworkCapabilities) must be the one received from the hardware event
            //    received, or we might skip callbacks.
            // 3. Ensure that when we disconnect, RSSI monitoring is stopped.
            log("Received signal strength thresholds: " + Arrays.toString(thresholds));
            if (thresholds.length == 0) {
                WifiStateMachine.this.sendMessage(CMD_STOP_RSSI_MONITORING_OFFLOAD,
                        mWifiInfo.getRssi());
                return;
            }
            int [] rssiVals = Arrays.copyOf(thresholds, thresholds.length + 2);
            rssiVals[rssiVals.length - 2] = Byte.MIN_VALUE;
            rssiVals[rssiVals.length - 1] = Byte.MAX_VALUE;
            Arrays.sort(rssiVals);
            byte[] rssiRange = new byte[rssiVals.length];
            for (int i = 0; i < rssiVals.length; i++) {
                int val = rssiVals[i];
                if (val <= Byte.MAX_VALUE && val >= Byte.MIN_VALUE) {
                    rssiRange[i] = (byte) val;
                } else {
                    Log.e(TAG, "Illegal value " + val + " for RSSI thresholds: "
                            + Arrays.toString(rssiVals));
                    WifiStateMachine.this.sendMessage(CMD_STOP_RSSI_MONITORING_OFFLOAD,
                            mWifiInfo.getRssi());
                    return;
                }
            }
            // TODO: Do we quash rssi values in this sorted array which are very close?
            mRssiRanges = rssiRange;
            WifiStateMachine.this.sendMessage(CMD_START_RSSI_MONITORING_OFFLOAD,
                    mWifiInfo.getRssi());
        }

        @Override
        protected void preventAutomaticReconnect() {
            if (this != mNetworkAgent) return;
            unwantedNetwork(NETWORK_STATUS_UNWANTED_DISABLE_AUTOJOIN);
        }
    }

    void unwantedNetwork(int reason) {
        sendMessage(CMD_UNWANTED_NETWORK, reason);
    }

    void doNetworkStatus(int status) {
        sendMessage(CMD_NETWORK_STATUS, status);
    }

    // rfc4186 & rfc4187:
    // create Permanent Identity base on IMSI,
    // identity = usernam@realm
    // with username = prefix | IMSI
    // and realm is derived MMC/MNC tuple according 3GGP spec(TS23.003)
    private String buildIdentity(int eapMethod, String imsi, String mccMnc) {
        String mcc;
        String mnc;
        String prefix;

        if (imsi == null || imsi.isEmpty())
            return "";

        if (eapMethod == WifiEnterpriseConfig.Eap.SIM)
            prefix = "1";
        else if (eapMethod == WifiEnterpriseConfig.Eap.AKA)
            prefix = "0";
        else if (eapMethod == WifiEnterpriseConfig.Eap.AKA_PRIME)
            prefix = "6";
        else  // not a valide EapMethod
            return "";

        /* extract mcc & mnc from mccMnc */
        if (mccMnc != null && !mccMnc.isEmpty()) {
            mcc = mccMnc.substring(0, 3);
            mnc = mccMnc.substring(3);
            if (mnc.length() == 2)
                mnc = "0" + mnc;
        } else {
            // extract mcc & mnc from IMSI, assume mnc size is 3
            mcc = imsi.substring(0, 3);
            mnc = imsi.substring(3, 6);
        }

        return prefix + imsi + "@wlan.mnc" + mnc + ".mcc" + mcc + ".3gppnetwork.org";
    }

    boolean startScanForConfiguration(WifiConfiguration config) {
        if (config == null)
            return false;

        // We are still seeing a fairly high power consumption triggered by autojoin scans
        // Hence do partial scans only for PSK configuration that are roamable since the
        // primary purpose of the partial scans is roaming.
        // Full badn scans with exponential backoff for the purpose or extended roaming and
        // network switching are performed unconditionally.
        ScanDetailCache scanDetailCache =
                mWifiConfigManager.getScanDetailCache(config);
        if (scanDetailCache == null
                || !config.allowedKeyManagement.get(WifiConfiguration.KeyMgmt.WPA_PSK)
                || scanDetailCache.size() > 6) {
            //return true but to not trigger the scan
            return true;
        }
        HashSet<Integer> freqs = mWifiConfigManager.makeChannelList(config, ONE_HOUR_MILLI);
        if (freqs != null && freqs.size() != 0) {
            //if (mVerboseLoggingEnabled) {
            logd("starting scan for " + config.configKey() + " with " + freqs);
            //}
            Set<Integer> hiddenNetworkIds = new HashSet<>();
            if (config.hiddenSSID) {
                hiddenNetworkIds.add(config.networkId);
            }
            // Call wifi native to start the scan
            if (startScanNative(freqs, hiddenNetworkIds, WIFI_WORK_SOURCE)) {
                messageHandlingStatus = MESSAGE_HANDLING_STATUS_OK;
            } else {
                // used for debug only, mark scan as failed
                messageHandlingStatus = MESSAGE_HANDLING_STATUS_HANDLING_ERROR;
            }
            return true;
        } else {
            if (mVerboseLoggingEnabled) logd("no channels for " + config.configKey());
            return false;
        }
    }

    void clearCurrentConfigBSSID(String dbg) {
        // Clear the bssid in the current config's network block
        WifiConfiguration config = getCurrentWifiConfiguration();
        if (config == null)
            return;
        clearConfigBSSID(config, dbg);
    }
    void clearConfigBSSID(WifiConfiguration config, String dbg) {
        if (config == null)
            return;
        if (mVerboseLoggingEnabled) {
            logd(dbg + " " + mTargetRoamBSSID + " config " + config.configKey()
                    + " config.NetworkSelectionStatus.mNetworkSelectionBSSID "
                    + config.getNetworkSelectionStatus().getNetworkSelectionBSSID());
        }
        if (mVerboseLoggingEnabled) {
           logd(dbg + " " + config.SSID
                    + " nid=" + Integer.toString(config.networkId));
        }
        mWifiConfigManager.saveWifiConfigBSSID(config, "any");
    }

    class L2ConnectedState extends State {
        @Override
        public void enter() {
            mRssiPollToken++;
            if (mEnableRssiPolling) {
                sendMessage(CMD_RSSI_POLL, mRssiPollToken, 0);
            }
            if (mNetworkAgent != null) {
                loge("Have NetworkAgent when entering L2Connected");
                setNetworkDetailedState(DetailedState.DISCONNECTED);
            }
            setNetworkDetailedState(DetailedState.CONNECTING);

            mNetworkAgent = new WifiNetworkAgent(getHandler().getLooper(), mContext,
                    "WifiNetworkAgent", mNetworkInfo, mNetworkCapabilitiesFilter,
                    mLinkProperties, 60, mNetworkMisc);

            // We must clear the config BSSID, as the wifi chipset may decide to roam
            // from this point on and having the BSSID specified in the network block would
            // cause the roam to faile and the device to disconnect
            clearCurrentConfigBSSID("L2ConnectedState");
            mCountryCode.setReadyForChange(false);
            mWifiMetrics.setWifiState(WifiMetricsProto.WifiLog.WIFI_ASSOCIATED);
        }

        @Override
        public void exit() {
            mIpManager.stop();

            // This is handled by receiving a NETWORK_DISCONNECTION_EVENT in ConnectModeState
            // Bug: 15347363
            // For paranoia's sake, call handleNetworkDisconnect
            // only if BSSID is null or last networkId
            // is not invalid.
            if (mVerboseLoggingEnabled) {
                StringBuilder sb = new StringBuilder();
                sb.append("leaving L2ConnectedState state nid=" + Integer.toString(mLastNetworkId));
                if (mLastBssid !=null) {
                    sb.append(" ").append(mLastBssid);
                }
            }
            if (mLastBssid != null || mLastNetworkId != WifiConfiguration.INVALID_NETWORK_ID) {
                handleNetworkDisconnect();
            }
            mCountryCode.setReadyForChange(true);
            mWifiMetrics.setWifiState(WifiMetricsProto.WifiLog.WIFI_DISCONNECTED);
        }

        @Override
        public boolean processMessage(Message message) {
            logStateAndMessage(message, this);

            switch (message.what) {
                case DhcpClient.CMD_PRE_DHCP_ACTION:
                    handlePreDhcpSetup();
                    break;
                case DhcpClient.CMD_PRE_DHCP_ACTION_COMPLETE:
                    mIpManager.completedPreDhcpAction();
                    break;
                case DhcpClient.CMD_POST_DHCP_ACTION:
                    handlePostDhcpSetup();
                    // We advance to mConnectedState because IpManager will also send a
                    // CMD_IPV4_PROVISIONING_SUCCESS message, which calls handleIPv4Success(),
                    // which calls updateLinkProperties, which then sends
                    // CMD_IP_CONFIGURATION_SUCCESSFUL.
                    //
                    // In the event of failure, we transition to mDisconnectingState
                    // similarly--via messages sent back from IpManager.
                    break;
                case CMD_IPV4_PROVISIONING_SUCCESS: {
                    handleIPv4Success((DhcpResults) message.obj);
                    sendNetworkStateChangeBroadcast(mLastBssid);
                    break;
                }
                case CMD_IPV4_PROVISIONING_FAILURE: {
                    handleIPv4Failure();
                    break;
                }
                case CMD_IP_CONFIGURATION_SUCCESSFUL:
                    handleSuccessfulIpConfiguration();
                    reportConnectionAttemptEnd(
                            WifiMetrics.ConnectionEvent.FAILURE_NONE,
                            WifiMetricsProto.ConnectionEvent.HLF_NONE);
                    sendConnectedState();
                    transitionTo(mConnectedState);
                    break;
                case CMD_IP_CONFIGURATION_LOST:
                    // Get Link layer stats so that we get fresh tx packet counters.
                    getWifiLinkLayerStats();
                    handleIpConfigurationLost();
                    reportConnectionAttemptEnd(
                            WifiMetrics.ConnectionEvent.FAILURE_DHCP,
                            WifiMetricsProto.ConnectionEvent.HLF_NONE);
                    transitionTo(mDisconnectingState);
                    break;
                case CMD_IP_REACHABILITY_LOST:
                    if (mVerboseLoggingEnabled && message.obj != null) log((String) message.obj);
                    handleIpReachabilityLost();
                    transitionTo(mDisconnectingState);
                    break;
                case CMD_DISCONNECT:
                    mWifiNative.disconnect();
                    transitionTo(mDisconnectingState);
                    break;
                case WifiP2pServiceImpl.DISCONNECT_WIFI_REQUEST:
                    if (message.arg1 == 1) {
                        mWifiNative.disconnect();
                        mTemporarilyDisconnectWifi = true;
                        transitionTo(mDisconnectingState);
                    }
                    break;
                case CMD_SET_OPERATIONAL_MODE:
                    if (message.arg1 != CONNECT_MODE) {
                        sendMessage(CMD_DISCONNECT);
                        deferMessage(message);
                        if (message.arg1 == SCAN_ONLY_WITH_WIFI_OFF_MODE) {
                            noteWifiDisabledWhileAssociated();
                        }
                    }
                    mWifiConfigManager.
                                setAndEnableLastSelectedConfiguration(
                                        WifiConfiguration.INVALID_NETWORK_ID);
                    break;
                    /* Ignore connection to same network */
                case WifiManager.CONNECT_NETWORK:
                    int netId = message.arg1;
                    if (mWifiInfo.getNetworkId() == netId) {
                        break;
                    }
                    return NOT_HANDLED;
                case WifiMonitor.NETWORK_CONNECTION_EVENT:
                    mWifiInfo.setBSSID((String) message.obj);
                    mLastNetworkId = message.arg1;
                    mWifiInfo.setNetworkId(mLastNetworkId);
                    if(!mLastBssid.equals(message.obj)) {
                        mLastBssid = (String) message.obj;
                        sendNetworkStateChangeBroadcast(mLastBssid);
                    }
                    break;
                case CMD_RSSI_POLL:
                    if (message.arg1 == mRssiPollToken) {
                        if (mWifiConfigManager.mEnableChipWakeUpWhenAssociated.get()) {
                            if (mVerboseLoggingEnabled) {
                                log(" get link layer stats " + mWifiLinkLayerStatsSupported);
                            }
                            WifiLinkLayerStats stats = getWifiLinkLayerStats();
                            if (stats != null) {
                                // Sanity check the results provided by driver
                                if (mWifiInfo.getRssi() != WifiInfo.INVALID_RSSI
                                        && (stats.rssi_mgmt == 0
                                        || stats.beacon_rx == 0)) {
                                    stats = null;
                                }
                            }
                            // Get Info and continue polling
                            fetchRssiLinkSpeedAndFrequencyNative();
                            mWifiScoreReport =
                                    WifiScoreReport.calculateScore(mWifiInfo,
                                                                   getCurrentWifiConfiguration(),
                                                                   mWifiConfigManager,
                                                                   mNetworkAgent,
                                                                   mWifiScoreReport,
                                                                   mAggressiveHandover,
                                                                   mVerboseLoggingEnabled);
                        }
                        sendMessageDelayed(obtainMessage(CMD_RSSI_POLL,
                                mRssiPollToken, 0), POLL_RSSI_INTERVAL_MSECS);
                        if (mVerboseLoggingEnabled) sendRssiChangeBroadcast(mWifiInfo.getRssi());
                    } else {
                        // Polling has completed
                    }
                    break;
                case CMD_ENABLE_RSSI_POLL:
                    cleanWifiScore();
                    if (mWifiConfigManager.mEnableRssiPollWhenAssociated.get()) {
                        mEnableRssiPolling = (message.arg1 == 1);
                    } else {
                        mEnableRssiPolling = false;
                    }
                    mRssiPollToken++;
                    if (mEnableRssiPolling) {
                        // First poll
                        fetchRssiLinkSpeedAndFrequencyNative();
                        sendMessageDelayed(obtainMessage(CMD_RSSI_POLL,
                                mRssiPollToken, 0), POLL_RSSI_INTERVAL_MSECS);
                    }
                    break;
                case WifiManager.RSSI_PKTCNT_FETCH:
                    RssiPacketCountInfo info = new RssiPacketCountInfo();
                    fetchRssiLinkSpeedAndFrequencyNative();
                    info.rssi = mWifiInfo.getRssi();
                    fetchPktcntNative(info);
                    replyToMessage(message, WifiManager.RSSI_PKTCNT_FETCH_SUCCEEDED, info);
                    break;
                case CMD_DELAYED_NETWORK_DISCONNECT:
                    if (!isLinkDebouncing()) {

                        // Ignore if we are not debouncing
                        logd("CMD_DELAYED_NETWORK_DISCONNECT and not debouncing - ignore "
                                + message.arg1);
                        return HANDLED;
                    } else {
                        logd("CMD_DELAYED_NETWORK_DISCONNECT and debouncing - disconnect "
                                + message.arg1);

                        mIsLinkDebouncing = false;
                        // If we are still debouncing while this message comes,
                        // it means we were not able to reconnect within the alloted time
                        // = LINK_FLAPPING_DEBOUNCE_MSEC
                        // and thus, trigger a real disconnect
                        handleNetworkDisconnect();
                        transitionTo(mDisconnectedState);
                    }
                    break;
                case CMD_ASSOCIATED_BSSID:
                    if ((String) message.obj == null) {
                        logw("Associated command w/o BSSID");
                        break;
                    }
                    mLastBssid = (String) message.obj;
                    if (mLastBssid != null && (mWifiInfo.getBSSID() == null
                            || !mLastBssid.equals(mWifiInfo.getBSSID()))) {
                        mWifiInfo.setBSSID((String) message.obj);
                        sendNetworkStateChangeBroadcast(mLastBssid);
                    }
                    break;
                case CMD_START_RSSI_MONITORING_OFFLOAD:
                case CMD_RSSI_THRESHOLD_BREACH:
                    byte currRssi = (byte) message.arg1;
                    processRssiThreshold(currRssi, message.what);
                    break;
                case CMD_STOP_RSSI_MONITORING_OFFLOAD:
                    stopRssiMonitoringOffload();
                    break;
                case CMD_RESET_SIM_NETWORKS:
                    if (message.arg1 == 0 // sim was removed
                            && mLastNetworkId != WifiConfiguration.INVALID_NETWORK_ID) {
                        WifiConfiguration config =
                                mWifiConfigManager.getWifiConfiguration(mLastNetworkId);
                        if (TelephonyUtil.isSimConfig(config)) {
                            mWifiNative.disconnect();
                            transitionTo(mDisconnectingState);
                        }
                    }
                    /* allow parent state to reset data for other networks */
                    return NOT_HANDLED;
                default:
                    return NOT_HANDLED;
            }

            return HANDLED;
        }
    }

    class ObtainingIpState extends State {
        @Override
        public void enter() {
            if (mVerboseLoggingEnabled) {
                String key = "";
                if (getCurrentWifiConfiguration() != null) {
                    key = getCurrentWifiConfiguration().configKey();
                }
                log("enter ObtainingIpState netId=" + Integer.toString(mLastNetworkId)
                        + " " + key + " "
                        + " roam=" + mAutoRoaming
                        + " static=" + mWifiConfigManager.isUsingStaticIp(mLastNetworkId));
            }

            // Reset link Debouncing, indicating we have successfully re-connected to the AP
            // We might still be roaming
            mIsLinkDebouncing = false;

            // Send event to CM & network change broadcast
            setNetworkDetailedState(DetailedState.OBTAINING_IPADDR);

            // We must clear the config BSSID, as the wifi chipset may decide to roam
            // from this point on and having the BSSID specified in the network block would
            // cause the roam to fail and the device to disconnect.
            clearCurrentConfigBSSID("ObtainingIpAddress");

            // Stop IpManager in case we're switching from DHCP to static
            // configuration or vice versa.
            //
            // TODO: Only ever enter this state the first time we connect to a
            // network, never on switching between static configuration and
            // DHCP. When we transition from static configuration to DHCP in
            // particular, we must tell ConnectivityService that we're
            // disconnected, because DHCP might take a long time during which
            // connectivity APIs such as getActiveNetworkInfo should not return
            // CONNECTED.
            stopIpManager();

            mIpManager.setHttpProxy(mWifiConfigManager.getProxyProperties(mLastNetworkId));
            if (!TextUtils.isEmpty(mTcpBufferSizes)) {
                mIpManager.setTcpBufferSizes(mTcpBufferSizes);
            }

            if (!mWifiConfigManager.isUsingStaticIp(mLastNetworkId)) {
                final IpManager.ProvisioningConfiguration prov =
                        IpManager.buildProvisioningConfiguration()
                            .withPreDhcpAction()
                            .withApfCapabilities(mWifiNative.getApfCapabilities())
                            .build();
                mIpManager.startProvisioning(prov);
                // Get Link layer stats so as we get fresh tx packet counters
                getWifiLinkLayerStats();
            } else {
                StaticIpConfiguration config = mWifiConfigManager.getStaticIpConfiguration(
                        mLastNetworkId);
                if (config.ipAddress == null) {
                    logd("Static IP lacks address");
                    sendMessage(CMD_IPV4_PROVISIONING_FAILURE);
                } else {
                    final IpManager.ProvisioningConfiguration prov =
                            IpManager.buildProvisioningConfiguration()
                                .withStaticConfiguration(config)
                                .withApfCapabilities(mWifiNative.getApfCapabilities())
                                .build();
                    mIpManager.startProvisioning(prov);
                }
            }
        }

        @Override
        public boolean processMessage(Message message) {
            logStateAndMessage(message, this);

            switch(message.what) {
                case CMD_AUTO_CONNECT:
                case CMD_AUTO_ROAM:
                    messageHandlingStatus = MESSAGE_HANDLING_STATUS_DISCARD;
                    break;
                case WifiManager.SAVE_NETWORK:
                case WifiStateMachine.CMD_AUTO_SAVE_NETWORK:
                    messageHandlingStatus = MESSAGE_HANDLING_STATUS_DEFERRED;
                    deferMessage(message);
                    break;
                    /* Defer any power mode changes since we must keep active power mode at DHCP */

                case WifiMonitor.NETWORK_DISCONNECTION_EVENT:
                    reportConnectionAttemptEnd(
                            WifiMetrics.ConnectionEvent.FAILURE_NETWORK_DISCONNECTION,
                            WifiMetricsProto.ConnectionEvent.HLF_NONE);
                    return NOT_HANDLED;
                case CMD_SET_HIGH_PERF_MODE:
                    messageHandlingStatus = MESSAGE_HANDLING_STATUS_DEFERRED;
                    deferMessage(message);
                    break;
                    /* Defer scan request since we should not switch to other channels at DHCP */
                case CMD_START_SCAN:
                    messageHandlingStatus = MESSAGE_HANDLING_STATUS_DEFERRED;
                    deferMessage(message);
                    break;
                default:
                    return NOT_HANDLED;
            }
            return HANDLED;
        }
    }

    private void sendConnectedState() {
        // If this network was explicitly selected by the user, evaluate whether to call
        // explicitlySelected() so the system can treat it appropriately.
        WifiConfiguration config = getCurrentWifiConfiguration();
        if (mWifiConfigManager.isLastSelectedConfiguration(config)) {
            boolean prompt =
                    mWifiConfigManager.checkConfigOverridePermission(config.lastConnectUid);
            if (mVerboseLoggingEnabled) {
                log("Network selected by UID " + config.lastConnectUid + " prompt=" + prompt);
            }
            if (prompt) {
                // Selected by the user via Settings or QuickSettings. If this network has Internet
                // access, switch to it. Otherwise, switch to it only if the user confirms that they
                // really want to switch, or has already confirmed and selected "Don't ask again".
                if (mVerboseLoggingEnabled) {
                    log("explictlySelected acceptUnvalidated=" + config.noInternetAccessExpected);
                }
                mNetworkAgent.explicitlySelected(config.noInternetAccessExpected);
            }
        }

        setNetworkDetailedState(DetailedState.CONNECTED);
        mWifiConfigManager.updateStatus(mLastNetworkId, DetailedState.CONNECTED);
        sendNetworkStateChangeBroadcast(mLastBssid);
    }

    class RoamingState extends State {
        boolean mAssociated;
        @Override
        public void enter() {
            if (mVerboseLoggingEnabled) {
                log("RoamingState Enter"
                        + " mScreenOn=" + mScreenOn );
            }

            // Make sure we disconnect if roaming fails
            roamWatchdogCount++;
            logd("Start Roam Watchdog " + roamWatchdogCount);
            sendMessageDelayed(obtainMessage(CMD_ROAM_WATCHDOG_TIMER,
                    roamWatchdogCount, 0), ROAM_GUARD_TIMER_MSEC);
            mAssociated = false;
        }
        @Override
        public boolean processMessage(Message message) {
            logStateAndMessage(message, this);
            WifiConfiguration config;
            switch (message.what) {
                case CMD_IP_CONFIGURATION_LOST:
                    config = getCurrentWifiConfiguration();
                    if (config != null) {
                        mWifiLogger.captureBugReportData(WifiLogger.REPORT_REASON_AUTOROAM_FAILURE);
                        mWifiConfigManager.noteRoamingFailure(config,
                                WifiConfiguration.ROAMING_FAILURE_IP_CONFIG);
                    }
                    return NOT_HANDLED;
                case CMD_UNWANTED_NETWORK:
                    if (mVerboseLoggingEnabled) {
                        log("Roaming and CS doesnt want the network -> ignore");
                    }
                    return HANDLED;
                case CMD_SET_OPERATIONAL_MODE:
                    if (message.arg1 != CONNECT_MODE) {
                        deferMessage(message);
                    }
                    break;
                case WifiMonitor.SUPPLICANT_STATE_CHANGE_EVENT:
                    /**
                     * If we get a SUPPLICANT_STATE_CHANGE_EVENT indicating a DISCONNECT
                     * before NETWORK_DISCONNECTION_EVENT
                     * And there is an associated BSSID corresponding to our target BSSID, then
                     * we have missed the network disconnection, transition to mDisconnectedState
                     * and handle the rest of the events there.
                     */
                    StateChangeResult stateChangeResult = (StateChangeResult) message.obj;
                    if (stateChangeResult.state == SupplicantState.DISCONNECTED
                            || stateChangeResult.state == SupplicantState.INACTIVE
                            || stateChangeResult.state == SupplicantState.INTERFACE_DISABLED) {
                        if (mVerboseLoggingEnabled) {
                            log("STATE_CHANGE_EVENT in roaming state "
                                    + stateChangeResult.toString() );
                        }
                        if (stateChangeResult.BSSID != null
                                && stateChangeResult.BSSID.equals(mTargetRoamBSSID)) {
                            handleNetworkDisconnect();
                            transitionTo(mDisconnectedState);
                        }
                    }
                    if (stateChangeResult.state == SupplicantState.ASSOCIATED) {
                        // We completed the layer2 roaming part
                        mAssociated = true;
                        if (stateChangeResult.BSSID != null) {
                            mTargetRoamBSSID = stateChangeResult.BSSID;
                        }
                    }
                    break;
                case CMD_ROAM_WATCHDOG_TIMER:
                    if (roamWatchdogCount == message.arg1) {
                        if (mVerboseLoggingEnabled) log("roaming watchdog! -> disconnect");
                        mWifiMetrics.endConnectionEvent(
                                WifiMetrics.ConnectionEvent.FAILURE_ROAM_TIMEOUT,
                                WifiMetricsProto.ConnectionEvent.HLF_NONE);
                        mRoamFailCount++;
                        handleNetworkDisconnect();
                        mWifiNative.disconnect();
                        transitionTo(mDisconnectedState);
                    }
                    break;
                case WifiMonitor.NETWORK_CONNECTION_EVENT:
                    if (mAssociated) {
                        if (mVerboseLoggingEnabled) {
                            log("roaming and Network connection established");
                        }
                        mLastNetworkId = message.arg1;
                        mLastBssid = (String) message.obj;
                        mWifiInfo.setBSSID(mLastBssid);
                        mWifiInfo.setNetworkId(mLastNetworkId);
                        if (mWifiConnectivityManager != null) {
                            mWifiConnectivityManager.trackBssid(mLastBssid, true);
                        }
                        sendNetworkStateChangeBroadcast(mLastBssid);

                        // Successful framework roam! (probably)
                        reportConnectionAttemptEnd(
                                WifiMetrics.ConnectionEvent.FAILURE_NONE,
                                WifiMetricsProto.ConnectionEvent.HLF_NONE);

                        // We must clear the config BSSID, as the wifi chipset may decide to roam
                        // from this point on and having the BSSID specified by QNS would cause
                        // the roam to fail and the device to disconnect.
                        // When transition from RoamingState to DisconnectingState or
                        // DisconnectedState, the config BSSID is cleared by
                        // handleNetworkDisconnect().
                        clearCurrentConfigBSSID("RoamingCompleted");

                        // We used to transition to ObtainingIpState in an
                        // attempt to do DHCPv4 RENEWs on framework roams.
                        // DHCP can take too long to time out, and we now rely
                        // upon IpManager's use of IpReachabilityMonitor to
                        // confirm our current network configuration.
                        //
                        // mIpManager.confirmConfiguration() is called within
                        // the handling of SupplicantState.COMPLETED.
                        transitionTo(mConnectedState);
                    } else {
                        messageHandlingStatus = MESSAGE_HANDLING_STATUS_DISCARD;
                    }
                    break;
                case WifiMonitor.NETWORK_DISCONNECTION_EVENT:
                    // Throw away but only if it corresponds to the network we're roaming to
                    String bssid = (String) message.obj;
                    if (true) {
                        String target = "";
                        if (mTargetRoamBSSID != null) target = mTargetRoamBSSID;
                        log("NETWORK_DISCONNECTION_EVENT in roaming state"
                                + " BSSID=" + bssid
                                + " target=" + target);
                    }
                    if (bssid != null && bssid.equals(mTargetRoamBSSID)) {
                        handleNetworkDisconnect();
                        transitionTo(mDisconnectedState);
                    }
                    break;
                case WifiMonitor.SSID_TEMP_DISABLED:
                    // Auth error while roaming
                    logd("SSID_TEMP_DISABLED nid=" + Integer.toString(mLastNetworkId)
                            + " id=" + Integer.toString(message.arg1)
                            + " isRoaming=" + isRoaming()
                            + " roam=" + mAutoRoaming);
                    if (message.arg1 == mLastNetworkId) {
                        config = getCurrentWifiConfiguration();
                        if (config != null) {
                            mWifiLogger.captureBugReportData(
                                    WifiLogger.REPORT_REASON_AUTOROAM_FAILURE);
                            mWifiConfigManager.noteRoamingFailure(config,
                                    WifiConfiguration.ROAMING_FAILURE_AUTH_FAILURE);
                        }
                        handleNetworkDisconnect();
                        transitionTo(mDisconnectingState);
                    }
                    return NOT_HANDLED;
                case CMD_START_SCAN:
                    deferMessage(message);
                    break;
                default:
                    return NOT_HANDLED;
            }
            return HANDLED;
        }

        @Override
        public void exit() {
            logd("WifiStateMachine: Leaving Roaming state");
        }
    }

    class ConnectedState extends State {
        @Override
        public void enter() {
            updateDefaultRouteMacAddress(1000);
            if (mVerboseLoggingEnabled) {
                log("Enter ConnectedState "
                       + " mScreenOn=" + mScreenOn);
            }

            if (mWifiConnectivityManager != null) {
                mWifiConnectivityManager.handleConnectionStateChanged(
                        WifiConnectivityManager.WIFI_STATE_CONNECTED);
            }
            registerConnected();
            lastConnectAttemptTimestamp = 0;
            targetWificonfiguration = null;
            // Paranoia
            mIsLinkDebouncing = false;

            // Not roaming anymore
            mAutoRoaming = false;

            if (testNetworkDisconnect) {
                testNetworkDisconnectCounter++;
                logd("ConnectedState Enter start disconnect test " +
                        testNetworkDisconnectCounter);
                sendMessageDelayed(obtainMessage(CMD_TEST_NETWORK_DISCONNECT,
                        testNetworkDisconnectCounter, 0), 15000);
            }

            // Reenable all networks, allow for hidden networks to be scanned
            mWifiConfigManager.enableAllNetworks();

            mLastDriverRoamAttempt = 0;
            mTargetNetworkId = WifiConfiguration.INVALID_NETWORK_ID;
            mWifiInjector.getWifiLastResortWatchdog().connectedStateTransition(true);
        }
        @Override
        public boolean processMessage(Message message) {
            WifiConfiguration config = null;
            logStateAndMessage(message, this);

            switch (message.what) {
                case CMD_UNWANTED_NETWORK:
                    if (message.arg1 == NETWORK_STATUS_UNWANTED_DISCONNECT) {
                        mWifiConfigManager.handleBadNetworkDisconnectReport(
                                mLastNetworkId, mWifiInfo);
                        mWifiNative.disconnect();
                        transitionTo(mDisconnectingState);
                    } else if (message.arg1 == NETWORK_STATUS_UNWANTED_DISABLE_AUTOJOIN ||
                            message.arg1 == NETWORK_STATUS_UNWANTED_VALIDATION_FAILED) {
                        Log.d(TAG, (message.arg1 == NETWORK_STATUS_UNWANTED_DISABLE_AUTOJOIN
                                ? "NETWORK_STATUS_UNWANTED_DISABLE_AUTOJOIN"
                                : "NETWORK_STATUS_UNWANTED_VALIDATION_FAILED"));
                        config = getCurrentWifiConfiguration();
                        if (config != null) {
                            // Disable autojoin
                            if (message.arg1 == NETWORK_STATUS_UNWANTED_DISABLE_AUTOJOIN) {
                                config.validatedInternetAccess = false;
                                // Clear last-selected status, as being last-selected also avoids
                                // disabling auto-join.
                                if (mWifiConfigManager.isLastSelectedConfiguration(config)) {
                                    mWifiConfigManager.setAndEnableLastSelectedConfiguration(
                                        WifiConfiguration.INVALID_NETWORK_ID);
                                }
                                mWifiConfigManager.updateNetworkSelectionStatus(config,
                                        WifiConfiguration.NetworkSelectionStatus
                                        .DISABLED_NO_INTERNET);
                            }
                            config.numNoInternetAccessReports += 1;
                            mWifiConfigManager.writeKnownNetworkHistory();
                        }
                    }
                    return HANDLED;
                case CMD_NETWORK_STATUS:
                    if (message.arg1 == NetworkAgent.VALID_NETWORK) {
                        config = getCurrentWifiConfiguration();
                        if (config != null) {
                            // re-enable autojoin
                            config.numNoInternetAccessReports = 0;
                            config.validatedInternetAccess = true;
                            mWifiConfigManager.writeKnownNetworkHistory();
                        }
                    }
                    return HANDLED;
                case CMD_ACCEPT_UNVALIDATED:
                    boolean accept = (message.arg1 != 0);
                    config = getCurrentWifiConfiguration();
                    if (config != null) {
                        config.noInternetAccessExpected = accept;
                        mWifiConfigManager.writeKnownNetworkHistory();
                    }
                    return HANDLED;
                case CMD_TEST_NETWORK_DISCONNECT:
                    // Force a disconnect
                    if (message.arg1 == testNetworkDisconnectCounter) {
                        mWifiNative.disconnect();
                    }
                    break;
                case CMD_ASSOCIATED_BSSID:
                    // ASSOCIATING to a new BSSID while already connected, indicates
                    // that driver is roaming
                    mLastDriverRoamAttempt = mClock.getWallClockMillis();
                    return NOT_HANDLED;
                case WifiMonitor.NETWORK_DISCONNECTION_EVENT:
                    long lastRoam = 0;
                    reportConnectionAttemptEnd(
                            WifiMetrics.ConnectionEvent.FAILURE_NETWORK_DISCONNECTION,
                            WifiMetricsProto.ConnectionEvent.HLF_NONE);
                    if (mLastDriverRoamAttempt != 0) {
                        // Calculate time since last driver roam attempt
                        lastRoam = mClock.getWallClockMillis() - mLastDriverRoamAttempt;
                        mLastDriverRoamAttempt = 0;
                    }
                    if (unexpectedDisconnectedReason(message.arg2)) {
                        mWifiLogger.captureBugReportData(
                                WifiLogger.REPORT_REASON_UNEXPECTED_DISCONNECT);
                    }
                    config = getCurrentWifiConfiguration();
                    if (mWifiConfigManager.mEnableLinkDebouncing
                            && mScreenOn
                            && !isLinkDebouncing()
                            && config != null
                            && config.getNetworkSelectionStatus().isNetworkEnabled()
                            && !mWifiConfigManager.isLastSelectedConfiguration(config)
                            && (message.arg2 != 3 /* reason cannot be 3, i.e. locally generated */
                                || (lastRoam > 0 && lastRoam < 2000) /* unless driver is roaming */)
                            && ((ScanResult.is24GHz(mWifiInfo.getFrequency())
                                    && mWifiInfo.getRssi() >
                                    WifiQualifiedNetworkSelector.QUALIFIED_RSSI_24G_BAND)
                                    || (ScanResult.is5GHz(mWifiInfo.getFrequency())
                                    && mWifiInfo.getRssi() >
                                    mWifiConfigManager.mThresholdQualifiedRssi5.get()))) {
                        // Start de-bouncing the L2 disconnection:
                        // this L2 disconnection might be spurious.
                        // Hence we allow 4 seconds for the state machine to try
                        // to reconnect, go thru the
                        // roaming cycle and enter Obtaining IP address
                        // before signalling the disconnect to ConnectivityService and L3
                        startScanForConfiguration(getCurrentWifiConfiguration());
                        mIsLinkDebouncing = true;

                        sendMessageDelayed(obtainMessage(CMD_DELAYED_NETWORK_DISCONNECT,
                                0, mLastNetworkId), LINK_FLAPPING_DEBOUNCE_MSEC);
                        if (mVerboseLoggingEnabled) {
                            log("NETWORK_DISCONNECTION_EVENT in connected state"
                                    + " BSSID=" + mWifiInfo.getBSSID()
                                    + " RSSI=" + mWifiInfo.getRssi()
                                    + " freq=" + mWifiInfo.getFrequency()
                                    + " reason=" + message.arg2
                                    + " -> debounce");
                        }
                        return HANDLED;
                    } else {
                        if (mVerboseLoggingEnabled) {
                            log("NETWORK_DISCONNECTION_EVENT in connected state"
                                    + " BSSID=" + mWifiInfo.getBSSID()
                                    + " RSSI=" + mWifiInfo.getRssi()
                                    + " freq=" + mWifiInfo.getFrequency()
                                    + " was debouncing=" + isLinkDebouncing()
                                    + " reason=" + message.arg2
                                    + " Network Selection Status=" + (config == null ? "Unavailable"
                                    : config.getNetworkSelectionStatus().getNetworkStatusString()));
                        }
                    }
                    break;
                case CMD_AUTO_ROAM:
                    // Clear the driver roam indication since we are attempting a framework roam
                    mLastDriverRoamAttempt = 0;

                    /*<TODO> 2016-02-24
                        Fix CMD_AUTO_ROAM to use the candidate (message.arg1) networkID, rather than
                        the old networkID.
                        The current code only handles roaming between BSSIDs on the same networkID,
                        and will break for roams between different (but linked) networkIDs. This
                        case occurs for DBDC roaming, and the CMD_AUTO_ROAM sent due to it will
                        fail.
                    */
                    /* Connect command coming from auto-join */
                    ScanResult candidate = (ScanResult)message.obj;
                    String bssid = "any";
                    if (candidate != null) {
                        bssid = candidate.BSSID;
                    }
                    int netId = message.arg1;
                    if (netId == WifiConfiguration.INVALID_NETWORK_ID) {
                        loge("AUTO_ROAM and no config, bail out...");
                        break;
                    } else {
                        config = mWifiConfigManager.getWifiConfiguration(netId);
                    }

                    logd("CMD_AUTO_ROAM sup state "
                            + mSupplicantStateTracker.getSupplicantStateName()
                            + " my state " + getCurrentState().getName()
                            + " nid=" + Integer.toString(netId)
                            + " config " + config.configKey()
                            + " roam=" + Integer.toString(message.arg2)
                            + " to " + bssid
                            + " targetRoamBSSID " + mTargetRoamBSSID);

                    setTargetBssid(config, bssid);
                    mTargetNetworkId = netId;

                    /* Determine if this is a regular roam (between BSSIDs sharing the same SSID),
                       or a DBDC roam (between 2.4 & 5GHz networks on different SSID's, but with
                       matching 16 byte BSSID prefixes):
                     */
                    WifiConfiguration currentConfig = getCurrentWifiConfiguration();
                    if (currentConfig != null && currentConfig.isLinked(config)) {
                        // This is dual band roaming
                        mWifiMetrics.startConnectionEvent(config, mTargetRoamBSSID,
                                WifiMetricsProto.ConnectionEvent.ROAM_DBDC);
                    } else {
                        // This is regular roaming
                        mWifiMetrics.startConnectionEvent(config, mTargetRoamBSSID,
                                WifiMetricsProto.ConnectionEvent.ROAM_ENTERPRISE);
                    }

                    if (deferForUserInput(message, netId, false)) {
                        reportConnectionAttemptEnd(
                                WifiMetrics.ConnectionEvent.FAILURE_CONNECT_NETWORK_FAILED,
                                WifiMetricsProto.ConnectionEvent.HLF_NONE);
                        break;
                    } else if (mWifiConfigManager.getWifiConfiguration(netId).userApproved ==
                            WifiConfiguration.USER_BANNED) {
                        replyToMessage(message, WifiManager.CONNECT_NETWORK_FAILED,
                                WifiManager.NOT_AUTHORIZED);
                        reportConnectionAttemptEnd(
                                WifiMetrics.ConnectionEvent.FAILURE_CONNECT_NETWORK_FAILED,
                                WifiMetricsProto.ConnectionEvent.HLF_NONE);
                        break;
                    }

                    boolean ret = false;
                    if (mLastNetworkId != netId) {
                        if (mWifiConfigManager.selectNetwork(config, /* updatePriorities = */ false,
                                WifiConfiguration.UNKNOWN_UID) && mWifiNative.reconnect()) {
                            ret = true;
                        }
                    } else {
                        ret = mWifiNative.reassociate();
                    }
                    if (ret) {
                        lastConnectAttemptTimestamp = mClock.getWallClockMillis();
                        targetWificonfiguration = mWifiConfigManager.getWifiConfiguration(netId);

                        // replyToMessage(message, WifiManager.CONNECT_NETWORK_SUCCEEDED);
                        mAutoRoaming = true;
                        transitionTo(mRoamingState);

                    } else {
                        loge("Failed to connect config: " + config + " netId: " + netId);
                        replyToMessage(message, WifiManager.CONNECT_NETWORK_FAILED,
                                WifiManager.ERROR);
                        messageHandlingStatus = MESSAGE_HANDLING_STATUS_FAIL;
                        reportConnectionAttemptEnd(
                                WifiMetrics.ConnectionEvent.FAILURE_CONNECT_NETWORK_FAILED,
                                WifiMetricsProto.ConnectionEvent.HLF_NONE);
                        break;
                    }
                    break;
                case CMD_START_IP_PACKET_OFFLOAD: {
                        int slot = message.arg1;
                        int intervalSeconds = message.arg2;
                        KeepalivePacketData pkt = (KeepalivePacketData) message.obj;
                        byte[] dstMac;
                        try {
                            InetAddress gateway = RouteInfo.selectBestRoute(
                                    mLinkProperties.getRoutes(), pkt.dstAddress).getGateway();
                            String dstMacStr = macAddressFromRoute(gateway.getHostAddress());
                            dstMac = macAddressFromString(dstMacStr);
                        } catch (NullPointerException|IllegalArgumentException e) {
                            loge("Can't find MAC address for next hop to " + pkt.dstAddress);
                            mNetworkAgent.onPacketKeepaliveEvent(slot,
                                    ConnectivityManager.PacketKeepalive.ERROR_INVALID_IP_ADDRESS);
                            break;
                        }
                        pkt.dstMac = dstMac;
                        int result = startWifiIPPacketOffload(slot, pkt, intervalSeconds);
                        mNetworkAgent.onPacketKeepaliveEvent(slot, result);
                        break;
                    }
                default:
                    return NOT_HANDLED;
            }
            return HANDLED;
        }

        @Override
        public void exit() {
            logd("WifiStateMachine: Leaving Connected state");
            if (mWifiConnectivityManager != null) {
                mWifiConnectivityManager.handleConnectionStateChanged(
                         WifiConnectivityManager.WIFI_STATE_TRANSITIONING);
            }

            mLastDriverRoamAttempt = 0;
            mWifiInjector.getWifiLastResortWatchdog().connectedStateTransition(false);
        }
    }

    class DisconnectingState extends State {

        @Override
        public void enter() {

            if (mVerboseLoggingEnabled) {
                logd(" Enter DisconnectingState State screenOn=" + mScreenOn);
            }

            // Make sure we disconnect: we enter this state prior to connecting to a new
            // network, waiting for either a DISCONNECT event or a SUPPLICANT_STATE_CHANGE
            // event which in this case will be indicating that supplicant started to associate.
            // In some cases supplicant doesn't ignore the connect requests (it might not
            // find the target SSID in its cache),
            // Therefore we end up stuck that state, hence the need for the watchdog.
            disconnectingWatchdogCount++;
            logd("Start Disconnecting Watchdog " + disconnectingWatchdogCount);
            sendMessageDelayed(obtainMessage(CMD_DISCONNECTING_WATCHDOG_TIMER,
                    disconnectingWatchdogCount, 0), DISCONNECTING_GUARD_TIMER_MSEC);
        }

        @Override
        public boolean processMessage(Message message) {
            logStateAndMessage(message, this);
            switch (message.what) {
                case CMD_SET_OPERATIONAL_MODE:
                    if (message.arg1 != CONNECT_MODE) {
                        deferMessage(message);
                    }
                    break;
                case CMD_START_SCAN:
                    deferMessage(message);
                    return HANDLED;
                case CMD_DISCONNECTING_WATCHDOG_TIMER:
                    if (disconnectingWatchdogCount == message.arg1) {
                        if (mVerboseLoggingEnabled) log("disconnecting watchdog! -> disconnect");
                        handleNetworkDisconnect();
                        transitionTo(mDisconnectedState);
                    }
                    break;
                case WifiMonitor.SUPPLICANT_STATE_CHANGE_EVENT:
                    /**
                     * If we get a SUPPLICANT_STATE_CHANGE_EVENT before NETWORK_DISCONNECTION_EVENT
                     * we have missed the network disconnection, transition to mDisconnectedState
                     * and handle the rest of the events there
                     */
                    deferMessage(message);
                    handleNetworkDisconnect();
                    transitionTo(mDisconnectedState);
                    break;
                default:
                    return NOT_HANDLED;
            }
            return HANDLED;
        }
    }

    class DisconnectedState extends State {
        @Override
        public void enter() {
            // We dont scan frequently if this is a temporary disconnect
            // due to p2p
            if (mTemporarilyDisconnectWifi) {
                p2pSendMessage(WifiP2pServiceImpl.DISCONNECT_WIFI_RESPONSE);
                return;
            }

            if (mVerboseLoggingEnabled) {
                logd(" Enter DisconnectedState screenOn=" + mScreenOn);
            }

            /** clear the roaming state, if we were roaming, we failed */
            mAutoRoaming = false;

            if (mWifiConnectivityManager != null) {
                mWifiConnectivityManager.handleConnectionStateChanged(
                        WifiConnectivityManager.WIFI_STATE_DISCONNECTED);
            }

            /**
             * If we have no networks saved, the supplicant stops doing the periodic scan.
             * The scans are useful to notify the user of the presence of an open network.
             * Note that these are not wake up scans.
             */
            if (mNoNetworksPeriodicScan != 0 && !mP2pConnected.get()
                    && mWifiConfigManager.getSavedNetworks().size() == 0) {
                sendMessageDelayed(obtainMessage(CMD_NO_NETWORKS_PERIODIC_SCAN,
                        ++mPeriodicScanToken, 0), mNoNetworksPeriodicScan);
            }

            mDisconnectedTimeStamp = mClock.getWallClockMillis();
        }
        @Override
        public boolean processMessage(Message message) {
            boolean ret = HANDLED;

            logStateAndMessage(message, this);

            switch (message.what) {
                case CMD_NO_NETWORKS_PERIODIC_SCAN:
                    if (mP2pConnected.get()) break;
                    if (mNoNetworksPeriodicScan != 0 && message.arg1 == mPeriodicScanToken &&
                            mWifiConfigManager.getSavedNetworks().size() == 0) {
                        startScan(UNKNOWN_SCAN_SOURCE, -1, null, WIFI_WORK_SOURCE);
                        sendMessageDelayed(obtainMessage(CMD_NO_NETWORKS_PERIODIC_SCAN,
                                    ++mPeriodicScanToken, 0), mNoNetworksPeriodicScan);
                    }
                    break;
                case WifiManager.FORGET_NETWORK:
                case CMD_REMOVE_NETWORK:
                case CMD_REMOVE_APP_CONFIGURATIONS:
                case CMD_REMOVE_USER_CONFIGURATIONS:
                    // Set up a delayed message here. After the forget/remove is handled
                    // the handled delayed message will determine if there is a need to
                    // scan and continue
                    sendMessageDelayed(obtainMessage(CMD_NO_NETWORKS_PERIODIC_SCAN,
                                ++mPeriodicScanToken, 0), mNoNetworksPeriodicScan);
                    ret = NOT_HANDLED;
                    break;
                case CMD_SET_OPERATIONAL_MODE:
                    if (message.arg1 != CONNECT_MODE) {
                        mOperationalMode = message.arg1;
                        mWifiConfigManager.disableAllNetworksNative();
                        if (mOperationalMode == SCAN_ONLY_WITH_WIFI_OFF_MODE) {
                            p2pSendMessage(CMD_DISABLE_P2P_REQ);
                            setWifiState(WIFI_STATE_DISABLED);
                        }
                        transitionTo(mScanModeState);
                    }
                    mWifiConfigManager.
                            setAndEnableLastSelectedConfiguration(
                                    WifiConfiguration.INVALID_NETWORK_ID);
                    break;
                    /* Ignore network disconnect */
                case WifiMonitor.NETWORK_DISCONNECTION_EVENT:
                    // Interpret this as an L2 connection failure
                    break;
                case WifiMonitor.SUPPLICANT_STATE_CHANGE_EVENT:
                    StateChangeResult stateChangeResult = (StateChangeResult) message.obj;
                    if (mVerboseLoggingEnabled) {
                        logd("SUPPLICANT_STATE_CHANGE_EVENT state=" + stateChangeResult.state +
                                " -> state= " + WifiInfo.getDetailedStateOf(stateChangeResult.state)
                                + " debouncing=" + isLinkDebouncing());
                    }
                    setNetworkDetailedState(WifiInfo.getDetailedStateOf(stateChangeResult.state));
                    /* ConnectModeState does the rest of the handling */
                    ret = NOT_HANDLED;
                    break;
                case CMD_START_SCAN:
                    if (!checkOrDeferScanAllowed(message)) {
                        // The scan request was rescheduled
                        messageHandlingStatus = MESSAGE_HANDLING_STATUS_REFUSED;
                        return HANDLED;
                    }

                    ret = NOT_HANDLED;
                    break;
                case WifiP2pServiceImpl.P2P_CONNECTION_CHANGED:
                    NetworkInfo info = (NetworkInfo) message.obj;
                    mP2pConnected.set(info.isConnected());
                    if (mP2pConnected.get()) {
                        int defaultInterval = mContext.getResources().getInteger(
                                R.integer.config_wifi_scan_interval_p2p_connected);
                        long scanIntervalMs = mFacade.getLongSetting(mContext,
                                Settings.Global.WIFI_SCAN_INTERVAL_WHEN_P2P_CONNECTED_MS,
                                defaultInterval);
                        mWifiNative.setScanInterval((int) scanIntervalMs/1000);
                    } else if (mWifiConfigManager.getSavedNetworks().size() == 0) {
                        if (mVerboseLoggingEnabled) log("Turn on scanning after p2p disconnected");
                        sendMessageDelayed(obtainMessage(CMD_NO_NETWORKS_PERIODIC_SCAN,
                                    ++mPeriodicScanToken, 0), mNoNetworksPeriodicScan);
                    }
                    break;
                case CMD_RECONNECT:
                case CMD_REASSOCIATE:
                    if (mTemporarilyDisconnectWifi) {
                        // Drop a third party reconnect/reassociate if STA is
                        // temporarily disconnected for p2p
                        break;
                    } else {
                        // ConnectModeState handles it
                        ret = NOT_HANDLED;
                    }
                    break;
                case CMD_SCREEN_STATE_CHANGED:
                    handleScreenStateChanged(message.arg1 != 0);
                    break;
                default:
                    ret = NOT_HANDLED;
            }
            return ret;
        }

        @Override
        public void exit() {
            if (mWifiConnectivityManager != null) {
                mWifiConnectivityManager.handleConnectionStateChanged(
                         WifiConnectivityManager.WIFI_STATE_TRANSITIONING);
            }
        }
    }

    class WpsRunningState extends State {
        // Tracks the source to provide a reply
        private Message mSourceMessage;
        @Override
        public void enter() {
            mSourceMessage = Message.obtain(getCurrentMessage());
        }
        @Override
        public boolean processMessage(Message message) {
            logStateAndMessage(message, this);

            switch (message.what) {
                case WifiMonitor.WPS_SUCCESS_EVENT:
                    // Ignore intermediate success, wait for full connection
                    break;
                case WifiMonitor.NETWORK_CONNECTION_EVENT:
                    replyToMessage(mSourceMessage, WifiManager.WPS_COMPLETED);
                    mSourceMessage.recycle();
                    mSourceMessage = null;
                    deferMessage(message);
                    transitionTo(mDisconnectedState);
                    break;
                case WifiMonitor.WPS_OVERLAP_EVENT:
                    replyToMessage(mSourceMessage, WifiManager.WPS_FAILED,
                            WifiManager.WPS_OVERLAP_ERROR);
                    mSourceMessage.recycle();
                    mSourceMessage = null;
                    transitionTo(mDisconnectedState);
                    break;
                case WifiMonitor.WPS_FAIL_EVENT:
                    // Arg1 has the reason for the failure
                    if ((message.arg1 != WifiManager.ERROR) || (message.arg2 != 0)) {
                        replyToMessage(mSourceMessage, WifiManager.WPS_FAILED, message.arg1);
                        mSourceMessage.recycle();
                        mSourceMessage = null;
                        transitionTo(mDisconnectedState);
                    } else {
                        if (mVerboseLoggingEnabled) {
                            log("Ignore unspecified fail event during WPS connection");
                        }
                    }
                    break;
                case WifiMonitor.WPS_TIMEOUT_EVENT:
                    replyToMessage(mSourceMessage, WifiManager.WPS_FAILED,
                            WifiManager.WPS_TIMED_OUT);
                    mSourceMessage.recycle();
                    mSourceMessage = null;
                    transitionTo(mDisconnectedState);
                    break;
                case WifiManager.START_WPS:
                    replyToMessage(message, WifiManager.WPS_FAILED, WifiManager.IN_PROGRESS);
                    break;
                case WifiManager.CANCEL_WPS:
                    if (mWifiNative.cancelWps()) {
                        replyToMessage(message, WifiManager.CANCEL_WPS_SUCCEDED);
                    } else {
                        replyToMessage(message, WifiManager.CANCEL_WPS_FAILED, WifiManager.ERROR);
                    }
                    transitionTo(mDisconnectedState);
                    break;
                /**
                 * Defer all commands that can cause connections to a different network
                 * or put the state machine out of connect mode
                 */
                case CMD_STOP_DRIVER:
                case CMD_SET_OPERATIONAL_MODE:
                case WifiManager.CONNECT_NETWORK:
                case CMD_ENABLE_NETWORK:
                case CMD_RECONNECT:
                case CMD_REASSOCIATE:
                case CMD_ENABLE_ALL_NETWORKS:
                    deferMessage(message);
                    break;
                case CMD_AUTO_CONNECT:
                case CMD_AUTO_ROAM:
                    messageHandlingStatus = MESSAGE_HANDLING_STATUS_DISCARD;
                    return HANDLED;
                case CMD_START_SCAN:
                    messageHandlingStatus = MESSAGE_HANDLING_STATUS_DISCARD;
                    return HANDLED;
                case WifiMonitor.NETWORK_DISCONNECTION_EVENT:
                    if (mVerboseLoggingEnabled) log("Network connection lost");
                    handleNetworkDisconnect();
                    break;
                case WifiMonitor.ASSOCIATION_REJECTION_EVENT:
                    if (mVerboseLoggingEnabled) {
                        log("Ignore Assoc reject event during WPS Connection");
                    }
                    break;
                case WifiMonitor.AUTHENTICATION_FAILURE_EVENT:
                    // Disregard auth failure events during WPS connection. The
                    // EAP sequence is retried several times, and there might be
                    // failures (especially for wps pin). We will get a WPS_XXX
                    // event at the end of the sequence anyway.
                    if (mVerboseLoggingEnabled) log("Ignore auth failure during WPS connection");
                    break;
                case WifiMonitor.SUPPLICANT_STATE_CHANGE_EVENT:
                    // Throw away supplicant state changes when WPS is running.
                    // We will start getting supplicant state changes once we get
                    // a WPS success or failure
                    break;
                default:
                    return NOT_HANDLED;
            }
            return HANDLED;
        }

        @Override
        public void exit() {
            mWifiConfigManager.enableAllNetworks();
            mWifiConfigManager.loadConfiguredNetworks();
        }
    }

    class SoftApState extends State {
        private SoftApManager mSoftApManager;

        private class SoftApListener implements SoftApManager.Listener {
            @Override
            public void onStateChanged(int state, int reason) {
                if (state == WIFI_AP_STATE_DISABLED) {
                    sendMessage(CMD_AP_STOPPED);
                } else if (state == WIFI_AP_STATE_FAILED) {
                    sendMessage(CMD_START_AP_FAILURE);
                }

                setWifiApState(state, reason);
            }
        }

        @Override
        public void enter() {
            final Message message = getCurrentMessage();
            if (message.what != CMD_START_AP) {
                throw new RuntimeException("Illegal transition to SoftApState: " + message);
            }

            IApInterface apInterface = setupDriverForSoftAp();
            if (apInterface == null) {
                setWifiApState(WIFI_AP_STATE_FAILED,
                        WifiManager.SAP_START_FAILURE_GENERAL);
                /**
                 * Transition to InitialState to reset the
                 * driver/HAL back to the initial state.
                 */
                transitionTo(mInitialState);
                return;
            }

<<<<<<< HEAD
            WifiConfiguration config = (WifiConfiguration) message.obj;
            if (config == null) {
                /**
                 * Configuration not provided in the command, fallback to use the current
                 * configuration.
                 */
                config = mWifiApConfigStore.getApConfiguration();
=======
                checkAndSetConnectivityInstance();
                mSoftApManager = mFacade.makeSoftApManager(
                        mContext, getHandler().getLooper(), mWifiNative, mNwService,
                        mCm, mCountryCode.getCountryCode(),
                        mWifiApConfigStore.getAllowed2GChannel(),
                        new SoftApListener());
                mSoftApManager.start(config);
>>>>>>> 66b5e766
            } else {
                /* Update AP configuration. */
                mWifiApConfigStore.setApConfiguration(config);
            }

            checkAndSetConnectivityInstance();
            mSoftApManager = mWifiInjector.makeSoftApManager(
                    mWifiNative, mNwService,
                    mCm, mCountryCode.getCurrentCountryCode(),
                    mWifiApConfigStore.getAllowed2GChannel(),
                    new SoftApListener(), apInterface);
            mSoftApManager.start(config);
        }

        @Override
        public void exit() {
            mSoftApManager = null;
        }

        @Override
        public boolean processMessage(Message message) {
            logStateAndMessage(message, this);

            switch(message.what) {
                case CMD_START_AP:
                    /* Ignore start command when it is starting/started. */
                    break;
                case CMD_STOP_AP:
                    mSoftApManager.stop();
                    break;
                case CMD_START_AP_FAILURE:
                    transitionTo(mInitialState);
                    break;
                case CMD_AP_STOPPED:
                    transitionTo(mInitialState);
                    break;
                default:
                    return NOT_HANDLED;
            }
            return HANDLED;
        }
    }

    /**
     * State machine initiated requests can have replyTo set to null indicating
     * there are no recepients, we ignore those reply actions.
     */
    private void replyToMessage(Message msg, int what) {
        if (msg.replyTo == null) return;
        Message dstMsg = obtainMessageWithWhatAndArg2(msg, what);
        mReplyChannel.replyToMessage(msg, dstMsg);
    }

    private void replyToMessage(Message msg, int what, int arg1) {
        if (msg.replyTo == null) return;
        Message dstMsg = obtainMessageWithWhatAndArg2(msg, what);
        dstMsg.arg1 = arg1;
        mReplyChannel.replyToMessage(msg, dstMsg);
    }

    private void replyToMessage(Message msg, int what, Object obj) {
        if (msg.replyTo == null) return;
        Message dstMsg = obtainMessageWithWhatAndArg2(msg, what);
        dstMsg.obj = obj;
        mReplyChannel.replyToMessage(msg, dstMsg);
    }

    /**
     * arg2 on the source message has a unique id that needs to be retained in replies
     * to match the request
     * <p>see WifiManager for details
     */
    private Message obtainMessageWithWhatAndArg2(Message srcMsg, int what) {
        Message msg = Message.obtain();
        msg.what = what;
        msg.arg2 = srcMsg.arg2;
        return msg;
    }

    /**
     * @param wifiCredentialEventType WIFI_CREDENTIAL_SAVED or WIFI_CREDENTIAL_FORGOT
     * @param config Must have a WifiConfiguration object to succeed
     */
    private void broadcastWifiCredentialChanged(int wifiCredentialEventType,
            WifiConfiguration config) {
        if (config != null && config.preSharedKey != null) {
            Intent intent = new Intent(WifiManager.WIFI_CREDENTIAL_CHANGED_ACTION);
            intent.putExtra(WifiManager.EXTRA_WIFI_CREDENTIAL_SSID, config.SSID);
            intent.putExtra(WifiManager.EXTRA_WIFI_CREDENTIAL_EVENT_TYPE,
                    wifiCredentialEventType);
            mContext.sendBroadcastAsUser(intent, UserHandle.CURRENT,
                    android.Manifest.permission.RECEIVE_WIFI_CREDENTIAL_CHANGE);
        }
    }

    private static int parseHex(char ch) {
        if ('0' <= ch && ch <= '9') {
            return ch - '0';
        } else if ('a' <= ch && ch <= 'f') {
            return ch - 'a' + 10;
        } else if ('A' <= ch && ch <= 'F') {
            return ch - 'A' + 10;
        } else {
            throw new NumberFormatException("" + ch + " is not a valid hex digit");
        }
    }

    private byte[] parseHex(String hex) {
        /* This only works for good input; don't throw bad data at it */
        if (hex == null) {
            return new byte[0];
        }

        if (hex.length() % 2 != 0) {
            throw new NumberFormatException(hex + " is not a valid hex string");
        }

        byte[] result = new byte[(hex.length())/2 + 1];
        result[0] = (byte) ((hex.length())/2);
        for (int i = 0, j = 1; i < hex.length(); i += 2, j++) {
            int val = parseHex(hex.charAt(i)) * 16 + parseHex(hex.charAt(i+1));
            byte b = (byte) (val & 0xFF);
            result[j] = b;
        }

        return result;
    }

    private static String makeHex(byte[] bytes) {
        StringBuilder sb = new StringBuilder();
        for (byte b : bytes) {
            sb.append(String.format("%02x", b));
        }
        return sb.toString();
    }

    private static String makeHex(byte[] bytes, int from, int len) {
        StringBuilder sb = new StringBuilder();
        for (int i = 0; i < len; i++) {
            sb.append(String.format("%02x", bytes[from+i]));
        }
        return sb.toString();
    }

    private static byte[] concatHex(byte[] array1, byte[] array2) {

        int len = array1.length + array2.length;

        byte[] result = new byte[len];

        int index = 0;
        if (array1.length != 0) {
            for (byte b : array1) {
                result[index] = b;
                index++;
            }
        }

        if (array2.length != 0) {
            for (byte b : array2) {
                result[index] = b;
                index++;
            }
        }

        return result;
    }

    // TODO move to TelephonyUtil, same with utilities above
    String getGsmSimAuthResponse(String[] requestData, TelephonyManager tm) {
        StringBuilder sb = new StringBuilder();
        for (String challenge : requestData) {
            if (challenge == null || challenge.isEmpty()) {
                continue;
            }
            logd("RAND = " + challenge);

            byte[] rand = null;
            try {
                rand = parseHex(challenge);
            } catch (NumberFormatException e) {
                loge("malformed challenge");
                continue;
            }

            String base64Challenge = android.util.Base64.encodeToString(
                    rand, android.util.Base64.NO_WRAP);

            // Try USIM first for authentication.
            String tmResponse = tm.getIccAuthentication(TelephonyManager.APPTYPE_USIM,
                    TelephonyManager.AUTHTYPE_EAP_SIM, base64Challenge);
            if (tmResponse == null) {
                /* Then, in case of failure, issue may be due to sim type, retry as a simple sim
                 */
                tmResponse = tm.getIccAuthentication(TelephonyManager.APPTYPE_SIM,
                        TelephonyManager.AUTHTYPE_EAP_SIM, base64Challenge);
            }
            logv("Raw Response - " + tmResponse);

            if (tmResponse == null || tmResponse.length() <= 4) {
                loge("bad response - " + tmResponse);
                return null;
            }

            byte[] result = android.util.Base64.decode(tmResponse, android.util.Base64.DEFAULT);
            logv("Hex Response -" + makeHex(result));
            int sres_len = result[0];
            if (sres_len >= result.length) {
                loge("malfomed response - " + tmResponse);
                return null;
            }
            String sres = makeHex(result, 1, sres_len);
            int kc_offset = 1 + sres_len;
            if (kc_offset >= result.length) {
                loge("malfomed response - " + tmResponse);
                return null;
            }
            int kc_len = result[kc_offset];
            if (kc_offset + kc_len > result.length) {
                loge("malfomed response - " + tmResponse);
                return null;
            }
            String kc = makeHex(result, 1 + kc_offset, kc_len);
            sb.append(":" + kc + ":" + sres);
            logv("kc:" + kc + " sres:" + sres);
        }

        return sb.toString();
    }

    // TODO move to TelephonyUtil
    void handleGsmAuthRequest(SimAuthRequestData requestData) {
        if (targetWificonfiguration == null
                || targetWificonfiguration.networkId == requestData.networkId) {
            logd("id matches targetWifiConfiguration");
        } else {
            logd("id does not match targetWifiConfiguration");
            return;
        }

        TelephonyManager tm = (TelephonyManager)
                mContext.getSystemService(Context.TELEPHONY_SERVICE);

        if (tm == null) {
            loge("could not get telephony manager");
            mWifiNative.simAuthFailedResponse(requestData.networkId);
            return;
        }

        String response = getGsmSimAuthResponse(requestData.data, tm);
        if (response == null) {
            mWifiNative.simAuthFailedResponse(requestData.networkId);
        } else {
            logv("Supplicant Response -" + response);
            mWifiNative.simAuthResponse(requestData.networkId, "GSM-AUTH", response);
        }
    }

    // TODO move to TelephonyUtil
    void handle3GAuthRequest(SimAuthRequestData requestData) {
        StringBuilder sb = new StringBuilder();
        byte[] rand = null;
        byte[] authn = null;
        String res_type = "UMTS-AUTH";

        if (targetWificonfiguration == null
                || targetWificonfiguration.networkId == requestData.networkId) {
            logd("id matches targetWifiConfiguration");
        } else {
            logd("id does not match targetWifiConfiguration");
            return;
        }
        if (requestData.data.length == 2) {
            try {
                rand = parseHex(requestData.data[0]);
                authn = parseHex(requestData.data[1]);
            } catch (NumberFormatException e) {
                loge("malformed challenge");
            }
        } else {
               loge("malformed challenge");
        }

        String tmResponse = "";
        if (rand != null && authn != null) {
            String base64Challenge = android.util.Base64.encodeToString(
                    concatHex(rand,authn), android.util.Base64.NO_WRAP);

            TelephonyManager tm = (TelephonyManager)
                    mContext.getSystemService(Context.TELEPHONY_SERVICE);
            if (tm != null) {
                tmResponse = tm.getIccAuthentication(TelephonyManager.APPTYPE_USIM,
                        TelephonyManager.AUTHTYPE_EAP_AKA, base64Challenge);
                logv("Raw Response - " + tmResponse);
            } else {
                loge("could not get telephony manager");
            }
        }

        boolean good_response = false;
        if (tmResponse != null && tmResponse.length() > 4) {
            byte[] result = android.util.Base64.decode(tmResponse,
                    android.util.Base64.DEFAULT);
            loge("Hex Response - " + makeHex(result));
            byte tag = result[0];
            if (tag == (byte) 0xdb) {
                logv("successful 3G authentication ");
                int res_len = result[1];
                String res = makeHex(result, 2, res_len);
                int ck_len = result[res_len + 2];
                String ck = makeHex(result, res_len + 3, ck_len);
                int ik_len = result[res_len + ck_len + 3];
                String ik = makeHex(result, res_len + ck_len + 4, ik_len);
                sb.append(":" + ik + ":" + ck + ":" + res);
                logv("ik:" + ik + "ck:" + ck + " res:" + res);
                good_response = true;
            } else if (tag == (byte) 0xdc) {
                loge("synchronisation failure");
                int auts_len = result[1];
                String auts = makeHex(result, 2, auts_len);
                res_type = "UMTS-AUTS";
                sb.append(":" + auts);
                logv("auts:" + auts);
                good_response = true;
            } else {
                loge("bad response - unknown tag = " + tag);
            }
        } else {
            loge("bad response - " + tmResponse);
        }

        if (good_response) {
            String response = sb.toString();
            logv("Supplicant Response -" + response);
            mWifiNative.simAuthResponse(requestData.networkId, res_type, response);
        } else {
            mWifiNative.umtsAuthFailedResponse(requestData.networkId);
        }
    }

    /**
     * Automatically connect to the network specified
     *
     * @param networkId ID of the network to connect to
     * @param bssid BSSID of the network
     */
    public void autoConnectToNetwork(int networkId, String bssid) {
        sendMessage(CMD_AUTO_CONNECT, networkId, 0, bssid);
    }

    /**
     * Automatically roam to the network specified
     *
     * @param networkId ID of the network to roam to
     * @param scanResult scan result which identifies the network to roam to
     */
    public void autoRoamToNetwork(int networkId, ScanResult scanResult) {
        sendMessage(CMD_AUTO_ROAM, networkId, 0, scanResult);
    }

    /**
     * Dynamically turn on/off WifiConnectivityManager
     *
     * @param enabled true-enable; false-disable
     */
    public void enableWifiConnectivityManager(boolean enabled) {
        sendMessage(CMD_ENABLE_WIFI_CONNECTIVITY_MANAGER, enabled ? 1 : 0);
    }

    /**
     * @param reason reason code from supplicant on network disconnected event
     * @return true if this is a suspicious disconnect
     */
    static boolean unexpectedDisconnectedReason(int reason) {
        return reason == 2              // PREV_AUTH_NOT_VALID
                || reason == 6          // CLASS2_FRAME_FROM_NONAUTH_STA
                || reason == 7          // FRAME_FROM_NONASSOC_STA
                || reason == 8          // STA_HAS_LEFT
                || reason == 9          // STA_REQ_ASSOC_WITHOUT_AUTH
                || reason == 14         // MICHAEL_MIC_FAILURE
                || reason == 15         // 4WAY_HANDSHAKE_TIMEOUT
                || reason == 16         // GROUP_KEY_UPDATE_TIMEOUT
                || reason == 18         // GROUP_CIPHER_NOT_VALID
                || reason == 19         // PAIRWISE_CIPHER_NOT_VALID
                || reason == 23         // IEEE_802_1X_AUTH_FAILED
                || reason == 34;        // DISASSOC_LOW_ACK
    }

    /**
     * Update WifiMetrics before dumping
     */
    void updateWifiMetrics() {
        int numSavedNetworks = mWifiConfigManager.getConfiguredNetworksSize();
        int numOpenNetworks = 0;
        int numPersonalNetworks = 0;
        int numEnterpriseNetworks = 0;
        int numNetworksAddedByUser = 0;
        int numNetworksAddedByApps = 0;
        for (WifiConfiguration config : mWifiConfigManager.getSavedNetworks()) {
            if (config.allowedKeyManagement.get(WifiConfiguration.KeyMgmt.NONE)) {
                numOpenNetworks++;
            } else if (config.isEnterprise()) {
                numEnterpriseNetworks++;
            } else {
                numPersonalNetworks++;
            }
            if (config.selfAdded) {
                numNetworksAddedByUser++;
            } else {
                numNetworksAddedByApps++;
            }
        }
        mWifiMetrics.setNumSavedNetworks(numSavedNetworks);
        mWifiMetrics.setNumOpenNetworks(numOpenNetworks);
        mWifiMetrics.setNumPersonalNetworks(numPersonalNetworks);
        mWifiMetrics.setNumEnterpriseNetworks(numEnterpriseNetworks);
        mWifiMetrics.setNumNetworksAddedByUser(numNetworksAddedByUser);
        mWifiMetrics.setNumNetworksAddedByApps(numNetworksAddedByApps);

        /* <TODO> decide how to access WifiServiecImpl.isLocationEnabled() or if to do it manually
        mWifiMetrics.setIsLocationEnabled(Settings.Secure.getInt(
                mContext.getContentResolver(),
                Settings.Secure.LOCATION_MODE, Settings.Secure.LOCATION_MODE_OFF)
                != Settings.Secure.LOCATION_MODE_OFF);
                */

        /* <TODO> decide how statemachine will access WifiSettingsStore
        mWifiMetrics.setIsScanningAlwaysEnabled(mSettingsStore.isScanningAlwaysAvailable());
         */
    }

    private static String getLinkPropertiesSummary(LinkProperties lp) {
        List<String> attributes = new ArrayList<>(6);
        if (lp.hasIPv4Address()) {
            attributes.add("v4");
        }
        if (lp.hasIPv4DefaultRoute()) {
            attributes.add("v4r");
        }
        if (lp.hasIPv4DnsServer()) {
            attributes.add("v4dns");
        }
        if (lp.hasGlobalIPv6Address()) {
            attributes.add("v6");
        }
        if (lp.hasIPv6DefaultRoute()) {
            attributes.add("v6r");
        }
        if (lp.hasIPv6DnsServer()) {
            attributes.add("v6dns");
        }

        return TextUtils.join(" ", attributes);
    }

    private void wnmFrameReceived(WnmData event) {
        // %012x HS20-SUBSCRIPTION-REMEDIATION "%u %s", osu_method, url
        // %012x HS20-DEAUTH-IMMINENT-NOTICE "%u %u %s", code, reauth_delay, url

        Intent intent = new Intent(WifiManager.PASSPOINT_WNM_FRAME_RECEIVED_ACTION);
        intent.addFlags(Intent.FLAG_RECEIVER_REGISTERED_ONLY_BEFORE_BOOT);

        intent.putExtra(WifiManager.EXTRA_PASSPOINT_WNM_BSSID, event.getBssid());
        intent.putExtra(WifiManager.EXTRA_PASSPOINT_WNM_URL, event.getUrl());

        if (event.isDeauthEvent()) {
            intent.putExtra(WifiManager.EXTRA_PASSPOINT_WNM_ESS, event.isEss());
            intent.putExtra(WifiManager.EXTRA_PASSPOINT_WNM_DELAY, event.getDelay());
        } else {
            intent.putExtra(WifiManager.EXTRA_PASSPOINT_WNM_METHOD, event.getMethod());
            WifiConfiguration config = getCurrentWifiConfiguration();
            if (config != null && config.FQDN != null) {
                intent.putExtra(WifiManager.EXTRA_PASSPOINT_WNM_PPOINT_MATCH,
                        mWifiConfigManager.matchProviderWithCurrentNetwork(config.FQDN));
            }
        }
        mContext.sendBroadcastAsUser(intent, UserHandle.ALL);
    }

    /**
     * Gets the SSID from the WifiConfiguration pointed at by 'mTargetNetworkId'
     * This should match the network config framework is attempting to connect to.
     */
    private String getTargetSsid() {
        WifiConfiguration currentConfig = mWifiConfigManager.getWifiConfiguration(mTargetNetworkId);
        if (currentConfig != null) {
            return currentConfig.SSID;
        }
        return null;
    }

    private void p2pSendMessage(int what) {
        if (mWifiP2pChannel != null) {
            mWifiP2pChannel.sendMessage(what);
        }
    }

    private void p2pSendMessage(int what, int arg1) {
        if (mWifiP2pChannel != null) {
            mWifiP2pChannel.sendMessage(what, arg1);
        }
    }
}<|MERGE_RESOLUTION|>--- conflicted
+++ resolved
@@ -7496,7 +7496,6 @@
                 return;
             }
 
-<<<<<<< HEAD
             WifiConfiguration config = (WifiConfiguration) message.obj;
             if (config == null) {
                 /**
@@ -7504,15 +7503,6 @@
                  * configuration.
                  */
                 config = mWifiApConfigStore.getApConfiguration();
-=======
-                checkAndSetConnectivityInstance();
-                mSoftApManager = mFacade.makeSoftApManager(
-                        mContext, getHandler().getLooper(), mWifiNative, mNwService,
-                        mCm, mCountryCode.getCountryCode(),
-                        mWifiApConfigStore.getAllowed2GChannel(),
-                        new SoftApListener());
-                mSoftApManager.start(config);
->>>>>>> 66b5e766
             } else {
                 /* Update AP configuration. */
                 mWifiApConfigStore.setApConfiguration(config);
@@ -7521,7 +7511,7 @@
             checkAndSetConnectivityInstance();
             mSoftApManager = mWifiInjector.makeSoftApManager(
                     mWifiNative, mNwService,
-                    mCm, mCountryCode.getCurrentCountryCode(),
+                    mCm, mCountryCode.getCountryCode(),
                     mWifiApConfigStore.getAllowed2GChannel(),
                     new SoftApListener(), apInterface);
             mSoftApManager.start(config);

/*
 * Copyright (C) 2010 The Android Open Source Project
 *
 * Licensed under the Apache License, Version 2.0 (the "License");
 * you may not use this file except in compliance with the License.
 * You may obtain a copy of the License at
 *
 *      http://www.apache.org/licenses/LICENSE-2.0
 *
 * Unless required by applicable law or agreed to in writing, software
 * distributed under the License is distributed on an "AS IS" BASIS,
 * WITHOUT WARRANTIES OR CONDITIONS OF ANY KIND, either express or implied.
 * See the License for the specific language governing permissions and
 * limitations under the License.
 */

package com.android.server.wifi;

import static android.net.wifi.WifiManager.WIFI_AP_STATE_DISABLED;
import static android.net.wifi.WifiManager.WIFI_AP_STATE_DISABLING;
import static android.net.wifi.WifiManager.WIFI_AP_STATE_ENABLED;
import static android.net.wifi.WifiManager.WIFI_AP_STATE_ENABLING;
import static android.net.wifi.WifiManager.WIFI_AP_STATE_FAILED;
import static android.net.wifi.WifiManager.WIFI_STATE_DISABLED;
import static android.net.wifi.WifiManager.WIFI_STATE_DISABLING;
import static android.net.wifi.WifiManager.WIFI_STATE_ENABLED;
import static android.net.wifi.WifiManager.WIFI_STATE_ENABLING;
/**
 * TODO:
 * Deprecate WIFI_STATE_UNKNOWN
 */
import static android.net.wifi.WifiManager.WIFI_STATE_UNKNOWN;

import android.Manifest;
import android.app.ActivityManager;
import android.app.AlarmManager;
import android.app.PendingIntent;
import android.app.backup.IBackupManager;
import android.bluetooth.BluetoothAdapter;
import android.content.BroadcastReceiver;
import android.content.Context;
import android.content.Intent;
import android.content.IntentFilter;
import android.content.pm.ApplicationInfo;
import android.content.pm.IPackageManager;
import android.content.pm.PackageManager;
import android.database.ContentObserver;
import android.net.ConnectivityManager;
import android.net.DhcpResults;
import android.net.BaseDhcpStateMachine;
import android.net.DhcpStateMachine;
import android.net.Network;
import android.net.dhcp.DhcpClient;
import android.net.InterfaceConfiguration;
import android.net.IpReachabilityMonitor;
import android.net.LinkAddress;
import android.net.LinkProperties;
import android.net.NetworkAgent;
import android.net.NetworkCapabilities;
import android.net.NetworkFactory;
import android.net.NetworkInfo;
import android.net.NetworkInfo.DetailedState;
import android.net.NetworkRequest;
import android.net.NetworkUtils;
import android.net.RouteInfo;
import android.net.StaticIpConfiguration;
import android.net.TrafficStats;
import android.net.wifi.RssiPacketCountInfo;
import android.net.wifi.ScanResult;
import android.net.wifi.ScanSettings;
import android.net.wifi.SupplicantState;
import android.net.wifi.WifiChannel;
import android.net.wifi.WifiConfiguration;
import android.net.wifi.WifiConnectionStatistics;
import android.net.wifi.WifiEnterpriseConfig;
import android.net.wifi.WifiInfo;
import android.net.wifi.WifiLinkLayerStats;
import android.net.wifi.WifiManager;
import android.net.wifi.WifiScanner;
import android.net.wifi.WifiSsid;
import android.net.wifi.WpsInfo;
import android.net.wifi.WpsResult;
import android.net.wifi.WpsResult.Status;
import android.net.wifi.p2p.IWifiP2pManager;
import android.net.wifi.p2p.WifiP2pManager;
import com.android.server.wifi.p2p.WifiP2pServiceImpl;
import android.os.BatteryStats;
import android.os.Binder;
import android.os.Bundle;
import android.os.IBinder;
import android.os.INetworkManagementService;
import android.os.Looper;
import android.os.Message;
import android.os.Messenger;
import android.os.PowerManager;
import android.os.Process;
import android.os.RemoteException;
import android.os.ServiceManager;
import android.os.SystemClock;
import android.os.SystemProperties;
import android.os.UserHandle;
import android.os.WorkSource;
import android.provider.Settings;
import android.telephony.TelephonyManager;
import android.text.TextUtils;
import android.util.Log;
import android.util.LruCache;

import com.android.internal.R;
import com.android.internal.app.IBatteryStats;
import com.android.internal.util.AsyncChannel;
import com.android.internal.util.Protocol;
import com.android.internal.util.State;
import com.android.internal.util.StateMachine;
import com.android.server.connectivity.KeepalivePacketData;
import com.android.server.net.NetlinkTracker;
import com.android.server.wifi.hotspot2.NetworkDetail;
import com.android.server.wifi.hotspot2.SupplicantBridge;
import com.android.server.wifi.hotspot2.Utils;
import com.android.server.wifi.p2p.WifiP2pServiceImpl;

import java.io.BufferedReader;
import java.io.FileDescriptor;
import java.io.FileNotFoundException;
import java.io.FileReader;
import java.io.IOException;
import java.io.PrintWriter;
import java.net.Inet4Address;
import java.net.InetAddress;
import java.util.ArrayList;
import java.util.Arrays;
import java.util.Calendar;
import java.util.HashSet;
import java.util.LinkedList;
import java.util.List;
import java.util.Locale;
import java.util.Queue;
import java.util.Random;
import java.util.concurrent.atomic.AtomicBoolean;
import java.util.concurrent.atomic.AtomicInteger;
import java.util.regex.Pattern;
/* for file creation*/
import java.io.RandomAccessFile;

/**
 * Track the state of Wifi connectivity. All event handling is done here,
 * and all changes in connectivity state are initiated here.
 *
 * Wi-Fi now supports three modes of operation: Client, SoftAp and p2p
 * In the current implementation, we support concurrent wifi p2p and wifi operation.
 * The WifiStateMachine handles SoftAp and Client operations while WifiP2pService
 * handles p2p operation.
 *
 * @hide
 */
public class WifiStateMachine extends StateMachine implements WifiNative.WifiPnoEventHandler,
    WifiNative.WifiRssiEventHandler {

    private static final String NETWORKTYPE = "WIFI";
    private static final String NETWORKTYPE_UNTRUSTED = "WIFI_UT";
    private static boolean DBG = false;
    private static boolean VDBG = false;
    private static boolean VVDBG = false;
    private static boolean USE_PAUSE_SCANS = false;
    private static boolean mLogMessages = false;
    private static final String TAG = "WifiStateMachine";

    private static final int ONE_HOUR_MILLI = 1000 * 60 * 60;

    private static final String GOOGLE_OUI = "DA-A1-19";

    /* temporary debug flag - best network selection development */
    private static boolean PDBG = false;

    /* debug flag, indicating if handling of ASSOCIATION_REJECT ended up blacklisting
     * the corresponding BSSID.
     */
    private boolean didBlackListBSSID = false;

    /**
     * Log with error attribute
     *
     * @param s is string log
     */
    protected void loge(String s) {
        Log.e(getName(), s);
    }
    protected void logd(String s) {
        Log.d(getName(), s);
    }
    protected void log(String s) {;
        Log.d(getName(), s);
    }

    private WifiMonitor mWifiMonitor;
    public WifiNative mWifiNative;
    public WifiConfigStore mWifiConfigStore;
    private WifiAutoJoinController mWifiAutoJoinController;
    public INetworkManagementService mNwService;
    private ConnectivityManager mCm;
    private DummyWifiLogger mWifiLogger;
    private WifiApConfigStore mWifiApConfigStore;
    public WifiTetherStateMachine mWifiTetherStateMachine = null;

    private final boolean mP2pSupported;
    private final AtomicBoolean mP2pConnected = new AtomicBoolean(false);
    private boolean mTemporarilyDisconnectWifi = false;
    private final String mPrimaryDeviceType;

    /* Scan results handling */
    private List<ScanDetail> mScanResults = new ArrayList<>();
    private static final Pattern scanResultPattern = Pattern.compile("\t+");
    private static final int SCAN_RESULT_CACHE_SIZE = 160;
    private final LruCache<NetworkDetail, ScanDetail> mScanResultCache;
    // For debug, number of known scan results that were found as part of last scan result event,
    // as well the number of scans results returned by the supplicant with that message
    private int mNumScanResultsKnown;
    private int mNumScanResultsReturned;

    private boolean mScreenOn = false;

    private boolean mIsWiFiIpReachabilityEnabled ;

    /* Chipset supports background scan */
    private final boolean mBackgroundScanSupported;
    private final boolean mHandleSafeChannelsIntent;

    private final String mInterfaceName;
    /* The interface for dhcp to act on */
    private final String mDataInterfaceName;

    private int mChannel = 6;
    private boolean mEnableConcurrency = false;
    /* Tethering interface could be separate from wlan interface */
    private String mTetherInterfaceName;

    private int mLastSignalLevel = -1;
    private String mLastBssid;
    private int mLastNetworkId; // The network Id we successfully joined
    private boolean linkDebouncing = false;

    private boolean mHalBasedPnoDriverSupported = false;

    // Below booleans are configurations coming from the Developper Settings
    private boolean mEnableAssociatedNetworkSwitchingInDevSettings = true;
    private boolean mHalBasedPnoEnableInDevSettings = false;

    /* Tracks sequence number on a periodic scan message for PNO failure */
    private int mPnoPeriodicScanToken = 0;

    private int mHalFeatureSet = 0;
    private static int mPnoResultFound = 0;

    @Override
    public void onPnoNetworkFound(ScanResult results[]) {
        if (DBG) {
            Log.e(TAG, "onPnoNetworkFound event received num = " + results.length);
            for (int i = 0; i < results.length; i++) {
                Log.e(TAG, results[i].toString());
            }
        }
        sendMessage(CMD_PNO_NETWORK_FOUND, results.length, 0, results);
    }

    public void processPnoNetworkFound(ScanResult results[]) {
        ScanSettings settings = new ScanSettings();
        settings.channelSet = new ArrayList<WifiChannel>();
        StringBuilder sb = new StringBuilder();
        sb.append("");
        for (int i=0; i<results.length; i++) {
            WifiChannel channel = new WifiChannel();
            channel.freqMHz = results[i].frequency;
            settings.channelSet.add(channel);
            sb.append(results[i].SSID).append(" ");
        }

        stopPnoOffload();

        Log.e(TAG, "processPnoNetworkFound starting scan cnt=" + mPnoResultFound);
        startScan(PNO_NETWORK_FOUND_SOURCE, mPnoResultFound,  settings, null);
        mPnoResultFound ++;
        //sendMessage(CMD_SCAN_RESULTS_AVAILABLE);
        int delay = 30 * 1000;
        // reconfigure Pno after 1 minutes if we're still in disconnected state
        sendMessageDelayed(CMD_RESTART_AUTOJOIN_OFFLOAD, delay,
                mRestartAutoJoinOffloadCounter, " processPnoNetworkFound " + sb.toString(),
                (long)delay);
        mRestartAutoJoinOffloadCounter++;
    }

    @Override
    public void onRssiThresholdBreached(byte curRssi) {
        if (DBG) {
            Log.e(TAG, "onRssiThresholdBreach event. Cur Rssi = " + curRssi);
        }
        sendMessage(CMD_RSSI_THRESHOLD_BREACH, curRssi);
    }

    public void processRssiThreshold(byte curRssi, int reason) {
        if (curRssi == Byte.MAX_VALUE || curRssi == Byte.MIN_VALUE) {
            Log.wtf(TAG, "processRssiThreshold: Invalid rssi " + curRssi);
            return;
        }
        for (int i = 0; i < mRssiRanges.length; i++) {
            if (curRssi < mRssiRanges[i]) {
                // Assume sorted values(ascending order) for rssi,
                // bounded by high(127) and low(-128) at extremeties
                byte maxRssi = mRssiRanges[i];
                byte minRssi = mRssiRanges[i-1];
                // This value of hw has to be believed as this value is averaged and has breached
                // the rssi thresholds and raised event to host. This would be eggregious if this
                // value is invalid
                mWifiInfo.setRssi((int) curRssi);
                updateCapabilities(getCurrentWifiConfiguration());
                int ret = startRssiMonitoringOffload(maxRssi, minRssi);
                Log.d(TAG, "Re-program RSSI thresholds for " + smToString(reason) +
                        ": [" + minRssi + ", " + maxRssi + "], curRssi=" + curRssi + " ret=" + ret);
                break;
            }
        }
    }
    public void registerNetworkDisabled(int netId) {
        // Restart legacy PNO and autojoin offload if needed
        sendMessage(CMD_RESTART_AUTOJOIN_OFFLOAD, 0,
                mRestartAutoJoinOffloadCounter, " registerNetworkDisabled " + netId);
        mRestartAutoJoinOffloadCounter++;
    }

    // Testing various network disconnect cases by sending lots of spurious
    // disconnect to supplicant
    private boolean testNetworkDisconnect = false;

    private boolean mEnableRssiPolling = false;
    private boolean mLegacyPnoEnabled = false;
    private boolean mDisabled5GhzFrequencies = false;
    private boolean mIsRandomMacCleared = false;
    private int mRssiPollToken = 0;
    /* 3 operational states for STA operation: CONNECT_MODE, SCAN_ONLY_MODE, SCAN_ONLY_WIFI_OFF_MODE
    * In CONNECT_MODE, the STA can scan and connect to an access point
    * In SCAN_ONLY_MODE, the STA can only scan for access points
    * In SCAN_ONLY_WIFI_OFF_MODE, the STA can only scan for access points with wifi toggle being off
    */
    private int mOperationalMode = CONNECT_MODE;
    private boolean mIsScanOngoing = false;
    private boolean mIsFullScanOngoing = false;
    private boolean mSendScanResultsBroadcast = false;

    private final Queue<Message> mBufferedScanMsg = new LinkedList<Message>();
    private WorkSource mScanWorkSource = null;
    private static final int UNKNOWN_SCAN_SOURCE = -1;
    private static final int SCAN_ALARM_SOURCE = -2;
    private static final int ADD_OR_UPDATE_SOURCE = -3;
    private static final int SET_ALLOW_UNTRUSTED_SOURCE = -4;
    private static final int ENABLE_WIFI = -5;
    public static final int DFS_RESTRICTED_SCAN_REQUEST = -6;
    public static final int PNO_NETWORK_FOUND_SOURCE = -7;

    private static final int SCAN_REQUEST_BUFFER_MAX_SIZE = 10;
    private static final String CUSTOMIZED_SCAN_SETTING = "customized_scan_settings";
    private static final String CUSTOMIZED_SCAN_WORKSOURCE = "customized_scan_worksource";
    private static final String SCAN_REQUEST_TIME = "scan_request_time";

    /* Tracks if state machine has received any screen state change broadcast yet.
     * We can miss one of these at boot.
     */
    private AtomicBoolean mScreenBroadcastReceived = new AtomicBoolean(false);

    private boolean mBluetoothConnectionActive = false;

    private PowerManager.WakeLock mSuspendWakeLock;

    private int mStartWithchannel = 0;
    private int mStartSafeChannel = 0;
    private int mEndSafeChannel = 0;

    /**
     * Interval in milliseconds between polling for RSSI
     * and linkspeed information
     */
    private static final int POLL_RSSI_INTERVAL_MSECS = 3000;

    /**
     * Interval in milliseconds between receiving a disconnect event
     * while connected to a good AP, and handling the disconnect proper
     */
    private static final int LINK_FLAPPING_DEBOUNCE_MSEC = 7000;

    /**
     * Delay between supplicant restarts upon failure to establish connection
     */
    private static final int SUPPLICANT_RESTART_INTERVAL_MSECS = 5000;

    /**
     * Number of times we attempt to restart supplicant
     */
    private static final int SUPPLICANT_RESTART_TRIES = 5;

    private int mSupplicantRestartCount = 0;
    /* Tracks sequence number on stop failure message */
    private int mSupplicantStopFailureToken = 0;

    /**
     * Tether state change notification time out
     */
    private static final int TETHER_NOTIFICATION_TIME_OUT_MSECS = 5000;

    /* Tracks sequence number on a tether notification time out */
    private int mTetherToken = 0;

    /**
     * Driver start time out.
     */
    private static final int DRIVER_START_TIME_OUT_MSECS = 10000;

    /* Tracks sequence number on a driver time out */
    private int mDriverStartToken = 0;

    /**
     * Don't select new network when previous network selection is
     * pending connection for this much time
     */
    private static final int CONNECT_TIMEOUT_MSEC = 3000;

    /**
     * The link properties of the wifi interface.
     * Do not modify this directly; use updateLinkProperties instead.
     */
    private LinkProperties mLinkProperties;

    /* Tracks sequence number on a periodic scan message */
    private int mPeriodicScanToken = 0;

    // Wakelock held during wifi start/stop and driver load/unload
    private PowerManager.WakeLock mWakeLock;

    private Context mContext;

    private final Object mDhcpResultsLock = new Object();
    private DhcpResults mDhcpResults;

    // NOTE: Do not return to clients - use #getWiFiInfoForUid(int)
    private WifiInfo mWifiInfo;
    private NetworkInfo mNetworkInfo;
    private NetworkCapabilities mNetworkCapabilities;
    private SupplicantStateTracker mSupplicantStateTracker;
    private BaseDhcpStateMachine mDhcpStateMachine;
    private boolean mDhcpActive = false;

    private int mWifiLinkLayerStatsSupported = 4; // Temporary disable
    public boolean mP2pAutoGoRestart = false;
    static final int P2P_GO_2_4_BAND = 1;
    static final int P2P_GO_5_BAND   = 2;
    private int mP2pGoBand = 0;
    private int mP2pGoChannel = 36;


    private final AtomicInteger mCountryCodeSequence = new AtomicInteger();

    // Whether the state machine goes thru the Disconnecting->Disconnected->ObtainingIpAddress
    private int mAutoRoaming = WifiAutoJoinController.AUTO_JOIN_IDLE;

    // Roaming failure count
    private int mRoamFailCount = 0;

    // This is the BSSID we are trying to associate to, it can be set to "any"
    // if we havent selected a BSSID for joining.
    // if we havent selected a BSSID for joining.
    // The BSSID we are associated to is found in mWifiInfo
    private String mTargetRoamBSSID = "any";

    private long mLastDriverRoamAttempt = 0;

    private WifiConfiguration targetWificonfiguration = null;

    // Used as debug to indicate which configuration last was saved
    private WifiConfiguration lastSavedConfigurationAttempt = null;

    // Used as debug to indicate which configuration last was removed
    private WifiConfiguration lastForgetConfigurationAttempt = null;

    //Random used by softAP channel Selection
    private static Random mRandom = new Random(Calendar.getInstance().getTimeInMillis());

    boolean isRoaming() {
        return mAutoRoaming == WifiAutoJoinController.AUTO_JOIN_ROAMING
                || mAutoRoaming == WifiAutoJoinController.AUTO_JOIN_EXTENDED_ROAMING;
    }

    public void autoRoamSetBSSID(int netId, String bssid) {
        autoRoamSetBSSID(mWifiConfigStore.getWifiConfiguration(netId), bssid);
    }

    public boolean autoRoamSetBSSID(WifiConfiguration config, String bssid) {
        boolean ret = true;
        if (mTargetRoamBSSID == null) mTargetRoamBSSID = "any";
        if (bssid == null) bssid = "any";
        if (config == null) return false; // Nothing to do

        if (mTargetRoamBSSID != null && bssid == mTargetRoamBSSID && bssid == config.BSSID) {
            return false; // We didnt change anything
        }
        if (!mTargetRoamBSSID.equals("any") && bssid.equals("any")) {
            // Changing to ANY
            if (!mWifiConfigStore.roamOnAny) {
                ret = false; // Nothing to do
            }
        }
        if (VDBG) {
            logd("autoRoamSetBSSID " + bssid + " key=" + config.configKey());
        }
        config.autoJoinBSSID = bssid;
        mTargetRoamBSSID = bssid;
        mWifiConfigStore.saveWifiConfigBSSID(config);
        return ret;
    }

    /**
     * Save the UID correctly depending on if this is a new or existing network.
     * @return true if operation is authorized, false otherwise
     */
    boolean recordUidIfAuthorized(WifiConfiguration config, int uid, boolean onlyAnnotate) {
        if (!mWifiConfigStore.isNetworkConfigured(config)) {
            config.creatorUid = uid;
            config.creatorName = mContext.getPackageManager().getNameForUid(uid);
        } else if (!mWifiConfigStore.canModifyNetwork(uid, config, onlyAnnotate)) {
            return false;
        }

        config.lastUpdateUid = uid;
        config.lastUpdateName = mContext.getPackageManager().getNameForUid(uid);

        return true;

    }

    /**
     * Checks to see if user has specified if the apps configuration is connectable.
     * If the user hasn't specified we query the user and return true.
     *
     * @param message The message to be deferred
     * @param netId Network id of the configuration to check against
     * @param allowOverride If true we won't defer to the user if the uid of the message holds the
     *                      CONFIG_OVERRIDE_PERMISSION
     * @return True if we are waiting for user feedback or netId is invalid. False otherwise.
     */
    boolean deferForUserInput(Message message, int netId, boolean allowOverride){
        final WifiConfiguration config = mWifiConfigStore.getWifiConfiguration(netId);

        // We can only evaluate saved configurations.
        if (config == null) {
            logd("deferForUserInput: configuration for netId=" + netId + " not stored");
            return true;
        }

        switch (config.userApproved) {
            case WifiConfiguration.USER_APPROVED:
            case WifiConfiguration.USER_BANNED:
                return false;
            case WifiConfiguration.USER_PENDING:
            default: // USER_UNSPECIFIED
               /* the intention was to ask user here; but a dialog box is   *
                * too invasive; so we are going to allow connection for now */
                config.userApproved = WifiConfiguration.USER_APPROVED;
                return false;
        }
    }

    /**
     * Subset of link properties coming from netlink.
     * Currently includes IPv4 and IPv6 addresses. In the future will also include IPv6 DNS servers
     * and domains obtained from router advertisements (RFC 6106).
     */
    private NetlinkTracker mNetlinkTracker;

    private IpReachabilityMonitor mIpReachabilityMonitor;

    private AlarmManager mAlarmManager;
    private PendingIntent mScanIntent;
    private PendingIntent mDriverStopIntent;
    private PendingIntent mPnoIntent;

    private int mDisconnectedPnoAlarmCount = 0;
    /* Tracks current frequency mode */
    private AtomicInteger mFrequencyBand = new AtomicInteger(WifiManager.WIFI_FREQUENCY_BAND_AUTO);

    /* Tracks if we are filtering Multicast v4 packets. Default is to filter. */
    private AtomicBoolean mFilteringMulticastV4Packets = new AtomicBoolean(true);

    // Channel for sending replies.
    private AsyncChannel mReplyChannel = new AsyncChannel();

    private WifiP2pServiceImpl mWifiP2pServiceImpl;
    private WifiManager mWifiManager;

    // Used to initiate a connection with WifiP2pService
    private AsyncChannel mWifiP2pChannel;
    private AsyncChannel mWifiApConfigChannel;

    private WifiScanner mWifiScanner;

    private int mConnectionRequests = 0;
    private WifiNetworkFactory mNetworkFactory;
    private UntrustedWifiNetworkFactory mUntrustedNetworkFactory;
    private WifiNetworkAgent mNetworkAgent;

    private String[] mWhiteListedSsids = null;

    private byte[] mRssiRanges;

    // Keep track of various statistics, for retrieval by System Apps, i.e. under @SystemApi
    // We should really persist that into the networkHistory.txt file, and read it back when
    // WifiStateMachine starts up
    private WifiConnectionStatistics mWifiConnectionStatistics = new WifiConnectionStatistics();

    // Used to filter out requests we couldn't possibly satisfy.
    private final NetworkCapabilities mNetworkCapabilitiesFilter = new NetworkCapabilities();

    private static final int WIFI_AUTO_CONNECT_TYPE_AUTO = 0;

    /* The base for wifi message types */
    static final int BASE = Protocol.BASE_WIFI;
    /* Start the supplicant */
    static final int CMD_START_SUPPLICANT                               = BASE + 11;
    /* Stop the supplicant */
    static final int CMD_STOP_SUPPLICANT                                = BASE + 12;
    /* Start the driver */
    static final int CMD_START_DRIVER                                   = BASE + 13;
    /* Stop the driver */
    static final int CMD_STOP_DRIVER                                    = BASE + 14;
    /* Indicates Static IP succeeded */
    static final int CMD_STATIC_IP_SUCCESS                              = BASE + 15;
    /* Indicates Static IP failed */
    static final int CMD_STATIC_IP_FAILURE                              = BASE + 16;
    /* Indicates supplicant stop failed */
    static final int CMD_STOP_SUPPLICANT_FAILED                         = BASE + 17;
    /* Delayed stop to avoid shutting down driver too quick*/
    static final int CMD_DELAYED_STOP_DRIVER                            = BASE + 18;
    /* A delayed message sent to start driver when it fail to come up */
    static final int CMD_DRIVER_START_TIMED_OUT                         = BASE + 19;

    /* Start the soft access point */
    static final int CMD_START_AP                                       = BASE + 21;
    /* Indicates soft ap start succeeded */
    static final int CMD_START_AP_SUCCESS                               = BASE + 22;
    /* Indicates soft ap start failed */
    static final int CMD_START_AP_FAILURE                               = BASE + 23;
    /* Stop the soft access point */
    static final int CMD_STOP_AP                                        = BASE + 24;
    /* Set the soft access point configuration */
    static final int CMD_SET_AP_CONFIG                                  = BASE + 25;
    /* Soft access point configuration set completed */
    static final int CMD_SET_AP_CONFIG_COMPLETED                        = BASE + 26;
    /* Request the soft access point configuration */
    static final int CMD_REQUEST_AP_CONFIG                              = BASE + 27;
    /* Response to access point configuration request */
    static final int CMD_RESPONSE_AP_CONFIG                             = BASE + 28;
    /* Invoked when getting a tether state change notification */
    static final int CMD_TETHER_STATE_CHANGE                            = BASE + 29;
    /* A delayed message sent to indicate tether state change failed to arrive */
    static final int CMD_TETHER_NOTIFICATION_TIMED_OUT                  = BASE + 30;

    static final int CMD_BLUETOOTH_ADAPTER_STATE_CHANGE                 = BASE + 31;

    /* Supplicant commands */
    /* Is supplicant alive ? */
    static final int CMD_PING_SUPPLICANT                                = BASE + 51;
    /* Add/update a network configuration */
    static final int CMD_ADD_OR_UPDATE_NETWORK                          = BASE + 52;
    /* Delete a network */
    static final int CMD_REMOVE_NETWORK                                 = BASE + 53;
    /* Enable a network. The device will attempt a connection to the given network. */
    static final int CMD_ENABLE_NETWORK                                 = BASE + 54;
    /* Enable all networks */
    static final int CMD_ENABLE_ALL_NETWORKS                            = BASE + 55;
    /* Blacklist network. De-prioritizes the given BSSID for connection. */
    static final int CMD_BLACKLIST_NETWORK                              = BASE + 56;
    /* Clear the blacklist network list */
    static final int CMD_CLEAR_BLACKLIST                                = BASE + 57;
    /* Save configuration */
    static final int CMD_SAVE_CONFIG                                    = BASE + 58;
    /* Get configured networks */
    static final int CMD_GET_CONFIGURED_NETWORKS                        = BASE + 59;
    /* Get available frequencies */
    static final int CMD_GET_CAPABILITY_FREQ                            = BASE + 60;
    /* Get adaptors */
    static final int CMD_GET_SUPPORTED_FEATURES                         = BASE + 61;
    /* Get configured networks with real preSharedKey */
    static final int CMD_GET_PRIVILEGED_CONFIGURED_NETWORKS             = BASE + 62;
    /* Get Link Layer Stats thru HAL */
    static final int CMD_GET_LINK_LAYER_STATS                           = BASE + 63;
    /* Supplicant commands after driver start*/
    /* Initiate a scan */
    static final int CMD_START_SCAN                                     = BASE + 71;
    /* Set operational mode. CONNECT, SCAN ONLY, SCAN_ONLY with Wi-Fi off mode */
    static final int CMD_SET_OPERATIONAL_MODE                           = BASE + 72;
    /* Disconnect from a network */
    static final int CMD_DISCONNECT                                     = BASE + 73;
    /* Reconnect to a network */
    static final int CMD_RECONNECT                                      = BASE + 74;
    /* Reassociate to a network */
    static final int CMD_REASSOCIATE                                    = BASE + 75;
    /* Get Connection Statistis */
    static final int CMD_GET_CONNECTION_STATISTICS                      = BASE + 76;

    /* Controls suspend mode optimizations
     *
     * When high perf mode is enabled, suspend mode optimizations are disabled
     *
     * When high perf mode is disabled, suspend mode optimizations are enabled
     *
     * Suspend mode optimizations include:
     * - packet filtering
     * - turn off roaming
     * - DTIM wake up settings
     */
    static final int CMD_SET_HIGH_PERF_MODE                             = BASE + 77;
    /* Set the country code */
    static final int CMD_SET_COUNTRY_CODE                               = BASE + 80;
    /* Enables RSSI poll */
    static final int CMD_ENABLE_RSSI_POLL                               = BASE + 82;
    /* RSSI poll */
    static final int CMD_RSSI_POLL                                      = BASE + 83;
    /* Set up packet filtering */
    static final int CMD_START_PACKET_FILTERING                         = BASE + 84;
    /* Clear packet filter */
    static final int CMD_STOP_PACKET_FILTERING                          = BASE + 85;
    /* Enable suspend mode optimizations in the driver */
    static final int CMD_SET_SUSPEND_OPT_ENABLED                        = BASE + 86;
    /* Delayed NETWORK_DISCONNECT */
    static final int CMD_DELAYED_NETWORK_DISCONNECT                     = BASE + 87;
    /* When there are no saved networks, we do a periodic scan to notify user of
     * an open network */
    static final int CMD_NO_NETWORKS_PERIODIC_SCAN                      = BASE + 88;
    /* Test network Disconnection NETWORK_DISCONNECT */
    static final int CMD_TEST_NETWORK_DISCONNECT                        = BASE + 89;

    private int testNetworkDisconnectCounter = 0;

    /* arg1 values to CMD_STOP_PACKET_FILTERING and CMD_START_PACKET_FILTERING */
    static final int MULTICAST_V6 = 1;
    static final int MULTICAST_V4 = 0;

    /* Set the frequency band */
    static final int CMD_SET_FREQUENCY_BAND                             = BASE + 90;
    /* Enable TDLS on a specific MAC address */
    static final int CMD_ENABLE_TDLS                                    = BASE + 92;
    /* DHCP/IP configuration watchdog */
    static final int CMD_OBTAINING_IP_ADDRESS_WATCHDOG_TIMER            = BASE + 93;

    /**
     * Watchdog for protecting against b/16823537
     * Leave time for 4-way handshake to succeed
     */
    static final int ROAM_GUARD_TIMER_MSEC = 15000;

    int roamWatchdogCount = 0;
    /* Roam state watchdog */
    static final int CMD_ROAM_WATCHDOG_TIMER                            = BASE + 94;
    /* Screen change intent handling */
    static final int CMD_SCREEN_STATE_CHANGED                           = BASE + 95;

    /* Disconnecting state watchdog */
    static final int CMD_DISCONNECTING_WATCHDOG_TIMER                   = BASE + 96;

    /* Remove a packages associated configrations */
    static final int CMD_REMOVE_APP_CONFIGURATIONS                      = BASE + 97;

    /* Disable an ephemeral network */
    static final int CMD_DISABLE_EPHEMERAL_NETWORK                      = BASE + 98;

    /* Get matching network */
    static final int CMD_GET_MATCHING_CONFIG                            = BASE + 99;

    /* alert from firmware */
    static final int CMD_FIRMWARE_ALERT                                 = BASE + 100;

    /**
     * Make this timer 40 seconds, which is about the normal DHCP timeout.
     * In no valid case, the WiFiStateMachine should remain stuck in ObtainingIpAddress
     * for more than 30 seconds.
     */
    static final int OBTAINING_IP_ADDRESS_GUARD_TIMER_MSEC = 40000;

    int obtainingIpWatchdogCount = 0;

    /* Commands from/to the SupplicantStateTracker */
    /* Reset the supplicant state tracker */
    static final int CMD_RESET_SUPPLICANT_STATE                         = BASE + 111;

    int disconnectingWatchdogCount = 0;
    static final int DISCONNECTING_GUARD_TIMER_MSEC = 5000;

    /* P2p commands */
    /* We are ok with no response here since we wont do much with it anyway */
    public static final int CMD_ENABLE_P2P                              = BASE + 131;
    /* In order to shut down supplicant cleanly, we wait till p2p has
     * been disabled */
    public static final int CMD_DISABLE_P2P_REQ                         = BASE + 132;
    public static final int CMD_DISABLE_P2P_RSP                         = BASE + 133;

    public static final int CMD_BOOT_COMPLETED                          = BASE + 134;

    /* We now have a valid IP configuration. */
    static final int CMD_IP_CONFIGURATION_SUCCESSFUL                    = BASE + 138;
    /* We no longer have a valid IP configuration. */
    static final int CMD_IP_CONFIGURATION_LOST                          = BASE + 139;
    /* Link configuration (IP address, DNS, ...) changes notified via netlink */
    static final int CMD_UPDATE_LINKPROPERTIES                          = BASE + 140;

    /* Supplicant is trying to associate to a given BSSID */
    static final int CMD_TARGET_BSSID                                   = BASE + 141;

    /* Reload all networks and reconnect */
    static final int CMD_RELOAD_TLS_AND_RECONNECT                       = BASE + 142;

    static final int CMD_AUTO_CONNECT                                   = BASE + 143;

    private static final int NETWORK_STATUS_UNWANTED_DISCONNECT         = 0;
    private static final int NETWORK_STATUS_UNWANTED_VALIDATION_FAILED  = 1;
    private static final int NETWORK_STATUS_UNWANTED_DISABLE_AUTOJOIN   = 2;

    static final int CMD_UNWANTED_NETWORK                               = BASE + 144;

    static final int CMD_AUTO_ROAM                                      = BASE + 145;

    static final int CMD_AUTO_SAVE_NETWORK                              = BASE + 146;

    static final int CMD_ASSOCIATED_BSSID                               = BASE + 147;

    static final int CMD_NETWORK_STATUS                                 = BASE + 148;

    /* A layer 3 neighbor on the Wi-Fi link became unreachable. */
    static final int CMD_IP_REACHABILITY_LOST                           = BASE + 149;

    /* Remove a packages associated configrations */
    static final int CMD_REMOVE_USER_CONFIGURATIONS                     = BASE + 152;

    static final int CMD_ACCEPT_UNVALIDATED                             = BASE + 153;

    /* used to restart PNO when it was stopped due to association attempt */
    static final int CMD_RESTART_AUTOJOIN_OFFLOAD                       = BASE + 154;

    static int mRestartAutoJoinOffloadCounter = 0;

    /* used to log if PNO was started */
    static final int CMD_STARTED_PNO_DBG                                = BASE + 155;

    static final int CMD_PNO_NETWORK_FOUND                              = BASE + 156;

    /* used to log if PNO was started */
    static final int CMD_UPDATE_ASSOCIATED_SCAN_PERMISSION              = BASE + 158;

    /* used to log if GSCAN was started */
    static final int CMD_STARTED_GSCAN_DBG                              = BASE + 159;

<<<<<<< HEAD
    /* When there are saved networks and PNO fails, we do a periodic scan to notify
       a saved/open network in suspend mode */
    static final int CMD_PNO_PERIODIC_SCAN                              = BASE + 160;
=======
    /* used to offload sending IP packet */
    static final int CMD_START_IP_PACKET_OFFLOAD                        = BASE + 160;

    /* used to stop offload sending IP packet */
    static final int CMD_STOP_IP_PACKET_OFFLOAD                         = BASE + 161;

    /* used to start rssi monitoring in hw */
    static final int CMD_START_RSSI_MONITORING_OFFLOAD                  = BASE + 162;

    /* used to stop rssi moniroting in hw */
    static final int CMD_STOP_RSSI_MONITORING_OFFLOAD                   = BASE + 163;

    /* used to indicated RSSI threshold breach in hw */
    static final int CMD_RSSI_THRESHOLD_BREACH                          = BASE + 164;


>>>>>>> 0ae5739e

    /* Wifi state machine modes of operation */
    /* CONNECT_MODE - connect to any 'known' AP when it becomes available */
    public static final int CONNECT_MODE = 1;
    /* SCAN_ONLY_MODE - don't connect to any APs; scan, but only while apps hold lock */
    public static final int SCAN_ONLY_MODE = 2;
    /* SCAN_ONLY_WITH_WIFI_OFF - scan, but don't connect to any APs */
    public static final int SCAN_ONLY_WITH_WIFI_OFF_MODE = 3;

    private static final int SUCCESS = 1;
    private static final int FAILURE = -1;

    /* Tracks if suspend optimizations need to be disabled by DHCP,
     * screen or due to high perf mode.
     * When any of them needs to disable it, we keep the suspend optimizations
     * disabled
     */
    private int mSuspendOptNeedsDisabled = 0;

    private static final int SUSPEND_DUE_TO_DHCP = 1;
    private static final int SUSPEND_DUE_TO_HIGH_PERF = 1 << 1;
    private static final int SUSPEND_DUE_TO_SCREEN = 1 << 2;

    /* Tracks if user has enabled suspend optimizations through settings */
    private AtomicBoolean mUserWantsSuspendOpt = new AtomicBoolean(true);

    /**
     * Default framework scan interval in milliseconds. This is used in the scenario in which
     * wifi chipset does not support background scanning to set up a
     * periodic wake up scan so that the device can connect to a new access
     * point on the move. {@link Settings.Global#WIFI_FRAMEWORK_SCAN_INTERVAL_MS} can
     * override this.
     */
    private final int mDefaultFrameworkScanIntervalMs;


    /**
     * Scan period for the NO_NETWORKS_PERIIDOC_SCAN_FEATURE
     */
    private final int mNoNetworksPeriodicScan;

    /**
     * Supplicant scan interval in milliseconds.
     * Comes from {@link Settings.Global#WIFI_SUPPLICANT_SCAN_INTERVAL_MS} or
     * from the default config if the setting is not set
     */
    private long mSupplicantScanIntervalMs;

    /**
     * timeStamp of last full band scan we perfoemed for autojoin while connected with screen lit
     */
    private long lastFullBandConnectedTimeMilli;

    /**
     * time interval to the next full band scan we will perform for
     * autojoin while connected with screen lit
     */
    private long fullBandConnectedTimeIntervalMilli;

    /**
     * max time interval to the next full band scan we will perform for
     * autojoin while connected with screen lit
     * Max time is 5 minutes
     */
    private static final long maxFullBandConnectedTimeIntervalMilli = 1000 * 60 * 5;

    /**
     * Minimum time interval between enabling all networks.
     * A device can end up repeatedly connecting to a bad network on screen on/off toggle
     * due to enabling every time. We add a threshold to avoid this.
     */
    private static final int MIN_INTERVAL_ENABLE_ALL_NETWORKS_MS = 10 * 60 * 1000; /* 10 minutes */
    private long mLastEnableAllNetworksTime;

    int mRunningBeaconCount = 0;

    /**
     * Starting and shutting down driver too quick causes problems leading to driver
     * being in a bad state. Delay driver stop.
     */
    private final int mDriverStopDelayMs;
    private int mDelayedStopCounter;
    private boolean mInDelayedStop = false;

    // config option that indicate whether or not to reset country code to default when
    // cellular radio indicates country code loss
    private boolean mRevertCountryCodeOnCellularLoss = false;

    private String mDefaultCountryCode;

    private static final String BOOT_DEFAULT_WIFI_COUNTRY_CODE = "ro.boot.wificountrycode";

    // Supplicant doesn't like setting the same country code multiple times (it may drop
    // currently connected network), so we save the current device set country code here to avoid
    // redundency
    private String mDriverSetCountryCode = null;

    /* Default parent state */
    private State mDefaultState = new DefaultState();
    /* Temporary initial state */
    private State mInitialState = new InitialState();
    /* Driver loaded, waiting for supplicant to start */
    private State mSupplicantStartingState = new SupplicantStartingState();
    /* Driver loaded and supplicant ready */
    private State mSupplicantStartedState = new SupplicantStartedState();
    /* Waiting for supplicant to stop and monitor to exit */
    private State mSupplicantStoppingState = new SupplicantStoppingState();
    /* Driver start issued, waiting for completed event */
    private State mDriverStartingState = new DriverStartingState();
    /* Driver started */
    private State mDriverStartedState = new DriverStartedState();
    /* Wait until p2p is disabled
     * This is a special state which is entered right after we exit out of DriverStartedState
     * before transitioning to another state.
     */
    private State mWaitForP2pDisableState = new WaitForP2pDisableState();
    /* Driver stopping */
    private State mDriverStoppingState = new DriverStoppingState();
    /* Driver stopped */
    private State mDriverStoppedState = new DriverStoppedState();
    /* Scan for networks, no connection will be established */
    private State mScanModeState = new ScanModeState();
    /* Connecting to an access point */
    private State mConnectModeState = new ConnectModeState();
    /* Connected at 802.11 (L2) level */
    private State mL2ConnectedState = new L2ConnectedState();
    /* fetching IP after connection to access point (assoc+auth complete) */
    private State mObtainingIpState = new ObtainingIpState();
    /* Waiting for link quality verification to be complete */
    private State mVerifyingLinkState = new VerifyingLinkState();
    /* Connected with IP addr */
    private State mConnectedState = new ConnectedState();
    /* Roaming */
    private State mRoamingState = new RoamingState();
    /* disconnect issued, waiting for network disconnect confirmation */
    private State mDisconnectingState = new DisconnectingState();
    /* Network is not connected, supplicant assoc+auth is not complete */
    private State mDisconnectedState = new DisconnectedState();
    /* Waiting for WPS to be completed*/
    private State mWpsRunningState = new WpsRunningState();

    /* Soft ap is starting up */
    private State mSoftApStartingState = new SoftApStartingState();
    /* Soft ap is running */
    private State mSoftApStartedState = new SoftApStartedState();
    /* Soft ap is running and we are waiting for tether notification */
    private State mTetheringState = new TetheringState();
    /* Soft ap is running and we are tethered through connectivity service */
    private State mTetheredState = new TetheredState();
    /* Waiting for untether confirmation before stopping soft Ap */
    private State mUntetheringState = new UntetheringState();



    private class WifiScanListener implements WifiScanner.ScanListener {
        @Override
        public void onSuccess() {
            Log.e(TAG, "WifiScanListener onSuccess");
        };
        @Override
        public void onFailure(int reason, String description) {
            Log.e(TAG, "WifiScanListener onFailure");
        };
        @Override
        public void onPeriodChanged(int periodInMs) {
            Log.e(TAG, "WifiScanListener onPeriodChanged  period=" + periodInMs);
        }
        @Override
        public void onResults(WifiScanner.ScanData[] results) {
            Log.e(TAG, "WifiScanListener onResults2 "  + results.length);
        }
        @Override
        public void onFullResult(ScanResult fullScanResult) {
            Log.e(TAG, "WifiScanListener onFullResult " + fullScanResult.toString());
        }

        WifiScanListener() {}
    }

    WifiScanListener mWifiScanListener = new WifiScanListener();


    private class TetherStateChange {
        ArrayList<String> available;
        ArrayList<String> active;

        TetherStateChange(ArrayList<String> av, ArrayList<String> ac) {
            available = av;
            active = ac;
        }
    }

    public static class SimAuthRequestData {
        int networkId;
        int protocol;
        String ssid;
        // EAP-SIM: data[] contains the 3 rand, one for each of the 3 challenges
        // EAP-AKA/AKA': data[] contains rand & authn couple for the single challenge
        String[] data;
    }

    /**
     * One of  {@link WifiManager#WIFI_STATE_DISABLED},
     * {@link WifiManager#WIFI_STATE_DISABLING},
     * {@link WifiManager#WIFI_STATE_ENABLED},
     * {@link WifiManager#WIFI_STATE_ENABLING},
     * {@link WifiManager#WIFI_STATE_UNKNOWN}
     */
    private final AtomicInteger mWifiState = new AtomicInteger(WIFI_STATE_DISABLED);

    /**
     * One of  {@link WifiManager#WIFI_AP_STATE_DISABLED},
     * {@link WifiManager#WIFI_AP_STATE_DISABLING},
     * {@link WifiManager#WIFI_AP_STATE_ENABLED},
     * {@link WifiManager#WIFI_AP_STATE_ENABLING},
     * {@link WifiManager#WIFI_AP_STATE_FAILED}
     */
    private final AtomicInteger mWifiApState = new AtomicInteger(WIFI_AP_STATE_DISABLED);

    private static final int SCAN_REQUEST = 0;
    private static final String ACTION_START_SCAN =
            "com.android.server.WifiManager.action.START_SCAN";

    private static final int PNO_START_REQUEST = 0;
    private static final String ACTION_START_PNO =
            "com.android.server.WifiManager.action.START_PNO";

    private static final String DELAYED_STOP_COUNTER = "DelayedStopCounter";
    private static final int DRIVER_STOP_REQUEST = 0;
    private static final String ACTION_DELAYED_DRIVER_STOP =
            "com.android.server.WifiManager.action.DELAYED_DRIVER_STOP";

    private static final String ACTION_SAFE_WIFI_CHANNELS_CHANGED =
            "qualcomm.intent.action.SAFE_WIFI_CHANNELS_CHANGED";
    /**
     * Keep track of whether WIFI is running.
     */
    private boolean mIsRunning = false;

    /**
     * Keep track of whether we last told the battery stats we had started.
     */
    private boolean mReportedRunning = false;

    /**
     * Most recently set source of starting WIFI.
     */
    private final WorkSource mRunningWifiUids = new WorkSource();

    /**
     * The last reported UIDs that were responsible for starting WIFI.
     */
    private final WorkSource mLastRunningWifiUids = new WorkSource();

    private final IBatteryStats mBatteryStats;

    private String mTcpBufferSizes = null;

    // Used for debug and stats gathering
    private static int sScanAlarmIntentCount = 0;
    private boolean isPropFeatureEnabled = false;

    private static int DEFAULT_SCORE = NetworkAgent.WIFI_BASE_SCORE;

    final static int frameworkMinScanIntervalSaneValue = 10000;

    boolean mPnoEnabled;
    boolean mLazyRoamEnabled;
    long mGScanStartTimeMilli;
    long mGScanPeriodMilli;

    public WifiStateMachine(Context context, String wlanInterface,
            WifiTrafficPoller trafficPoller,
            boolean enableConcurrency,
            String SAPInterfaceName,
            int P2pGoChannel) {
        super("WifiStateMachine");
        mContext = context;
        mInterfaceName = wlanInterface;
        mEnableConcurrency = enableConcurrency;
        if (SystemProperties.getInt("persist.fst.rate.upgrade.en", 0) == 1) {
            log("fst enabled");
            mDataInterfaceName = "bond0";
        } else {
            mDataInterfaceName = wlanInterface;
        }

        mNetworkInfo = new NetworkInfo(ConnectivityManager.TYPE_WIFI, 0, NETWORKTYPE, "");
        mBatteryStats = IBatteryStats.Stub.asInterface(ServiceManager.getService(
                BatteryStats.SERVICE_NAME));

        IBinder b = ServiceManager.getService(Context.NETWORKMANAGEMENT_SERVICE);
        mNwService = INetworkManagementService.Stub.asInterface(b);

        mP2pSupported = mContext.getPackageManager().hasSystemFeature(
                PackageManager.FEATURE_WIFI_DIRECT);

        mWifiNative = new WifiNative(mInterfaceName);
        mWifiConfigStore = new WifiConfigStore(context,this,  mWifiNative);
        mWifiAutoJoinController = new WifiAutoJoinController(context, this,
                mWifiConfigStore, mWifiConnectionStatistics, mWifiNative);
        mWifiMonitor = new WifiMonitor(this, mWifiNative);

        boolean enableFirmwareLogs = mContext.getResources().getBoolean(
                R.bool.config_wifi_enable_wifi_firmware_debugging);

        if (enableFirmwareLogs) {
            mWifiLogger = new WifiLogger(this);
        } else {
            mWifiLogger = new DummyWifiLogger();
        }

        mWifiInfo = new WifiInfo();
        mSupplicantStateTracker = new SupplicantStateTracker(context, this, mWifiConfigStore,
                getHandler());
        mLinkProperties = new LinkProperties();

        IBinder s1 = ServiceManager.getService(Context.WIFI_P2P_SERVICE);
        mWifiP2pServiceImpl = (WifiP2pServiceImpl) IWifiP2pManager.Stub.asInterface(s1);

        IBinder s2 = ServiceManager.getService(Context.WIFI_PASSPOINT_SERVICE);

        mNetworkInfo.setIsAvailable(false);
        mLastBssid = null;
        mLastNetworkId = WifiConfiguration.INVALID_NETWORK_ID;
        mLastSignalLevel = -1;
        if (enableConcurrency) {
            mWifiTetherStateMachine =
                new WifiTetherStateMachine(mContext, SAPInterfaceName,
                                           mWifiNative, mWifiConfigStore,
                                           mWifiMonitor, mNwService);
            mP2pGoChannel = P2pGoChannel;
            if (mP2pGoChannel <= 14) {
                mP2pGoBand = P2P_GO_2_4_BAND;
            } else if (mP2pGoChannel >= 36 && mP2pGoChannel <= 165) {
                mP2pGoBand = P2P_GO_5_BAND;
            }
            if (DBG) {
                log("Concurrency band  is " + mP2pGoBand);
            }
        }

        mNetlinkTracker = new NetlinkTracker(mDataInterfaceName, new NetlinkTracker.Callback() {
            public void update() {
                sendMessage(CMD_UPDATE_LINKPROPERTIES);
            }
        });
        try {
            mNwService.registerObserver(mNetlinkTracker);
        } catch (RemoteException e) {
            loge("Couldn't register netlink tracker: " + e.toString());
        }

        mAlarmManager = (AlarmManager) mContext.getSystemService(Context.ALARM_SERVICE);
        mScanIntent = getPrivateBroadcast(ACTION_START_SCAN, SCAN_REQUEST);
        mPnoIntent = getPrivateBroadcast(ACTION_START_PNO, PNO_START_REQUEST);

        // Make sure the interval is not configured less than 10 seconds
        int period = mContext.getResources().getInteger(
                R.integer.config_wifi_framework_scan_interval);
        if (period < frameworkMinScanIntervalSaneValue) {
            period = frameworkMinScanIntervalSaneValue;
        }
        mDefaultFrameworkScanIntervalMs = period;

        mNoNetworksPeriodicScan = mContext.getResources().getInteger(
                R.integer.config_wifi_no_network_periodic_scan_interval);

        mDriverStopDelayMs = mContext.getResources().getInteger(
                R.integer.config_wifi_driver_stop_delay);

        mBackgroundScanSupported = mContext.getResources().getBoolean(
                R.bool.config_wifi_background_scan_support);

        mIsWiFiIpReachabilityEnabled = mContext.getResources().getBoolean(
                R.bool.config_wifi_ipreachability_monitor);

        mHandleSafeChannelsIntent = mContext.getResources().getBoolean(
                R.bool.config_wifi_handle_safe_channels_intent);

        mPrimaryDeviceType = mContext.getResources().getString(
                R.string.config_wifi_p2p_device_type);

        mRevertCountryCodeOnCellularLoss = mContext.getResources().getBoolean(
                R.bool.config_wifi_revert_country_code_on_cellular_loss);

        mDefaultCountryCode = SystemProperties.get(BOOT_DEFAULT_WIFI_COUNTRY_CODE);
        if (TextUtils.isEmpty(mDefaultCountryCode) == false) {
            mDefaultCountryCode = mDefaultCountryCode.toUpperCase(Locale.ROOT);
        }

        if (mRevertCountryCodeOnCellularLoss && TextUtils.isEmpty(mDefaultCountryCode)) {
            logw("config_wifi_revert_country_code_on_cellular_loss is set, " +
                    "but there is no default country code!! Resetting ...");
            mRevertCountryCodeOnCellularLoss = false;
        } else if (mRevertCountryCodeOnCellularLoss) {
            logd("initializing with and will revert to " + mDefaultCountryCode + " on MCC loss");
        }

        if (mRevertCountryCodeOnCellularLoss) {
            Settings.Global.putString(mContext.getContentResolver(),
                    Settings.Global.WIFI_COUNTRY_CODE, mDefaultCountryCode);
        }

        mUserWantsSuspendOpt.set(Settings.Global.getInt(mContext.getContentResolver(),
                Settings.Global.WIFI_SUSPEND_OPTIMIZATIONS_ENABLED, 1) == 1);

        mNetworkCapabilitiesFilter.addTransportType(NetworkCapabilities.TRANSPORT_WIFI);
        mNetworkCapabilitiesFilter.addCapability(NetworkCapabilities.NET_CAPABILITY_INTERNET);
        mNetworkCapabilitiesFilter.addCapability(NetworkCapabilities.NET_CAPABILITY_NOT_RESTRICTED);
        mNetworkCapabilitiesFilter.setLinkUpstreamBandwidthKbps(1024 * 1024);
        mNetworkCapabilitiesFilter.setLinkDownstreamBandwidthKbps(1024 * 1024);
        // TODO - needs to be a bit more dynamic
        mNetworkCapabilities = new NetworkCapabilities(mNetworkCapabilitiesFilter);

        mContext.registerReceiver(
                new BroadcastReceiver() {
                    @Override
                    public void onReceive(Context context, Intent intent) {
                        ArrayList<String> available = intent.getStringArrayListExtra(
                                ConnectivityManager.EXTRA_AVAILABLE_TETHER);
                        ArrayList<String> active = intent.getStringArrayListExtra(
                                ConnectivityManager.EXTRA_ACTIVE_TETHER);
                        sendMessage(CMD_TETHER_STATE_CHANGE, new TetherStateChange(available, active));
                    }
                }, new IntentFilter(ConnectivityManager.ACTION_TETHER_STATE_CHANGED));

        IntentFilter mSafeChannelfilter = new IntentFilter();
        mSafeChannelfilter.addAction(ACTION_SAFE_WIFI_CHANNELS_CHANGED);
        mContext.registerReceiver(WifiStateReceiver, mSafeChannelfilter);

        mContext.registerReceiver(
                new BroadcastReceiver() {
                    @Override
                    public void onReceive(Context context, Intent intent) {
                        sScanAlarmIntentCount++; // Used for debug only
                        startScan(SCAN_ALARM_SOURCE, mDelayedScanCounter.incrementAndGet(), null, null);
                        if (VDBG)
                            logd("SCAN ALARM -> " + mDelayedScanCounter.get());
                    }
                },
                new IntentFilter(ACTION_START_SCAN));

        mContext.registerReceiver(
                new BroadcastReceiver() {
                    @Override
                    public void onReceive(Context context, Intent intent) {
                        sendMessage(CMD_RESTART_AUTOJOIN_OFFLOAD, 0,
                                mRestartAutoJoinOffloadCounter, "pno alarm");
                        if (DBG)
                            logd("PNO START ALARM sent");
                    }
                },
                new IntentFilter(ACTION_START_PNO));


        IntentFilter filter = new IntentFilter();
        filter.addAction(Intent.ACTION_SCREEN_ON);
        filter.addAction(Intent.ACTION_SCREEN_OFF);
        addCneAction(filter);

        mContext.registerReceiver(
                new BroadcastReceiver() {
                    @Override
                    public void onReceive(Context context, Intent intent) {
                        String action = intent.getAction();

                        if (action.equals(Intent.ACTION_SCREEN_ON)) {
                            sendMessage(CMD_SCREEN_STATE_CHANGED, 1);
                        } else if (action.equals(Intent.ACTION_SCREEN_OFF)) {
                            sendMessage(CMD_SCREEN_STATE_CHANGED, 0);
                        }  else {
                            handleCneAction(intent, action);
                        }
                    }
                }, filter);

        mContext.registerReceiver(
                new BroadcastReceiver() {
                    @Override
                    public void onReceive(Context context, Intent intent) {
                        int counter = intent.getIntExtra(DELAYED_STOP_COUNTER, 0);
                        sendMessage(CMD_DELAYED_STOP_DRIVER, counter, 0);
                    }
                },
                new IntentFilter(ACTION_DELAYED_DRIVER_STOP));

        mContext.getContentResolver().registerContentObserver(Settings.Global.getUriFor(
                        Settings.Global.WIFI_SUSPEND_OPTIMIZATIONS_ENABLED), false,
                new ContentObserver(getHandler()) {
                    @Override
                    public void onChange(boolean selfChange) {
                        mUserWantsSuspendOpt.set(Settings.Global.getInt(mContext.getContentResolver(),
                                Settings.Global.WIFI_SUSPEND_OPTIMIZATIONS_ENABLED, 1) == 1);
                    }
                });

        mContext.getContentResolver().registerContentObserver(Settings.System.getUriFor(
                Settings.System.WIFI_AUTO_CONNECT_TYPE), false,
                new ContentObserver(getHandler()) {
                    @Override
                    public void onChange(boolean selfChange) {
                           checkAndSetAutoConnection();
                    }
                });

        mContext.registerReceiver(
                new BroadcastReceiver() {
                    @Override
                    public void onReceive(Context context, Intent intent) {
                        sendMessage(CMD_BOOT_COMPLETED);
                    }
                },
                new IntentFilter(Intent.ACTION_BOOT_COMPLETED));

        mScanResultCache = new LruCache<>(SCAN_RESULT_CACHE_SIZE);

        PowerManager powerManager = (PowerManager) mContext.getSystemService(Context.POWER_SERVICE);
        mWakeLock = powerManager.newWakeLock(PowerManager.PARTIAL_WAKE_LOCK, getName());

        mSuspendWakeLock = powerManager.newWakeLock(PowerManager.PARTIAL_WAKE_LOCK, "WifiSuspend");
        mSuspendWakeLock.setReferenceCounted(false);

        mTcpBufferSizes = mContext.getResources().getString(
                com.android.internal.R.string.config_wifi_tcp_buffers);

        addState(mDefaultState);
            addState(mInitialState, mDefaultState);
            addState(mSupplicantStartingState, mDefaultState);
            addState(mSupplicantStartedState, mDefaultState);
                addState(mDriverStartingState, mSupplicantStartedState);
                addState(mDriverStartedState, mSupplicantStartedState);
                    addState(mScanModeState, mDriverStartedState);
                    addState(mConnectModeState, mDriverStartedState);
                        addState(mL2ConnectedState, mConnectModeState);
                            addState(mObtainingIpState, mL2ConnectedState);
                            addState(mVerifyingLinkState, mL2ConnectedState);
                            addState(mConnectedState, mL2ConnectedState);
                            addState(mRoamingState, mL2ConnectedState);
                        addState(mDisconnectingState, mConnectModeState);
                        addState(mDisconnectedState, mConnectModeState);
                        addState(mWpsRunningState, mConnectModeState);
                addState(mWaitForP2pDisableState, mSupplicantStartedState);
                addState(mDriverStoppingState, mSupplicantStartedState);
                addState(mDriverStoppedState, mSupplicantStartedState);
            addState(mSupplicantStoppingState, mDefaultState);
            addState(mSoftApStartingState, mDefaultState);
            addState(mSoftApStartedState, mDefaultState);
                addState(mTetheringState, mSoftApStartedState);
                addState(mTetheredState, mSoftApStartedState);
                addState(mUntetheringState, mSoftApStartedState);

        setInitialState(mInitialState);

        setLogRecSize(ActivityManager.isLowRamDeviceStatic() ? 100 : 3000);
        setLogOnlyTransitions(false);
        if (VDBG) setDbg(true);

        //start the state machine
        start();

        final Intent intent = new Intent(WifiManager.WIFI_SCAN_AVAILABLE);
        intent.addFlags(Intent.FLAG_RECEIVER_REGISTERED_ONLY_BEFORE_BOOT);
        intent.putExtra(WifiManager.EXTRA_SCAN_AVAILABLE, WIFI_STATE_DISABLED);
        mContext.sendStickyBroadcastAsUser(intent, UserHandle.ALL);
    }


    PendingIntent getPrivateBroadcast(String action, int requestCode) {
        Intent intent = new Intent(action, null);
        intent.addFlags(Intent.FLAG_RECEIVER_REGISTERED_ONLY_BEFORE_BOOT);
        //intent.setPackage(this.getClass().getPackage().getName());
        intent.setPackage("android");
        return PendingIntent.getBroadcast(mContext, requestCode, intent, 0);
    }

    private BroadcastReceiver WifiStateReceiver = new BroadcastReceiver() {

         public void onReceive(Context context, Intent intent) {
             if (intent.getAction().equals(
                 ACTION_SAFE_WIFI_CHANNELS_CHANGED)) {
                 int state = -1;
                 int staOperatingChannel = 0;
                 mStartSafeChannel = intent.getIntExtra("start_safe_channel",
                                                        -1);
                 mEndSafeChannel = intent.getIntExtra("end_safe_channel", -1);
                 mStartWithchannel = 0;
                 if (DBG) {
                     Log.d(TAG, "Received ACTION_SAFE_WIFI_CHANNELS_CHANGED");
                     Log.d(TAG, " mStartSafeChannel= " + mStartSafeChannel +
                                " mEndSafeChannel= " + mEndSafeChannel +
                                " mEnableConcurrency= " + mEnableConcurrency +
                                " mHandleSafeChannelsIntent= " +
                                mHandleSafeChannelsIntent);
                 }

                 if (!mHandleSafeChannelsIntent) {
                     return;
                 }
                 if (mEnableConcurrency &&
                     mWifiTetherStateMachine != null) {
                     if (getCurrentState() == mObtainingIpState ||
                         getCurrentState() == mL2ConnectedState ||
                         getCurrentState() == mConnectedState) {
                         staOperatingChannel = mWifiNative.fetchChannelNative();
                     }
                     state = mWifiTetherStateMachine.syncGetWifiApState();
                 } else {
                     state = syncGetWifiApState();
                 }

                 if (state == WIFI_AP_STATE_ENABLED) {
                     int currentChannel = getSapOperatingChannel();
                     if (DBG) {
                         Log.d(TAG, "SAP Operating channel = " + currentChannel);
                         Log.d(TAG, "STA channel = " + staOperatingChannel);
                     }

                     // if SAP is operating in 5GHz then no need to restart,
                     // since intent only provides channels in 2.4GHz band.
                     // STA channel will be populated only in case of 3 port
                     // concurrency ignore safe channel event if STA and SAP
                     // operating in same channel.
                     if (currentChannel < 1 ||
                         currentChannel > 14 ||
                         currentChannel == staOperatingChannel) {
                         return;
                     }

                     if (currentChannel < mStartSafeChannel ||
                         currentChannel > mEndSafeChannel) {
                         if (DBG) {
                             Log.d(TAG,
                             "SAP operating on interfering channel, restart");
                         }
                         if (mStartSafeChannel > 0) {
                             int[] channels = new int[14];
                             int count = 0;

                             // Check if we have social channels
                             // in safe channel list
                             if (mStartSafeChannel == 1 &&
                                 mEndSafeChannel >= 1) {
                                 channels[count++] = 1;
                             }
                             if (mStartSafeChannel <= 6 &&
                                 mEndSafeChannel >= 6) {
                                 channels[count++] = 6;
                             }
                             if (mStartSafeChannel <= 11 &&
                                 mEndSafeChannel >= 11) {
                                 channels[count++] = 11;
                             }

                             if (count == 0) {
                                 int i;
                                 // No social channels in safe channel list
                                 // extract available channels from the list
                                 for (i = 1; i <= 14; i++) {
                                      if (i >= mStartSafeChannel &&
                                          i <= mEndSafeChannel) {
                                          channels[count++] = i;
                                      }
                                 }
                             }

                             if (count > 0) {
                                 Random rand = new Random();
                                 mStartWithchannel =
                                                 channels[rand.nextInt(count)];
                                 if (DBG) {
                                     Log.d(TAG, "start with channel = " +
                                                 mStartWithchannel);
                                 }
                                 restartSoftApIfOn();
                             }
                         }
                     }
                 }
             }
         }
    };

    private int mVerboseLoggingLevel = 0;

    int getVerboseLoggingLevel() {
        return mVerboseLoggingLevel;
    }

    void enableVerboseLogging(int verbose) {
        mVerboseLoggingLevel = verbose;
        if (verbose > 0) {
            DBG = true;
            VDBG = true;
            PDBG = true;
            mLogMessages = true;
            mWifiNative.setSupplicantLogLevel("DEBUG");
        } else {
            DBG = false;
            VDBG = false;
            PDBG = false;
            mLogMessages = false;
            mWifiNative.setSupplicantLogLevel("INFO");
        }
        mWifiP2pServiceImpl.enableVerboseLogging(verbose);
        mWifiLogger.startLogging(mVerboseLoggingLevel > 0);
        mWifiAutoJoinController.enableVerboseLogging(verbose);
        mWifiMonitor.enableVerboseLogging(verbose);
        mWifiNative.enableVerboseLogging(verbose);
        mWifiConfigStore.enableVerboseLogging(verbose);
        mSupplicantStateTracker.enableVerboseLogging(verbose);
        if (mWifiTetherStateMachine != null) {
            mWifiTetherStateMachine.enableVerboseLogging(verbose);
        }
    }

    public void setHalBasedAutojoinOffload(int enabled) {
        // Shoult be used for debug only, triggered form developper settings
        // enabling HAl based PNO dynamically is not safe and not a normal operation
        mHalBasedPnoEnableInDevSettings = enabled > 0;
        mWifiConfigStore.enableHalBasedPno.set(mHalBasedPnoEnableInDevSettings);
        mWifiConfigStore.enableSsidWhitelist.set(mHalBasedPnoEnableInDevSettings);
        sendMessage(CMD_DISCONNECT);
    }

    int getHalBasedAutojoinOffload() {
        return mHalBasedPnoEnableInDevSettings ? 1 : 0;
    }

    boolean useHalBasedAutoJoinOffload() {
        // all three settings need to be true:
        // - developper settings switch
        // - driver support
        // - config option
        return mHalBasedPnoEnableInDevSettings
                && mHalBasedPnoDriverSupported
                && mWifiConfigStore.enableHalBasedPno.get();
    }

    boolean allowFullBandScanAndAssociated() {

        if (!getEnableAutoJoinWhenAssociated()) {
            if (DBG) {
                Log.e(TAG, "allowFullBandScanAndAssociated: "
                        + " enableAutoJoinWhenAssociated : disallow");
            }
            return false;
        }

        if (mWifiInfo.txSuccessRate >
                mWifiConfigStore.maxTxPacketForFullScans
                || mWifiInfo.rxSuccessRate >
                mWifiConfigStore.maxRxPacketForFullScans) {
            if (DBG) {
                Log.e(TAG, "allowFullBandScanAndAssociated: packet rate tx"
                        + mWifiInfo.txSuccessRate + "  rx "
                        + mWifiInfo.rxSuccessRate
                        + " allow scan with traffic " + getAllowScansWithTraffic());
            }
            // Too much traffic at the interface, hence no full band scan
            if (getAllowScansWithTraffic() == 0) {
                return false;
            }
        }

        if (getCurrentState() != mConnectedState) {
            if (DBG) {
                Log.e(TAG, "allowFullBandScanAndAssociated: getCurrentState() : disallow");
            }
            return false;
        }

        return true;
    }

    long mLastScanPermissionUpdate = 0;
    boolean mConnectedModeGScanOffloadStarted = false;
    // Don't do a G-scan enable/re-enable cycle more than once within 20seconds
    // The function updateAssociatedScanPermission() can be called quite frequently, hence
    // we want to throttle the GScan Stop->Start transition
    static final long SCAN_PERMISSION_UPDATE_THROTTLE_MILLI = 20000;
    void updateAssociatedScanPermission() {

        if (useHalBasedAutoJoinOffload()) {
            boolean allowed = allowFullBandScanAndAssociated();

            long now = System.currentTimeMillis();
            if (mConnectedModeGScanOffloadStarted && !allowed) {
                if (DBG) {
                    Log.e(TAG, " useHalBasedAutoJoinOffload stop offload");
                }
                stopPnoOffload();
                stopGScan(" useHalBasedAutoJoinOffload");
            }
            if (!mConnectedModeGScanOffloadStarted && allowed) {
                if ((now - mLastScanPermissionUpdate) > SCAN_PERMISSION_UPDATE_THROTTLE_MILLI) {
                    // Re-enable Gscan offload, this will trigger periodic scans and allow firmware
                    // to look for 5GHz BSSIDs and better networks
                    if (DBG) {
                        Log.e(TAG, " useHalBasedAutoJoinOffload restart offload");
                    }
                    startGScanConnectedModeOffload("updatePermission "
                            + (now - mLastScanPermissionUpdate) + "ms");
                    mLastScanPermissionUpdate = now;
                }
            }
        }
    }

    private int mAggressiveHandover = 0;

    int getAggressiveHandover() {
        return mAggressiveHandover;
    }

    void enableAggressiveHandover(int enabled) {
        mAggressiveHandover = enabled;
    }

    public void clearANQPCache() {
        mWifiConfigStore.trimANQPCache(true);
    }

    public void setAllowScansWithTraffic(int enabled) {
        mWifiConfigStore.alwaysEnableScansWhileAssociated.set(enabled);
    }

    public int getAllowScansWithTraffic() {
        return mWifiConfigStore.alwaysEnableScansWhileAssociated.get();
    }

    public boolean enableAutoJoinWhenAssociated(boolean enabled) {
        boolean old_state = getEnableAutoJoinWhenAssociated();
        mWifiConfigStore.enableAutoJoinWhenAssociated.set(enabled);
        if (!old_state && enabled && mScreenOn && getCurrentState() == mConnectedState) {
            startDelayedScan(mWifiConfigStore.wifiAssociatedShortScanIntervalMilli.get(), null,
                    null);
        }
        return true;
    }

    public boolean getEnableAutoJoinWhenAssociated() {
        return mWifiConfigStore.enableAutoJoinWhenAssociated.get();
    }
    /*
     *
     * Framework scan control
     */

    private boolean mAlarmEnabled = false;

    private AtomicInteger mDelayedScanCounter = new AtomicInteger();

    private void setScanAlarm(boolean enabled) {
        if (PDBG) {
            String state;
            if (enabled) state = "enabled"; else state = "disabled";
            logd("setScanAlarm " + state
                    + " defaultperiod " + mDefaultFrameworkScanIntervalMs
                    + " mBackgroundScanSupported " + mBackgroundScanSupported);
        }
        if (mBackgroundScanSupported == false) {
            // Scan alarm is only used for background scans if they are not
            // offloaded to the wifi chipset, hence enable the scan alarm
            // gicing us RTC_WAKEUP of backgroundScan is NOT supported
            enabled = true;
        }

        if (enabled == mAlarmEnabled) return;
        if (enabled) {
            /* Set RTC_WAKEUP alarms if PNO is not supported - because no one is */
            /* going to wake up the host processor to look for access points */
            mAlarmManager.set(AlarmManager.RTC_WAKEUP,
                    System.currentTimeMillis() + mDefaultFrameworkScanIntervalMs,
                    mScanIntent);
            mAlarmEnabled = true;
        } else {
            mAlarmManager.cancel(mScanIntent);
            mAlarmEnabled = false;
        }
    }

    private void cancelDelayedScan() {
        mDelayedScanCounter.incrementAndGet();
    }

    private boolean checkAndRestartDelayedScan(int counter, boolean restart, int milli,
                                               ScanSettings settings, WorkSource workSource) {

        if (counter != mDelayedScanCounter.get()) {
            return false;
        }
        if (restart)
            startDelayedScan(milli, settings, workSource);
        return true;
    }

    private void startDelayedScan(int milli, ScanSettings settings, WorkSource workSource) {
        if (milli <= 0) return;
        /**
         * The cases where the scan alarm should be run are :
         * - DisconnectedState && screenOn => used delayed timer
         * - DisconnectedState && !screenOn && mBackgroundScanSupported => PNO
         * - DisconnectedState && !screenOn && !mBackgroundScanSupported => used RTC_WAKEUP Alarm
         * - ConnectedState && screenOn => used delayed timer
         */

        mDelayedScanCounter.incrementAndGet();
        if (mScreenOn &&
                (getCurrentState() == mDisconnectedState
                        || getCurrentState() == mConnectedState)) {
            Bundle bundle = new Bundle();
            bundle.putParcelable(CUSTOMIZED_SCAN_SETTING, settings);
            bundle.putParcelable(CUSTOMIZED_SCAN_WORKSOURCE, workSource);
            bundle.putLong(SCAN_REQUEST_TIME, System.currentTimeMillis());
            sendMessageDelayed(CMD_START_SCAN, SCAN_ALARM_SOURCE,
                    mDelayedScanCounter.get(), bundle, milli);
            if (DBG) logd("startDelayedScan send -> " + mDelayedScanCounter + " milli " + milli);
        } else if (mBackgroundScanSupported == false
                && !mScreenOn && getCurrentState() == mDisconnectedState) {
            setScanAlarm(true);
            if (DBG) logd("startDelayedScan start scan alarm -> "
                    + mDelayedScanCounter + " milli " + milli);
        } else {
            if (DBG) logd("startDelayedScan unhandled -> "
                    + mDelayedScanCounter + " milli " + milli);
        }
    }

    private boolean setRandomMacOui() {
        String oui = mContext.getResources().getString(
                R.string.config_wifi_random_mac_oui, GOOGLE_OUI);
        String[] ouiParts = oui.split("-");
        byte[] ouiBytes = new byte[3];
        ouiBytes[0] = (byte) (Integer.parseInt(ouiParts[0], 16) & 0xFF);
        ouiBytes[1] = (byte) (Integer.parseInt(ouiParts[1], 16) & 0xFF);
        ouiBytes[2] = (byte) (Integer.parseInt(ouiParts[2], 16) & 0xFF);

        logd("Setting OUI to " + oui);
        return mWifiNative.setScanningMacOui(ouiBytes);
    }
    private boolean clearRandomMacOui() {
        byte[] ouiBytes = new byte[]{0,0,0};
        logd("Clear random OUI");
        return mWifiNative.setScanningMacOui(ouiBytes);
    }

    /**
     * ******************************************************
     * Methods exposed for public use
     * ******************************************************
     */

    public Messenger getMessenger() {
        return new Messenger(getHandler());
    }

    public WifiMonitor getWifiMonitor() {
        return mWifiMonitor;
    }

    /**
     * TODO: doc
     */
    public boolean syncPingSupplicant(AsyncChannel channel) {
        Message resultMsg = channel.sendMessageSynchronously(CMD_PING_SUPPLICANT);
        boolean result = (resultMsg.arg1 != FAILURE);
        resultMsg.recycle();
        return result;
    }

    public List<WifiChannel> syncGetChannelList(AsyncChannel channel) {
        Message resultMsg = channel.sendMessageSynchronously(CMD_GET_CAPABILITY_FREQ);
        List<WifiChannel> list = null;
        if (resultMsg.obj != null) {
            list = new ArrayList<WifiChannel>();
            String freqs = (String) resultMsg.obj;
            String[] lines = freqs.split("\n");
            for (String line : lines)
                if (line.contains("MHz")) {
                    // line format: " 52 = 5260 MHz (NO_IBSS) (DFS)"
                    WifiChannel c = new WifiChannel();
                    String[] prop = line.split(" ");
                    if (prop.length < 5) continue;
                    try {
                        c.channelNum = Integer.parseInt(prop[1]);
                        c.freqMHz = Integer.parseInt(prop[3]);
                    } catch (NumberFormatException e) {
                    }
                    c.isDFS = line.contains("(DFS)");
                    list.add(c);
                } else if (line.contains("Mode[B] Channels:")) {
                    // B channels are the same as G channels, skipped
                    break;
                }
        }
        resultMsg.recycle();
        return (list != null && list.size() > 0) ? list : null;
    }

    /**
     * When settings allowing making use of untrusted networks change, trigger a scan
     * so as to kick of autojoin.
     */
    public void startScanForUntrustedSettingChange() {
        startScan(SET_ALLOW_UNTRUSTED_SOURCE, 0, null, null);
    }
    public String fetchStaStateNative() {
        // Supplicant state and Wifistatemachine supplicant status
        // will mismatch hence get wpa_state from supplicant.
        String statusString = mWifiNative.status();
        String[] dataTokens = statusString.split("\n");
        for (String token : dataTokens) {
            String[] nameValue = token.split("=");
            if (nameValue[0].equals("wpa_state")) {
                log("wpa_state = " + nameValue[1]);
                return nameValue[1];
            }
        }
        return null;
    }

    public void setP2pGoChannel() {
        int staOperatingChannel = 0;
        if (DBG) {
            log("setP2pGoChannel");
        }
        String StaState = fetchStaStateNative();
        if (StaState != null) {
            if (StaState.equals("ASSOCIATING") ||
                StaState.equals("ASSOCIATED") ||
                StaState.equals("COMPLETED")) {
                staOperatingChannel = mWifiNative.fetchChannelNative();
                if ((mP2pGoBand == P2P_GO_2_4_BAND) &&
                    (staOperatingChannel <= 14)) {
                    mWifiNative.p2pSetOperatingFreq(staOperatingChannel);
                } else if ((mP2pGoBand == P2P_GO_5_BAND) &&
                           ((staOperatingChannel >= 36) &&
                            (staOperatingChannel <= 165))){
                    mWifiNative.p2pSetOperatingFreq(staOperatingChannel);
                } else {
                    mWifiNative.p2pSetOperatingFreq(mP2pGoChannel);
                }
            }
        }
    }

    /**
     * Initiate a wifi scan. If workSource is not null, blame is given to it, otherwise blame is
     * given to callingUid.
     *
     * @param callingUid The uid initiating the wifi scan. Blame will be given here unless
     *                   workSource is specified.
     * @param workSource If not null, blame is given to workSource.
     * @param settings   Scan settings, see {@link ScanSettings}.
     */
    public void startScan(int callingUid, int scanCounter,
                          ScanSettings settings, WorkSource workSource) {
        Bundle bundle = new Bundle();
        bundle.putParcelable(CUSTOMIZED_SCAN_SETTING, settings);
        bundle.putParcelable(CUSTOMIZED_SCAN_WORKSOURCE, workSource);
        bundle.putLong(SCAN_REQUEST_TIME, System.currentTimeMillis());
        sendMessage(CMD_START_SCAN, callingUid, scanCounter, bundle);
    }

    // called from BroadcastListener

    /**
     * Start reading new scan data
     * Data comes in as:
     * "scancount=5\n"
     * "nextcount=5\n"
     * "apcount=3\n"
     * "trunc\n" (optional)
     * "bssid=...\n"
     * "ssid=...\n"
     * "freq=...\n" (in Mhz)
     * "level=...\n"
     * "dist=...\n" (in cm)
     * "distsd=...\n" (standard deviation, in cm)
     * "===="
     * "bssid=...\n"
     * etc
     * "===="
     * "bssid=...\n"
     * etc
     * "%%%%"
     * "apcount=2\n"
     * "bssid=...\n"
     * etc
     * "%%%%
     * etc
     * "----"
     */
    private final static boolean DEBUG_PARSE = false;

    private long mDisconnectedTimeStamp = 0;

    public long getDisconnectedTimeMilli() {
        if (getCurrentState() == mDisconnectedState
                && mDisconnectedTimeStamp != 0) {
            long now_ms = System.currentTimeMillis();
            return now_ms - mDisconnectedTimeStamp;
        }
        return 0;
    }

    // Keeping track of scan requests
    private long lastStartScanTimeStamp = 0;
    private long lastScanDuration = 0;
    // Last connect attempt is used to prevent scan requests:
    //  - for a period of 10 seconds after attempting to connect
    private long lastConnectAttemptTimestamp = 0;
    private String lastScanFreqs = null;

    // For debugging, keep track of last message status handling
    // TODO, find an equivalent mechanism as part of parent class
    private static int MESSAGE_HANDLING_STATUS_PROCESSED = 2;
    private static int MESSAGE_HANDLING_STATUS_OK = 1;
    private static int MESSAGE_HANDLING_STATUS_UNKNOWN = 0;
    private static int MESSAGE_HANDLING_STATUS_REFUSED = -1;
    private static int MESSAGE_HANDLING_STATUS_FAIL = -2;
    private static int MESSAGE_HANDLING_STATUS_OBSOLETE = -3;
    private static int MESSAGE_HANDLING_STATUS_DEFERRED = -4;
    private static int MESSAGE_HANDLING_STATUS_DISCARD = -5;
    private static int MESSAGE_HANDLING_STATUS_LOOPED = -6;
    private static int MESSAGE_HANDLING_STATUS_HANDLING_ERROR = -7;

    private int messageHandlingStatus = 0;

    //TODO: this is used only to track connection attempts, however the link state and packet per
    //TODO: second logic should be folded into that
    private boolean checkOrDeferScanAllowed(Message msg) {
        long now = System.currentTimeMillis();
        if (lastConnectAttemptTimestamp != 0 && (now - lastConnectAttemptTimestamp) < 10000) {
            Message dmsg = Message.obtain(msg);
            sendMessageDelayed(dmsg, 11000 - (now - lastConnectAttemptTimestamp));
            return false;
        }
        return true;
    }

    private int mOnTime = 0;
    private int mTxTime = 0;
    private int mRxTime = 0;
    private int mOnTimeStartScan = 0;
    private int mTxTimeStartScan = 0;
    private int mRxTimeStartScan = 0;
    private int mOnTimeScan = 0;
    private int mTxTimeScan = 0;
    private int mRxTimeScan = 0;
    private int mOnTimeThisScan = 0;
    private int mTxTimeThisScan = 0;
    private int mRxTimeThisScan = 0;

    private int mOnTimeScreenStateChange = 0;
    private int mOnTimeAtLastReport = 0;
    private long lastOntimeReportTimeStamp = 0;
    private long lastScreenStateChangeTimeStamp = 0;
    private int mOnTimeLastReport = 0;
    private int mTxTimeLastReport = 0;
    private int mRxTimeLastReport = 0;

    private long lastLinkLayerStatsUpdate = 0;

    String reportOnTime() {
        long now = System.currentTimeMillis();
        StringBuilder sb = new StringBuilder();
        // Report stats since last report
        int on = mOnTime - mOnTimeLastReport;
        mOnTimeLastReport = mOnTime;
        int tx = mTxTime - mTxTimeLastReport;
        mTxTimeLastReport = mTxTime;
        int rx = mRxTime - mRxTimeLastReport;
        mRxTimeLastReport = mRxTime;
        int period = (int) (now - lastOntimeReportTimeStamp);
        lastOntimeReportTimeStamp = now;
        sb.append(String.format("[on:%d tx:%d rx:%d period:%d]", on, tx, rx, period));
        // Report stats since Screen State Changed
        on = mOnTime - mOnTimeScreenStateChange;
        period = (int) (now - lastScreenStateChangeTimeStamp);
        sb.append(String.format(" from screen [on:%d period:%d]", on, period));
        return sb.toString();
    }

    WifiLinkLayerStats getWifiLinkLayerStats(boolean dbg) {
        WifiLinkLayerStats stats = null;
        if (mWifiLinkLayerStatsSupported > 0) {
            String name = "wlan0";
            stats = mWifiNative.getWifiLinkLayerStats(name);
            if (name != null && stats == null && mWifiLinkLayerStatsSupported > 0) {
                mWifiLinkLayerStatsSupported -= 1;
            } else if (stats != null) {
                lastLinkLayerStatsUpdate = System.currentTimeMillis();
                mOnTime = stats.on_time;
                mTxTime = stats.tx_time;
                mRxTime = stats.rx_time;
                mRunningBeaconCount = stats.beacon_rx;
            }
        }
        if (stats == null || mWifiLinkLayerStatsSupported <= 0) {
            long mTxPkts = TrafficStats.getTxPackets(mDataInterfaceName);
            long mRxPkts = TrafficStats.getRxPackets(mDataInterfaceName);
            mWifiInfo.updatePacketRates(mTxPkts, mRxPkts);
        } else {
            mWifiInfo.updatePacketRates(stats);
        }
        if (useHalBasedAutoJoinOffload()) {
            sendMessage(CMD_UPDATE_ASSOCIATED_SCAN_PERMISSION);
        }
        return stats;
    }

    void startRadioScanStats() {
        WifiLinkLayerStats stats = getWifiLinkLayerStats(false);
        if (stats != null) {
            mOnTimeStartScan = stats.on_time;
            mTxTimeStartScan = stats.tx_time;
            mRxTimeStartScan = stats.rx_time;
            mOnTime = stats.on_time;
            mTxTime = stats.tx_time;
            mRxTime = stats.rx_time;
        }
    }

    void closeRadioScanStats() {
        WifiLinkLayerStats stats = getWifiLinkLayerStats(false);
        if (stats != null) {
            mOnTimeThisScan = stats.on_time - mOnTimeStartScan;
            mTxTimeThisScan = stats.tx_time - mTxTimeStartScan;
            mRxTimeThisScan = stats.rx_time - mRxTimeStartScan;
            mOnTimeScan += mOnTimeThisScan;
            mTxTimeScan += mTxTimeThisScan;
            mRxTimeScan += mRxTimeThisScan;
        }
    }

    int startWifiIPPacketOffload(int slot, KeepalivePacketData packetData, int intervalSeconds) {
        int ret = mWifiNative.startSendingOffloadedPacket(slot, packetData, intervalSeconds * 1000);
        if (ret != 0) {
            loge("startWifiIPPacketOffload(" + slot + ", " + intervalSeconds +
                    "): hardware error " + ret);
            return ConnectivityManager.PacketKeepalive.ERROR_HARDWARE_ERROR;
        } else {
            return ConnectivityManager.PacketKeepalive.SUCCESS;
        }
    }

    int stopWifiIPPacketOffload(int slot) {
        int ret = mWifiNative.stopSendingOffloadedPacket(slot);
        if (ret != 0) {
            loge("stopWifiIPPacketOffload(" + slot + "): hardware error " + ret);
            return ConnectivityManager.PacketKeepalive.ERROR_HARDWARE_ERROR;
        } else {
            return ConnectivityManager.PacketKeepalive.SUCCESS;
        }
    }

    int startRssiMonitoringOffload(byte maxRssi, byte minRssi) {
        return mWifiNative.startRssiMonitoring(maxRssi, minRssi, WifiStateMachine.this);
    }

    int stopRssiMonitoringOffload() {
        return mWifiNative.stopRssiMonitoring();
    }

    // If workSource is not null, blame is given to it, otherwise blame is given to callingUid.
    private void noteScanStart(int callingUid, WorkSource workSource) {
        long now = System.currentTimeMillis();
        lastStartScanTimeStamp = now;
        lastScanDuration = 0;
        if (DBG) {
            String ts = String.format("[%,d ms]", now);
            if (workSource != null) {
                if (DBG) logd(ts + " noteScanStart" + workSource.toString()
                        + " uid " + Integer.toString(callingUid));
            } else {
                if (DBG) logd(ts + " noteScanstart no scan source"
                        + " uid " + Integer.toString(callingUid));
            }
        }
        startRadioScanStats();
        if (mScanWorkSource == null && ((callingUid != UNKNOWN_SCAN_SOURCE
                && callingUid != SCAN_ALARM_SOURCE)
                || workSource != null)) {
            mScanWorkSource = workSource != null ? workSource : new WorkSource(callingUid);

            WorkSource batteryWorkSource = mScanWorkSource;
            if (mScanWorkSource.size() == 1 && mScanWorkSource.get(0) < 0) {
                // WiFi uses negative UIDs to mean special things. BatteryStats don't care!
                batteryWorkSource = new WorkSource(Process.WIFI_UID);
            }

            try {
                mBatteryStats.noteWifiScanStartedFromSource(batteryWorkSource);
            } catch (RemoteException e) {
                log(e.toString());
            }
        }
    }

    private void noteScanEnd() {
        long now = System.currentTimeMillis();
        if (lastStartScanTimeStamp != 0) {
            lastScanDuration = now - lastStartScanTimeStamp;
        }
        lastStartScanTimeStamp = 0;
        if (DBG) {
            String ts = String.format("[%,d ms]", now);
            if (mScanWorkSource != null)
                logd(ts + " noteScanEnd " + mScanWorkSource.toString()
                        + " onTime=" + mOnTimeThisScan);
            else
                logd(ts + " noteScanEnd no scan source"
                        + " onTime=" + mOnTimeThisScan);
        }
        if (mScanWorkSource != null) {
            try {
                mBatteryStats.noteWifiScanStoppedFromSource(mScanWorkSource);
            } catch (RemoteException e) {
                log(e.toString());
            } finally {
                mScanWorkSource = null;
            }
        }
    }

    private void handleScanRequest(int type, Message message) {
        ScanSettings settings = null;
        WorkSource workSource = null;

        // unbundle parameters
        Bundle bundle = (Bundle) message.obj;

        if (bundle != null) {
            settings = bundle.getParcelable(CUSTOMIZED_SCAN_SETTING);
            workSource = bundle.getParcelable(CUSTOMIZED_SCAN_WORKSOURCE);
        }

        // parse scan settings
        String freqs = null;
        if (settings != null && settings.channelSet != null) {
            StringBuilder sb = new StringBuilder();
            boolean first = true;
            for (WifiChannel channel : settings.channelSet) {
                if (!first) sb.append(',');
                else first = false;
                sb.append(channel.freqMHz);
            }
            freqs = sb.toString();
        }

        // call wifi native to start the scan
        if (startScanNative(type, freqs)) {
            // only count battery consumption if scan request is accepted
            noteScanStart(message.arg1, workSource);
            // a full scan covers everything, clearing scan request buffer
            if (freqs == null)
                mBufferedScanMsg.clear();
            messageHandlingStatus = MESSAGE_HANDLING_STATUS_OK;
            if (workSource != null) {
                // External worksource was passed along the scan request,
                // hence always send a broadcast
                mSendScanResultsBroadcast = true;
            }
            return;
        }

        // if reach here, scan request is rejected

        if (!mIsScanOngoing) {
            // if rejection is NOT due to ongoing scan (e.g. bad scan parameters),

            // discard this request and pop up the next one
            if (mBufferedScanMsg.size() > 0) {
                sendMessage(mBufferedScanMsg.remove());
            }
            messageHandlingStatus = MESSAGE_HANDLING_STATUS_DISCARD;
        } else if (!mIsFullScanOngoing) {
            // if rejection is due to an ongoing scan, and the ongoing one is NOT a full scan,
            // buffer the scan request to make sure specified channels will be scanned eventually
            if (freqs == null)
                mBufferedScanMsg.clear();
            if (mBufferedScanMsg.size() < SCAN_REQUEST_BUFFER_MAX_SIZE) {
                Message msg = obtainMessage(CMD_START_SCAN,
                        message.arg1, message.arg2, bundle);
                mBufferedScanMsg.add(msg);
            } else {
                // if too many requests in buffer, combine them into a single full scan
                bundle = new Bundle();
                bundle.putParcelable(CUSTOMIZED_SCAN_SETTING, null);
                bundle.putParcelable(CUSTOMIZED_SCAN_WORKSOURCE, workSource);
                Message msg = obtainMessage(CMD_START_SCAN, message.arg1, message.arg2, bundle);
                mBufferedScanMsg.clear();
                mBufferedScanMsg.add(msg);
            }
            messageHandlingStatus = MESSAGE_HANDLING_STATUS_LOOPED;
        } else {
            // mIsScanOngoing and mIsFullScanOngoing
            messageHandlingStatus = MESSAGE_HANDLING_STATUS_FAIL;
        }
    }


    /**
     * return true iff scan request is accepted
     */
    private boolean startScanNative(int type, String freqs) {
        if (mWifiNative.scan(type, freqs)) {
            mIsScanOngoing = true;
            mIsFullScanOngoing = (freqs == null);
            lastScanFreqs = freqs;
            return true;
        }
        return false;
    }

    /**
     * TODO: doc
     */
    public void setSupplicantRunning(boolean enable) {
        if (enable) {
            sendMessage(CMD_START_SUPPLICANT);
        } else {
            sendMessage(CMD_STOP_SUPPLICANT);
        }
    }

    /**
     * TODO: doc
     */
    public void setHostApRunning(WifiConfiguration wifiConfig, boolean enable) {
        if (enable) {
            sendMessage(CMD_START_AP, wifiConfig);
        } else {
            sendMessage(CMD_STOP_AP);
        }
    }

    public void setWifiApConfiguration(WifiConfiguration config) {
        mWifiApConfigChannel.sendMessage(CMD_SET_AP_CONFIG, config);
    }

    public WifiConfiguration syncGetWifiApConfiguration() {
        Message resultMsg = mWifiApConfigChannel.sendMessageSynchronously(CMD_REQUEST_AP_CONFIG);
        WifiConfiguration ret = (WifiConfiguration) resultMsg.obj;
        resultMsg.recycle();
        return ret;
    }

    // Function to get SAP operating Channel
    public int getSapOperatingChannel() {
        try {
            return mNwService.getSapOperatingChannel();
        } catch(Exception e) {
            loge("Exception in getSapOperatingChannel");
            return -1;
        }
    }

    /**
     * TODO: doc
     */
    public int syncGetWifiState() {
        return mWifiState.get();
    }

    /**
     * TODO: doc
     */
    public String syncGetWifiStateByName() {
        switch (mWifiState.get()) {
            case WIFI_STATE_DISABLING:
                return "disabling";
            case WIFI_STATE_DISABLED:
                return "disabled";
            case WIFI_STATE_ENABLING:
                return "enabling";
            case WIFI_STATE_ENABLED:
                return "enabled";
            case WIFI_STATE_UNKNOWN:
                return "unknown state";
            default:
                return "[invalid state]";
        }
    }

    /**
     * TODO: doc
     */
    public int syncGetWifiApState() {
        return mWifiApState.get();
    }

    /**
     * TODO: doc
     */
    public String syncGetWifiApStateByName() {
        switch (mWifiApState.get()) {
            case WIFI_AP_STATE_DISABLING:
                return "disabling";
            case WIFI_AP_STATE_DISABLED:
                return "disabled";
            case WIFI_AP_STATE_ENABLING:
                return "enabling";
            case WIFI_AP_STATE_ENABLED:
                return "enabled";
            case WIFI_AP_STATE_FAILED:
                return "failed";
            default:
                return "[invalid state]";
        }
    }

    /**
     * Get status information for the current connection, if any.
     *
     * @return a {@link WifiInfo} object containing information about the current connection
     */
    public WifiInfo syncRequestConnectionInfo() {
        return getWiFiInfoForUid(Binder.getCallingUid());
    }

    public DhcpResults syncGetDhcpResults() {
        synchronized (mDhcpResultsLock) {
            return new DhcpResults(mDhcpResults);
        }
    }

    /**
     * TODO: doc
     */
    public void setDriverStart(boolean enable) {
        if (enable) {
            sendMessage(CMD_START_DRIVER);
        } else {
            sendMessage(CMD_STOP_DRIVER);
        }
    }

    /**
     * TODO: doc
     */
    public void setOperationalMode(int mode) {
        if (DBG) log("setting operational mode to " + String.valueOf(mode));
        sendMessage(CMD_SET_OPERATIONAL_MODE, mode, 0);
    }

    /**
     * TODO: doc
     */
    public List<ScanResult> syncGetScanResultsList() {
        synchronized (mScanResultCache) {
            List<ScanResult> scanList = new ArrayList<ScanResult>();
            for (ScanDetail result : mScanResults) {
                scanList.add(new ScanResult(result.getScanResult()));
            }
            return scanList;
        }
    }

    public void disableEphemeralNetwork(String SSID) {
        if (SSID != null) {
            sendMessage(CMD_DISABLE_EPHEMERAL_NETWORK, SSID);
        }
    }

    /**
     * Get unsynchronized pointer to scan result list
     * Can be called only from AutoJoinController which runs in the WifiStateMachine context
     */
    public List<ScanDetail> getScanResultsListNoCopyUnsync() {
        return mScanResults;
    }

    /**
     * Disconnect from Access Point
     */
    public void disconnectCommand() {
        sendMessage(CMD_DISCONNECT);
    }

    public void disconnectCommand(int uid, int reason) {
        sendMessage(CMD_DISCONNECT, uid, reason);
    }

    /**
     * Initiate a reconnection to AP
     */
    public void reconnectCommand() {
        sendMessage(CMD_RECONNECT);
    }

    /**
     * Initiate a re-association to AP
     */
    public void reassociateCommand() {
        sendMessage(CMD_REASSOCIATE);
    }

    /**
     * Reload networks and then reconnect; helps load correct data for TLS networks
     */

    public void reloadTlsNetworksAndReconnect() {
        sendMessage(CMD_RELOAD_TLS_AND_RECONNECT);
    }

    /**
     * Add a network synchronously
     *
     * @return network id of the new network
     */
    public int syncAddOrUpdateNetwork(AsyncChannel channel, WifiConfiguration config) {
        Message resultMsg = channel.sendMessageSynchronously(CMD_ADD_OR_UPDATE_NETWORK, config);
        int result = resultMsg.arg1;
        resultMsg.recycle();
        return result;
    }

    /**
     * Get configured networks synchronously
     *
     * @param channel
     * @return
     */

    public List<WifiConfiguration> syncGetConfiguredNetworks(int uuid, AsyncChannel channel) {
        Message resultMsg = channel.sendMessageSynchronously(CMD_GET_CONFIGURED_NETWORKS, uuid);
        List<WifiConfiguration> result = (List<WifiConfiguration>) resultMsg.obj;
        resultMsg.recycle();
        return result;
    }

    public List<WifiConfiguration> syncGetPrivilegedConfiguredNetwork(AsyncChannel channel) {
        Message resultMsg = channel.sendMessageSynchronously(
                CMD_GET_PRIVILEGED_CONFIGURED_NETWORKS);
        List<WifiConfiguration> result = (List<WifiConfiguration>) resultMsg.obj;
        resultMsg.recycle();
        return result;
    }

    public WifiConfiguration syncGetMatchingWifiConfig(ScanResult scanResult, AsyncChannel channel) {
        Message resultMsg = channel.sendMessageSynchronously(CMD_GET_MATCHING_CONFIG, scanResult);
        return (WifiConfiguration) resultMsg.obj;
    }

    /**
     * Get connection statistics synchronously
     *
     * @param channel
     * @return
     */

    public WifiConnectionStatistics syncGetConnectionStatistics(AsyncChannel channel) {
        Message resultMsg = channel.sendMessageSynchronously(CMD_GET_CONNECTION_STATISTICS);
        WifiConnectionStatistics result = (WifiConnectionStatistics) resultMsg.obj;
        resultMsg.recycle();
        return result;
    }

    /**
     * Get adaptors synchronously
     */

    public int syncGetSupportedFeatures(AsyncChannel channel) {
        Message resultMsg = channel.sendMessageSynchronously(CMD_GET_SUPPORTED_FEATURES);
        int supportedFeatureSet = resultMsg.arg1;
        resultMsg.recycle();
        return supportedFeatureSet;
    }

    /**
     * Get link layers stats for adapter synchronously
     */
    public WifiLinkLayerStats syncGetLinkLayerStats(AsyncChannel channel) {
        Message resultMsg = channel.sendMessageSynchronously(CMD_GET_LINK_LAYER_STATS);
        WifiLinkLayerStats result = (WifiLinkLayerStats) resultMsg.obj;
        resultMsg.recycle();
        return result;
    }

    /**
     * Delete a network
     *
     * @param networkId id of the network to be removed
     */
    public boolean syncRemoveNetwork(AsyncChannel channel, int networkId) {
        Message resultMsg = channel.sendMessageSynchronously(CMD_REMOVE_NETWORK, networkId);
        boolean result = (resultMsg.arg1 != FAILURE);
        resultMsg.recycle();
        return result;
    }

    /**
     * Enable a network
     *
     * @param netId         network id of the network
     * @param disableOthers true, if all other networks have to be disabled
     * @return {@code true} if the operation succeeds, {@code false} otherwise
     */
    public boolean syncEnableNetwork(AsyncChannel channel, int netId, boolean disableOthers) {
        Message resultMsg = channel.sendMessageSynchronously(CMD_ENABLE_NETWORK, netId,
                disableOthers ? 1 : 0);
        boolean result = (resultMsg.arg1 != FAILURE);
        resultMsg.recycle();
        return result;
    }

    /**
     * Disable a network
     *
     * @param netId network id of the network
     * @return {@code true} if the operation succeeds, {@code false} otherwise
     */
    public boolean syncDisableNetwork(AsyncChannel channel, int netId) {
        Message resultMsg = channel.sendMessageSynchronously(WifiManager.DISABLE_NETWORK, netId);
        boolean result = (resultMsg.arg1 != WifiManager.DISABLE_NETWORK_FAILED);
        resultMsg.recycle();
        return result;
    }

    /**
     * Retrieves a WPS-NFC configuration token for the specified network
     *
     * @return a hex string representation of the WPS-NFC configuration token
     */
    public String syncGetWpsNfcConfigurationToken(int netId) {
        return mWifiNative.getNfcWpsConfigurationToken(netId);
    }

    boolean enableBackgroundScan(boolean enable) {
        if (enable) {
            if (mContext.getResources().getBoolean(R.bool.wifi_autocon)
                && !shouldAutoConnect()) {
                if (DBG) {
                    logd("No auto connect, skip enable networks during pno");
                }
            } else {
                mWifiConfigStore.enableAllNetworks();
            }
        }
        boolean ret = mWifiNative.enableBackgroundScan(enable);
        if (ret) {
            mLegacyPnoEnabled = enable;
        } else {
            Log.e(TAG, " Fail to set up pno, want " + enable + " now " + mLegacyPnoEnabled);
        }
        return ret;
    }

    /**
     * Blacklist a BSSID. This will avoid the AP if there are
     * alternate APs to connect
     *
     * @param bssid BSSID of the network
     */
    public void addToBlacklist(String bssid) {
        sendMessage(CMD_BLACKLIST_NETWORK, bssid);
    }

    /**
     * Clear the blacklist list
     */
    public void clearBlacklist() {
        sendMessage(CMD_CLEAR_BLACKLIST);
    }

    public void enableRssiPolling(boolean enabled) {
        sendMessage(CMD_ENABLE_RSSI_POLL, enabled ? 1 : 0, 0);
    }

    public void enableAllNetworks() {
        sendMessage(CMD_ENABLE_ALL_NETWORKS);
    }

    /**
     * Start filtering Multicast v4 packets
     */
    public void startFilteringMulticastV4Packets() {
        mFilteringMulticastV4Packets.set(true);
        sendMessage(CMD_START_PACKET_FILTERING, MULTICAST_V4, 0);
    }

    /**
     * Stop filtering Multicast v4 packets
     */
    public void stopFilteringMulticastV4Packets() {
        mFilteringMulticastV4Packets.set(false);
        sendMessage(CMD_STOP_PACKET_FILTERING, MULTICAST_V4, 0);
    }

    /**
     * Start filtering Multicast v4 packets
     */
    public void startFilteringMulticastV6Packets() {
        sendMessage(CMD_START_PACKET_FILTERING, MULTICAST_V6, 0);
    }

    /**
     * Stop filtering Multicast v4 packets
     */
    public void stopFilteringMulticastV6Packets() {
        sendMessage(CMD_STOP_PACKET_FILTERING, MULTICAST_V6, 0);
    }

    /**
     * Set high performance mode of operation.
     * Enabling would set active power mode and disable suspend optimizations;
     * disabling would set auto power mode and enable suspend optimizations
     *
     * @param enable true if enable, false otherwise
     */
    public void setHighPerfModeEnabled(boolean enable) {
        sendMessage(CMD_SET_HIGH_PERF_MODE, enable ? 1 : 0, 0);
    }

    /**
     * Set the country code
     *
     * @param countryCode following ISO 3166 format
     * @param persist     {@code true} if the setting should be remembered.
     */
    public synchronized void setCountryCode(String countryCode, boolean persist) {
        // If it's a good country code, apply after the current
        // wifi connection is terminated; ignore resetting of code
        // for now (it is unclear what the chipset should do when
        // country code is reset)

        // if mCountryCodeSequence == 0, it is the first time to set country code, always set
        // else only when the new country code is different from the current one to set

        if (TextUtils.isEmpty(countryCode)) {
            if (DBG) log("Ignoring resetting of country code");
        } else {
            int countryCodeSequence = mCountryCodeSequence.get();
            String currentCountryCode = getCurrentCountryCode();
            if (countryCodeSequence == 0
                    || TextUtils.equals(countryCode, currentCountryCode) == false) {

                countryCodeSequence = mCountryCodeSequence.incrementAndGet();
                sendMessage(CMD_SET_COUNTRY_CODE, countryCodeSequence, persist ? 1 : 0, 
                        countryCode);
            }
        }
    }

    /**
     * reset the country code to default
     */
    public synchronized void resetCountryCode() {
        if (mRevertCountryCodeOnCellularLoss && TextUtils.isEmpty(mDefaultCountryCode) == false) {
            logd("resetting country code to " + mDefaultCountryCode);
            setCountryCode(mDefaultCountryCode, /* persist = */ true);
        }
    }

    /**
     * Get Network object of current wifi network
     * @return Network object of current wifi network
     */
    public Network getCurrentNetwork() {
        if (mNetworkAgent != null) {
            return new Network(mNetworkAgent.netId);
        } else {
            return null;
        }
    }

    /**
     * Get the country code
     *
     * @return countryCode following ISO 3166 format
     */
    public String getCurrentCountryCode() {
        return Settings.Global.getString(
                mContext.getContentResolver(), Settings.Global.WIFI_COUNTRY_CODE);
    }

    /**
     * Set the operational frequency band
     *
     * @param band
     * @param persist {@code true} if the setting should be remembered.
     */
    public void setFrequencyBand(int band, boolean persist) {
        if (persist) {
            Settings.Global.putInt(mContext.getContentResolver(),
                    Settings.Global.WIFI_FREQUENCY_BAND,
                    band);
        }
        sendMessage(CMD_SET_FREQUENCY_BAND, band, 0);
    }

    /**
     * Enable TDLS for a specific MAC address
     */
    public void enableTdls(String remoteMacAddress, boolean enable) {
        int enabler = enable ? 1 : 0;
        sendMessage(CMD_ENABLE_TDLS, enabler, 0, remoteMacAddress);
    }

    /**
     * Returns the operational frequency band
     */
    public int getFrequencyBand() {
        return mFrequencyBand.get();
    }

    /**
     * Returns the wifi configuration file
     */
    public String getConfigFile() {
        return mWifiConfigStore.getConfigFile();
    }

    /**
     * Send a message indicating bluetooth adapter connection state changed
     */
    public void sendBluetoothAdapterStateChange(int state) {
        sendMessage(CMD_BLUETOOTH_ADAPTER_STATE_CHANGE, state, 0);
    }

    /**
     * Send a message indicating a package has been uninstalled.
     */
    public void removeAppConfigs(String packageName, int uid) {
        // Build partial AppInfo manually - package may not exist in database any more
        ApplicationInfo ai = new ApplicationInfo();
        ai.packageName = packageName;
        ai.uid = uid;
        sendMessage(CMD_REMOVE_APP_CONFIGURATIONS, ai);
    }

    /**
     * Send a message indicating a user has been removed.
     */
    public void removeUserConfigs(int userId) {
        sendMessage(CMD_REMOVE_USER_CONFIGURATIONS, userId);
    }

    /**
     * Save configuration on supplicant
     *
     * @return {@code true} if the operation succeeds, {@code false} otherwise
     * <p/>
     * TODO: deprecate this
     */
    public boolean syncSaveConfig(AsyncChannel channel) {
        Message resultMsg = channel.sendMessageSynchronously(CMD_SAVE_CONFIG);
        boolean result = (resultMsg.arg1 != FAILURE);
        resultMsg.recycle();
        return result;
    }

    public void updateBatteryWorkSource(WorkSource newSource) {
        synchronized (mRunningWifiUids) {
            try {
                if (newSource != null) {
                    mRunningWifiUids.set(newSource);
                }
                if (mIsRunning) {
                    if (mReportedRunning) {
                        // If the work source has changed since last time, need
                        // to remove old work from battery stats.
                        if (mLastRunningWifiUids.diff(mRunningWifiUids)) {
                            mBatteryStats.noteWifiRunningChanged(mLastRunningWifiUids,
                                    mRunningWifiUids);
                            mLastRunningWifiUids.set(mRunningWifiUids);
                        }
                    } else {
                        // Now being started, report it.
                        mBatteryStats.noteWifiRunning(mRunningWifiUids);
                        mLastRunningWifiUids.set(mRunningWifiUids);
                        mReportedRunning = true;
                    }
                } else {
                    if (mReportedRunning) {
                        // Last reported we were running, time to stop.
                        mBatteryStats.noteWifiStopped(mLastRunningWifiUids);
                        mLastRunningWifiUids.clear();
                        mReportedRunning = false;
                    }
                }
                mWakeLock.setWorkSource(newSource);
            } catch (RemoteException ignore) {
            }
        }
    }

    @Override
    public void dump(FileDescriptor fd, PrintWriter pw, String[] args) {
        super.dump(fd, pw, args);
        mSupplicantStateTracker.dump(fd, pw, args);
        pw.println("mLinkProperties " + mLinkProperties);
        pw.println("mWifiInfo " + mWifiInfo);
        pw.println("mDhcpResults " + mDhcpResults);
        pw.println("mNetworkInfo " + mNetworkInfo);
        pw.println("mLastSignalLevel " + mLastSignalLevel);
        pw.println("mLastBssid " + mLastBssid);
        pw.println("mLastNetworkId " + mLastNetworkId);
        pw.println("mOperationalMode " + mOperationalMode);
        pw.println("mUserWantsSuspendOpt " + mUserWantsSuspendOpt);
        pw.println("mSuspendOptNeedsDisabled " + mSuspendOptNeedsDisabled);
        pw.println("Supplicant status " + mWifiNative.status(true));
        pw.println("mLegacyPnoEnabled " + mLegacyPnoEnabled);
        pw.println("mDriverSetCountryCode " + mDriverSetCountryCode);
        pw.println("mConnectedModeGScanOffloadStarted " + mConnectedModeGScanOffloadStarted);
        pw.println("mGScanPeriodMilli " + mGScanPeriodMilli);
        if (mWhiteListedSsids != null && mWhiteListedSsids.length > 0) {
            pw.println("SSID whitelist :" );
            for (int i=0; i < mWhiteListedSsids.length; i++) {
                pw.println("       " + mWhiteListedSsids[i]);
            }
        }
        mNetworkFactory.dump(fd, pw, args);
        mUntrustedNetworkFactory.dump(fd, pw, args);
        pw.println();
        mWifiConfigStore.dump(fd, pw, args);
        pw.println();
        mWifiLogger.captureBugReportData(WifiLogger.REPORT_REASON_USER_ACTION);
        mWifiLogger.dump(fd, pw, args);
    }

    /**
     * ******************************************************
     * Internal private functions
     * ******************************************************
     */

    private void logStateAndMessage(Message message, String state) {
        messageHandlingStatus = 0;
        if (mLogMessages) {
            //long now = SystemClock.elapsedRealtimeNanos();
            //String ts = String.format("[%,d us]", now/1000);

            logd(" " + state + " " + getLogRecString(message));
        }
    }

    /**
     * helper, prints the milli time since boot wi and w/o suspended time
     */
    String printTime() {
        StringBuilder sb = new StringBuilder();
        sb.append(" rt=").append(SystemClock.uptimeMillis());
        sb.append("/").append(SystemClock.elapsedRealtime());
        return sb.toString();
    }

    /**
     * Return the additional string to be logged by LogRec, default
     *
     * @param msg that was processed
     * @return information to be logged as a String
     */
    protected String getLogRecString(Message msg) {
        WifiConfiguration config;
        Long now;
        String report;
        String key;
        StringBuilder sb = new StringBuilder();
        if (mScreenOn) {
            sb.append("!");
        }
        if (messageHandlingStatus != MESSAGE_HANDLING_STATUS_UNKNOWN) {
            sb.append("(").append(messageHandlingStatus).append(")");
        }
        sb.append(smToString(msg));
        if (msg.sendingUid > 0 && msg.sendingUid != Process.WIFI_UID) {
            sb.append(" uid=" + msg.sendingUid);
        }
        sb.append(" ").append(printTime());
        switch (msg.what) {
            case CMD_STARTED_GSCAN_DBG:
            case CMD_STARTED_PNO_DBG:
                sb.append(" ");
                sb.append(Integer.toString(msg.arg1));
                sb.append(" ");
                sb.append(Integer.toString(msg.arg2));
                if (msg.obj != null) {
                    sb.append(" " + (String)msg.obj);
                }
                break;
            case CMD_RESTART_AUTOJOIN_OFFLOAD:
                sb.append(" ");
                sb.append(Integer.toString(msg.arg1));
                sb.append(" ");
                sb.append(Integer.toString(msg.arg2));
                sb.append("/").append(Integer.toString(mRestartAutoJoinOffloadCounter));
                if (msg.obj != null) {
                    sb.append(" " + (String)msg.obj);
                }
                break;
            case CMD_UPDATE_ASSOCIATED_SCAN_PERMISSION:
                sb.append(" ");
                sb.append(Integer.toString(msg.arg1));
                sb.append(" ");
                sb.append(Integer.toString(msg.arg2));
                sb.append(" halAllowed=").append(useHalBasedAutoJoinOffload());
                sb.append(" scanAllowed=").append(allowFullBandScanAndAssociated());
                sb.append(" autojoinAllowed=");
                sb.append(mWifiConfigStore.enableAutoJoinWhenAssociated.get());
                sb.append(" withTraffic=").append(getAllowScansWithTraffic());
                sb.append(" tx=").append(mWifiInfo.txSuccessRate);
                sb.append("/").append(mWifiConfigStore.maxTxPacketForFullScans);
                sb.append(" rx=").append(mWifiInfo.rxSuccessRate);
                sb.append("/").append(mWifiConfigStore.maxRxPacketForFullScans);
                sb.append(" -> ").append(mConnectedModeGScanOffloadStarted);
                break;
            case CMD_PNO_NETWORK_FOUND:
                sb.append(" ");
                sb.append(Integer.toString(msg.arg1));
                sb.append(" ");
                sb.append(Integer.toString(msg.arg2));
                if (msg.obj != null) {
                    ScanResult[] results = (ScanResult[])msg.obj;
                    for (int i = 0; i < results.length; i++) {
                       sb.append(" ").append(results[i].SSID).append(" ");
                       sb.append(results[i].frequency);
                       sb.append(" ").append(results[i].level);
                    }
                }
                break;
            case CMD_START_SCAN:
                now = System.currentTimeMillis();
                sb.append(" ");
                sb.append(Integer.toString(msg.arg1));
                sb.append(" ");
                sb.append(Integer.toString(msg.arg2));
                sb.append(" ic=");
                sb.append(Integer.toString(sScanAlarmIntentCount));
                if (msg.obj != null) {
                    Bundle bundle = (Bundle) msg.obj;
                    Long request = bundle.getLong(SCAN_REQUEST_TIME, 0);
                    if (request != 0) {
                        sb.append(" proc(ms):").append(now - request);
                    }
                }
                if (mIsScanOngoing) sb.append(" onGoing");
                if (mIsFullScanOngoing) sb.append(" full");
                if (lastStartScanTimeStamp != 0) {
                    sb.append(" started:").append(lastStartScanTimeStamp);
                    sb.append(",").append(now - lastStartScanTimeStamp);
                }
                if (lastScanDuration != 0) {
                    sb.append(" dur:").append(lastScanDuration);
                }
                sb.append(" cnt=").append(mDelayedScanCounter);
                sb.append(" rssi=").append(mWifiInfo.getRssi());
                sb.append(" f=").append(mWifiInfo.getFrequency());
                sb.append(" sc=").append(mWifiInfo.score);
                sb.append(" link=").append(mWifiInfo.getLinkSpeed());
                sb.append(String.format(" tx=%.1f,", mWifiInfo.txSuccessRate));
                sb.append(String.format(" %.1f,", mWifiInfo.txRetriesRate));
                sb.append(String.format(" %.1f ", mWifiInfo.txBadRate));
                sb.append(String.format(" rx=%.1f", mWifiInfo.rxSuccessRate));
                if (lastScanFreqs != null) {
                    sb.append(" list=").append(lastScanFreqs);
                } else {
                    sb.append(" fiv=").append(fullBandConnectedTimeIntervalMilli);
                }
                report = reportOnTime();
                if (report != null) {
                    sb.append(" ").append(report);
                }
                break;
            case WifiMonitor.SUPPLICANT_STATE_CHANGE_EVENT:
                sb.append(" ");
                sb.append(Integer.toString(msg.arg1));
                sb.append(" ");
                sb.append(Integer.toString(msg.arg2));
                StateChangeResult stateChangeResult = (StateChangeResult) msg.obj;
                if (stateChangeResult != null) {
                    sb.append(stateChangeResult.toString());
                }
                break;
            case WifiManager.SAVE_NETWORK:
            case WifiStateMachine.CMD_AUTO_SAVE_NETWORK:
                sb.append(" ");
                sb.append(Integer.toString(msg.arg1));
                sb.append(" ");
                sb.append(Integer.toString(msg.arg2));
                if (lastSavedConfigurationAttempt != null) {
                    sb.append(" ").append(lastSavedConfigurationAttempt.configKey());
                    sb.append(" nid=").append(lastSavedConfigurationAttempt.networkId);
                    if (lastSavedConfigurationAttempt.hiddenSSID) {
                        sb.append(" hidden");
                    }
                    if (lastSavedConfigurationAttempt.preSharedKey != null
                            && !lastSavedConfigurationAttempt.preSharedKey.equals("*")) {
                        sb.append(" hasPSK");
                    }
                    if (lastSavedConfigurationAttempt.ephemeral) {
                        sb.append(" ephemeral");
                    }
                    if (lastSavedConfigurationAttempt.selfAdded) {
                        sb.append(" selfAdded");
                    }
                    sb.append(" cuid=").append(lastSavedConfigurationAttempt.creatorUid);
                    sb.append(" suid=").append(lastSavedConfigurationAttempt.lastUpdateUid);
                }
                break;
            case WifiManager.FORGET_NETWORK:
                sb.append(" ");
                sb.append(Integer.toString(msg.arg1));
                sb.append(" ");
                sb.append(Integer.toString(msg.arg2));
                if (lastForgetConfigurationAttempt != null) {
                    sb.append(" ").append(lastForgetConfigurationAttempt.configKey());
                    sb.append(" nid=").append(lastForgetConfigurationAttempt.networkId);
                    if (lastForgetConfigurationAttempt.hiddenSSID) {
                        sb.append(" hidden");
                    }
                    if (lastForgetConfigurationAttempt.preSharedKey != null) {
                        sb.append(" hasPSK");
                    }
                    if (lastForgetConfigurationAttempt.ephemeral) {
                        sb.append(" ephemeral");
                    }
                    if (lastForgetConfigurationAttempt.selfAdded) {
                        sb.append(" selfAdded");
                    }
                    sb.append(" cuid=").append(lastForgetConfigurationAttempt.creatorUid);
                    sb.append(" suid=").append(lastForgetConfigurationAttempt.lastUpdateUid);
                    sb.append(" ajst=").append(lastForgetConfigurationAttempt.autoJoinStatus);
                }
                break;
            case WifiMonitor.ASSOCIATION_REJECTION_EVENT:
                sb.append(" ");
                sb.append(Integer.toString(msg.arg1));
                sb.append(" ");
                sb.append(Integer.toString(msg.arg2));
                String bssid = (String) msg.obj;
                if (bssid != null && bssid.length() > 0) {
                    sb.append(" ");
                    sb.append(bssid);
                }
                sb.append(" blacklist=" + Boolean.toString(didBlackListBSSID));
                break;
            case WifiMonitor.SCAN_RESULTS_EVENT:
                sb.append(" ");
                sb.append(Integer.toString(msg.arg1));
                sb.append(" ");
                sb.append(Integer.toString(msg.arg2));
                if (mScanResults != null) {
                    sb.append(" found=");
                    sb.append(mScanResults.size());
                }
                sb.append(" known=").append(mNumScanResultsKnown);
                sb.append(" got=").append(mNumScanResultsReturned);
                if (lastScanDuration != 0) {
                    sb.append(" dur:").append(lastScanDuration);
                }
                if (mOnTime != 0) {
                    sb.append(" on:").append(mOnTimeThisScan).append(",").append(mOnTimeScan);
                    sb.append(",").append(mOnTime);
                }
                if (mTxTime != 0) {
                    sb.append(" tx:").append(mTxTimeThisScan).append(",").append(mTxTimeScan);
                    sb.append(",").append(mTxTime);
                }
                if (mRxTime != 0) {
                    sb.append(" rx:").append(mRxTimeThisScan).append(",").append(mRxTimeScan);
                    sb.append(",").append(mRxTime);
                }
                sb.append(String.format(" bcn=%d", mRunningBeaconCount));
                sb.append(String.format(" con=%d", mConnectionRequests));
                key = mWifiConfigStore.getLastSelectedConfiguration();
                if (key != null) {
                    sb.append(" last=").append(key);
                }
                break;
            case WifiMonitor.SCAN_FAILED_EVENT:
                break;
            case WifiMonitor.NETWORK_CONNECTION_EVENT:
                sb.append(" ");
                sb.append(Integer.toString(msg.arg1));
                sb.append(" ");
                sb.append(Integer.toString(msg.arg2));
                sb.append(" ").append(mLastBssid);
                sb.append(" nid=").append(mLastNetworkId);
                config = getCurrentWifiConfiguration();
                if (config != null) {
                    sb.append(" ").append(config.configKey());
                }
                key = mWifiConfigStore.getLastSelectedConfiguration();
                if (key != null) {
                    sb.append(" last=").append(key);
                }
                break;
            case CMD_TARGET_BSSID:
            case CMD_ASSOCIATED_BSSID:
                sb.append(" ");
                sb.append(Integer.toString(msg.arg1));
                sb.append(" ");
                sb.append(Integer.toString(msg.arg2));
                if (msg.obj != null) {
                    sb.append(" BSSID=").append((String) msg.obj);
                }
                if (mTargetRoamBSSID != null) {
                    sb.append(" Target=").append(mTargetRoamBSSID);
                }
                sb.append(" roam=").append(Integer.toString(mAutoRoaming));
                break;
            case WifiMonitor.NETWORK_DISCONNECTION_EVENT:
                if (msg.obj != null) {
                    sb.append(" ").append((String) msg.obj);
                }
                sb.append(" nid=").append(msg.arg1);
                sb.append(" reason=").append(msg.arg2);
                if (mLastBssid != null) {
                    sb.append(" lastbssid=").append(mLastBssid);
                }
                if (mWifiInfo.getFrequency() != -1) {
                    sb.append(" freq=").append(mWifiInfo.getFrequency());
                    sb.append(" rssi=").append(mWifiInfo.getRssi());
                }
                if (linkDebouncing) {
                    sb.append(" debounce");
                }
                break;
            case WifiMonitor.SSID_TEMP_DISABLED:
            case WifiMonitor.SSID_REENABLED:
                sb.append(" nid=").append(msg.arg1);
                if (msg.obj != null) {
                    sb.append(" ").append((String) msg.obj);
                }
                config = getCurrentWifiConfiguration();
                if (config != null) {
                    sb.append(" cur=").append(config.configKey());
                    sb.append(" ajst=").append(config.autoJoinStatus);
                    if (config.selfAdded) {
                        sb.append(" selfAdded");
                    }
                    if (config.status != 0) {
                        sb.append(" st=").append(config.status);
                        sb.append(" rs=").append(config.disableReason);
                    }
                    if (config.lastConnected != 0) {
                        now = System.currentTimeMillis();
                        sb.append(" lastconn=").append(now - config.lastConnected).append("(ms)");
                    }
                    if (mLastBssid != null) {
                        sb.append(" lastbssid=").append(mLastBssid);
                    }
                    if (mWifiInfo.getFrequency() != -1) {
                        sb.append(" freq=").append(mWifiInfo.getFrequency());
                        sb.append(" rssi=").append(mWifiInfo.getRssi());
                        sb.append(" bssid=").append(mWifiInfo.getBSSID());
                    }
                }
                break;
            case CMD_RSSI_POLL:
            case CMD_UNWANTED_NETWORK:
            case WifiManager.RSSI_PKTCNT_FETCH:
                sb.append(" ");
                sb.append(Integer.toString(msg.arg1));
                sb.append(" ");
                sb.append(Integer.toString(msg.arg2));
                if (mWifiInfo.getSSID() != null)
                    if (mWifiInfo.getSSID() != null)
                        sb.append(" ").append(mWifiInfo.getSSID());
                if (mWifiInfo.getBSSID() != null)
                    sb.append(" ").append(mWifiInfo.getBSSID());
                sb.append(" rssi=").append(mWifiInfo.getRssi());
                sb.append(" f=").append(mWifiInfo.getFrequency());
                sb.append(" sc=").append(mWifiInfo.score);
                sb.append(" link=").append(mWifiInfo.getLinkSpeed());
                sb.append(String.format(" tx=%.1f,", mWifiInfo.txSuccessRate));
                sb.append(String.format(" %.1f,", mWifiInfo.txRetriesRate));
                sb.append(String.format(" %.1f ", mWifiInfo.txBadRate));
                sb.append(String.format(" rx=%.1f", mWifiInfo.rxSuccessRate));
                sb.append(String.format(" bcn=%d", mRunningBeaconCount));
                report = reportOnTime();
                if (report != null) {
                    sb.append(" ").append(report);
                }
                if (wifiScoringReport != null) {
                    sb.append(wifiScoringReport);
                }
                if (mConnectedModeGScanOffloadStarted) {
                    sb.append(" offload-started periodMilli " + mGScanPeriodMilli);
                } else {
                    sb.append(" offload-stopped");
                }
                break;
            case CMD_AUTO_CONNECT:
            case WifiManager.CONNECT_NETWORK:
                sb.append(" ");
                sb.append(Integer.toString(msg.arg1));
                sb.append(" ");
                sb.append(Integer.toString(msg.arg2));
                config = (WifiConfiguration) msg.obj;
                if (config != null) {
                    sb.append(" ").append(config.configKey());
                    if (config.visibility != null) {
                        sb.append(" ").append(config.visibility.toString());
                    }
                }
                if (mTargetRoamBSSID != null) {
                    sb.append(" ").append(mTargetRoamBSSID);
                }
                sb.append(" roam=").append(Integer.toString(mAutoRoaming));
                config = getCurrentWifiConfiguration();
                if (config != null) {
                    sb.append(config.configKey());
                    if (config.visibility != null) {
                        sb.append(" ").append(config.visibility.toString());
                    }
                }
                break;
            case CMD_AUTO_ROAM:
                sb.append(" ");
                sb.append(Integer.toString(msg.arg1));
                sb.append(" ");
                sb.append(Integer.toString(msg.arg2));
                ScanResult result = (ScanResult) msg.obj;
                if (result != null) {
                    now = System.currentTimeMillis();
                    sb.append(" bssid=").append(result.BSSID);
                    sb.append(" rssi=").append(result.level);
                    sb.append(" freq=").append(result.frequency);
                    if (result.seen > 0 && result.seen < now) {
                        sb.append(" seen=").append(now - result.seen);
                    } else {
                        // Somehow the timestamp for this scan result is inconsistent
                        sb.append(" !seen=").append(result.seen);
                    }
                }
                if (mTargetRoamBSSID != null) {
                    sb.append(" ").append(mTargetRoamBSSID);
                }
                sb.append(" roam=").append(Integer.toString(mAutoRoaming));
                sb.append(" fail count=").append(Integer.toString(mRoamFailCount));
                break;
            case CMD_ADD_OR_UPDATE_NETWORK:
                sb.append(" ");
                sb.append(Integer.toString(msg.arg1));
                sb.append(" ");
                sb.append(Integer.toString(msg.arg2));
                if (msg.obj != null) {
                    config = (WifiConfiguration) msg.obj;
                    sb.append(" ").append(config.configKey());
                    sb.append(" prio=").append(config.priority);
                    sb.append(" status=").append(config.status);
                    if (config.BSSID != null) {
                        sb.append(" ").append(config.BSSID);
                    }
                    WifiConfiguration curConfig = getCurrentWifiConfiguration();
                    if (curConfig != null) {
                        if (curConfig.configKey().equals(config.configKey())) {
                            sb.append(" is current");
                        } else {
                            sb.append(" current=").append(curConfig.configKey());
                            sb.append(" prio=").append(curConfig.priority);
                            sb.append(" status=").append(curConfig.status);
                        }
                    }
                }
                break;
            case WifiManager.DISABLE_NETWORK:
            case CMD_ENABLE_NETWORK:
                sb.append(" ");
                sb.append(Integer.toString(msg.arg1));
                sb.append(" ");
                sb.append(Integer.toString(msg.arg2));
                key = mWifiConfigStore.getLastSelectedConfiguration();
                if (key != null) {
                    sb.append(" last=").append(key);
                }
                config = mWifiConfigStore.getWifiConfiguration(msg.arg1);
                if (config != null && (key == null || !config.configKey().equals(key))) {
                    sb.append(" target=").append(key);
                }
                break;
            case CMD_GET_CONFIGURED_NETWORKS:
                sb.append(" ");
                sb.append(Integer.toString(msg.arg1));
                sb.append(" ");
                sb.append(Integer.toString(msg.arg2));
                sb.append(" num=").append(mWifiConfigStore.getConfiguredNetworksSize());
                break;
            case DhcpStateMachine.CMD_PRE_DHCP_ACTION:
                sb.append(" ");
                sb.append(Integer.toString(msg.arg1));
                sb.append(" ");
                sb.append(Integer.toString(msg.arg2));
                sb.append(" txpkts=").append(mWifiInfo.txSuccess);
                sb.append(",").append(mWifiInfo.txBad);
                sb.append(",").append(mWifiInfo.txRetries);
                break;
            case DhcpStateMachine.CMD_POST_DHCP_ACTION:
                sb.append(" ");
                sb.append(Integer.toString(msg.arg1));
                sb.append(" ");
                sb.append(Integer.toString(msg.arg2));
                if (msg.arg1 == DhcpStateMachine.DHCP_SUCCESS) {
                    sb.append(" OK ");
                } else if (msg.arg1 == DhcpStateMachine.DHCP_FAILURE) {
                    sb.append(" FAIL ");
                }
                if (mLinkProperties != null) {
                    if (mLinkProperties.hasIPv4Address()) {
                        sb.append(" v4");
                    }
                    if (mLinkProperties.hasGlobalIPv6Address()) {
                        sb.append(" v6");
                    }
                    if (mLinkProperties.hasIPv4DefaultRoute()) {
                        sb.append(" v4r");
                    }
                    if (mLinkProperties.hasIPv6DefaultRoute()) {
                        sb.append(" v6r");
                    }
                    if (mLinkProperties.hasIPv4DnsServer()) {
                        sb.append(" v4dns");
                    }
                    if (mLinkProperties.hasIPv6DnsServer()) {
                        sb.append(" v6dns");
                    }
                }
                break;
            case WifiP2pServiceImpl.P2P_CONNECTION_CHANGED:
                sb.append(" ");
                sb.append(Integer.toString(msg.arg1));
                sb.append(" ");
                sb.append(Integer.toString(msg.arg2));
                if (msg.obj != null) {
                    NetworkInfo info = (NetworkInfo) msg.obj;
                    NetworkInfo.State state = info.getState();
                    NetworkInfo.DetailedState detailedState = info.getDetailedState();
                    if (state != null) {
                        sb.append(" st=").append(state);
                    }
                    if (detailedState != null) {
                        sb.append("/").append(detailedState);
                    }
                }
                break;
            case CMD_IP_CONFIGURATION_LOST:
                int count = -1;
                WifiConfiguration c = getCurrentWifiConfiguration();
                if (c != null) count = c.numIpConfigFailures;
                sb.append(" ");
                sb.append(Integer.toString(msg.arg1));
                sb.append(" ");
                sb.append(Integer.toString(msg.arg2));
                sb.append(" failures: ");
                sb.append(Integer.toString(count));
                sb.append("/");
                sb.append(Integer.toString(mWifiConfigStore.getMaxDhcpRetries()));
                if (mWifiInfo.getBSSID() != null) {
                    sb.append(" ").append(mWifiInfo.getBSSID());
                }
                if (c != null) {
                    ScanDetailCache scanDetailCache =
                            mWifiConfigStore.getScanDetailCache(c);
                    if (scanDetailCache != null) {
                        for (ScanDetail sd : scanDetailCache.values()) {
                            ScanResult r = sd.getScanResult();
                            if (r.BSSID.equals(mWifiInfo.getBSSID())) {
                                sb.append(" ipfail=").append(r.numIpConfigFailures);
                                sb.append(",st=").append(r.autoJoinStatus);
                            }
                        }
                    }
                    sb.append(" -> ajst=").append(c.autoJoinStatus);
                    sb.append(" ").append(c.disableReason);
                    sb.append(" txpkts=").append(mWifiInfo.txSuccess);
                    sb.append(",").append(mWifiInfo.txBad);
                    sb.append(",").append(mWifiInfo.txRetries);
                }
                sb.append(String.format(" bcn=%d", mRunningBeaconCount));
                break;
            case CMD_UPDATE_LINKPROPERTIES:
                sb.append(" ");
                sb.append(Integer.toString(msg.arg1));
                sb.append(" ");
                sb.append(Integer.toString(msg.arg2));
                if (mLinkProperties != null) {
                    if (mLinkProperties.hasIPv4Address()) {
                        sb.append(" v4");
                    }
                    if (mLinkProperties.hasGlobalIPv6Address()) {
                        sb.append(" v6");
                    }
                    if (mLinkProperties.hasIPv4DefaultRoute()) {
                        sb.append(" v4r");
                    }
                    if (mLinkProperties.hasIPv6DefaultRoute()) {
                        sb.append(" v6r");
                    }
                    if (mLinkProperties.hasIPv4DnsServer()) {
                        sb.append(" v4dns");
                    }
                    if (mLinkProperties.hasIPv6DnsServer()) {
                        sb.append(" v6dns");
                    }
                }
                break;
            case CMD_IP_REACHABILITY_LOST:
                if (msg.obj != null) {
                    sb.append(" ").append((String) msg.obj);
                }
                break;
            case CMD_SET_COUNTRY_CODE:
                sb.append(" ");
                sb.append(Integer.toString(msg.arg1));
                sb.append(" ");
                sb.append(Integer.toString(msg.arg2));
                if (msg.obj != null) {
                    sb.append(" ").append((String) msg.obj);
                }
                break;
            case CMD_ROAM_WATCHDOG_TIMER:
                sb.append(" ");
                sb.append(Integer.toString(msg.arg1));
                sb.append(" ");
                sb.append(Integer.toString(msg.arg2));
                sb.append(" cur=").append(roamWatchdogCount);
                break;
            case CMD_DISCONNECTING_WATCHDOG_TIMER:
                sb.append(" ");
                sb.append(Integer.toString(msg.arg1));
                sb.append(" ");
                sb.append(Integer.toString(msg.arg2));
                sb.append(" cur=").append(disconnectingWatchdogCount);
                break;
            case CMD_START_RSSI_MONITORING_OFFLOAD:
            case CMD_STOP_RSSI_MONITORING_OFFLOAD:
            case CMD_RSSI_THRESHOLD_BREACH:
                sb.append(" rssi=");
                sb.append(Integer.toString(msg.arg1));
                sb.append(" thresholds=");
                sb.append(Arrays.toString(mRssiRanges));
                break;
            default:
                sb.append(" ");
                sb.append(Integer.toString(msg.arg1));
                sb.append(" ");
                sb.append(Integer.toString(msg.arg2));
                break;
        }

        return sb.toString();
    }

    private void stopPnoOffload() {

        // clear the PNO list
        if (!WifiNative.setPnoList(null, WifiStateMachine.this)) {
            Log.e(TAG, "Failed to stop pno");
        }

    }


    private boolean configureSsidWhiteList() {

        mWhiteListedSsids = mWifiConfigStore.getWhiteListedSsids(getCurrentWifiConfiguration());
        if (mWhiteListedSsids == null || mWhiteListedSsids.length == 0) {
            return true;
        }

       if (!WifiNative.setSsidWhitelist(mWhiteListedSsids)) {
            loge("configureSsidWhiteList couldnt program SSID list, size "
                    + mWhiteListedSsids.length);
            return false;
        }

        logd("configureSsidWhiteList success");
        return true;
    }

    // In associated more, lazy roam will be looking for 5GHz roam candidate
    private boolean configureLazyRoam() {
        boolean status;
        if (!useHalBasedAutoJoinOffload()) return false;

        WifiNative.WifiLazyRoamParams params = mWifiNative.new WifiLazyRoamParams();
        params.A_band_boost_threshold = mWifiConfigStore.bandPreferenceBoostThreshold5.get();
        params.A_band_penalty_threshold = mWifiConfigStore.bandPreferencePenaltyThreshold5.get();
        params.A_band_boost_factor = mWifiConfigStore.bandPreferenceBoostFactor5;
        params.A_band_penalty_factor = mWifiConfigStore.bandPreferencePenaltyFactor5;
        params.A_band_max_boost = 65;
        params.lazy_roam_hysteresis = 25;
        params.alert_roam_rssi_trigger = -75;

        if (DBG) {
            Log.e(TAG, "configureLazyRoam " + params.toString());
        }

        if (!WifiNative.setLazyRoam(true, params)) {

            Log.e(TAG, "configureLazyRoam couldnt program params");

            return false;
        }
        if (DBG) {
            Log.e(TAG, "configureLazyRoam success");
        }
        return true;
    }

    // In associated more, lazy roam will be looking for 5GHz roam candidate
    private boolean stopLazyRoam() {
        boolean status;
        if (!useHalBasedAutoJoinOffload()) return false;
        if (DBG) {
            Log.e(TAG, "stopLazyRoam");
        }
        return WifiNative.setLazyRoam(false, null);
    }

    private boolean startGScanConnectedModeOffload(String reason) {
        if (DBG) {
            if (reason == null) {
                reason = "";
            }
            logd("startGScanConnectedModeOffload " + reason);
        }
        stopGScan("startGScanConnectedModeOffload " + reason);
        if (!mScreenOn) return false;

        if (USE_PAUSE_SCANS) {
            mWifiNative.pauseScan();
        }
        mPnoEnabled = configurePno();
        if (mPnoEnabled == false) {
            if (USE_PAUSE_SCANS) {
                mWifiNative.restartScan();
            }
            return false;
        }
        mLazyRoamEnabled = configureLazyRoam();
        if (mLazyRoamEnabled == false) {
            if (USE_PAUSE_SCANS) {
                mWifiNative.restartScan();
            }
            return false;
        }
        if (mWifiConfigStore.getLastSelectedConfiguration() == null) {
            configureSsidWhiteList();
        }
        if (!startConnectedGScan(reason)) {
            if (USE_PAUSE_SCANS) {
                mWifiNative.restartScan();
            }
            return false;
        }
        if (USE_PAUSE_SCANS) {
            mWifiNative.restartScan();
        }
        mConnectedModeGScanOffloadStarted = true;
        if (DBG) {
            logd("startGScanConnectedModeOffload success");
        }
        return true;
    }

    private boolean startGScanDisconnectedModeOffload(String reason) {
        if (DBG) {
            logd("startGScanDisconnectedModeOffload " + reason);
        }
        stopGScan("startGScanDisconnectedModeOffload " + reason);
        if (USE_PAUSE_SCANS) {
            mWifiNative.pauseScan();
        }
        mPnoEnabled = configurePno();
        if (mPnoEnabled == false) {
            if (USE_PAUSE_SCANS) {
                mWifiNative.restartScan();
            }
            return false;
        }
        if (!startDisconnectedGScan(reason)) {
            if (USE_PAUSE_SCANS) {
                mWifiNative.restartScan();
            }
            return false;
        }
        if (USE_PAUSE_SCANS) {
            mWifiNative.restartScan();
        }
        return true;
    }

    private boolean configurePno() {
        if (!useHalBasedAutoJoinOffload()) return false;

        if (mWifiScanner == null) {
            log("configurePno: mWifiScanner is null ");
            return true;
        }

        List<WifiNative.WifiPnoNetwork> llist
                = mWifiAutoJoinController.getPnoList(getCurrentWifiConfiguration());
        if (llist == null || llist.size() == 0) {
            stopPnoOffload();
            log("configurePno: empty PNO list ");
            return true;
        }
        if (DBG) {
            log("configurePno: got llist size " + llist.size());
        }

        // first program the network we want to look for thru the pno API
        WifiNative.WifiPnoNetwork list[]
                = (WifiNative.WifiPnoNetwork[]) llist.toArray(new WifiNative.WifiPnoNetwork[0]);

        if (!WifiNative.setPnoList(list, WifiStateMachine.this)) {
            Log.e(TAG, "Failed to set pno, length = " + list.length);
            return false;
        }

        if (true) {
            StringBuilder sb = new StringBuilder();
            for (WifiNative.WifiPnoNetwork network : list) {
                sb.append("[").append(network.SSID).append(" auth=").append(network.auth);
                sb.append(" flags=");
                sb.append(network.flags).append(" rssi").append(network.rssi_threshold);
                sb.append("] ");

            }
            sendMessage(CMD_STARTED_PNO_DBG, 1, (int)mGScanPeriodMilli, sb.toString());
        }
        return true;
    }

    final static int DISCONNECTED_SHORT_SCANS_DURATION_MILLI = 2 * 60 * 1000;
    final static int CONNECTED_SHORT_SCANS_DURATION_MILLI = 2 * 60 * 1000;

    private boolean startConnectedGScan(String reason) {
        // send a scan background request so as to kick firmware
        // 5GHz roaming and autojoin
        // We do this only if screen is on
        WifiScanner.ScanSettings settings;

        if (mPnoEnabled || mLazyRoamEnabled) {
            settings = new WifiScanner.ScanSettings();
            settings.band = WifiScanner.WIFI_BAND_BOTH;
            long now = System.currentTimeMillis();

            if (!mScreenOn  || (mGScanStartTimeMilli!= 0 && now > mGScanStartTimeMilli
                    && ((now - mGScanStartTimeMilli) > CONNECTED_SHORT_SCANS_DURATION_MILLI))) {
                settings.periodInMs = mWifiConfigStore.wifiAssociatedLongScanIntervalMilli.get();
            } else {
                mGScanStartTimeMilli = now;
                settings.periodInMs = mWifiConfigStore.wifiAssociatedShortScanIntervalMilli.get();
                // if we start offload with short interval, then reconfigure it after a given
                // duration of time so as to reduce the scan frequency
                int delay = 30 * 1000 + CONNECTED_SHORT_SCANS_DURATION_MILLI;
                sendMessageDelayed(CMD_RESTART_AUTOJOIN_OFFLOAD, delay,
                        mRestartAutoJoinOffloadCounter, " startConnectedGScan " + reason,
                        (long)delay);
                mRestartAutoJoinOffloadCounter++;
            }
            mGScanPeriodMilli = settings.periodInMs;
            settings.reportEvents = WifiScanner.REPORT_EVENT_AFTER_BUFFER_FULL;
            if (DBG) {
                log("startConnectedScan: settings band="+ settings.band
                        + " period=" + settings.periodInMs);
            }

            mWifiScanner.startBackgroundScan(settings, mWifiScanListener);
            if (true) {
                sendMessage(CMD_STARTED_GSCAN_DBG, 1, (int)mGScanPeriodMilli, reason);
            }
        }
        return true;
    }

    private boolean startDisconnectedGScan(String reason) {
        // send a scan background request so as to kick firmware
        // PNO
        // This is done in both screen On and screen Off modes
        WifiScanner.ScanSettings settings;

        if (mWifiScanner == null) {
            log("startDisconnectedGScan: no wifi scanner");
            return false;
        }

        if (mPnoEnabled || mLazyRoamEnabled) {
            settings = new WifiScanner.ScanSettings();
            settings.band = WifiScanner.WIFI_BAND_BOTH;
            long now = System.currentTimeMillis();


            if (!mScreenOn  || (mGScanStartTimeMilli != 0 && now > mGScanStartTimeMilli
                    && ((now - mGScanStartTimeMilli) > DISCONNECTED_SHORT_SCANS_DURATION_MILLI))) {
                settings.periodInMs = mWifiConfigStore.wifiDisconnectedLongScanIntervalMilli.get();
            } else {
                settings.periodInMs = mWifiConfigStore.wifiDisconnectedShortScanIntervalMilli.get();
                mGScanStartTimeMilli = now;
                // if we start offload with short interval, then reconfigure it after a given
                // duration of time so as to reduce the scan frequency
                int delay = 30 * 1000 + DISCONNECTED_SHORT_SCANS_DURATION_MILLI;
                sendMessageDelayed(CMD_RESTART_AUTOJOIN_OFFLOAD, delay,
                        mRestartAutoJoinOffloadCounter, " startDisconnectedGScan " + reason,
                        (long)delay);
                mRestartAutoJoinOffloadCounter++;
            }
            mGScanPeriodMilli = settings.periodInMs;
            settings.reportEvents = WifiScanner.REPORT_EVENT_AFTER_BUFFER_FULL;
            if (DBG) {
                log("startDisconnectedScan: settings band="+ settings.band
                        + " period=" + settings.periodInMs);
            }
            mWifiScanner.startBackgroundScan(settings, mWifiScanListener);
            if (true) {
                sendMessage(CMD_STARTED_GSCAN_DBG, 1, (int)mGScanPeriodMilli, reason);
            }
        }
        return true;
    }

    private boolean stopGScan(String reason) {
        mGScanStartTimeMilli = 0;
        mGScanPeriodMilli = 0;
        if (mWifiScanner != null) {
            mWifiScanner.stopBackgroundScan(mWifiScanListener);
        }
        mConnectedModeGScanOffloadStarted = false;
        if (true) {
            sendMessage(CMD_STARTED_GSCAN_DBG, 0, 0, reason);
        }
        return true;
    }

    private void handleScreenStateChanged(boolean screenOn) {
        mScreenOn = screenOn;
        if (PDBG) {
            logd(" handleScreenStateChanged Enter: screenOn=" + screenOn
                    + " mUserWantsSuspendOpt=" + mUserWantsSuspendOpt
                    + " state " + getCurrentState().getName()
                    + " suppState:" + mSupplicantStateTracker.getSupplicantStateName());
        }
        enableRssiPolling(screenOn);
<<<<<<< HEAD
        if (screenOn) {
            if (mContext.getResources().getBoolean(R.bool.wifi_autocon)) {
                if (!shouldAutoConnect()) {
                    if (DBG) {
                        logd("Don't auto connect skip enable networks if screen on");
                    }
                } else {
                    if (!mWifiConfigStore.enableAutoJoinWhenAssociated.get()) {
                        enableAllNetworks();
                    }
                }
            } else {
               enableAllNetworks();
            }
        }
=======
>>>>>>> 0ae5739e
        if (mUserWantsSuspendOpt.get()) {
            if (screenOn) {
                sendMessage(CMD_SET_SUSPEND_OPT_ENABLED, 0, 0);
            } else {
                // Allow 2s for suspend optimizations to be set
                mSuspendWakeLock.acquire(2000);
                sendMessage(CMD_SET_SUSPEND_OPT_ENABLED, 1, 0);
            }
        }
        mScreenBroadcastReceived.set(true);

        if (mIsRunning) {
            getWifiLinkLayerStats(false);
            mOnTimeScreenStateChange = mOnTime;
            lastScreenStateChangeTimeStamp = lastLinkLayerStatsUpdate;
        }

        cancelDelayedScan();

        if (screenOn) {
            enableBackgroundScan(false);
            setScanAlarm(false);
            clearBlacklist();

            fullBandConnectedTimeIntervalMilli
                    = mWifiConfigStore.wifiAssociatedShortScanIntervalMilli.get();
            // In either Disconnectedstate or ConnectedState,
            // start the scan alarm so as to enable autojoin
            if (getCurrentState() == mConnectedState
                    && allowFullBandScanAndAssociated()) {
                if (useHalBasedAutoJoinOffload()) {
                    startGScanConnectedModeOffload("screenOnConnected");
                } else {
                    // Scan after 500ms
                    startDelayedScan(500, null, null);
                }
            } else if (getCurrentState() == mDisconnectedState) {
                if (useHalBasedAutoJoinOffload()) {
                    startGScanDisconnectedModeOffload("screenOnDisconnected");
                } else {
                    // Scan after 500ms
                    startDelayedScan(500, null, null);
                }
            }
        } else {
            if (getCurrentState() == mDisconnectedState) {
                // Screen Off and Disconnected and chipset doesn't support scan offload
                //              => start scan alarm
                // Screen Off and Disconnected and chipset does support scan offload
                //              => will use scan offload (i.e. background scan)
                if (useHalBasedAutoJoinOffload()) {
                    startGScanDisconnectedModeOffload("screenOffDisconnected");
                } else {
                    if (!mBackgroundScanSupported) {
                        setScanAlarm(true);
                    } else {
                        if (!mIsScanOngoing) {
                            if (!enableBackgroundScan(true)) {
                               handlePnoFailError();
                            }
                        }
                    }
                }
            } else {
                enableBackgroundScan(false);
                if (useHalBasedAutoJoinOffload()) {
                    // don't try stop Gscan if it is not enabled
                    stopGScan("ScreenOffStop(enableBackground=" + mLegacyPnoEnabled + ") ");
                }
            }
        }
        if (DBG) logd("backgroundScan enabled=" + mLegacyPnoEnabled);

        if (DBG) log("handleScreenStateChanged Exit: " + screenOn);
    }

    private void checkAndSetConnectivityInstance() {
        if (mCm == null) {
            mCm = (ConnectivityManager) mContext.getSystemService(Context.CONNECTIVITY_SERVICE);
        }
    }

    private boolean startTethering(ArrayList<String> available) {

        boolean wifiAvailable = false;

        checkAndSetConnectivityInstance();

        String[] wifiRegexs = mCm.getTetherableWifiRegexs();

        for (String intf : available) {
            for (String regex : wifiRegexs) {
                if (intf.matches(regex)) {

                    InterfaceConfiguration ifcg = null;
                    try {
                        ifcg = mNwService.getInterfaceConfig(intf);
                        if (ifcg != null) {
                            /* IP/netmask: 192.168.43.1/255.255.255.0 */
                            ifcg.setLinkAddress(new LinkAddress(
                                    NetworkUtils.numericToInetAddress("192.168.43.1"), 24));
                            ifcg.setInterfaceUp();

                            mNwService.setInterfaceConfig(intf, ifcg);
                        }
                    } catch (Exception e) {
                        loge("Error configuring interface " + intf + ", :" + e);
                        return false;
                    }

                    if (mCm.tether(intf) != ConnectivityManager.TETHER_ERROR_NO_ERROR) {
                        loge("Error tethering on " + intf);
                        return false;
                    }
                    mTetherInterfaceName = intf;
                    return true;
                }
            }
        }
        // We found no interfaces to tether
        return false;
    }

    private void stopTethering() {

        checkAndSetConnectivityInstance();

        /* Clear the interface config to allow dhcp correctly configure new
           ip settings */
        InterfaceConfiguration ifcg = null;
        try {
            ifcg = mNwService.getInterfaceConfig(mTetherInterfaceName);
            if (ifcg != null) {
                ifcg.setLinkAddress(
                        new LinkAddress(NetworkUtils.numericToInetAddress("0.0.0.0"), 0));
                mNwService.setInterfaceConfig(mTetherInterfaceName, ifcg);
            }
        } catch (Exception e) {
            loge("Error resetting interface " + mTetherInterfaceName + ", :" + e);
        }

        if (mCm.untether(mTetherInterfaceName) != ConnectivityManager.TETHER_ERROR_NO_ERROR) {
            loge("Untether initiate failed!");
        }
    }

    private boolean isWifiTethered(ArrayList<String> active) {

        checkAndSetConnectivityInstance();

        String[] wifiRegexs = mCm.getTetherableWifiRegexs();
        for (String intf : active) {
            for (String regex : wifiRegexs) {
                if (intf.matches(regex)) {
                    return true;
                }
            }
        }
        // We found no interfaces that are tethered
        return false;
    }

    /**
     * Set the country code from the system setting value, if any.
     */
    private void initializeCountryCode() {
        String countryCode = getCurrentCountryCode();
        if (countryCode != null && !countryCode.isEmpty()) {
            setCountryCode(countryCode, false);
        } else {
            //use driver default
        }
    }

    /**
     * Set the frequency band from the system setting value, if any.
     */
    private void setFrequencyBand() {
        int band = Settings.Global.getInt(mContext.getContentResolver(),
                Settings.Global.WIFI_FREQUENCY_BAND, WifiManager.WIFI_FREQUENCY_BAND_AUTO);

        if (mWifiNative.setBand(band)) {
            mFrequencyBand.set(band);
            if (PDBG) {
                logd("done set frequency band " + band);
            }
        } else {
            loge("Failed to set frequency band " + band);
        }
    }

    private void setSuspendOptimizationsNative(int reason, boolean enabled) {
        if (DBG) {
            log("setSuspendOptimizationsNative: " + reason + " " + enabled
                    + " -want " + mUserWantsSuspendOpt.get()
                    + " stack:" + Thread.currentThread().getStackTrace()[2].getMethodName()
                    + " - " + Thread.currentThread().getStackTrace()[3].getMethodName()
                    + " - " + Thread.currentThread().getStackTrace()[4].getMethodName()
                    + " - " + Thread.currentThread().getStackTrace()[5].getMethodName());
        }
        //mWifiNative.setSuspendOptimizations(enabled);

        if (enabled) {
            mSuspendOptNeedsDisabled &= ~reason;
            /* None of dhcp, screen or highperf need it disabled and user wants it enabled */
            if (mSuspendOptNeedsDisabled == 0 && mUserWantsSuspendOpt.get()) {
                if (DBG) {
                    log("setSuspendOptimizationsNative do it " + reason + " " + enabled
                            + " stack:" + Thread.currentThread().getStackTrace()[2].getMethodName()
                            + " - " + Thread.currentThread().getStackTrace()[3].getMethodName()
                            + " - " + Thread.currentThread().getStackTrace()[4].getMethodName()
                            + " - " + Thread.currentThread().getStackTrace()[5].getMethodName());
                }
                mWifiNative.setSuspendOptimizations(true);
            }
        } else {
            mSuspendOptNeedsDisabled |= reason;
            mWifiNative.setSuspendOptimizations(false);
        }
    }

    private void setSuspendOptimizations(int reason, boolean enabled) {
        if (DBG) log("setSuspendOptimizations: " + reason + " " + enabled);
        if (enabled) {
            mSuspendOptNeedsDisabled &= ~reason;
        } else {
            mSuspendOptNeedsDisabled |= reason;
        }
        if (DBG) log("mSuspendOptNeedsDisabled " + mSuspendOptNeedsDisabled);
    }

    private void setWifiState(int wifiState) {
        final int previousWifiState = mWifiState.get();

        try {
            if (wifiState == WIFI_STATE_ENABLED) {
                mBatteryStats.noteWifiOn();
            } else if (wifiState == WIFI_STATE_DISABLED) {
                mBatteryStats.noteWifiOff();
            }
        } catch (RemoteException e) {
            loge("Failed to note battery stats in wifi");
        }

        mWifiState.set(wifiState);

        if (DBG) log("setWifiState: " + syncGetWifiStateByName());

        final Intent intent = new Intent(WifiManager.WIFI_STATE_CHANGED_ACTION);
        intent.addFlags(Intent.FLAG_RECEIVER_REGISTERED_ONLY_BEFORE_BOOT);
        intent.putExtra(WifiManager.EXTRA_WIFI_STATE, wifiState);
        intent.putExtra(WifiManager.EXTRA_PREVIOUS_WIFI_STATE, previousWifiState);
        mContext.sendStickyBroadcastAsUser(intent, UserHandle.ALL);
    }

    private void setWifiApState(int wifiApState, int reason) {
        final int previousWifiApState = mWifiApState.get();

        try {
            if (wifiApState == WIFI_AP_STATE_ENABLED) {
                mBatteryStats.noteWifiOn();
            } else if (wifiApState == WIFI_AP_STATE_DISABLED) {
                mBatteryStats.noteWifiOff();
            }
        } catch (RemoteException e) {
            loge("Failed to note battery stats in wifi");
        }

        // Update state
        mWifiApState.set(wifiApState);

        if (DBG) log("setWifiApState: " + syncGetWifiApStateByName());

        final Intent intent = new Intent(WifiManager.WIFI_AP_STATE_CHANGED_ACTION);
        intent.addFlags(Intent.FLAG_RECEIVER_REGISTERED_ONLY_BEFORE_BOOT);
        intent.putExtra(WifiManager.EXTRA_WIFI_AP_STATE, wifiApState);
        intent.putExtra(WifiManager.EXTRA_PREVIOUS_WIFI_AP_STATE, previousWifiApState);
        if (wifiApState == WifiManager.WIFI_AP_STATE_FAILED) {
            //only set reason number when softAP start failed
            intent.putExtra(WifiManager.EXTRA_WIFI_AP_FAILURE_REASON, reason);
        }

        mContext.sendStickyBroadcastAsUser(intent, UserHandle.ALL);
    }

    /*
    void ageOutScanResults(int age) {
        synchronized(mScanResultCache) {
            // Trim mScanResults, which prevent WifiStateMachine to return
            // obsolete scan results to queriers
            long now = System.CurrentTimeMillis();
            for (int i = 0; i < mScanResults.size(); i++) {
                ScanResult result = mScanResults.get(i);
                if ((result.seen > now || (now - result.seen) > age)) {
                    mScanResults.remove(i);
                }
            }
        }
    }*/

    /**
     * Allow blacklist by BSSID
     *
     * @param enable
     * @param bssid
     * @param reason
     */
    private void handleBSSIDBlacklist(boolean enable, String bssid, int reason) {
        if (DBG) log("Blacklisting BSSID: " + bssid + ",reason:" + reason + ",enable:" + enable );
        if (bssid != null) {
            // Tell configStore to black list it
            synchronized(mScanResultCache) {
                mWifiAutoJoinController.handleBSSIDBlackList( enable, bssid, reason );
                mWifiConfigStore.handleDisabledAPs( enable, bssid, reason );
            }
        }
    }

    /**
     * Update the score based on indication of wifi quality
     *
     * @param state
     */
    private void handleStateChange(int state) {
        int offset;
        if (DBG) log("handle state change: " + state);
        if(state == 0) {
            // wifi is not good, reduce the score
            mWifiInfo.score = 1;
        } else {
            // wifi is good, increase the score
            mWifiInfo.score = NetworkAgent.WIFI_BASE_SCORE;
        }
        if(mNetworkAgent != null) {
            mNetworkAgent.sendNetworkScore(mWifiInfo.score);
        }
    }

    /**
     * Handle change of preference
     *
     * @param featureId
     * @param featureParam
     * @param value
     */
    private void handlePrefChange(int featureId, int featureParam, int value) {
        if (DBG) log("handle pref change : featurevalue: " + value);
        if(featureId == 1 && featureParam == 1) {
            if(value == 2/*enabled*/) {
                DEFAULT_SCORE = 1;
                isPropFeatureEnabled = true;
            } else if(value == 1/*disabled*/) {
                DEFAULT_SCORE = NetworkAgent.WIFI_BASE_SCORE;
                isPropFeatureEnabled = false;
            }
        }
    }

    /**
    * register for additional intents
    */
    private void addCneAction(IntentFilter filter) {
        int val = SystemProperties.getInt("persist.cne.feature", 0);
        boolean isPropFeatureAvail = (val == 3) ? true : false;
        if (isPropFeatureAvail) {
            DEFAULT_SCORE = 1;
            filter.addAction("com.quicinc.cne.CNE_PREFERENCE_CHANGED");
            filter.addAction("prop_state_change");
            filter.addAction("blacklist_bad_bssid");
        }
    }

    /**
    * handle intents for preference change, wifi quality indication,
    * and blackisting/unblacklisting indication
    */
    private void handleCneAction(Intent intent, String action) {
        if (null == action) return;
        if (action.equals("com.quicinc.cne.CNE_PREFERENCE_CHANGED")) {
            int featureId = intent.getIntExtra("cneFeatureId", -1);
            int featureParam = intent.getIntExtra("cneFeatureParameter", -1);
            int featureVal = intent.getIntExtra("cneParameterValue", -1);
            handlePrefChange(featureId, featureParam, featureVal);
        } else if (action.equals("prop_state_change")) {
            int state = intent.getIntExtra("state", 0);
            handleStateChange(state);
        } else if (action.equals("blacklist_bad_bssid") ) {
            // 1 = blacklist, 0 = unblacklist
            int blacklist = intent.getIntExtra("blacklistBSSID", -1);
            String bssid  =  intent.getStringExtra("BSSIDToBlacklist");
            int reason = intent.getIntExtra("blacklistReason", -1 );
            handleBSSIDBlacklist( ( blacklist == 0) ? true : false, bssid, reason );
        }
    }

    private static final String IE_STR = "ie=";
    private static final String ID_STR = "id=";
    private static final String BSSID_STR = "bssid=";
    private static final String FREQ_STR = "freq=";
    private static final String LEVEL_STR = "level=";
    private static final String TSF_STR = "tsf=";
    private static final String FLAGS_STR = "flags=";
    private static final String SSID_STR = "ssid=";
    private static final String DELIMITER_STR = "====";
    private static final String END_STR = "####";

    int emptyScanResultCount = 0;

    // Used for matching BSSID strings, at least one characteer must be a non-zero number
    private static Pattern mNotZero = Pattern.compile("[1-9a-fA-F]");

    /**
     * Format:
     * <p/>
     * id=1
     * bssid=68:7f:76:d7:1a:6e
     * freq=2412
     * level=-44
     * tsf=1344626243700342
     * flags=[WPA2-PSK-CCMP][WPS][ESS]
     * ssid=zfdy
     * ====
     * id=2
     * bssid=68:5f:74:d7:1a:6f
     * freq=5180
     * level=-73
     * tsf=1344626243700373
     * flags=[WPA2-PSK-CCMP][WPS][ESS]
     * ssid=zuby
     * ====
     */
    private void setScanResults() {
        mNumScanResultsKnown = 0;
        mNumScanResultsReturned = 0;
        String bssid = "";
        int level = 0;
        int freq = 0;
        long tsf = 0;
        String flags = "";
        WifiSsid wifiSsid = null;
        String scanResults;
        String tmpResults;
        StringBuffer scanResultsBuf = new StringBuffer();
        int sid = 0;

        while (true) {
            tmpResults = mWifiNative.scanResults(sid);
            if (TextUtils.isEmpty(tmpResults)) break;
            scanResultsBuf.append(tmpResults);
            scanResultsBuf.append("\n");
            String[] lines = tmpResults.split("\n");
            sid = -1;
            for (int i = lines.length - 1; i >= 0; i--) {
                if (lines[i].startsWith(END_STR)) {
                    break;
                } else if (lines[i].startsWith(ID_STR)) {
                    try {
                        sid = Integer.parseInt(lines[i].substring(ID_STR.length())) + 1;
                    } catch (NumberFormatException e) {
                        // Nothing to do
                    }
                    break;
                }
            }
            if (sid == -1) break;
        }

        // Age out scan results, we return all scan results found in the last 12 seconds,
        // and NOT all scan results since last scan.
        // ageOutScanResults(12000);

        scanResults = scanResultsBuf.toString();
        if (TextUtils.isEmpty(scanResults)) {
            emptyScanResultCount++;
            if (emptyScanResultCount > 10) {
                // If we got too many empty scan results, the current scan cache is stale,
                // hence clear it.
                mScanResults = new ArrayList<>();
            }
            return;
        }

        emptyScanResultCount = 0;

        mWifiConfigStore.trimANQPCache(false);

        // note that all these splits and substrings keep references to the original
        // huge string buffer while the amount we really want is generally pretty small
        // so make copies instead (one example b/11087956 wasted 400k of heap here).
        synchronized (mScanResultCache) {
            mScanResults = new ArrayList<>();
            String[] lines = scanResults.split("\n");
            final int bssidStrLen = BSSID_STR.length();
            final int flagLen = FLAGS_STR.length();
            String infoElements = null;
            List<String> anqpLines = null;

            for (String line : lines) {
                if (line.startsWith(BSSID_STR)) {
                    bssid = new String(line.getBytes(), bssidStrLen, line.length() - bssidStrLen);
                } else if (line.startsWith(FREQ_STR)) {
                    try {
                        freq = Integer.parseInt(line.substring(FREQ_STR.length()));
                    } catch (NumberFormatException e) {
                        freq = 0;
                    }
                } else if (line.startsWith(LEVEL_STR)) {
                    try {
                        level = Integer.parseInt(line.substring(LEVEL_STR.length()));
                        /* some implementations avoid negative values by adding 256
                         * so we need to adjust for that here.
                         */
                        if (level > 0) level -= 256;
                    } catch (NumberFormatException e) {
                        level = 0;
                    }
                } else if (line.startsWith(TSF_STR)) {
                    try {
                        tsf = Long.parseLong(line.substring(TSF_STR.length()));
                    } catch (NumberFormatException e) {
                        tsf = 0;
                    }
                } else if (line.startsWith(FLAGS_STR)) {
                    flags = new String(line.getBytes(), flagLen, line.length() - flagLen);
                } else if (line.startsWith(SSID_STR)) {
                    wifiSsid = WifiSsid.createFromAsciiEncoded(
                            line.substring(SSID_STR.length()));
                } else if (line.startsWith(IE_STR)) {
                    infoElements = line;
                } else if (SupplicantBridge.isAnqpAttribute(line)) {
                    if (anqpLines == null) {
                        anqpLines = new ArrayList<>();
                    }
                    anqpLines.add(line);
                } else if (line.startsWith(DELIMITER_STR) || line.startsWith(END_STR)) {
                    if (bssid != null) {
                        try {
                            NetworkDetail networkDetail =
                                    new NetworkDetail(bssid, infoElements, anqpLines, freq);

                            String xssid = (wifiSsid != null) ? wifiSsid.toString() : WifiSsid.NONE;
                            if (!xssid.equals(networkDetail.getTrimmedSSID())) {
                                logd(String.format(
                                        "Inconsistent SSID on BSSID '%s': '%s' vs '%s': %s",
                                        bssid, xssid, networkDetail.getSSID(), infoElements));
                            }

                            if (networkDetail.hasInterworking()) {
                                Log.d(Utils.hs2LogTag(getClass()), "HSNwk: '" + networkDetail);
                            }

                            ScanDetail scanDetail = mScanResultCache.get(networkDetail);
                            if (scanDetail != null) {
                                scanDetail.updateResults(networkDetail, level, wifiSsid, xssid,
                                        flags, freq, tsf);
                            } else {
                                scanDetail = new ScanDetail(networkDetail, wifiSsid, bssid,
                                        flags, level, freq, tsf);
                                mScanResultCache.put(networkDetail, scanDetail);
                            }
                            if (mFrequencyBand.get()
                                    == WifiManager.WIFI_FREQUENCY_BAND_2GHZ) {
                                if (ScanResult.is5GHz(freq)) {
                                    continue;
                                }
                            } else if (mFrequencyBand.get()
                                        == WifiManager.WIFI_FREQUENCY_BAND_5GHZ) {
                                if (ScanResult.is24GHz(freq)) {
                                    continue;
                                 }
                            }

                            mNumScanResultsReturned++; // Keep track of how many scan results we got
                            // as part of this scan's processing
                            mScanResults.add(scanDetail);
                        } catch (IllegalArgumentException iae) {
                            Log.d(TAG, "Failed to parse information elements: " + iae);
                        }
                    }
                    bssid = null;
                    level = 0;
                    freq = 0;
                    tsf = 0;
                    flags = "";
                    wifiSsid = null;
                    infoElements = null;
                    anqpLines = null;
                }
            }
        }

        /* don't attempt autojoin if last connect attempt was just scheduled */
        boolean attemptAutoJoin =
                (System.currentTimeMillis() - lastConnectAttemptTimestamp) > CONNECT_TIMEOUT_MSEC;
        SupplicantState state = mWifiInfo.getSupplicantState();
        String selection = mWifiConfigStore.getLastSelectedConfiguration();
        if (getCurrentState() == mRoamingState
                || getCurrentState() == mObtainingIpState
                || getCurrentState() == mScanModeState
                || getCurrentState() == mDisconnectingState
                || (getCurrentState() == mConnectedState
                && !getEnableAutoJoinWhenAssociated())
                || linkDebouncing
                || state == SupplicantState.ASSOCIATING
                || state == SupplicantState.AUTHENTICATING
                || state == SupplicantState.FOUR_WAY_HANDSHAKE
                || state == SupplicantState.GROUP_HANDSHAKE
                || (/* keep autojoin enabled if user has manually selected a wifi network,
                        so as to make sure we reliably remain connected to this network */
                mConnectionRequests == 0 && selection == null)) {
            // Dont attempt auto-joining again while we are already attempting to join
            // and/or obtaining Ip address
            attemptAutoJoin = false;
        }
        if (DBG) {
            if (selection == null) {
                selection = "<none>";
            }
            logd("wifi setScanResults state" + getCurrentState()
                    + " sup_state=" + state
                    + " debouncing=" + linkDebouncing
                    + " mConnectionRequests=" + mConnectionRequests
                    + " selection=" + selection
                    + " mNumScanResultsReturned " + mNumScanResultsReturned
                     + " mScanResults " + mScanResults.size());
        }
        if (attemptAutoJoin) {
            messageHandlingStatus = MESSAGE_HANDLING_STATUS_PROCESSED;
        }
        // Loose last selected configuration if we have been disconnected for 5 minutes
        if (getDisconnectedTimeMilli() > mWifiConfigStore.wifiConfigLastSelectionHysteresis) {
            mWifiConfigStore.setLastSelectedConfiguration(WifiConfiguration.INVALID_NETWORK_ID);
        }

        if (attemptAutoJoin) {
            synchronized (mScanResultCache) {
                if (mContext.getResources().getBoolean(R.bool.wifi_autocon)
                        && !shouldAutoConnect()) {
                    attemptAutoJoin = false;
                }
                // AutoJoincontroller will directly acces the scan result list and update it with
                // ScanResult status
                mNumScanResultsKnown = mWifiAutoJoinController.newSupplicantResults(attemptAutoJoin);
            }
        }
        if (linkDebouncing) {
            // If debouncing, we dont re-select a SSID or BSSID hence
            // there is no need to call the network selection code
            // in WifiAutoJoinController, instead,
            // just try to reconnect to the same SSID by triggering a roam
            sendMessage(CMD_AUTO_ROAM, mLastNetworkId, 1, null);
        }
    }

    /*
     * Fetch RSSI, linkspeed, and frequency on current connection
     */
    private void fetchRssiLinkSpeedAndFrequencyNative() {
        int newRssi = -1;
        int newLinkSpeed = -1;
        int newFrequency = -1;

        String signalPoll = mWifiNative.signalPoll();

        if (signalPoll != null) {
            String[] lines = signalPoll.split("\n");
            for (String line : lines) {
                String[] prop = line.split("=");
                if (prop.length < 2) continue;
                try {
                    if (prop[0].equals("RSSI")) {
                        newRssi = Integer.parseInt(prop[1]);
                    } else if (prop[0].equals("LINKSPEED")) {
                        newLinkSpeed = Integer.parseInt(prop[1]);
                    } else if (prop[0].equals("FREQUENCY")) {
                        newFrequency = Integer.parseInt(prop[1]);
                    }
                } catch (NumberFormatException e) {
                    //Ignore, defaults on rssi and linkspeed are assigned
                }
            }
        }

        if (PDBG) {
            logd("fetchRssiLinkSpeedAndFrequencyNative rssi="
                    + Integer.toString(newRssi) + " linkspeed="
                    + Integer.toString(newLinkSpeed));
        }

        if (newRssi > WifiInfo.INVALID_RSSI && newRssi < WifiInfo.MAX_RSSI) {
            // screen out invalid values
            /* some implementations avoid negative values by adding 256
             * so we need to adjust for that here.
             */
            if (newRssi > 0) newRssi -= 256;
            mWifiInfo.setRssi(newRssi);
            /*
             * Rather then sending the raw RSSI out every time it
             * changes, we precalculate the signal level that would
             * be displayed in the status bar, and only send the
             * broadcast if that much more coarse-grained number
             * changes. This cuts down greatly on the number of
             * broadcasts, at the cost of not informing others
             * interested in RSSI of all the changes in signal
             * level.
             */
            int newSignalLevel = WifiManager.calculateSignalLevel(newRssi, WifiManager.RSSI_LEVELS);
            if (newSignalLevel != mLastSignalLevel) {
                updateCapabilities(getCurrentWifiConfiguration());
                sendRssiChangeBroadcast(newRssi);
            }
            mLastSignalLevel = newSignalLevel;
        } else {
            mWifiInfo.setRssi(WifiInfo.INVALID_RSSI);
            updateCapabilities(getCurrentWifiConfiguration());
        }

        if (newLinkSpeed != -1) {
            mWifiInfo.setLinkSpeed(newLinkSpeed);
        }
        if (newFrequency > 0) {
            if (ScanResult.is5GHz(newFrequency)) {
                mWifiConnectionStatistics.num5GhzConnected++;
            }
            if (ScanResult.is24GHz(newFrequency)) {
                mWifiConnectionStatistics.num24GhzConnected++;
            }
            mWifiInfo.setFrequency(newFrequency);
        }
        mWifiConfigStore.updateConfiguration(mWifiInfo);
    }

    /**
     * Determine if we need to switch network:
     * - the delta determine the urgency to switch and/or or the expected evilness of the disruption
     * - match the uregncy of the switch versus the packet usage at the interface
     */
    boolean shouldSwitchNetwork(int networkDelta) {
        int delta;
        if (networkDelta <= 0) {
            return false;
        }
        delta = networkDelta;
        if (mWifiInfo != null) {
            if (!getEnableAutoJoinWhenAssociated()
                    && mWifiInfo.getNetworkId() != WifiConfiguration.INVALID_NETWORK_ID) {
                // If AutoJoin while associated is not enabled,
                // we should never switch network when already associated
                delta = -1000;
            } else {
                // TODO: Look at per AC packet count, do not switch if VO/VI traffic is present
                // TODO: at the interface. We should also discriminate between ucast and mcast,
                // TODO: since the rxSuccessRate include all the bonjour and Ipv6
                // TODO: broadcasts
                if ((mWifiInfo.txSuccessRate > 20) || (mWifiInfo.rxSuccessRate > 80)) {
                    delta -= 999;
                } else if ((mWifiInfo.txSuccessRate > 5) || (mWifiInfo.rxSuccessRate > 30)) {
                    delta -= 6;
                }
                logd("shouldSwitchNetwork "
                        + " txSuccessRate=" + String.format("%.2f", mWifiInfo.txSuccessRate)
                        + " rxSuccessRate=" + String.format("%.2f", mWifiInfo.rxSuccessRate)
                        + " delta " + networkDelta + " -> " + delta);
            }
        } else {
            logd("shouldSwitchNetwork "
                    + " delta " + networkDelta + " -> " + delta);
        }
        if (delta > 0) {
            return true;
        }
        return false;
    }

    // Polling has completed, hence we wont have a score anymore
    private void cleanWifiScore() {
        mWifiInfo.txBadRate = 0;
        mWifiInfo.txSuccessRate = 0;
        mWifiInfo.txRetriesRate = 0;
        mWifiInfo.rxSuccessRate = 0;
    }

    int mBadLinkspeedcount = 0;

    // For debug, provide information about the last scoring operation
    String wifiScoringReport = null;

    private void calculateWifiScore(WifiLinkLayerStats stats) {
        StringBuilder sb = new StringBuilder();

        int score = 56; // Starting score, temporarily hardcoded in between 50 and 60
        boolean isBadLinkspeed = (mWifiInfo.is24GHz()
                && mWifiInfo.getLinkSpeed() < mWifiConfigStore.badLinkSpeed24)
                || (mWifiInfo.is5GHz() && mWifiInfo.getLinkSpeed()
                < mWifiConfigStore.badLinkSpeed5);
        boolean isGoodLinkspeed = (mWifiInfo.is24GHz()
                && mWifiInfo.getLinkSpeed() >= mWifiConfigStore.goodLinkSpeed24)
                || (mWifiInfo.is5GHz() && mWifiInfo.getLinkSpeed()
                >= mWifiConfigStore.goodLinkSpeed5);

        if (isBadLinkspeed) {
            if (mBadLinkspeedcount < 6)
                mBadLinkspeedcount++;
        } else {
            if (mBadLinkspeedcount > 0)
                mBadLinkspeedcount--;
        }

        if (isBadLinkspeed) sb.append(" bl(").append(mBadLinkspeedcount).append(")");
        if (isGoodLinkspeed) sb.append(" gl");

        /**
         * We want to make sure that we use the 24GHz RSSI thresholds if
         * there are 2.4GHz scan results
         * otherwise we end up lowering the score based on 5GHz values
         * which may cause a switch to LTE before roaming has a chance to try 2.4GHz
         * We also might unblacklist the configuation based on 2.4GHz
         * thresholds but joining 5GHz anyhow, and failing over to 2.4GHz because 5GHz is not good
         */
        boolean use24Thresholds = false;
        boolean homeNetworkBoost = false;
        WifiConfiguration currentConfiguration = getCurrentWifiConfiguration();
        ScanDetailCache scanDetailCache =
                mWifiConfigStore.getScanDetailCache(currentConfiguration);
        if (currentConfiguration != null && scanDetailCache != null) {
            currentConfiguration.setVisibility(scanDetailCache.getVisibility(12000, mFrequencyBand.get()));
            if (currentConfiguration.visibility != null) {
                if (currentConfiguration.visibility.rssi24 != WifiConfiguration.INVALID_RSSI
                        && currentConfiguration.visibility.rssi24
                        >= (currentConfiguration.visibility.rssi5 - 2)) {
                    use24Thresholds = true;
                }
            }
            if (scanDetailCache.size() <= 6
                && currentConfiguration.allowedKeyManagement.cardinality() == 1
                && currentConfiguration.allowedKeyManagement.
                    get(WifiConfiguration.KeyMgmt.WPA_PSK) == true) {
                // A PSK network with less than 6 known BSSIDs
                // This is most likely a home network and thus we want to stick to wifi more
                homeNetworkBoost = true;
            }
        }
        if (homeNetworkBoost) sb.append(" hn");
        if (use24Thresholds) sb.append(" u24");

        int rssi = mWifiInfo.getRssi() - 6 * mAggressiveHandover
                + (homeNetworkBoost ? WifiConfiguration.HOME_NETWORK_RSSI_BOOST : 0);
        sb.append(String.format(" rssi=%d ag=%d", rssi, mAggressiveHandover));

        boolean is24GHz = use24Thresholds || mWifiInfo.is24GHz();

        boolean isBadRSSI = (is24GHz && rssi < mWifiConfigStore.thresholdBadRssi24.get())
                || (!is24GHz && rssi < mWifiConfigStore.thresholdBadRssi5.get());
        boolean isLowRSSI = (is24GHz && rssi < mWifiConfigStore.thresholdLowRssi24.get())
                || (!is24GHz && mWifiInfo.getRssi() < mWifiConfigStore.thresholdLowRssi5.get());
        boolean isHighRSSI = (is24GHz && rssi >= mWifiConfigStore.thresholdGoodRssi24.get())
                || (!is24GHz && mWifiInfo.getRssi() >= mWifiConfigStore.thresholdGoodRssi5.get());

        if (isBadRSSI) sb.append(" br");
        if (isLowRSSI) sb.append(" lr");
        if (isHighRSSI) sb.append(" hr");

        int penalizedDueToUserTriggeredDisconnect = 0;        // For debug information
        if (currentConfiguration != null &&
                (mWifiInfo.txSuccessRate > 5 || mWifiInfo.rxSuccessRate > 5)) {
            if (isBadRSSI) {
                currentConfiguration.numTicksAtBadRSSI++;
                if (currentConfiguration.numTicksAtBadRSSI > 1000) {
                    // We remained associated for a compound amount of time while passing
                    // traffic, hence loose the corresponding user triggered disabled stats
                    if (currentConfiguration.numUserTriggeredWifiDisableBadRSSI > 0) {
                        currentConfiguration.numUserTriggeredWifiDisableBadRSSI--;
                    }
                    if (currentConfiguration.numUserTriggeredWifiDisableLowRSSI > 0) {
                        currentConfiguration.numUserTriggeredWifiDisableLowRSSI--;
                    }
                    if (currentConfiguration.numUserTriggeredWifiDisableNotHighRSSI > 0) {
                        currentConfiguration.numUserTriggeredWifiDisableNotHighRSSI--;
                    }
                    currentConfiguration.numTicksAtBadRSSI = 0;
                }
                if (mWifiConfigStore.enableWifiCellularHandoverUserTriggeredAdjustment &&
                        (currentConfiguration.numUserTriggeredWifiDisableBadRSSI > 0
                                || currentConfiguration.numUserTriggeredWifiDisableLowRSSI > 0
                                || currentConfiguration.numUserTriggeredWifiDisableNotHighRSSI > 0)) {
                    score = score - 5;
                    penalizedDueToUserTriggeredDisconnect = 1;
                    sb.append(" p1");
                }
            } else if (isLowRSSI) {
                currentConfiguration.numTicksAtLowRSSI++;
                if (currentConfiguration.numTicksAtLowRSSI > 1000) {
                    // We remained associated for a compound amount of time while passing
                    // traffic, hence loose the corresponding user triggered disabled stats
                    if (currentConfiguration.numUserTriggeredWifiDisableLowRSSI > 0) {
                        currentConfiguration.numUserTriggeredWifiDisableLowRSSI--;
                    }
                    if (currentConfiguration.numUserTriggeredWifiDisableNotHighRSSI > 0) {
                        currentConfiguration.numUserTriggeredWifiDisableNotHighRSSI--;
                    }
                    currentConfiguration.numTicksAtLowRSSI = 0;
                }
                if (mWifiConfigStore.enableWifiCellularHandoverUserTriggeredAdjustment &&
                        (currentConfiguration.numUserTriggeredWifiDisableLowRSSI > 0
                                || currentConfiguration.numUserTriggeredWifiDisableNotHighRSSI > 0)) {
                    score = score - 5;
                    penalizedDueToUserTriggeredDisconnect = 2;
                    sb.append(" p2");
                }
            } else if (!isHighRSSI) {
                currentConfiguration.numTicksAtNotHighRSSI++;
                if (currentConfiguration.numTicksAtNotHighRSSI > 1000) {
                    // We remained associated for a compound amount of time while passing
                    // traffic, hence loose the corresponding user triggered disabled stats
                    if (currentConfiguration.numUserTriggeredWifiDisableNotHighRSSI > 0) {
                        currentConfiguration.numUserTriggeredWifiDisableNotHighRSSI--;
                    }
                    currentConfiguration.numTicksAtNotHighRSSI = 0;
                }
                if (mWifiConfigStore.enableWifiCellularHandoverUserTriggeredAdjustment &&
                        currentConfiguration.numUserTriggeredWifiDisableNotHighRSSI > 0) {
                    score = score - 5;
                    penalizedDueToUserTriggeredDisconnect = 3;
                    sb.append(" p3");
                }
            }
            sb.append(String.format(" ticks %d,%d,%d", currentConfiguration.numTicksAtBadRSSI,
                    currentConfiguration.numTicksAtLowRSSI,
                    currentConfiguration.numTicksAtNotHighRSSI));
        }

        if (PDBG) {
            String rssiStatus = "";
            if (isBadRSSI) rssiStatus += " badRSSI ";
            else if (isHighRSSI) rssiStatus += " highRSSI ";
            else if (isLowRSSI) rssiStatus += " lowRSSI ";
            if (isBadLinkspeed) rssiStatus += " lowSpeed ";
            logd("calculateWifiScore freq=" + Integer.toString(mWifiInfo.getFrequency())
                    + " speed=" + Integer.toString(mWifiInfo.getLinkSpeed())
                    + " score=" + Integer.toString(mWifiInfo.score)
                    + rssiStatus
                    + " -> txbadrate=" + String.format("%.2f", mWifiInfo.txBadRate)
                    + " txgoodrate=" + String.format("%.2f", mWifiInfo.txSuccessRate)
                    + " txretriesrate=" + String.format("%.2f", mWifiInfo.txRetriesRate)
                    + " rxrate=" + String.format("%.2f", mWifiInfo.rxSuccessRate)
                    + " userTriggerdPenalty" + penalizedDueToUserTriggeredDisconnect);
        }

        if ((mWifiInfo.txBadRate >= 1) && (mWifiInfo.txSuccessRate < 3)
                && (isBadRSSI || isLowRSSI)) {
            // Link is stuck
            if (mWifiInfo.linkStuckCount < 5)
                mWifiInfo.linkStuckCount += 1;
            sb.append(String.format(" ls+=%d", mWifiInfo.linkStuckCount));
            if (PDBG) logd(" bad link -> stuck count ="
                    + Integer.toString(mWifiInfo.linkStuckCount));
        } else if (mWifiInfo.txBadRate < 0.3) {
            if (mWifiInfo.linkStuckCount > 0)
                mWifiInfo.linkStuckCount -= 1;
            sb.append(String.format(" ls-=%d", mWifiInfo.linkStuckCount));
            if (PDBG) logd(" good link -> stuck count ="
                    + Integer.toString(mWifiInfo.linkStuckCount));
        }

        sb.append(String.format(" [%d", score));

        if (mWifiInfo.linkStuckCount > 1) {
            // Once link gets stuck for more than 3 seconds, start reducing the score
            score = score - 2 * (mWifiInfo.linkStuckCount - 1);
        }
        sb.append(String.format(",%d", score));

        if (isBadLinkspeed) {
            score -= 4;
            if (PDBG) {
                logd(" isBadLinkspeed   ---> count=" + mBadLinkspeedcount
                        + " score=" + Integer.toString(score));
            }
        } else if ((isGoodLinkspeed) && (mWifiInfo.txSuccessRate > 5)) {
            score += 4; // So as bad rssi alone dont kill us
        }
        sb.append(String.format(",%d", score));

        if (isBadRSSI) {
            if (mWifiInfo.badRssiCount < 7)
                mWifiInfo.badRssiCount += 1;
        } else if (isLowRSSI) {
            mWifiInfo.lowRssiCount = 1; // Dont increment the lowRssi count above 1
            if (mWifiInfo.badRssiCount > 0) {
                // Decrement bad Rssi count
                mWifiInfo.badRssiCount -= 1;
            }
        } else {
            mWifiInfo.badRssiCount = 0;
            mWifiInfo.lowRssiCount = 0;
        }

        score -= mWifiInfo.badRssiCount * 2 + mWifiInfo.lowRssiCount;
        sb.append(String.format(",%d", score));

        if (PDBG) logd(" badRSSI count" + Integer.toString(mWifiInfo.badRssiCount)
                + " lowRSSI count" + Integer.toString(mWifiInfo.lowRssiCount)
                + " --> score " + Integer.toString(score));


        if (isHighRSSI) {
            score += 5;
            if (PDBG) logd(" isHighRSSI       ---> score=" + Integer.toString(score));
        }
        sb.append(String.format(",%d]", score));

        sb.append(String.format(" brc=%d lrc=%d", mWifiInfo.badRssiCount, mWifiInfo.lowRssiCount));

        //sanitize boundaries
        if (score > NetworkAgent.WIFI_BASE_SCORE)
            score = NetworkAgent.WIFI_BASE_SCORE;
        if (score < 0)
            score = 0;

        //report score
        if (score != mWifiInfo.score) {
            if (DBG) {
                logd("calculateWifiScore() report new score " + Integer.toString(score));
            }
            if (!isPropFeatureEnabled) {
                mWifiInfo.score = score;
                if(mNetworkAgent != null) {
                    mNetworkAgent.sendNetworkScore(score);
                }
            }
        }
        wifiScoringReport = sb.toString();
    }

    public double getTxPacketRate() {
        if (mWifiInfo != null) {
            return mWifiInfo.txSuccessRate;
        }
        return -1;
    }

    public double getRxPacketRate() {
        if (mWifiInfo != null) {
            return mWifiInfo.rxSuccessRate;
        }
        return -1;
    }

    /**
     * Fetch TX packet counters on current connection
     */
    private void fetchPktcntNative(RssiPacketCountInfo info) {
        String pktcntPoll = mWifiNative.pktcntPoll();

        if (pktcntPoll != null) {
            String[] lines = pktcntPoll.split("\n");
            for (String line : lines) {
                String[] prop = line.split("=");
                if (prop.length < 2) continue;
                try {
                    if (prop[0].equals("TXGOOD")) {
                        info.txgood = Integer.parseInt(prop[1]);
                    } else if (prop[0].equals("TXBAD")) {
                        info.txbad = Integer.parseInt(prop[1]);
                    }
                } catch (NumberFormatException e) {
                    // Ignore
                }
            }
        }
    }

    private boolean clearIPv4Address(String iface) {
        try {
            InterfaceConfiguration ifcg = new InterfaceConfiguration();
            ifcg.setLinkAddress(new LinkAddress("0.0.0.0/0"));
            mNwService.setInterfaceConfig(iface, ifcg);
            return true;
        } catch (RemoteException e) {
            return false;
        } catch (IllegalStateException ie) {
           loge("Unable to set interface config: " + ie);
           return false;
        }
    }

    private boolean isProvisioned(LinkProperties lp) {
        return lp.isProvisioned() ||
                (mWifiConfigStore.isUsingStaticIp(mLastNetworkId) && lp.hasIPv4Address());
    }

    /**
     * Creates a new LinkProperties object by merging information from various sources.
     * <p/>
     * This is needed because the information in mLinkProperties comes from multiple sources (DHCP,
     * netlink, static configuration, ...). When one of these sources of information has updated
     * link properties, we can't just assign them to mLinkProperties or we'd lose track of the
     * information that came from other sources. Instead, when one of those sources has new
     * information, we update the object that tracks the information from that source and then
     * call this method to integrate the change into a new LinkProperties object for subsequent
     * comparison with mLinkProperties.
     * <p/>
     * The information used to build LinkProperties is currently obtained as follows:
     *     - Interface name: set in the constructor.
     *     - IPv4 and IPv6 addresses: netlink, passed in by mNetlinkTracker.
     *     - IPv4 routes, DNS servers, and domains: DHCP.
     *     - IPv6 routes and DNS servers: netlink, passed in by mNetlinkTracker.
     *     - HTTP proxy: the wifi config store.
     */
    private LinkProperties makeLinkProperties() {
        LinkProperties newLp = new LinkProperties();

        // Interface name, proxy, and TCP buffer sizes are locally configured.
        newLp.setInterfaceName(mDataInterfaceName);
        newLp.setHttpProxy(mWifiConfigStore.getProxyProperties(mLastNetworkId));
        if (!TextUtils.isEmpty(mTcpBufferSizes)) {
            newLp.setTcpBufferSizes(mTcpBufferSizes);
        }

        // IPv4/v6 addresses, IPv6 routes and IPv6 DNS servers come from netlink.
        LinkProperties netlinkLinkProperties = mNetlinkTracker.getLinkProperties();
        newLp.setLinkAddresses(netlinkLinkProperties.getLinkAddresses());
        for (RouteInfo route : netlinkLinkProperties.getRoutes()) {
            newLp.addRoute(route);
        }
        for (InetAddress dns : netlinkLinkProperties.getDnsServers()) {
            // Only add likely reachable DNS servers.
            // TODO: investigate deleting this.
            if (newLp.isReachable(dns)) {
                newLp.addDnsServer(dns);
            }
        }

        // IPv4 routes, DNS servers and domains come from mDhcpResults.
        synchronized (mDhcpResultsLock) {
            // Even when we're using static configuration, we don't need to look at the config
            // store, because static IP configuration also populates mDhcpResults.
            if ((mDhcpResults != null)) {
                for (RouteInfo route : mDhcpResults.getRoutes(mDataInterfaceName)) {
                    newLp.addRoute(route);
                }
                for (InetAddress dns : mDhcpResults.dnsServers) {
                    // Only add likely reachable DNS servers.
                    // TODO: investigate deleting this.
                    if (newLp.isReachable(dns)) {
                        newLp.addDnsServer(dns);
                    }
                }
                newLp.setDomains(mDhcpResults.domains);
            }
        }

        return newLp;
    }

    private void updateLinkProperties(int reason) {
        LinkProperties newLp = makeLinkProperties();

        final boolean linkChanged = !newLp.equals(mLinkProperties);
        final boolean wasProvisioned = isProvisioned(mLinkProperties);
        final boolean isProvisioned = isProvisioned(newLp);
        // TODO: Teach LinkProperties how to understand static assignment
        // and simplify all this provisioning change detection logic by
        // unifying it under LinkProperties.compareProvisioning().
        final boolean lostProvisioning =
                (wasProvisioned && !isProvisioned) ||
                (mLinkProperties.hasIPv4Address() && !newLp.hasIPv4Address()) ||
                (mLinkProperties.isIPv6Provisioned() && !newLp.isIPv6Provisioned());
        final DetailedState detailedState = getNetworkDetailedState();

        if (linkChanged) {
            if (DBG) {
                log("Link configuration changed for netId: " + mLastNetworkId
                        + " old: " + mLinkProperties + " new: " + newLp);
            }
            mLinkProperties = newLp;
            if (mIpReachabilityMonitor != null) {
                mIpReachabilityMonitor.updateLinkProperties(mLinkProperties);
            }
            if (mNetworkAgent != null) mNetworkAgent.sendLinkProperties(mLinkProperties);
        }

        if (lostProvisioning) {
            log("Lost IP layer provisioning!" +
                    " was: " + mLinkProperties +
                    " now: " + newLp);
        }

        if (DBG) {
            StringBuilder sb = new StringBuilder();
            sb.append("updateLinkProperties nid: " + mLastNetworkId);
            sb.append(" state: " + detailedState);
            sb.append(" reason: " + smToString(reason));

            if (mLinkProperties != null) {
                if (mLinkProperties.hasIPv4Address()) {
                    sb.append(" v4");
                }
                if (mLinkProperties.hasGlobalIPv6Address()) {
                    sb.append(" v6");
                }
                if (mLinkProperties.hasIPv4DefaultRoute()) {
                    sb.append(" v4r");
                }
                if (mLinkProperties.hasIPv6DefaultRoute()) {
                    sb.append(" v6r");
                }
                if (mLinkProperties.hasIPv4DnsServer()) {
                    sb.append(" v4dns");
                }
                if (mLinkProperties.hasIPv6DnsServer()) {
                    sb.append(" v6dns");
                }
                if (isProvisioned) {
                    sb.append(" isprov");
                }
            }
            logd(sb.toString());
        }

        // If we just configured or lost IP configuration, do the needful.
        // We don't just call handleSuccessfulIpConfiguration() or handleIpConfigurationLost()
        // here because those should only be called if we're attempting to connect or already
        // connected, whereas updateLinkProperties can be called at any time.
        switch (reason) {
            case DhcpStateMachine.DHCP_SUCCESS:
            case CMD_STATIC_IP_SUCCESS:
                // IPv4 provisioning succeded. Advance to connected state.
                sendMessage(CMD_IP_CONFIGURATION_SUCCESSFUL);
                if (!isProvisioned) {
                    // Can never happen unless DHCP reports success but isProvisioned thinks the
                    // resulting configuration is invalid (e.g., no IPv4 address, or the state in
                    // mLinkProperties is out of sync with reality, or there's a bug in this code).
                    // TODO: disconnect here instead. If our configuration is not usable, there's no
                    // point in staying connected, and if mLinkProperties is out of sync with
                    // reality, that will cause problems in the future.
                    logd("IPv4 config succeeded, but not provisioned");
                }
                break;

            case DhcpStateMachine.DHCP_FAILURE:
                // DHCP failed. If we're not already provisioned, or we had IPv4 and now lost it,
                // give up and disconnect.
                // If we're already provisioned (e.g., IPv6-only network), stay connected.
                if (!isProvisioned || lostProvisioning) {
                    sendMessage(CMD_IP_CONFIGURATION_LOST);
                } else {
                    // DHCP failed, but we're provisioned (e.g., if we're on an IPv6-only network).
                    sendMessage(CMD_IP_CONFIGURATION_SUCCESSFUL);

                    // To be sure we don't get stuck with a non-working network if all we had is
                    // IPv4, remove the IPv4 address from the interface (since we're using DHCP,
                    // and DHCP failed). If we had an IPv4 address before, the deletion of the
                    // address  will cause a CMD_UPDATE_LINKPROPERTIES. If the IPv4 address was
                    // necessary for provisioning, its deletion will cause us to disconnect.
                    //
                    // This shouldn't be needed, because on an IPv4-only network a DHCP failure will
                    // have empty DhcpResults and thus empty LinkProperties, and isProvisioned will
                    // not return true if we're using DHCP and don't have an IPv4 default route. So
                    // for now it's only here for extra redundancy. However, it will increase
                    // robustness if we move to getting IPv4 routes from netlink as well.
                    loge("DHCP failure: provisioned, clearing IPv4 address.");
                    if (!clearIPv4Address(mDataInterfaceName)) {
                        sendMessage(CMD_IP_CONFIGURATION_LOST);
                    }
                }
                break;

            case CMD_STATIC_IP_FAILURE:
                // Static configuration was invalid, or an error occurred in applying it. Give up.
                sendMessage(CMD_IP_CONFIGURATION_LOST);
                break;

            case CMD_UPDATE_LINKPROPERTIES:
                // IP addresses, DNS servers, etc. changed. Act accordingly.
                if (lostProvisioning) {
                    // We no longer have a usable network configuration. Disconnect.
                    sendMessage(CMD_IP_CONFIGURATION_LOST);
                } else if (!wasProvisioned && isProvisioned) {
                    // We have a usable IPv6-only config. Advance to connected state.
                    sendMessage(CMD_IP_CONFIGURATION_SUCCESSFUL);
                }
                if (linkChanged && getNetworkDetailedState() == DetailedState.CONNECTED) {
                    // If anything has changed and we're already connected, send out a notification.
                    sendLinkConfigurationChangedBroadcast();
                }
                break;
        }
    }

    /**
     * Clears all our link properties.
     */
    private void clearLinkProperties() {
        // Clear the link properties obtained from DHCP and netlink.
        synchronized (mDhcpResultsLock) {
            if (mDhcpResults != null) {
                mDhcpResults.clear();
            }
        }
        mNetlinkTracker.clearLinkProperties();
        if (mIpReachabilityMonitor != null) {
            mIpReachabilityMonitor.clearLinkProperties();
        }

        // Now clear the merged link properties.
        mLinkProperties.clear();
        if (mNetworkAgent != null) mNetworkAgent.sendLinkProperties(mLinkProperties);
    }

    /**
     * try to update default route MAC address.
     */
    private String updateDefaultRouteMacAddress(int timeout) {
        String address = null;
        for (RouteInfo route : mLinkProperties.getRoutes()) {
            if (route.isDefaultRoute() && route.hasGateway()) {
                InetAddress gateway = route.getGateway();
                if (gateway instanceof Inet4Address) {
                    if (PDBG) {
                        logd("updateDefaultRouteMacAddress found Ipv4 default :"
                                + gateway.getHostAddress());
                    }
                    address = macAddressFromRoute(gateway.getHostAddress());
                    /* The gateway's MAC address is known */
                    if ((address == null) && (timeout > 0)) {
                        boolean reachable = false;
                        try {
                            reachable = gateway.isReachable(timeout);
                        } catch (Exception e) {
                            loge("updateDefaultRouteMacAddress exception reaching :"
                                    + gateway.getHostAddress());

                        } finally {
                            if (reachable == true) {

                                address = macAddressFromRoute(gateway.getHostAddress());
                                if (PDBG) {
                                    logd("updateDefaultRouteMacAddress reachable (tried again) :"
                                            + gateway.getHostAddress() + " found " + address);
                                }
                            }
                        }
                    }
                    if (address != null) {
                        mWifiConfigStore.setDefaultGwMacAddress(mLastNetworkId, address);
                    }
                }
            }
        }
        return address;
    }

    void sendScanResultsAvailableBroadcast(boolean scanSucceeded) {
        Intent intent = new Intent(WifiManager.SCAN_RESULTS_AVAILABLE_ACTION);
        intent.addFlags(Intent.FLAG_RECEIVER_REGISTERED_ONLY_BEFORE_BOOT);
        intent.putExtra(WifiManager.EXTRA_RESULTS_UPDATED, scanSucceeded);
        mContext.sendBroadcastAsUser(intent, UserHandle.ALL);
    }

    private void sendRssiChangeBroadcast(final int newRssi) {
        try {
            mBatteryStats.noteWifiRssiChanged(newRssi);
        } catch (RemoteException e) {
            // Won't happen.
        }
        Intent intent = new Intent(WifiManager.RSSI_CHANGED_ACTION);
        intent.addFlags(Intent.FLAG_RECEIVER_REGISTERED_ONLY_BEFORE_BOOT);
        intent.putExtra(WifiManager.EXTRA_NEW_RSSI, newRssi);
        mContext.sendStickyBroadcastAsUser(intent, UserHandle.ALL);
    }

    private void sendNetworkStateChangeBroadcast(String bssid) {
        Intent intent = new Intent(WifiManager.NETWORK_STATE_CHANGED_ACTION);
        intent.addFlags(Intent.FLAG_RECEIVER_REGISTERED_ONLY_BEFORE_BOOT);
        intent.putExtra(WifiManager.EXTRA_NETWORK_INFO, new NetworkInfo(mNetworkInfo));
        intent.putExtra(WifiManager.EXTRA_LINK_PROPERTIES, new LinkProperties(mLinkProperties));
        if (bssid != null)
            intent.putExtra(WifiManager.EXTRA_BSSID, bssid);
        if (mNetworkInfo.getDetailedState() == DetailedState.VERIFYING_POOR_LINK ||
                mNetworkInfo.getDetailedState() == DetailedState.CONNECTED) {
            // We no longer report MAC address to third-parties and our code does
            // not rely on this broadcast, so just send the default MAC address.
            WifiInfo sentWifiInfo = new WifiInfo(mWifiInfo);
            sentWifiInfo.setMacAddress(WifiInfo.DEFAULT_MAC_ADDRESS);
            intent.putExtra(WifiManager.EXTRA_WIFI_INFO, sentWifiInfo);
        }
        mContext.sendStickyBroadcastAsUser(intent, UserHandle.ALL);
    }

    private WifiInfo getWiFiInfoForUid(int uid) {
        if (Binder.getCallingUid() == Process.myUid()) {
            return mWifiInfo;
        }

        WifiInfo result = new WifiInfo(mWifiInfo);
        result.setMacAddress(WifiInfo.DEFAULT_MAC_ADDRESS);

        IBinder binder = ServiceManager.getService("package");
        IPackageManager packageManager = IPackageManager.Stub.asInterface(binder);

        try {
            if (packageManager.checkUidPermission(Manifest.permission.LOCAL_MAC_ADDRESS,
                    uid) == PackageManager.PERMISSION_GRANTED) {
                result.setMacAddress(mWifiInfo.getMacAddress());
            }
        } catch (RemoteException e) {
            Log.e(TAG, "Error checking receiver permission", e);
        }

        return result;
    }

    private void sendLinkConfigurationChangedBroadcast() {
        Intent intent = new Intent(WifiManager.LINK_CONFIGURATION_CHANGED_ACTION);
        intent.addFlags(Intent.FLAG_RECEIVER_REGISTERED_ONLY_BEFORE_BOOT);
        intent.putExtra(WifiManager.EXTRA_LINK_PROPERTIES, new LinkProperties(mLinkProperties));
        mContext.sendBroadcastAsUser(intent, UserHandle.ALL);
    }

    private void sendSupplicantConnectionChangedBroadcast(boolean connected) {
        Intent intent = new Intent(WifiManager.SUPPLICANT_CONNECTION_CHANGE_ACTION);
        intent.addFlags(Intent.FLAG_RECEIVER_REGISTERED_ONLY_BEFORE_BOOT);
        intent.putExtra(WifiManager.EXTRA_SUPPLICANT_CONNECTED, connected);
        mContext.sendBroadcastAsUser(intent, UserHandle.ALL);
    }

    /**
     * Record the detailed state of a network.
     *
     * @param state the new {@code DetailedState}
     */
    private boolean setNetworkDetailedState(NetworkInfo.DetailedState state) {
        boolean hidden = false;

        if (linkDebouncing || isRoaming()) {
            // There is generally a confusion in the system about colluding
            // WiFi Layer 2 state (as reported by supplicant) and the Network state
            // which leads to multiple confusion.
            //
            // If link is de-bouncing or roaming, we already have an IP address
            // as well we were connected and are doing L2 cycles of
            // reconnecting or renewing IP address to check that we still have it
            // This L2 link flapping should ne be reflected into the Network state
            // which is the state of the WiFi Network visible to Layer 3 and applications
            // Note that once debouncing and roaming are completed, we will
            // set the Network state to where it should be, or leave it as unchanged
            //
            hidden = true;
        }
        if (DBG) {
            log("setDetailed state, old ="
                    + mNetworkInfo.getDetailedState() + " and new state=" + state
                    + " hidden=" + hidden);
        }
        if (mNetworkInfo.getExtraInfo() != null && mWifiInfo.getSSID() != null) {
            // Always indicate that SSID has changed
            if (!mNetworkInfo.getExtraInfo().equals(mWifiInfo.getSSID())) {
                if (DBG) {
                    log("setDetailed state send new extra info" + mWifiInfo.getSSID());
                }
                mNetworkInfo.setExtraInfo(mWifiInfo.getSSID());
                sendNetworkStateChangeBroadcast(null);
            }
        }
        if (hidden == true) {
            return false;
        }

        if (state != mNetworkInfo.getDetailedState()) {
            mNetworkInfo.setDetailedState(state, null, mWifiInfo.getSSID());
            if (mNetworkAgent != null) {
                mNetworkAgent.sendNetworkInfo(mNetworkInfo);
            }
            sendNetworkStateChangeBroadcast(null);
            return true;
        }
        return false;
    }

    private DetailedState getNetworkDetailedState() {
        return mNetworkInfo.getDetailedState();
    }

    private SupplicantState handleSupplicantStateChange(Message message) {
        StateChangeResult stateChangeResult = (StateChangeResult) message.obj;
        SupplicantState state = stateChangeResult.state;
        // Supplicant state change
        // [31-13] Reserved for future use
        // [8 - 0] Supplicant state (as defined in SupplicantState.java)
        // 50023 supplicant_state_changed (custom|1|5)
        mWifiInfo.setSupplicantState(state);
        // Network id is only valid when we start connecting
        if (SupplicantState.isConnecting(state)) {
            mWifiInfo.setNetworkId(stateChangeResult.networkId);
        } else {
            mWifiInfo.setNetworkId(WifiConfiguration.INVALID_NETWORK_ID);
        }

        mWifiInfo.setBSSID(stateChangeResult.BSSID);

        if (mWhiteListedSsids != null
                && mWhiteListedSsids.length > 0
                && stateChangeResult.wifiSsid != null) {
            String SSID = stateChangeResult.wifiSsid.toString();
            String currentSSID = mWifiInfo.getSSID();
            if (SSID != null
                    && currentSSID != null
                    && !SSID.equals(WifiSsid.NONE)) {
                    // Remove quote before comparing
                    if (SSID.length() >= 2 && SSID.charAt(0) == '"'
                            && SSID.charAt(SSID.length() - 1) == '"')
                    {
                        SSID = SSID.substring(1, SSID.length() - 1);
                    }
                    if (currentSSID.length() >= 2 && currentSSID.charAt(0) == '"'
                            && currentSSID.charAt(currentSSID.length() - 1) == '"') {
                        currentSSID = currentSSID.substring(1, currentSSID.length() - 1);
                    }
                    if ((!SSID.equals(currentSSID)) && (getCurrentState() == mConnectedState)) {
                        lastConnectAttemptTimestamp = System.currentTimeMillis();
                        targetWificonfiguration
                            = mWifiConfigStore.getWifiConfiguration(mWifiInfo.getNetworkId());
                        transitionTo(mRoamingState);
                    }
             }
        }

        mWifiInfo.setSSID(stateChangeResult.wifiSsid);
        mWifiInfo.setEphemeral(mWifiConfigStore.isEphemeral(mWifiInfo.getNetworkId()));

        mSupplicantStateTracker.sendMessage(Message.obtain(message));

        return state;
    }

    /**
     * Resets the Wi-Fi Connections by clearing any state, resetting any sockets
     * using the interface, stopping DHCP & disabling interface
     */
    private void handleNetworkDisconnect() {
        if (DBG) log("handleNetworkDisconnect: Stopping DHCP and clearing IP"
                + " stack:" + Thread.currentThread().getStackTrace()[2].getMethodName()
                + " - " + Thread.currentThread().getStackTrace()[3].getMethodName()
                + " - " + Thread.currentThread().getStackTrace()[4].getMethodName()
                + " - " + Thread.currentThread().getStackTrace()[5].getMethodName());

        stopRssiMonitoringOffload();

        clearCurrentConfigBSSID("handleNetworkDisconnect");
        if (mContext.getResources().getBoolean(R.bool.wifi_autocon)
                && !shouldAutoConnect()) {
            /*
             * The following logic shall address the requirement for the DUT to
             * not reconnect to the last connected network when the Auto
             * Connect is disabled. This asks for the user prompt for any
             * connection attempt (as per the requirement)
             */
            disableLastNetwork();
        }

        if (mP2pAutoGoRestart) {
            if (DBG) {
                log("STA failed to connect, restart P2P Group");
            }
            mP2pAutoGoRestart = false;
            int channel = mWifiNative.fetchChannelNative();
            if (DBG) {
                log("Native channel is " + channel);
            }
            if (channel > 0) {
                if ((mP2pGoBand == P2P_GO_2_4_BAND)&&
                    (channel <= 14)) {
                    mWifiNative.p2pSetOperatingFreq(channel);
                } else if ((mP2pGoBand == P2P_GO_5_BAND) &&
                          ((channel >= 36) && (channel <= 165))){
                    mWifiNative.p2pSetOperatingFreq(channel);
                } else {
                    mWifiNative.p2pSetOperatingFreq(mP2pGoChannel);
                }
                if (mWifiP2pChannel == null) {
                    mWifiP2pChannel = new AsyncChannel();
                }
                mWifiP2pChannel.sendMessage(
                        WifiP2pManager.CREATE_GROUP);
            }
        }

        stopDhcp();

        try {
            mNwService.clearInterfaceAddresses(mDataInterfaceName);
            mNwService.disableIpv6(mDataInterfaceName);
        } catch (Exception e) {
            loge("Failed to clear addresses or disable ipv6" + e);
        }

        /* Reset data structures */
        mBadLinkspeedcount = 0;
        mWifiInfo.reset();
        linkDebouncing = false;
        /* Reset roaming parameters */
        mAutoRoaming = WifiAutoJoinController.AUTO_JOIN_IDLE;

        /**
         *  fullBandConnectedTimeIntervalMilli:
         *  - start scans at mWifiConfigStore.wifiAssociatedShortScanIntervalMilli seconds interval
         *  - exponentially increase to mWifiConfigStore.associatedFullScanMaxIntervalMilli
         *  Initialize to sane value = 20 seconds
         */
        fullBandConnectedTimeIntervalMilli = 20 * 1000;

        setNetworkDetailedState(DetailedState.DISCONNECTED);
        if (mNetworkAgent != null) {
            mNetworkAgent.sendNetworkInfo(mNetworkInfo);
            mNetworkAgent = null;
        }
        mWifiConfigStore.updateStatus(mLastNetworkId, DetailedState.DISCONNECTED);

        /* Clear network properties */
        clearLinkProperties();

        /* Cend event to CM & network change broadcast */
        sendNetworkStateChangeBroadcast(mLastBssid);

        /* Cancel auto roam requests */
        autoRoamSetBSSID(mLastNetworkId, "any");

        mLastBssid = null;
        registerDisconnected();
        mLastNetworkId = WifiConfiguration.INVALID_NETWORK_ID;
    }

    private void handleSupplicantConnectionLoss(boolean killSupplicant) {
        /* Socket connection can be lost when we do a graceful shutdown
        * or when the driver is hung. Ensure supplicant is stopped here.
        */
        if (killSupplicant) {
            mWifiMonitor.killSupplicant(mP2pSupported);
        }
        mWifiNative.closeSupplicantConnection();
        sendSupplicantConnectionChangedBroadcast(false);
        setWifiState(WIFI_STATE_DISABLED);
    }

    void handlePreDhcpSetup() {
        mDhcpActive = true;
        // Disable the coexistence mode
        mWifiNative.setBluetoothCoexistenceMode(
                mWifiNative.BLUETOOTH_COEXISTENCE_MODE_DISABLED);

        // Disable power save and suspend optimizations during DHCP
        // Note: The order here is important for now. Brcm driver changes
        // power settings when we control suspend mode optimizations.
        // TODO: Remove this comment when the driver is fixed.
        setSuspendOptimizationsNative(SUSPEND_DUE_TO_DHCP, false);
        mWifiNative.setPowerSave(false);

        // Update link layer stats
        getWifiLinkLayerStats(false);

        /* P2p discovery breaks dhcp, shut it down in order to get through this */
        Message msg = new Message();
        msg.what = WifiP2pServiceImpl.BLOCK_DISCOVERY;
        msg.arg1 = WifiP2pServiceImpl.ENABLED;
        msg.arg2 = DhcpStateMachine.CMD_PRE_DHCP_ACTION_COMPLETE;
        msg.obj = mDhcpStateMachine;
        mWifiP2pChannel.sendMessage(msg);
    }


    private boolean useLegacyDhcpClient() {
        return Settings.Global.getInt(
                mContext.getContentResolver(),
                Settings.Global.LEGACY_DHCP_CLIENT, 0) == 1;
    }

    private void maybeInitDhcpStateMachine() {
        if (mDhcpStateMachine == null) {
            if (useLegacyDhcpClient()) {
                mDhcpStateMachine = DhcpStateMachine.makeDhcpStateMachine(
                        mContext, WifiStateMachine.this, mDataInterfaceName);
            } else {
                mDhcpStateMachine = DhcpClient.makeDhcpStateMachine(
                        mContext, WifiStateMachine.this, mDataInterfaceName);
            }
        }
    }

    void startDhcp() {
        maybeInitDhcpStateMachine();
        mDhcpStateMachine.registerForPreDhcpNotification();
        mDhcpStateMachine.sendMessage(DhcpStateMachine.CMD_START_DHCP);
    }

    void renewDhcp() {
        maybeInitDhcpStateMachine();
        mDhcpStateMachine.registerForPreDhcpNotification();
        mDhcpStateMachine.sendMessage(DhcpStateMachine.CMD_RENEW_DHCP);
    }

    void stopDhcp() {
        if (mDhcpStateMachine != null) {
            /* In case we were in middle of DHCP operation restore back powermode */
            handlePostDhcpSetup();
            mDhcpStateMachine.sendMessage(DhcpStateMachine.CMD_STOP_DHCP);
        }
    }

    void handlePostDhcpSetup() {
        /* Restore power save and suspend optimizations */
        setSuspendOptimizationsNative(SUSPEND_DUE_TO_DHCP, true);
        mWifiNative.setPowerSave(true);

        mWifiP2pChannel.sendMessage(WifiP2pServiceImpl.BLOCK_DISCOVERY, WifiP2pServiceImpl.DISABLED);

        // Set the coexistence mode back to its default value
        mWifiNative.setBluetoothCoexistenceMode(
                mWifiNative.BLUETOOTH_COEXISTENCE_MODE_SENSE);

        mDhcpActive = false;
    }

    void connectScanningService() {

        if (mWifiScanner == null) {
            mWifiScanner = (WifiScanner) mContext.getSystemService(Context.WIFI_SCANNING_SERVICE);
        }
    }

    private void handleIPv4Success(DhcpResults dhcpResults, int reason) {

        if (PDBG) {
            logd("handleIPv4Success <" + dhcpResults.toString() + ">");
            logd("link address " + dhcpResults.ipAddress);
        }

        Inet4Address addr;
        synchronized (mDhcpResultsLock) {
            mDhcpResults = dhcpResults;
            addr = (Inet4Address) dhcpResults.ipAddress.getAddress();
        }

        if (isRoaming()) {
            int previousAddress = mWifiInfo.getIpAddress();
            int newAddress = NetworkUtils.inetAddressToInt(addr);
            if (previousAddress != newAddress) {
                logd("handleIPv4Success, roaming and address changed" +
                        mWifiInfo + " got: " + addr);
            }
        }
        mWifiInfo.setInetAddress(addr);
        mWifiInfo.setMeteredHint(dhcpResults.hasMeteredHint());
        updateLinkProperties(reason);
    }

    private void handleSuccessfulIpConfiguration() {
        mLastSignalLevel = -1; // Force update of signal strength
        WifiConfiguration c = getCurrentWifiConfiguration();
        if (c != null) {
            // Reset IP failure tracking
            c.numConnectionFailures = 0;

            // Tell the framework whether the newly connected network is trusted or untrusted.
            updateCapabilities(c);
        }
        if (c != null) {
            ScanResult result = getCurrentScanResult();
            if (result == null) {
                logd("WifiStateMachine: handleSuccessfulIpConfiguration and no scan results" +
                        c.configKey());
            } else {
                // Clear the per BSSID failure count
                result.numIpConfigFailures = 0;
                // Clear the WHOLE BSSID blacklist, which means supplicant is free to retry
                // any BSSID, even though it may already have a non zero ip failure count,
                // this will typically happen if the user walks away and come back to his arrea
                // TODO: implement blacklisting based on a timer, i.e. keep BSSID blacklisted
                // in supplicant for a couple of hours or a day
                mWifiConfigStore.clearBssidBlacklist();
            }
        }
    }

    private void handleIPv4Failure(int reason) {
        synchronized(mDhcpResultsLock) {
             if (mDhcpResults != null) {
                 mDhcpResults.clear();
             }
        }
        if (PDBG) {
            logd("handleIPv4Failure");
        }
        updateLinkProperties(reason);
    }

    private void handleIpConfigurationLost() {
        mWifiInfo.setInetAddress(null);
        mWifiInfo.setMeteredHint(false);

        mWifiConfigStore.handleSSIDStateChange(mLastNetworkId, false,
                "DHCP FAILURE", mWifiInfo.getBSSID());

        /* DHCP times out after about 30 seconds, we do a
         * disconnect thru supplicant, we will let autojoin retry connecting to the network
         */
        mWifiNative.disconnect();
    }

    // TODO: De-duplicated this and handleIpConfigurationLost().
    private void handleIpReachabilityLost() {
        // No need to be told about any additional neighbors that might also
        // become unreachable--quiet them now while we start disconnecting.
        if (mIpReachabilityMonitor != null) {
            mIpReachabilityMonitor.clearLinkProperties();
        }

        mWifiInfo.setInetAddress(null);
        mWifiInfo.setMeteredHint(false);

        // TODO: Determine whether to call some form of mWifiConfigStore.handleSSIDStateChange().

        // Disconnect via supplicant, and let autojoin retry connecting to the network.
        mWifiNative.disconnect();
    }

    private int convertFrequencyToChannelNumber(int frequency) {
        if (frequency >= 2412 && frequency <= 2484) {
            return (frequency -2412) / 5 + 1;
        } else if (frequency >= 5170  &&  frequency <=5825) {
            //DFS is included
            return (frequency -5170) / 5 + 34;
        } else {
            return 0;
        }
    }

    private int chooseApChannel(int apBand) {
        int apChannel;
        int[] channel;

        if (apBand == 0)  {
            if (mWifiApConfigStore.allowed2GChannel == null ||
                    mWifiApConfigStore.allowed2GChannel.size() == 0) {
                //most safe channel to use
                if(DBG) {
                    Log.d(TAG, "No specified 2G allowed channel list");
                }
                apChannel = 6;
            } else {
                int index = mRandom.nextInt(mWifiApConfigStore.allowed2GChannel.size());
                apChannel = mWifiApConfigStore.allowed2GChannel.get(index).intValue();
            }
        } else {
            //5G without DFS
            channel = mWifiNative.getChannelsForBand(2);
            if (channel != null && channel.length > 0) {
                apChannel = channel[mRandom.nextInt(channel.length)];
                apChannel = convertFrequencyToChannelNumber(apChannel);
            } else {
                Log.e(TAG, "SoftAp do not get available channel list");
                apChannel = 0;
            }
        }

        if(DBG) {
            Log.d(TAG, "SoftAp set on channel " + apChannel);
        }

        return apChannel;
    }

    /* SoftAP configuration */
    private boolean enableSoftAp() {
        if (WifiNative.getInterfaces() != 0) {
            if (!mWifiNative.toggleInterface(0)) {
                if (DBG) Log.e(TAG, "toggleInterface failed");
                return false;
            }
        } else {
            if (DBG) Log.d(TAG, "No interfaces to toggle");
        }

        try {
            mNwService.wifiFirmwareReload(mInterfaceName, "AP");
            if (DBG) Log.d(TAG, "Firmware reloaded in AP mode");
        } catch (Exception e) {
            Log.e(TAG, "Failed to reload AP firmware " + e);
        }

        if (WifiNative.startHal() == false) {
            /* starting HAL is optional */
            Log.e(TAG, "Failed to start HAL");
        }
        return true;
    }

    /* Current design is to not set the config on a running hostapd but instead
     * stop and start tethering when user changes config on a running access point
     *
     * TODO: Add control channel setup through hostapd that allows changing config
     * on a running daemon
     */
    private void startSoftApWithConfig(final WifiConfiguration configuration) {
        // set channel
        final WifiConfiguration config = new WifiConfiguration(configuration);

        if (DBG) {
            Log.d(TAG, "SoftAp config channel is: " + config.apChannel);
        }

        //We need HAL support to set country code and get available channel list, if HAL is
        //not available, like razor, we regress to original implementaion (2GHz, channel 6)
        if (mWifiNative.isHalStarted()) {
            //set country code through HAL Here
            String countryCode = getCurrentCountryCode();

            if (countryCode != null) {
                if (!mWifiNative.setCountryCodeHal(countryCode.toUpperCase(Locale.ROOT))) {
                    if (config.apBand != 0) {
                        Log.e(TAG, "Fail to set country code. Can not setup Softap on 5GHz");
                        //countrycode is mandatory for 5GHz
                        sendMessage(CMD_START_AP_FAILURE, WifiManager.SAP_START_FAILURE_GENERAL);
                        return;
                    }
                }
            } else {
                if (config.apBand != 0) {
                    //countrycode is mandatory for 5GHz
                    Log.e(TAG, "Can not setup softAp on 5GHz without country code!");
                    sendMessage(CMD_START_AP_FAILURE, WifiManager.SAP_START_FAILURE_GENERAL);
                    return;
                }
            }

            if (config.apChannel == 0) {
                config.apChannel = chooseApChannel(config.apBand);
                if (config.apChannel == 0) {
                    if(mWifiNative.isGetChannelsForBandSupported()) {
                        //fail to get available channel
                        sendMessage(CMD_START_AP_FAILURE, WifiManager.SAP_START_FAILURE_NO_CHANNEL);
                        return;
                    } else {
                        //for some old device, wifiHal may not be supportedget valid channels are not
                        //supported
                        config.apBand = 0;
                        config.apChannel = 6;
                    }
                }
            }
        } else {
            //for some old device, wifiHal may not be supported
            config.apBand = 0;
            config.apChannel = 6;
        }
        // Start hostapd on a separate thread
        new Thread(new Runnable() {
            public void run() {
                try {
                    config.channel = mChannel;
                    mNwService.startAccessPoint(config, mInterfaceName);
                } catch (Exception e) {
                    loge("Exception in softap start " + e);
                    try {
                        mNwService.stopAccessPoint(mInterfaceName);
                        mNwService.startAccessPoint(config, mInterfaceName);
                    } catch (Exception e1) {
                        loge("Exception in softap re-start " + e1);
                        sendMessage(CMD_START_AP_FAILURE, WifiManager.SAP_START_FAILURE_GENERAL);
                        return;
                    }
                }
                if (DBG) log("Soft AP start successful");
                sendMessage(CMD_START_AP_SUCCESS);
            }
        }).start();
    }

    private byte[] macAddressFromString(String macString) {
        String[] macBytes = macString.split(":");
        if (macBytes.length != 6) {
            throw new IllegalArgumentException("MAC address should be 6 bytes long!");
        }
        byte[] mac = new byte[6];
        for (int i = 0; i < macBytes.length; i++) {
            Integer hexVal = Integer.parseInt(macBytes[i], 16);
            mac[i] = hexVal.byteValue();
        }
        return mac;
    }

    /*
     * Read a MAC address in /proc/arp/table, used by WifistateMachine
     * so as to record MAC address of default gateway.
     **/
    private String macAddressFromRoute(String ipAddress) {
        String macAddress = null;
        BufferedReader reader = null;
        try {
            reader = new BufferedReader(new FileReader("/proc/net/arp"));

            // Skip over the line bearing colum titles
            String line = reader.readLine();

            while ((line = reader.readLine()) != null) {
                String[] tokens = line.split("[ ]+");
                if (tokens.length < 6) {
                    continue;
                }

                // ARP column format is
                // Address HWType HWAddress Flags Mask IFace
                String ip = tokens[0];
                String mac = tokens[3];

                if (ipAddress.equals(ip)) {
                    macAddress = mac;
                    break;
                }
            }

            if (macAddress == null) {
                loge("Did not find remoteAddress {" + ipAddress + "} in " +
                        "/proc/net/arp");
            }

        } catch (FileNotFoundException e) {
            loge("Could not open /proc/net/arp to lookup mac address");
        } catch (IOException e) {
            loge("Could not read /proc/net/arp to lookup mac address");
        } finally {
            try {
                if (reader != null) {
                    reader.close();
                }
            } catch (IOException e) {
                // Do nothing
            }
        }
        return macAddress;

    }

    private class WifiNetworkFactory extends NetworkFactory {
        public WifiNetworkFactory(Looper l, Context c, String TAG, NetworkCapabilities f) {
            super(l, c, TAG, f);
        }

        @Override
        protected void needNetworkFor(NetworkRequest networkRequest, int score) {
            ++mConnectionRequests;
        }

        @Override
        protected void releaseNetworkFor(NetworkRequest networkRequest) {
            --mConnectionRequests;
        }

        public void dump(FileDescriptor fd, PrintWriter pw, String[] args) {
            pw.println("mConnectionRequests " + mConnectionRequests);
        }

    }

    private class UntrustedWifiNetworkFactory extends NetworkFactory {
        private int mUntrustedReqCount;

        public UntrustedWifiNetworkFactory(Looper l, Context c, String tag, NetworkCapabilities f) {
            super(l, c, tag, f);
        }

        @Override
        protected void needNetworkFor(NetworkRequest networkRequest, int score) {
            if (!networkRequest.networkCapabilities.hasCapability(
                    NetworkCapabilities.NET_CAPABILITY_TRUSTED)) {
                if (++mUntrustedReqCount == 1) {
                    mWifiAutoJoinController.setAllowUntrustedConnections(true);
                }
            }
        }

        @Override
        protected void releaseNetworkFor(NetworkRequest networkRequest) {
            if (!networkRequest.networkCapabilities.hasCapability(
                    NetworkCapabilities.NET_CAPABILITY_TRUSTED)) {
                if (--mUntrustedReqCount == 0) {
                    mWifiAutoJoinController.setAllowUntrustedConnections(false);
                }
            }
        }

        public void dump(FileDescriptor fd, PrintWriter pw, String[] args) {
            pw.println("mUntrustedReqCount " + mUntrustedReqCount);
        }
    }

    void maybeRegisterNetworkFactory() {
        if (mNetworkFactory == null) {
            checkAndSetConnectivityInstance();
            if (mCm != null) {
                mNetworkFactory = new WifiNetworkFactory(getHandler().getLooper(), mContext,
                        NETWORKTYPE, mNetworkCapabilitiesFilter);
                mNetworkFactory.setScoreFilter(60);
                mNetworkFactory.register();

                // We can't filter untrusted network in the capabilities filter because a trusted
                // network would still satisfy a request that accepts untrusted ones.
                mUntrustedNetworkFactory = new UntrustedWifiNetworkFactory(getHandler().getLooper(),
                        mContext, NETWORKTYPE_UNTRUSTED, mNetworkCapabilitiesFilter);
                mUntrustedNetworkFactory.setScoreFilter(Integer.MAX_VALUE);
                mUntrustedNetworkFactory.register();
            }
        }
    }

    /********************************************************
     * HSM states
     *******************************************************/

    class DefaultState extends State {
        @Override
        public boolean processMessage(Message message) {
            logStateAndMessage(message, getClass().getSimpleName());

            switch (message.what) {
                case AsyncChannel.CMD_CHANNEL_HALF_CONNECTED: {
                    AsyncChannel ac = (AsyncChannel) message.obj;
                    if (ac == mWifiP2pChannel) {
                        if (message.arg1 == AsyncChannel.STATUS_SUCCESSFUL) {
                            mWifiP2pChannel.sendMessage(AsyncChannel.CMD_CHANNEL_FULL_CONNECTION);
                        } else {
                            loge("WifiP2pService connection failure, error=" + message.arg1);
                        }
                    } else {
                        loge("got HALF_CONNECTED for unknown channel");
                    }
                    break;
                }
                case AsyncChannel.CMD_CHANNEL_DISCONNECTED: {
                    AsyncChannel ac = (AsyncChannel) message.obj;
                    if (ac == mWifiP2pChannel) {
                        loge("WifiP2pService channel lost, message.arg1 =" + message.arg1);
                        //TODO: Re-establish connection to state machine after a delay
                        // mWifiP2pChannel.connect(mContext, getHandler(),
                        // mWifiP2pManager.getMessenger());
                    }
                    break;
                }
                case CMD_BLUETOOTH_ADAPTER_STATE_CHANGE:
                    mBluetoothConnectionActive = (message.arg1 !=
                            BluetoothAdapter.STATE_DISCONNECTED);
                    break;
                    /* Synchronous call returns */
                case CMD_PING_SUPPLICANT:
                case CMD_ENABLE_NETWORK:
                case CMD_ADD_OR_UPDATE_NETWORK:
                case CMD_REMOVE_NETWORK:
                case CMD_SAVE_CONFIG:
                    replyToMessage(message, message.what, FAILURE);
                    break;
                case CMD_GET_CAPABILITY_FREQ:
                    replyToMessage(message, message.what, null);
                    break;
                case CMD_GET_CONFIGURED_NETWORKS:
                    replyToMessage(message, message.what, (List<WifiConfiguration>) null);
                    break;
                case CMD_GET_PRIVILEGED_CONFIGURED_NETWORKS:
                    replyToMessage(message, message.what, (List<WifiConfiguration>) null);
                    break;
                case CMD_ENABLE_RSSI_POLL:
                    mEnableRssiPolling = (message.arg1 == 1);
                    break;
                case CMD_SET_HIGH_PERF_MODE:
                    if (message.arg1 == 1) {
                        setSuspendOptimizations(SUSPEND_DUE_TO_HIGH_PERF, false);
                    } else {
                        setSuspendOptimizations(SUSPEND_DUE_TO_HIGH_PERF, true);
                    }
                    break;
                case CMD_BOOT_COMPLETED:
                    maybeRegisterNetworkFactory();
                    break;
                case CMD_SCREEN_STATE_CHANGED:
                    handleScreenStateChanged(message.arg1 != 0);
                    break;
                    /* Discard */
                case CMD_START_SCAN:
                    messageHandlingStatus = MESSAGE_HANDLING_STATUS_DISCARD;
                    break;
                case CMD_START_SUPPLICANT:
                case CMD_STOP_SUPPLICANT:
                case CMD_STOP_SUPPLICANT_FAILED:
                case CMD_START_DRIVER:
                case CMD_STOP_DRIVER:
                case CMD_DELAYED_STOP_DRIVER:
                case CMD_DRIVER_START_TIMED_OUT:
                case CMD_START_AP:
                case CMD_START_AP_SUCCESS:
                case CMD_START_AP_FAILURE:
                case CMD_STOP_AP:
                case CMD_TETHER_STATE_CHANGE:
                case CMD_TETHER_NOTIFICATION_TIMED_OUT:
                case CMD_DISCONNECT:
                case CMD_RECONNECT:
                case CMD_REASSOCIATE:
                case CMD_RELOAD_TLS_AND_RECONNECT:
                case WifiMonitor.SUP_CONNECTION_EVENT:
                case WifiMonitor.SUP_DISCONNECTION_EVENT:
                case WifiMonitor.NETWORK_CONNECTION_EVENT:
                case WifiMonitor.NETWORK_DISCONNECTION_EVENT:
                case WifiMonitor.SCAN_RESULTS_EVENT:
                case WifiMonitor.SCAN_FAILED_EVENT:
                case WifiMonitor.SUPPLICANT_STATE_CHANGE_EVENT:
                case WifiMonitor.AUTHENTICATION_FAILURE_EVENT:
                case WifiMonitor.ASSOCIATION_REJECTION_EVENT:
                case WifiMonitor.WPS_OVERLAP_EVENT:
                case CMD_BLACKLIST_NETWORK:
                case CMD_CLEAR_BLACKLIST:
                case CMD_SET_OPERATIONAL_MODE:
                case CMD_SET_FREQUENCY_BAND:
                case CMD_RSSI_POLL:
                case CMD_ENABLE_ALL_NETWORKS:
                case DhcpStateMachine.CMD_PRE_DHCP_ACTION:
                case DhcpStateMachine.CMD_POST_DHCP_ACTION:
                /* Handled by WifiApConfigStore */
                case CMD_SET_AP_CONFIG:
                case CMD_SET_AP_CONFIG_COMPLETED:
                case CMD_REQUEST_AP_CONFIG:
                case CMD_RESPONSE_AP_CONFIG:
                case WifiWatchdogStateMachine.POOR_LINK_DETECTED:
                case WifiWatchdogStateMachine.GOOD_LINK_DETECTED:
                case CMD_NO_NETWORKS_PERIODIC_SCAN:
                case CMD_DISABLE_P2P_RSP:
                case WifiMonitor.SUP_REQUEST_IDENTITY:
                case CMD_TEST_NETWORK_DISCONNECT:
                case CMD_OBTAINING_IP_ADDRESS_WATCHDOG_TIMER:
                case WifiMonitor.SUP_REQUEST_SIM_AUTH:
                case CMD_TARGET_BSSID:
                case CMD_AUTO_CONNECT:
                case CMD_AUTO_ROAM:
                case CMD_AUTO_SAVE_NETWORK:
                case CMD_ASSOCIATED_BSSID:
                case CMD_UNWANTED_NETWORK:
                case CMD_DISCONNECTING_WATCHDOG_TIMER:
                case CMD_ROAM_WATCHDOG_TIMER:
                case CMD_DISABLE_EPHEMERAL_NETWORK:
                case CMD_RESTART_AUTOJOIN_OFFLOAD:
                case CMD_STARTED_PNO_DBG:
                case CMD_STARTED_GSCAN_DBG:
                case CMD_UPDATE_ASSOCIATED_SCAN_PERMISSION:
                    messageHandlingStatus = MESSAGE_HANDLING_STATUS_DISCARD;
                    break;
                case CMD_SET_COUNTRY_CODE:
                    String country = (String) message.obj;
                    final boolean persist = (message.arg2 == 1);
                    final int sequence = message.arg1;
                    if (sequence != mCountryCodeSequence.get()) {
                        if (DBG) log("set country code ignored due to sequnce num");
                        break;
                    }

                    if (persist) {
                        country = country.toUpperCase(Locale.ROOT);
                        if (DBG) log("set country code " + (country == null ? "(null)" : country));
                        Settings.Global.putString(mContext.getContentResolver(),
                                Settings.Global.WIFI_COUNTRY_CODE,
                                country == null ? "" : country);
                    }

                    break;
                case DhcpStateMachine.CMD_ON_QUIT:
                    mDhcpStateMachine = null;
                    break;
                case CMD_SET_SUSPEND_OPT_ENABLED:
                    if (message.arg1 == 1) {
                        mSuspendWakeLock.release();
                        setSuspendOptimizations(SUSPEND_DUE_TO_SCREEN, true);
                    } else {
                        setSuspendOptimizations(SUSPEND_DUE_TO_SCREEN, false);
                    }
                    break;
                case WifiMonitor.DRIVER_HUNG_EVENT:
                    setSupplicantRunning(false);
                    setSupplicantRunning(true);
                    break;
                case WifiManager.CONNECT_NETWORK:
                    replyToMessage(message, WifiManager.CONNECT_NETWORK_FAILED,
                            WifiManager.BUSY);
                    break;
                case WifiManager.FORGET_NETWORK:
                    replyToMessage(message, WifiManager.FORGET_NETWORK_FAILED,
                            WifiManager.BUSY);
                    break;
                case WifiManager.SAVE_NETWORK:
                    messageHandlingStatus = MESSAGE_HANDLING_STATUS_FAIL;
                    replyToMessage(message, WifiManager.SAVE_NETWORK_FAILED,
                            WifiManager.BUSY);
                    break;
                case WifiManager.START_WPS:
                    replyToMessage(message, WifiManager.WPS_FAILED,
                            WifiManager.BUSY);
                    break;
                case WifiManager.CANCEL_WPS:
                    replyToMessage(message, WifiManager.CANCEL_WPS_FAILED,
                            WifiManager.BUSY);
                    break;
                case WifiManager.DISABLE_NETWORK:
                    replyToMessage(message, WifiManager.DISABLE_NETWORK_FAILED,
                            WifiManager.BUSY);
                    break;
                case WifiManager.RSSI_PKTCNT_FETCH:
                    replyToMessage(message, WifiManager.RSSI_PKTCNT_FETCH_FAILED,
                            WifiManager.BUSY);
                    break;
                case CMD_GET_SUPPORTED_FEATURES:
                    int featureSet = WifiNative.getSupportedFeatureSet();
                    replyToMessage(message, message.what, featureSet);
                    break;
                case CMD_FIRMWARE_ALERT:
                    if (mWifiLogger != null) {
                        byte[] buffer = (byte[])message.obj;
                        mWifiLogger.captureAlertData(message.arg1, buffer);
                    }
                    break;
                case CMD_GET_LINK_LAYER_STATS:
                    // Not supported hence reply with error message
                    replyToMessage(message, message.what, null);
                    break;
                case WifiP2pServiceImpl.P2P_CONNECTION_CHANGED:
                    NetworkInfo info = (NetworkInfo) message.obj;
                    mP2pConnected.set(info.isConnected());
                    break;
                case WifiP2pServiceImpl.DISCONNECT_WIFI_REQUEST:
                    mTemporarilyDisconnectWifi = (message.arg1 == 1);
                    replyToMessage(message, WifiP2pServiceImpl.DISCONNECT_WIFI_RESPONSE);
                    break;
                /* Link configuration (IP address, DNS, ...) changes notified via netlink */
                case CMD_UPDATE_LINKPROPERTIES:
                    updateLinkProperties(CMD_UPDATE_LINKPROPERTIES);
                    break;
                case CMD_GET_MATCHING_CONFIG:
                    replyToMessage(message, message.what);
                    break;
                case CMD_IP_CONFIGURATION_SUCCESSFUL:
                case CMD_IP_CONFIGURATION_LOST:
                case CMD_IP_REACHABILITY_LOST:
                    messageHandlingStatus = MESSAGE_HANDLING_STATUS_DISCARD;
                    break;
                case CMD_GET_CONNECTION_STATISTICS:
                    replyToMessage(message, message.what, mWifiConnectionStatistics);
                    break;
                case CMD_REMOVE_APP_CONFIGURATIONS:
                    deferMessage(message);
                    break;
                case CMD_REMOVE_USER_CONFIGURATIONS:
                    deferMessage(message);
                    break;
<<<<<<< HEAD
                case CMD_PNO_PERIODIC_SCAN:
                    deferMessage(message);
=======
                case CMD_START_IP_PACKET_OFFLOAD:
                    if (mNetworkAgent != null) mNetworkAgent.onPacketKeepaliveEvent(
                            message.arg1,
                            ConnectivityManager.PacketKeepalive.ERROR_INVALID_NETWORK);
                    break;
                case CMD_STOP_IP_PACKET_OFFLOAD:
                    if (mNetworkAgent != null) mNetworkAgent.onPacketKeepaliveEvent(
                            message.arg1,
                            ConnectivityManager.PacketKeepalive.ERROR_INVALID_NETWORK);
                    break;
                case CMD_START_RSSI_MONITORING_OFFLOAD:
                    messageHandlingStatus = MESSAGE_HANDLING_STATUS_DISCARD;
                    break;
                case CMD_STOP_RSSI_MONITORING_OFFLOAD:
                    messageHandlingStatus = MESSAGE_HANDLING_STATUS_DISCARD;
>>>>>>> 0ae5739e
                    break;
                default:
                    loge("Error! unhandled message" + message);
                    break;
            }
            return HANDLED;
        }
    }

    class InitialState extends State {
        @Override
        public void enter() {
            int wifiApState = 0;
            if (mWifiTetherStateMachine != null) {
                wifiApState = mWifiTetherStateMachine.syncGetWifiApState();
            }
            if ((wifiApState == WifiManager.WIFI_AP_STATE_ENABLING) ||
                (wifiApState == WifiManager.WIFI_AP_STATE_ENABLED)) {
                log("Avoid unloading driver, AP_STATE is enabled/enabling");
            }
            else {
                WifiNative.stopHal();
                mWifiNative.unloadDriver();
            }

            if (mWifiP2pChannel == null) {
                mWifiP2pChannel = new AsyncChannel();
                mWifiP2pChannel.connect(mContext, getHandler(),
                    mWifiP2pServiceImpl.getP2pStateMachineMessenger());
            }

            if (mWifiApConfigChannel == null) {
                mWifiApConfigChannel = new AsyncChannel();
                mWifiApConfigStore = WifiApConfigStore.makeWifiApConfigStore(
                        mContext, getHandler());
                mWifiApConfigStore.loadApConfiguration();
                mWifiApConfigChannel.connectSync(mContext, getHandler(),
                        mWifiApConfigStore.getMessenger());
            }

            if (mWifiConfigStore.enableHalBasedPno.get()) {
                // make sure developer Settings are in sync with the config option
                mHalBasedPnoEnableInDevSettings = true;
            }
        }
        @Override
        public boolean processMessage(Message message) {
            logStateAndMessage(message, getClass().getSimpleName());
            switch (message.what) {
                case CMD_START_SUPPLICANT:
                    if (mWifiNative.loadDriver()) {
                        try {
                            mNwService.wifiFirmwareReload(mInterfaceName, "STA");
                        } catch (Exception e) {
                            loge("Failed to reload STA firmware " + e);
                            // Continue
                        }

                        try {
                            // A runtime crash can leave the interface up and
                            // IP addresses configured, and this affects
                            // connectivity when supplicant starts up.
                            // Ensure interface is down and we have no IP
                            // addresses before a supplicant start.
                            mNwService.setInterfaceDown(mInterfaceName);
                            mNwService.clearInterfaceAddresses(mDataInterfaceName);

                            // Set privacy extensions
                            mNwService.setInterfaceIpv6PrivacyExtensions(mDataInterfaceName, true);

                            // IPv6 is enabled only as long as access point is connected since:
                            // - IPv6 addresses and routes stick around after disconnection
                            // - kernel is unaware when connected and fails to start IPv6 negotiation
                            // - kernel can start autoconfiguration when 802.1x is not complete
                            mNwService.disableIpv6(mDataInterfaceName);
                        } catch (RemoteException re) {
                            loge("Unable to change interface settings: " + re);
                        } catch (IllegalStateException ie) {
                            loge("Unable to change interface settings: " + ie);
                        }

                       /* Stop a running supplicant after a runtime restart
                        * Avoids issues with drivers that do not handle interface down
                        * on a running supplicant properly.
                        */
                        mWifiMonitor.killSupplicant(mP2pSupported);

                        if (WifiNative.startHal() == false) {
                            /* starting HAL is optional */
                            loge("Failed to start HAL");
                        }

                        if (mWifiNative.startSupplicant(mP2pSupported)) {
                            setWifiState(WIFI_STATE_ENABLING);
                            if (DBG) log("Supplicant start successful");
                            mWifiMonitor.startMonitoring();
                            transitionTo(mSupplicantStartingState);
                        } else {
                            loge("Failed to start supplicant!");
                        }
                    } else {
                        loge("Failed to load driver");
                    }
                    break;
                case CMD_START_AP:
                    if (mWifiNative.loadDriver() == false) {
                        loge("Failed to load driver for softap");
                    } else {
                        if (enableSoftAp() == true) {
                            setWifiApState(WIFI_AP_STATE_ENABLING, 0);
                            transitionTo(mSoftApStartingState);
                        } else {
                            setWifiApState(WIFI_AP_STATE_FAILED,
                                    WifiManager.SAP_START_FAILURE_GENERAL);
                            transitionTo(mInitialState);
                        }
                    }
                    break;
                default:
                    return NOT_HANDLED;
            }
            return HANDLED;
        }
    }

    class SupplicantStartingState extends State {
        private void initializeWpsDetails() {
            String detail;
            detail = SystemProperties.get("ro.product.name", "");
            if (!mWifiNative.setDeviceName(detail)) {
                loge("Failed to set device name " +  detail);
            }
            detail = SystemProperties.get("ro.product.manufacturer", "");
            if (!mWifiNative.setManufacturer(detail)) {
                loge("Failed to set manufacturer " + detail);
            }
            detail = SystemProperties.get("ro.product.model", "");
            if (!mWifiNative.setModelName(detail)) {
                loge("Failed to set model name " + detail);
            }
            detail = SystemProperties.get("ro.product.model", "");
            if (!mWifiNative.setModelNumber(detail)) {
                loge("Failed to set model number " + detail);
            }
            detail = SystemProperties.get("ro.serialno", "");
            if (!mWifiNative.setSerialNumber(detail)) {
                loge("Failed to set serial number " + detail);
            }
            if (!mWifiNative.setConfigMethods("physical_display virtual_push_button")) {
                loge("Failed to set WPS config methods");
            }
            if (!mWifiNative.setDeviceType(mPrimaryDeviceType)) {
                loge("Failed to set primary device type " + mPrimaryDeviceType);
            }
        }

        @Override
        public boolean processMessage(Message message) {
            logStateAndMessage(message, getClass().getSimpleName());

            switch(message.what) {
                case WifiMonitor.SUP_CONNECTION_EVENT:
                    if (DBG) log("Supplicant connection established");
                    setWifiState(WIFI_STATE_ENABLED);
                    mSupplicantRestartCount = 0;
                    /* Reset the supplicant state to indicate the supplicant
                     * state is not known at this time */
                    mSupplicantStateTracker.sendMessage(CMD_RESET_SUPPLICANT_STATE);
                    /* Initialize data structures */
                    mLastBssid = null;
                    mLastNetworkId = WifiConfiguration.INVALID_NETWORK_ID;
                    mLastSignalLevel = -1;

                    mWifiInfo.setMacAddress(mWifiNative.getMacAddress());
                    /* set frequency band of operation */
                    setFrequencyBand();
                    mWifiNative.enableSaveConfig();
                    if (mWifiConfigStore.enableAutoJoinWhenAssociated.get()) {
                        mWifiNative.disconnect();
                    }
                    mWifiConfigStore.loadAndEnableAllNetworks();
                    if (mWifiConfigStore.enableVerboseLogging.get() > 0) {
                        enableVerboseLogging(mWifiConfigStore.enableVerboseLogging.get());
                    }
                    if (mContext.getResources().getBoolean(R.bool.wifi_autocon)
                        && !shouldAutoConnect()) {
                        mWifiConfigStore.disableAllNetworks();
                    }
                    initializeWpsDetails();

                    sendSupplicantConnectionChangedBroadcast(true);
                    transitionTo(mDriverStartedState);
                    break;
                case WifiMonitor.SUP_DISCONNECTION_EVENT:
                    if (++mSupplicantRestartCount <= SUPPLICANT_RESTART_TRIES) {
                        loge("Failed to setup control channel, restart supplicant");
                        mWifiMonitor.killSupplicant(mP2pSupported);
                        transitionTo(mInitialState);
                        sendMessageDelayed(CMD_START_SUPPLICANT, SUPPLICANT_RESTART_INTERVAL_MSECS);
                    } else {
                        loge("Failed " + mSupplicantRestartCount +
                                " times to start supplicant, unload driver");
                        mSupplicantRestartCount = 0;
                        setWifiState(WIFI_STATE_UNKNOWN);
                        transitionTo(mInitialState);
                    }
                    break;
                case CMD_START_SUPPLICANT:
                case CMD_STOP_SUPPLICANT:
                case CMD_START_AP:
                case CMD_STOP_AP:
                case CMD_START_DRIVER:
                case CMD_STOP_DRIVER:
                case CMD_SET_OPERATIONAL_MODE:
                case CMD_SET_COUNTRY_CODE:
                case CMD_SET_FREQUENCY_BAND:
                case CMD_START_PACKET_FILTERING:
                case CMD_STOP_PACKET_FILTERING:
                    messageHandlingStatus = MESSAGE_HANDLING_STATUS_DEFERRED;
                    deferMessage(message);
                    break;
                default:
                    return NOT_HANDLED;
            }
            return HANDLED;
        }
    }

    class SupplicantStartedState extends State {
        @Override
        public void enter() {
            /* Wifi is available as long as we have a connection to supplicant */
            mNetworkInfo.setIsAvailable(true);
            if (mNetworkAgent != null) mNetworkAgent.sendNetworkInfo(mNetworkInfo);

            int defaultInterval = mContext.getResources().getInteger(
                    R.integer.config_wifi_supplicant_scan_interval);

            mSupplicantScanIntervalMs = Settings.Global.getLong(mContext.getContentResolver(),
                    Settings.Global.WIFI_SUPPLICANT_SCAN_INTERVAL_MS,
                    defaultInterval);

            mWifiNative.setScanInterval((int)mSupplicantScanIntervalMs / 1000);
            mWifiNative.setExternalSim(true);

            /* turn on use of DFS channels */
            WifiNative.setDfsFlag(true);

            /* set country code */
            initializeCountryCode();

            setRandomMacOui();
            mWifiNative.enableAutoConnect(false);
        }

        @Override
        public boolean processMessage(Message message) {
            logStateAndMessage(message, getClass().getSimpleName());

            switch(message.what) {
                case CMD_STOP_SUPPLICANT:   /* Supplicant stopped by user */
                    if (mP2pSupported) {
                        transitionTo(mWaitForP2pDisableState);
                    } else {
                        transitionTo(mSupplicantStoppingState);
                    }
                    break;
                case WifiMonitor.SUP_DISCONNECTION_EVENT:  /* Supplicant connection lost */
                    loge("Connection lost, restart supplicant");
                    handleSupplicantConnectionLoss(true);
                    handleNetworkDisconnect();
                    mSupplicantStateTracker.sendMessage(CMD_RESET_SUPPLICANT_STATE);
                    if (mP2pSupported) {
                        transitionTo(mWaitForP2pDisableState);
                    } else {
                        transitionTo(mInitialState);
                    }
                    sendMessageDelayed(CMD_START_SUPPLICANT, SUPPLICANT_RESTART_INTERVAL_MSECS);
                    break;
                case WifiMonitor.SCAN_RESULTS_EVENT:
                case WifiMonitor.SCAN_FAILED_EVENT:
                    maybeRegisterNetworkFactory(); // Make sure our NetworkFactory is registered
                    closeRadioScanStats();
                    noteScanEnd();
                    setScanResults();
                    if (mIsFullScanOngoing || mSendScanResultsBroadcast) {
                        /* Just updated results from full scan, let apps know about this */
                        boolean scanSucceeded = message.what == WifiMonitor.SCAN_RESULTS_EVENT;
                        sendScanResultsAvailableBroadcast(scanSucceeded);
                    }
                    mSendScanResultsBroadcast = false;
                    mIsScanOngoing = false;
                    mIsFullScanOngoing = false;
                    if (mBufferedScanMsg.size() > 0)
                        sendMessage(mBufferedScanMsg.remove());
                    break;
                case CMD_PING_SUPPLICANT:
                    boolean ok = mWifiNative.ping();
                    replyToMessage(message, message.what, ok ? SUCCESS : FAILURE);
                    break;
                case CMD_GET_CAPABILITY_FREQ:
                    String freqs = mWifiNative.getFreqCapability();
                    replyToMessage(message, message.what, freqs);
                    break;
                case CMD_START_AP:
                    /* Cannot start soft AP while in client mode */
                    loge("Failed to start soft AP with a running supplicant");
                    setWifiApState(WIFI_AP_STATE_FAILED, WifiManager.SAP_START_FAILURE_GENERAL);
                    break;
                case CMD_SET_OPERATIONAL_MODE:
                    mOperationalMode = message.arg1;
                    mWifiConfigStore.
                            setLastSelectedConfiguration(WifiConfiguration.INVALID_NETWORK_ID);
                    break;
                case CMD_TARGET_BSSID:
                    // Trying to associate to this BSSID
                    if (message.obj != null) {
                        mTargetRoamBSSID = (String) message.obj;
                    }
                    break;
                case CMD_GET_LINK_LAYER_STATS:
                    WifiLinkLayerStats stats = getWifiLinkLayerStats(DBG);
                    if (stats == null) {
                        // When firmware doesnt support link layer stats, return an empty object
                        stats = new WifiLinkLayerStats();
                    }
                    replyToMessage(message, message.what, stats);
                    break;
                case CMD_SET_COUNTRY_CODE:
                    String country = (String) message.obj;
                    final boolean persist = (message.arg2 == 1);
                    final int sequence = message.arg1;
                    if (sequence != mCountryCodeSequence.get()) {
                        if (DBG) log("set country code ignored due to sequnce num");
                        break;
                    }

                    country = country.toUpperCase(Locale.ROOT);

                    if (DBG) log("set country code " + (country == null ? "(null)" : country));

                    if (!TextUtils.equals(mDriverSetCountryCode, country)) {
                        if (mWifiNative.setCountryCode(country)) {
                            mDriverSetCountryCode = country;
                        } else {
                            loge("Failed to set country code " + country);
                        }
                    }

                    if (persist) {
                        Settings.Global.putString(mContext.getContentResolver(),
                                Settings.Global.WIFI_COUNTRY_CODE,
                                country == null ? "" : country);
                    }

                    mWifiP2pChannel.sendMessage(WifiP2pServiceImpl.SET_COUNTRY_CODE, country);
                    break;
                default:
                    return NOT_HANDLED;
            }
            return HANDLED;
        }

        @Override
        public void exit() {
            mNetworkInfo.setIsAvailable(false);
            if (mNetworkAgent != null) mNetworkAgent.sendNetworkInfo(mNetworkInfo);
        }
    }

    class SupplicantStoppingState extends State {
        @Override
        public void enter() {
            /* Send any reset commands to supplicant before shutting it down */
            handleNetworkDisconnect();
            if (mDhcpStateMachine != null) {
                mDhcpStateMachine.doQuit();
            }

            String suppState = System.getProperty("init.svc.wpa_supplicant");
            if (suppState == null) suppState = "unknown";
            String p2pSuppState = System.getProperty("init.svc.p2p_supplicant");
            if (p2pSuppState == null) p2pSuppState = "unknown";

            logd("SupplicantStoppingState: stopSupplicant "
                    + " init.svc.wpa_supplicant=" + suppState
                    + " init.svc.p2p_supplicant=" + p2pSuppState);
            int wifiApState = 0;
            if (mWifiTetherStateMachine != null) {
                wifiApState = mWifiTetherStateMachine.syncGetWifiApState();
            }
            if ((wifiApState == WifiManager.WIFI_AP_STATE_ENABLING) ||
                (wifiApState == WifiManager.WIFI_AP_STATE_ENABLED)) {
                log("Do not stop supplicant, just bring down interface");
                try {
                      String Interfaces = mWifiNative.getInterfaceList();
                      String[] intf = Interfaces.split("\n");
                      for (String i : intf) {
                          if (DBG) log("Setting interface down " +i);
                          mNwService.setInterfaceDown(i);
                      }
                } catch (RemoteException re) {
                      loge("RE: Unable to change interface settings: " + re);
                } catch (IllegalStateException ie) {
                      loge("IE: Unable to change interface settings: " + ie);
                }
            }
            else {
                if (DBG) log("stopping supplicant");
                mWifiMonitor.stopSupplicant();
            }

            /* Send ourselves a delayed message to indicate failure after a wait time */
            sendMessageDelayed(obtainMessage(CMD_STOP_SUPPLICANT_FAILED,
                    ++mSupplicantStopFailureToken, 0), SUPPLICANT_RESTART_INTERVAL_MSECS);
            setWifiState(WIFI_STATE_DISABLING);
            mSupplicantStateTracker.sendMessage(CMD_RESET_SUPPLICANT_STATE);
        }
        @Override
        public boolean processMessage(Message message) {
            logStateAndMessage(message, getClass().getSimpleName());

            switch(message.what) {
                case WifiMonitor.SUP_CONNECTION_EVENT:
                    loge("Supplicant connection received while stopping");
                    break;
                case WifiMonitor.SUP_DISCONNECTION_EVENT:
                    if (DBG) log("Supplicant connection lost");
                    handleSupplicantConnectionLoss(false);
                    transitionTo(mInitialState);
                    break;
                case CMD_STOP_SUPPLICANT_FAILED:
                    if (message.arg1 == mSupplicantStopFailureToken) {
                        loge("Timed out on a supplicant stop, kill and proceed");
                        handleSupplicantConnectionLoss(true);
                        transitionTo(mInitialState);
                    }
                    break;
                case WifiMonitor.SUPPLICANT_STATE_CHANGE_EVENT:
                    /* STATE if interfaces are down */
                    SupplicantState state = handleSupplicantStateChange(message);
                    if (state == SupplicantState.INTERFACE_DISABLED) {
                        if (DBG) log("Supplicant event for interface down");
                        sendSupplicantConnectionChangedBroadcast(false);
                        setWifiState(WIFI_STATE_DISABLED);
                        transitionTo(mInitialState);
                    }
                    break;
                case CMD_START_SUPPLICANT:
                case CMD_STOP_SUPPLICANT:
                case CMD_START_AP:
                case CMD_STOP_AP:
                case CMD_START_DRIVER:
                case CMD_STOP_DRIVER:
                case CMD_SET_OPERATIONAL_MODE:
                case CMD_SET_COUNTRY_CODE:
                case CMD_SET_FREQUENCY_BAND:
                case CMD_START_PACKET_FILTERING:
                case CMD_STOP_PACKET_FILTERING:
                    deferMessage(message);
                    break;
                default:
                    return NOT_HANDLED;
            }
            return HANDLED;
        }
    }

    class DriverStartingState extends State {
        private int mTries;
        @Override
        public void enter() {
            mTries = 1;
            /* Send ourselves a delayed message to start driver a second time */
            sendMessageDelayed(obtainMessage(CMD_DRIVER_START_TIMED_OUT,
                        ++mDriverStartToken, 0), DRIVER_START_TIME_OUT_MSECS);
        }
        @Override
        public boolean processMessage(Message message) {
            logStateAndMessage(message, getClass().getSimpleName());

            switch(message.what) {
               case WifiMonitor.SUPPLICANT_STATE_CHANGE_EVENT:
                    SupplicantState state = handleSupplicantStateChange(message);
                    /* If suplicant is exiting out of INTERFACE_DISABLED state into
                     * a state that indicates driver has started, it is ready to
                     * receive driver commands
                     */
                    if (SupplicantState.isDriverActive(state)) {
                        transitionTo(mDriverStartedState);
                    }
                    break;
                case CMD_DRIVER_START_TIMED_OUT:
                    if (message.arg1 == mDriverStartToken) {
                        if (mTries >= 2) {
                            loge("Failed to start driver after " + mTries);
                            transitionTo(mDriverStoppedState);
                        } else {
                            loge("Driver start failed, retrying");
                            mWakeLock.acquire();
                            mWifiNative.startDriver();
                            mWakeLock.release();

                            ++mTries;
                            /* Send ourselves a delayed message to start driver again */
                            sendMessageDelayed(obtainMessage(CMD_DRIVER_START_TIMED_OUT,
                                        ++mDriverStartToken, 0), DRIVER_START_TIME_OUT_MSECS);
                        }
                    }
                    break;
                    /* Queue driver commands & connection events */
                case CMD_START_DRIVER:
                case CMD_STOP_DRIVER:
                case WifiMonitor.NETWORK_CONNECTION_EVENT:
                case WifiMonitor.NETWORK_DISCONNECTION_EVENT:
                case WifiMonitor.AUTHENTICATION_FAILURE_EVENT:
                case WifiMonitor.ASSOCIATION_REJECTION_EVENT:
                case WifiMonitor.WPS_OVERLAP_EVENT:
                case CMD_SET_COUNTRY_CODE:
                case CMD_SET_FREQUENCY_BAND:
                case CMD_START_PACKET_FILTERING:
                case CMD_STOP_PACKET_FILTERING:
                case CMD_START_SCAN:
                case CMD_DISCONNECT:
                case CMD_REASSOCIATE:
                case CMD_RECONNECT:
                    messageHandlingStatus = MESSAGE_HANDLING_STATUS_DEFERRED;
                    deferMessage(message);
                    break;
                case WifiMonitor.SCAN_RESULTS_EVENT:
                case WifiMonitor.SCAN_FAILED_EVENT:
                    // Loose scan results obtained in Driver Starting state, they can only confuse
                    // the state machine
                    break;
                default:
                    return NOT_HANDLED;
            }
            return HANDLED;
        }
    }

    class DriverStartedState extends State {
        @Override
        public void enter() {

            if (PDBG) {
                logd("DriverStartedState enter");
            }

            mWifiLogger.startLogging(mVerboseLoggingLevel > 0);
            mIsRunning = true;
            mInDelayedStop = false;
            mDelayedStopCounter++;
            updateBatteryWorkSource(null);
            /**
             * Enable bluetooth coexistence scan mode when bluetooth connection is active.
             * When this mode is on, some of the low-level scan parameters used by the
             * driver are changed to reduce interference with bluetooth
             */
            mWifiNative.setBluetoothCoexistenceScanMode(mBluetoothConnectionActive);
            /* initialize network state */
            setNetworkDetailedState(DetailedState.DISCONNECTED);

            /* Remove any filtering on Multicast v6 at start */
            mWifiNative.stopFilteringMulticastV6Packets();

            /* Reset Multicast v4 filtering state */
            if (mFilteringMulticastV4Packets.get()) {
                mWifiNative.startFilteringMulticastV4Packets();
            } else {
                mWifiNative.stopFilteringMulticastV4Packets();
            }

            mDhcpActive = false;

            if (mOperationalMode != CONNECT_MODE) {
                mWifiNative.disconnect();
                mWifiConfigStore.disableAllNetworks();
                if (mOperationalMode == SCAN_ONLY_WITH_WIFI_OFF_MODE) {
                    setWifiState(WIFI_STATE_DISABLED);
                }
                transitionTo(mScanModeState);
            } else {

                // Status pulls in the current supplicant state and network connection state
                // events over the monitor connection. This helps framework sync up with
                // current supplicant state
                // TODO: actually check th supplicant status string and make sure the supplicant
                // is in disconnecte4d state.
                mWifiNative.status();
                // Transitioning to Disconnected state will trigger a scan and subsequently AutoJoin
                transitionTo(mDisconnectedState);
                transitionTo(mDisconnectedState);
            }

            // We may have missed screen update at boot
            if (mScreenBroadcastReceived.get() == false) {
                PowerManager powerManager = (PowerManager)mContext.getSystemService(
                        Context.POWER_SERVICE);
                handleScreenStateChanged(powerManager.isScreenOn());
            } else {
                // Set the right suspend mode settings
                mWifiNative.setSuspendOptimizations(mSuspendOptNeedsDisabled == 0
                        && mUserWantsSuspendOpt.get());
            }
            mWifiNative.setPowerSave(true);

            if (mP2pSupported) {
                if (mOperationalMode == CONNECT_MODE) {
                    mWifiP2pChannel.sendMessage(WifiStateMachine.CMD_ENABLE_P2P);
                } else {
                    // P2P statemachine starts in disabled state, and is not enabled until
                    // CMD_ENABLE_P2P is sent from here; so, nothing needs to be done to
                    // keep it disabled.
                }
            }

            final Intent intent = new Intent(WifiManager.WIFI_SCAN_AVAILABLE);
            intent.addFlags(Intent.FLAG_RECEIVER_REGISTERED_ONLY_BEFORE_BOOT);
            intent.putExtra(WifiManager.EXTRA_SCAN_AVAILABLE, WIFI_STATE_ENABLED);
            mContext.sendStickyBroadcastAsUser(intent, UserHandle.ALL);

            mHalFeatureSet = WifiNative.getSupportedFeatureSet();
            if ((mHalFeatureSet & WifiManager.WIFI_FEATURE_HAL_EPNO)
                    == WifiManager.WIFI_FEATURE_HAL_EPNO) {
                mHalBasedPnoDriverSupported = true;
            }

            // Enable link layer stats gathering
            mWifiNative.setWifiLinkLayerStats("wlan0", 1);

            if (PDBG) {
                logd("Driverstarted State enter done, epno=" + mHalBasedPnoDriverSupported
                     + " feature=" + mHalFeatureSet);
            }
        }

        @Override
        public boolean processMessage(Message message) {
            logStateAndMessage(message, getClass().getSimpleName());

            switch(message.what) {
                case CMD_START_SCAN:
                    handleScanRequest(WifiNative.SCAN_WITHOUT_CONNECTION_SETUP, message);
                    break;
                case CMD_SET_FREQUENCY_BAND:
                    int band =  message.arg1;
                    if (DBG) log("set frequency band " + band);
                    if (mWifiNative.setBand(band)) {

                        if (PDBG)  logd("did set frequency band " + band);

                        mFrequencyBand.set(band);
                        mWifiConfigStore.setConfiguredBand(band);
                        // Flush old data - like scan results
                        mWifiNative.bssFlush();
                       if (mFrequencyBand.get() == WifiManager.WIFI_FREQUENCY_BAND_2GHZ) {
                           mWifiNative.disable5GHzFrequencies(true);
                           mDisabled5GhzFrequencies = true;
                       } else if ((mFrequencyBand.get() != WifiManager.WIFI_FREQUENCY_BAND_2GHZ)
                          && (mDisabled5GhzFrequencies)) {
                           mWifiNative.disable5GHzFrequencies(false);
                           mDisabled5GhzFrequencies = false;
                       }
                        // Fetch the latest scan results when frequency band is set
//                        startScanNative(WifiNative.SCAN_WITHOUT_CONNECTION_SETUP, null);

                        if (PDBG)  logd("done set frequency band " + band);

                    } else {
                        loge("Failed to set frequency band " + band);
                    }
                    break;
                case CMD_BLUETOOTH_ADAPTER_STATE_CHANGE:
                    mBluetoothConnectionActive = (message.arg1 !=
                            BluetoothAdapter.STATE_DISCONNECTED);
                    mWifiNative.setBluetoothCoexistenceScanMode(mBluetoothConnectionActive);
                    break;
                case CMD_STOP_DRIVER:
                    int mode = message.arg1;

                    /* Already doing a delayed stop */
                    if (mInDelayedStop) {
                        if (DBG) log("Already in delayed stop");
                        break;
                    }
                    /* disconnect right now, but leave the driver running for a bit */
                    mWifiConfigStore.disableAllNetworks();

                    mInDelayedStop = true;
                    mDelayedStopCounter++;
                    if (DBG) log("Delayed stop message " + mDelayedStopCounter);

                    /* send regular delayed shut down */
                    Intent driverStopIntent = new Intent(ACTION_DELAYED_DRIVER_STOP, null);
                    driverStopIntent.setPackage(mContext.getPackageName());
                    driverStopIntent.putExtra(DELAYED_STOP_COUNTER, mDelayedStopCounter);
                    mDriverStopIntent = PendingIntent.getBroadcast(mContext,
                            DRIVER_STOP_REQUEST, driverStopIntent,
                            PendingIntent.FLAG_UPDATE_CURRENT);

                    mAlarmManager.set(AlarmManager.RTC_WAKEUP, System.currentTimeMillis()
                            + mDriverStopDelayMs, mDriverStopIntent);
                    break;
                case CMD_START_DRIVER:
                    if (mInDelayedStop) {
                        mInDelayedStop = false;
                        mDelayedStopCounter++;
                        mAlarmManager.cancel(mDriverStopIntent);
                        if (DBG) log("Delayed stop ignored due to start");
                        if (mOperationalMode == CONNECT_MODE) {
                             if (mContext.getResources().getBoolean(R.bool.wifi_autocon)
                                    && !shouldAutoConnect()) {
                                 if (DBG) {
                                     logd("Auto connect disabled, skip enable networks");
                                 }
                             } else {
                                 mWifiConfigStore.enableAllNetworks();
                             }
                        }
                    }
                    break;
                case CMD_DELAYED_STOP_DRIVER:
                    if (DBG) log("delayed stop " + message.arg1 + " " + mDelayedStopCounter);
                    if (message.arg1 != mDelayedStopCounter) break;
                    if (getCurrentState() != mDisconnectedState) {
                        mWifiNative.disconnect();
                        handleNetworkDisconnect();
                    }
                    mWakeLock.acquire();
                    mWifiNative.stopDriver();
                    mWakeLock.release();
                    if (mP2pSupported) {
                        transitionTo(mWaitForP2pDisableState);
                    } else {
                        transitionTo(mDriverStoppingState);
                    }
                    break;
                case CMD_START_PACKET_FILTERING:
                    if (message.arg1 == MULTICAST_V6) {
                        mWifiNative.startFilteringMulticastV6Packets();
                    } else if (message.arg1 == MULTICAST_V4) {
                        mWifiNative.startFilteringMulticastV4Packets();
                    } else {
                        loge("Illegal arugments to CMD_START_PACKET_FILTERING");
                    }
                    break;
                case CMD_STOP_PACKET_FILTERING:
                    if (message.arg1 == MULTICAST_V6) {
                        mWifiNative.stopFilteringMulticastV6Packets();
                    } else if (message.arg1 == MULTICAST_V4) {
                        mWifiNative.stopFilteringMulticastV4Packets();
                    } else {
                        loge("Illegal arugments to CMD_STOP_PACKET_FILTERING");
                    }
                    break;
                case CMD_SET_SUSPEND_OPT_ENABLED:
                    if (message.arg1 == 1) {
                        setSuspendOptimizationsNative(SUSPEND_DUE_TO_SCREEN, true);
                        mSuspendWakeLock.release();
                    } else {
                        setSuspendOptimizationsNative(SUSPEND_DUE_TO_SCREEN, false);
                    }
                    break;
                case CMD_SET_HIGH_PERF_MODE:
                    if (message.arg1 == 1) {
                        setSuspendOptimizationsNative(SUSPEND_DUE_TO_HIGH_PERF, false);
                    } else {
                        setSuspendOptimizationsNative(SUSPEND_DUE_TO_HIGH_PERF, true);
                    }
                    break;
                case CMD_ENABLE_TDLS:
                    if (message.obj != null) {
                        String remoteAddress = (String) message.obj;
                        boolean enable = (message.arg1 == 1);
                        mWifiNative.startTdls(remoteAddress, enable);
                    }
                    break;
                case WifiMonitor.ANQP_DONE_EVENT:
                    mWifiConfigStore.notifyANQPDone((Long) message.obj, message.arg1 != 0);
                    break;
                case CMD_STOP_IP_PACKET_OFFLOAD: {
                    int slot = message.arg1;
                    int ret = stopWifiIPPacketOffload(slot);
                    if (mNetworkAgent != null) {
                        mNetworkAgent.onPacketKeepaliveEvent(slot, ret);
                    }
                    break;
                }
                default:
                    return NOT_HANDLED;
            }
            return HANDLED;
        }
        @Override
        public void exit() {

            mWifiLogger.stopLogging();

            mIsRunning = false;
            updateBatteryWorkSource(null);
            mScanResults = new ArrayList<>();

            final Intent intent = new Intent(WifiManager.WIFI_SCAN_AVAILABLE);
            intent.addFlags(Intent.FLAG_RECEIVER_REGISTERED_ONLY_BEFORE_BOOT);
            intent.putExtra(WifiManager.EXTRA_SCAN_AVAILABLE, WIFI_STATE_DISABLED);
            mContext.sendStickyBroadcastAsUser(intent, UserHandle.ALL);
            noteScanEnd(); // wrap up any pending request.
            mBufferedScanMsg.clear();
        }
    }

    class WaitForP2pDisableState extends State {
        private State mTransitionToState;
        @Override
        public void enter() {
            switch (getCurrentMessage().what) {
                case WifiMonitor.SUP_DISCONNECTION_EVENT:
                    mTransitionToState = mInitialState;
                    break;
                case CMD_DELAYED_STOP_DRIVER:
                    mTransitionToState = mDriverStoppingState;
                    break;
                case CMD_STOP_SUPPLICANT:
                    mTransitionToState = mSupplicantStoppingState;
                    break;
                default:
                    mTransitionToState = mDriverStoppingState;
                    break;
            }
            mWifiP2pChannel.sendMessage(WifiStateMachine.CMD_DISABLE_P2P_REQ);
        }
        @Override
        public boolean processMessage(Message message) {
            logStateAndMessage(message, getClass().getSimpleName());

            switch(message.what) {
                case WifiStateMachine.CMD_DISABLE_P2P_RSP:
                    transitionTo(mTransitionToState);
                    break;
                /* Defer wifi start/shut and driver commands */
                case WifiMonitor.SUPPLICANT_STATE_CHANGE_EVENT:
                case CMD_START_SUPPLICANT:
                case CMD_STOP_SUPPLICANT:
                case CMD_START_AP:
                case CMD_STOP_AP:
                case CMD_START_DRIVER:
                case CMD_STOP_DRIVER:
                case CMD_SET_OPERATIONAL_MODE:
                case CMD_SET_COUNTRY_CODE:
                case CMD_SET_FREQUENCY_BAND:
                case CMD_START_PACKET_FILTERING:
                case CMD_STOP_PACKET_FILTERING:
                case CMD_START_SCAN:
                case CMD_DISCONNECT:
                case CMD_REASSOCIATE:
                case CMD_RECONNECT:
                    messageHandlingStatus = MESSAGE_HANDLING_STATUS_DEFERRED;
                    deferMessage(message);
                    break;
                default:
                    return NOT_HANDLED;
            }
            return HANDLED;
        }
    }

    class DriverStoppingState extends State {
        @Override
        public boolean processMessage(Message message) {
            logStateAndMessage(message, getClass().getSimpleName());

            switch(message.what) {
                case WifiMonitor.SUPPLICANT_STATE_CHANGE_EVENT:
                    SupplicantState state = handleSupplicantStateChange(message);
                    if (state == SupplicantState.INTERFACE_DISABLED) {
                        transitionTo(mDriverStoppedState);
                    }
                    break;
                    /* Queue driver commands */
                case CMD_START_DRIVER:
                case CMD_STOP_DRIVER:
                case CMD_SET_COUNTRY_CODE:
                case CMD_SET_FREQUENCY_BAND:
                case CMD_START_PACKET_FILTERING:
                case CMD_STOP_PACKET_FILTERING:
                case CMD_START_SCAN:
                case CMD_DISCONNECT:
                case CMD_REASSOCIATE:
                case CMD_RECONNECT:
                    messageHandlingStatus = MESSAGE_HANDLING_STATUS_DEFERRED;
                    deferMessage(message);
                    break;
                default:
                    return NOT_HANDLED;
            }
            return HANDLED;
        }
    }

    class DriverStoppedState extends State {
        @Override
        public boolean processMessage(Message message) {
            logStateAndMessage(message, getClass().getSimpleName());
            switch (message.what) {
                case WifiMonitor.SUPPLICANT_STATE_CHANGE_EVENT:
                    StateChangeResult stateChangeResult = (StateChangeResult) message.obj;
                    SupplicantState state = stateChangeResult.state;
                    // A WEXT bug means that we can be back to driver started state
                    // unexpectedly
                    if (SupplicantState.isDriverActive(state)) {
                        transitionTo(mDriverStartedState);
                    }
                    break;
                case CMD_START_DRIVER:
                    mWakeLock.acquire();
                    mWifiNative.startDriver();
                    mWakeLock.release();
                    transitionTo(mDriverStartingState);
                    break;
                default:
                    return NOT_HANDLED;
            }
            return HANDLED;
        }
    }

    class ScanModeState extends State {
        private int mLastOperationMode;
        @Override
        public void enter() {
            mLastOperationMode = mOperationalMode;
        }
        @Override
        public boolean processMessage(Message message) {
            logStateAndMessage(message, getClass().getSimpleName());

            switch(message.what) {
                case CMD_SET_OPERATIONAL_MODE:
                    if (message.arg1 == CONNECT_MODE) {

                        if (mLastOperationMode == SCAN_ONLY_WITH_WIFI_OFF_MODE) {
                            setWifiState(WIFI_STATE_ENABLED);
                            // Load and re-enable networks when going back to enabled state
                            // This is essential for networks to show up after restore
                            mWifiConfigStore.loadAndEnableAllNetworks();
                            mWifiP2pChannel.sendMessage(CMD_ENABLE_P2P);
                        } else {
                            if (mContext.getResources().getBoolean(R.bool.wifi_autocon)
                                   && !shouldAutoConnect()) {
                                if (DBG) {
                                    logd("No auto, skip enable networks on mode change");
                                }
                            } else {
                                mWifiConfigStore.enableAllNetworks();
                            }
                        }

                        // Try autojoining with recent network already present in the cache
                        // If none are found then trigger a scan which will trigger autojoin
                        // upon reception of scan results event
                        if (!mWifiAutoJoinController.attemptAutoJoin()) {
                            startScan(ENABLE_WIFI, 0, null, null);
                        }

                        // Loose last selection choice since user toggled WiFi
                        mWifiConfigStore.
                                setLastSelectedConfiguration(WifiConfiguration.INVALID_NETWORK_ID);

                        mOperationalMode = CONNECT_MODE;
                        transitionTo(mDisconnectedState);
                    } else {
                        // Nothing to do
                        return HANDLED;
                    }
                    break;
                // Handle scan. All the connection related commands are
                // handled only in ConnectModeState
                case CMD_START_SCAN:
                    handleScanRequest(WifiNative.SCAN_WITHOUT_CONNECTION_SETUP, message);
                    break;
                default:
                    return NOT_HANDLED;
            }
            return HANDLED;
        }
    }


    String smToString(Message message) {
        return smToString(message.what);
    }

    String smToString(int what) {
        String s = "unknown";
        switch (what) {
            case WifiMonitor.DRIVER_HUNG_EVENT:
                s = "DRIVER_HUNG_EVENT";
                break;
            case AsyncChannel.CMD_CHANNEL_HALF_CONNECTED:
                s = "AsyncChannel.CMD_CHANNEL_HALF_CONNECTED";
                break;
            case AsyncChannel.CMD_CHANNEL_DISCONNECTED:
                s = "AsyncChannel.CMD_CHANNEL_DISCONNECTED";
                break;
            case CMD_SET_FREQUENCY_BAND:
                s = "CMD_SET_FREQUENCY_BAND";
                break;
            case CMD_DELAYED_NETWORK_DISCONNECT:
                s = "CMD_DELAYED_NETWORK_DISCONNECT";
                break;
            case CMD_TEST_NETWORK_DISCONNECT:
                s = "CMD_TEST_NETWORK_DISCONNECT";
                break;
            case CMD_OBTAINING_IP_ADDRESS_WATCHDOG_TIMER:
                s = "CMD_OBTAINING_IP_ADDRESS_WATCHDOG_TIMER";
                break;
            case CMD_DISABLE_EPHEMERAL_NETWORK:
                s = "CMD_DISABLE_EPHEMERAL_NETWORK";
                break;
            case CMD_START_DRIVER:
                s = "CMD_START_DRIVER";
                break;
            case CMD_STOP_DRIVER:
                s = "CMD_STOP_DRIVER";
                break;
            case CMD_STOP_SUPPLICANT:
                s = "CMD_STOP_SUPPLICANT";
                break;
            case CMD_STOP_SUPPLICANT_FAILED:
                s = "CMD_STOP_SUPPLICANT_FAILED";
                break;
            case CMD_START_SUPPLICANT:
                s = "CMD_START_SUPPLICANT";
                break;
            case CMD_REQUEST_AP_CONFIG:
                s = "CMD_REQUEST_AP_CONFIG";
                break;
            case CMD_RESPONSE_AP_CONFIG:
                s = "CMD_RESPONSE_AP_CONFIG";
                break;
            case CMD_TETHER_STATE_CHANGE:
                s = "CMD_TETHER_STATE_CHANGE";
                break;
            case CMD_TETHER_NOTIFICATION_TIMED_OUT:
                s = "CMD_TETHER_NOTIFICATION_TIMED_OUT";
                break;
            case CMD_BLUETOOTH_ADAPTER_STATE_CHANGE:
                s = "CMD_BLUETOOTH_ADAPTER_STATE_CHANGE";
                break;
            case CMD_ADD_OR_UPDATE_NETWORK:
                s = "CMD_ADD_OR_UPDATE_NETWORK";
                break;
            case CMD_REMOVE_NETWORK:
                s = "CMD_REMOVE_NETWORK";
                break;
            case CMD_ENABLE_NETWORK:
                s = "CMD_ENABLE_NETWORK";
                break;
            case CMD_ENABLE_ALL_NETWORKS:
                s = "CMD_ENABLE_ALL_NETWORKS";
                break;
            case CMD_AUTO_CONNECT:
                s = "CMD_AUTO_CONNECT";
                break;
            case CMD_AUTO_ROAM:
                s = "CMD_AUTO_ROAM";
                break;
            case CMD_AUTO_SAVE_NETWORK:
                s = "CMD_AUTO_SAVE_NETWORK";
                break;
            case CMD_BOOT_COMPLETED:
                s = "CMD_BOOT_COMPLETED";
                break;
            case DhcpStateMachine.CMD_START_DHCP:
                s = "CMD_START_DHCP";
                break;
            case DhcpStateMachine.CMD_STOP_DHCP:
                s = "CMD_STOP_DHCP";
                break;
            case DhcpStateMachine.CMD_RENEW_DHCP:
                s = "CMD_RENEW_DHCP";
                break;
            case DhcpStateMachine.CMD_PRE_DHCP_ACTION:
                s = "CMD_PRE_DHCP_ACTION";
                break;
            case DhcpStateMachine.CMD_POST_DHCP_ACTION:
                s = "CMD_POST_DHCP_ACTION";
                break;
            case DhcpStateMachine.CMD_PRE_DHCP_ACTION_COMPLETE:
                s = "CMD_PRE_DHCP_ACTION_COMPLETE";
                break;
            case DhcpStateMachine.CMD_ON_QUIT:
                s = "CMD_ON_QUIT";
                break;
            case WifiP2pServiceImpl.DISCONNECT_WIFI_REQUEST:
                s = "WifiP2pServiceImpl.DISCONNECT_WIFI_REQUEST";
                break;
            case WifiManager.DISABLE_NETWORK:
                s = "WifiManager.DISABLE_NETWORK";
                break;
            case CMD_BLACKLIST_NETWORK:
                s = "CMD_BLACKLIST_NETWORK";
                break;
            case CMD_CLEAR_BLACKLIST:
                s = "CMD_CLEAR_BLACKLIST";
                break;
            case CMD_SAVE_CONFIG:
                s = "CMD_SAVE_CONFIG";
                break;
            case CMD_GET_CONFIGURED_NETWORKS:
                s = "CMD_GET_CONFIGURED_NETWORKS";
                break;
            case CMD_GET_SUPPORTED_FEATURES:
                s = "CMD_GET_SUPPORTED_FEATURES";
                break;
            case CMD_UNWANTED_NETWORK:
                s = "CMD_UNWANTED_NETWORK";
                break;
            case CMD_NETWORK_STATUS:
                s = "CMD_NETWORK_STATUS";
                break;
            case CMD_GET_LINK_LAYER_STATS:
                s = "CMD_GET_LINK_LAYER_STATS";
                break;
            case CMD_GET_MATCHING_CONFIG:
                s = "CMD_GET_MATCHING_CONFIG";
                break;
            case CMD_GET_PRIVILEGED_CONFIGURED_NETWORKS:
                s = "CMD_GET_PRIVILEGED_CONFIGURED_NETWORKS";
                break;
            case CMD_DISCONNECT:
                s = "CMD_DISCONNECT";
                break;
            case CMD_RECONNECT:
                s = "CMD_RECONNECT";
                break;
            case CMD_REASSOCIATE:
                s = "CMD_REASSOCIATE";
                break;
            case CMD_GET_CONNECTION_STATISTICS:
                s = "CMD_GET_CONNECTION_STATISTICS";
                break;
            case CMD_SET_HIGH_PERF_MODE:
                s = "CMD_SET_HIGH_PERF_MODE";
                break;
            case CMD_SET_COUNTRY_CODE:
                s = "CMD_SET_COUNTRY_CODE";
                break;
            case CMD_ENABLE_RSSI_POLL:
                s = "CMD_ENABLE_RSSI_POLL";
                break;
            case CMD_RSSI_POLL:
                s = "CMD_RSSI_POLL";
                break;
            case CMD_START_PACKET_FILTERING:
                s = "CMD_START_PACKET_FILTERING";
                break;
            case CMD_STOP_PACKET_FILTERING:
                s = "CMD_STOP_PACKET_FILTERING";
                break;
            case CMD_SET_SUSPEND_OPT_ENABLED:
                s = "CMD_SET_SUSPEND_OPT_ENABLED";
                break;
            case CMD_NO_NETWORKS_PERIODIC_SCAN:
                s = "CMD_NO_NETWORKS_PERIODIC_SCAN";
                break;
            case CMD_UPDATE_LINKPROPERTIES:
                s = "CMD_UPDATE_LINKPROPERTIES";
                break;
            case CMD_RELOAD_TLS_AND_RECONNECT:
                s = "CMD_RELOAD_TLS_AND_RECONNECT";
                break;
            case WifiManager.CONNECT_NETWORK:
                s = "CONNECT_NETWORK";
                break;
            case WifiManager.SAVE_NETWORK:
                s = "SAVE_NETWORK";
                break;
            case WifiManager.FORGET_NETWORK:
                s = "FORGET_NETWORK";
                break;
            case WifiMonitor.SUP_CONNECTION_EVENT:
                s = "SUP_CONNECTION_EVENT";
                break;
            case WifiMonitor.SUP_DISCONNECTION_EVENT:
                s = "SUP_DISCONNECTION_EVENT";
                break;
            case WifiMonitor.SCAN_RESULTS_EVENT:
                s = "SCAN_RESULTS_EVENT";
                break;
            case WifiMonitor.SCAN_FAILED_EVENT:
                s = "SCAN_FAILED_EVENT";
                break;
            case WifiMonitor.SUPPLICANT_STATE_CHANGE_EVENT:
                s = "SUPPLICANT_STATE_CHANGE_EVENT";
                break;
            case WifiMonitor.AUTHENTICATION_FAILURE_EVENT:
                s = "AUTHENTICATION_FAILURE_EVENT";
                break;
            case WifiMonitor.SSID_TEMP_DISABLED:
                s = "SSID_TEMP_DISABLED";
                break;
            case WifiMonitor.SSID_REENABLED:
                s = "SSID_REENABLED";
                break;
            case WifiMonitor.WPS_SUCCESS_EVENT:
                s = "WPS_SUCCESS_EVENT";
                break;
            case WifiMonitor.WPS_FAIL_EVENT:
                s = "WPS_FAIL_EVENT";
                break;
            case WifiMonitor.SUP_REQUEST_IDENTITY:
                s = "SUP_REQUEST_IDENTITY";
                break;
            case WifiMonitor.NETWORK_CONNECTION_EVENT:
                s = "NETWORK_CONNECTION_EVENT";
                break;
            case WifiMonitor.NETWORK_DISCONNECTION_EVENT:
                s = "NETWORK_DISCONNECTION_EVENT";
                break;
            case WifiMonitor.ASSOCIATION_REJECTION_EVENT:
                s = "ASSOCIATION_REJECTION_EVENT";
                break;
            case WifiMonitor.ANQP_DONE_EVENT:
                s = "WifiMonitor.ANQP_DONE_EVENT";
                break;
            case WifiMonitor.GAS_QUERY_DONE_EVENT:
                s = "WifiMonitor.GAS_QUERY_DONE_EVENT";
                break;
            case WifiMonitor.HS20_DEAUTH_EVENT:
                s = "WifiMonitor.HS20_DEAUTH_EVENT";
                break;
            case WifiMonitor.GAS_QUERY_START_EVENT:
                s = "WifiMonitor.GAS_QUERY_START_EVENT";
                break;
            case CMD_SET_OPERATIONAL_MODE:
                s = "CMD_SET_OPERATIONAL_MODE";
                break;
            case CMD_START_SCAN:
                s = "CMD_START_SCAN";
                break;
            case CMD_DISABLE_P2P_RSP:
                s = "CMD_DISABLE_P2P_RSP";
                break;
            case CMD_DISABLE_P2P_REQ:
                s = "CMD_DISABLE_P2P_REQ";
                break;
            case WifiWatchdogStateMachine.GOOD_LINK_DETECTED:
                s = "GOOD_LINK_DETECTED";
                break;
            case WifiWatchdogStateMachine.POOR_LINK_DETECTED:
                s = "POOR_LINK_DETECTED";
                break;
            case WifiP2pServiceImpl.GROUP_CREATING_TIMED_OUT:
                s = "GROUP_CREATING_TIMED_OUT";
                break;
            case WifiP2pServiceImpl.P2P_CONNECTION_CHANGED:
                s = "P2P_CONNECTION_CHANGED";
                break;
            case WifiP2pServiceImpl.DISCONNECT_WIFI_RESPONSE:
                s = "P2P.DISCONNECT_WIFI_RESPONSE";
                break;
            case WifiP2pServiceImpl.SET_MIRACAST_MODE:
                s = "P2P.SET_MIRACAST_MODE";
                break;
            case WifiP2pServiceImpl.BLOCK_DISCOVERY:
                s = "P2P.BLOCK_DISCOVERY";
                break;
            case WifiP2pServiceImpl.SET_COUNTRY_CODE:
                s = "P2P.SET_COUNTRY_CODE";
                break;
            case WifiManager.CANCEL_WPS:
                s = "CANCEL_WPS";
                break;
            case WifiManager.CANCEL_WPS_FAILED:
                s = "CANCEL_WPS_FAILED";
                break;
            case WifiManager.CANCEL_WPS_SUCCEDED:
                s = "CANCEL_WPS_SUCCEDED";
                break;
            case WifiManager.START_WPS:
                s = "START_WPS";
                break;
            case WifiManager.START_WPS_SUCCEEDED:
                s = "START_WPS_SUCCEEDED";
                break;
            case WifiManager.WPS_FAILED:
                s = "WPS_FAILED";
                break;
            case WifiManager.WPS_COMPLETED:
                s = "WPS_COMPLETED";
                break;
            case WifiManager.RSSI_PKTCNT_FETCH:
                s = "RSSI_PKTCNT_FETCH";
                break;
            case CMD_IP_CONFIGURATION_LOST:
                s = "CMD_IP_CONFIGURATION_LOST";
                break;
            case CMD_IP_CONFIGURATION_SUCCESSFUL:
                s = "CMD_IP_CONFIGURATION_SUCCESSFUL";
                break;
            case CMD_IP_REACHABILITY_LOST:
                s = "CMD_IP_REACHABILITY_LOST";
                break;
            case CMD_STATIC_IP_SUCCESS:
                s = "CMD_STATIC_IP_SUCCESSFUL";
                break;
            case CMD_STATIC_IP_FAILURE:
                s = "CMD_STATIC_IP_FAILURE";
                break;
            case DhcpStateMachine.DHCP_SUCCESS:
                s = "DHCP_SUCCESS";
                break;
            case DhcpStateMachine.DHCP_FAILURE:
                s = "DHCP_FAILURE";
                break;
            case CMD_TARGET_BSSID:
                s = "CMD_TARGET_BSSID";
                break;
            case CMD_ASSOCIATED_BSSID:
                s = "CMD_ASSOCIATED_BSSID";
                break;
            case CMD_REMOVE_APP_CONFIGURATIONS:
                s = "CMD_REMOVE_APP_CONFIGURATIONS";
                break;
            case CMD_REMOVE_USER_CONFIGURATIONS:
                s = "CMD_REMOVE_USER_CONFIGURATIONS";
                break;
            case CMD_ROAM_WATCHDOG_TIMER:
                s = "CMD_ROAM_WATCHDOG_TIMER";
                break;
            case CMD_SCREEN_STATE_CHANGED:
                s = "CMD_SCREEN_STATE_CHANGED";
                break;
            case CMD_DISCONNECTING_WATCHDOG_TIMER:
                s = "CMD_DISCONNECTING_WATCHDOG_TIMER";
                break;
            case CMD_RESTART_AUTOJOIN_OFFLOAD:
                s = "CMD_RESTART_AUTOJOIN_OFFLOAD";
                break;
            case CMD_STARTED_PNO_DBG:
                s = "CMD_STARTED_PNO_DBG";
                break;
            case CMD_STARTED_GSCAN_DBG:
                s = "CMD_STARTED_GSCAN_DBG";
                break;
            case CMD_PNO_NETWORK_FOUND:
                s = "CMD_PNO_NETWORK_FOUND";
                break;
            case CMD_UPDATE_ASSOCIATED_SCAN_PERMISSION:
                s = "CMD_UPDATE_ASSOCIATED_SCAN_PERMISSION";
                break;
            case CMD_START_IP_PACKET_OFFLOAD:
                s = "CMD_START_IP_PACKET_OFFLOAD";
                break;
            case CMD_STOP_IP_PACKET_OFFLOAD:
                s = "CMD_STOP_IP_PACKET_OFFLOAD";
                break;
            case CMD_START_RSSI_MONITORING_OFFLOAD:
                s = "CMD_START_RSSI_MONITORING_OFFLOAD";
                break;
            case CMD_STOP_RSSI_MONITORING_OFFLOAD:
                s = "CMD_STOP_RSSI_MONITORING_OFFLOAD";
                break;
            case CMD_RSSI_THRESHOLD_BREACH:
                s = "CMD_RSSI_THRESHOLD_BREACH";
                break;
            default:
                s = "what:" + Integer.toString(what);
                break;
        }
        return s;
    }

    void registerConnected() {
       if (mLastNetworkId != WifiConfiguration.INVALID_NETWORK_ID) {
           long now_ms = System.currentTimeMillis();
           // We are switching away from this configuration,
           // hence record the time we were connected last
           WifiConfiguration config = mWifiConfigStore.getWifiConfiguration(mLastNetworkId);
           if (config != null) {
               config.lastConnected = System.currentTimeMillis();
               config.autoJoinBailedDueToLowRssi = false;
               config.setAutoJoinStatus(WifiConfiguration.AUTO_JOIN_ENABLED);
               config.numConnectionFailures = 0;
               config.numIpConfigFailures = 0;
               config.numAuthFailures = 0;
               config.numAssociation++;
           }
           mBadLinkspeedcount = 0;
       }
    }

    void registerDisconnected() {
        if (mLastNetworkId != WifiConfiguration.INVALID_NETWORK_ID) {
            long now_ms = System.currentTimeMillis();
            // We are switching away from this configuration,
            // hence record the time we were connected last
            WifiConfiguration config = mWifiConfigStore.getWifiConfiguration(mLastNetworkId);
            if (config != null) {
                config.lastDisconnected = System.currentTimeMillis();
                if (config.ephemeral) {
                    // Remove ephemeral WifiConfigurations from file
                    mWifiConfigStore.forgetNetwork(mLastNetworkId);
                }
            }
        }
    }

    void noteWifiDisabledWhileAssociated() {
        // We got disabled by user while we were associated, make note of it
        int rssi = mWifiInfo.getRssi();
        WifiConfiguration config = getCurrentWifiConfiguration();
        if (getCurrentState() == mConnectedState
                && rssi != WifiInfo.INVALID_RSSI
                && config != null) {
            boolean is24GHz = mWifiInfo.is24GHz();
            boolean isBadRSSI = (is24GHz && rssi < mWifiConfigStore.thresholdBadRssi24.get())
                    || (!is24GHz && rssi < mWifiConfigStore.thresholdBadRssi5.get());
            boolean isLowRSSI = (is24GHz && rssi < mWifiConfigStore.thresholdLowRssi24.get())
                    || (!is24GHz && mWifiInfo.getRssi() < mWifiConfigStore.thresholdLowRssi5.get());
            boolean isHighRSSI = (is24GHz && rssi >= mWifiConfigStore.thresholdGoodRssi24.get())
                    || (!is24GHz && mWifiInfo.getRssi() >= mWifiConfigStore.thresholdGoodRssi5.get());
            if (isBadRSSI) {
                // Take note that we got disabled while RSSI was Bad
                config.numUserTriggeredWifiDisableLowRSSI++;
            } else if (isLowRSSI) {
                // Take note that we got disabled while RSSI was Low
                config.numUserTriggeredWifiDisableBadRSSI++;
            } else if (!isHighRSSI) {
                // Take note that we got disabled while RSSI was Not high
                config.numUserTriggeredWifiDisableNotHighRSSI++;
            }
        }
    }

    WifiConfiguration getCurrentWifiConfiguration() {
        if (mLastNetworkId == WifiConfiguration.INVALID_NETWORK_ID) {
            return null;
        }
        return mWifiConfigStore.getWifiConfiguration(mLastNetworkId);
    }

    ScanResult getCurrentScanResult() {
        WifiConfiguration config = getCurrentWifiConfiguration();
        if (config == null) {
            return null;
        }
        String BSSID = mWifiInfo.getBSSID();
        if (BSSID == null) {
            BSSID = mTargetRoamBSSID;
        }
        ScanDetailCache scanDetailCache =
                mWifiConfigStore.getScanDetailCache(config);

        if (scanDetailCache == null) {
            return null;
        }

        return scanDetailCache.get(BSSID);
    }

    String getCurrentBSSID() {
        if (linkDebouncing) {
            return null;
        }
        return mLastBssid;
    }

    class ConnectModeState extends State {

        @Override
        public void enter() {
            connectScanningService();
        }

        @Override
        public boolean processMessage(Message message) {
            WifiConfiguration config;
            int netId;
            boolean ok;
            boolean didDisconnect;
            String bssid;
            String ssid;
            NetworkUpdateResult result;
            logStateAndMessage(message, getClass().getSimpleName());

            switch (message.what) {
                case WifiMonitor.ASSOCIATION_REJECTION_EVENT:
                    mWifiLogger.captureBugReportData(WifiLogger.REPORT_REASON_ASSOC_FAILURE);
                    didBlackListBSSID = false;
                    bssid = (String) message.obj;
                    if (bssid == null || TextUtils.isEmpty(bssid)) {
                        // If BSSID is null, use the target roam BSSID
                        bssid = mTargetRoamBSSID;
                    }
                    if (bssid != null) {
                        // If we have a BSSID, tell configStore to black list it
                        synchronized(mScanResultCache) {
                            didBlackListBSSID = mWifiConfigStore.handleBSSIDBlackList
                                    (mLastNetworkId, bssid, false);
                        }
                    }
                    mSupplicantStateTracker.sendMessage(WifiMonitor.ASSOCIATION_REJECTION_EVENT);
                    break;
                case WifiMonitor.AUTHENTICATION_FAILURE_EVENT:
                    mWifiLogger.captureBugReportData(WifiLogger.REPORT_REASON_AUTH_FAILURE);
                    mSupplicantStateTracker.sendMessage(WifiMonitor.AUTHENTICATION_FAILURE_EVENT);
                    if ((mScreenOn == false) && mBackgroundScanSupported) {
                         // Background SCAN should trigger to initiate
                         // connection attempt on authentication failure.
                         // Hence issue PNO SCAN if authentication fails
                         // and LCD is off.
                        if (!mIsScanOngoing) {
                            if (!enableBackgroundScan(true)) {
                                handlePnoFailError();
                            }
                        }
                    }
                    break;
                case WifiMonitor.SSID_TEMP_DISABLED:
                case WifiMonitor.SSID_REENABLED:
                    String substr = (String) message.obj;
                    String en = message.what == WifiMonitor.SSID_TEMP_DISABLED ?
                            "temp-disabled" : "re-enabled";
                    logd("ConnectModeState SSID state=" + en + " nid="
                            + Integer.toString(message.arg1) + " [" + substr + "]");
                    synchronized(mScanResultCache) {
                        mWifiConfigStore.handleSSIDStateChange(message.arg1, message.what ==
                                WifiMonitor.SSID_REENABLED, substr, mWifiInfo.getBSSID());
                    }
                    break;
                case WifiMonitor.SUPPLICANT_STATE_CHANGE_EVENT:
                    SupplicantState state = handleSupplicantStateChange(message);
                    // A driver/firmware hang can now put the interface in a down state.
                    // We detect the interface going down and recover from it
                    if (!SupplicantState.isDriverActive(state)) {
                        if (mNetworkInfo.getState() != NetworkInfo.State.DISCONNECTED) {
                            handleNetworkDisconnect();
                        }
                        log("Detected an interface down, restart driver");
                        transitionTo(mDriverStoppedState);
                        sendMessage(CMD_START_DRIVER);
                        break;
                    }

                    // Supplicant can fail to report a NETWORK_DISCONNECTION_EVENT
                    // when authentication times out after a successful connection,
                    // we can figure this from the supplicant state. If supplicant
                    // state is DISCONNECTED, but the mNetworkInfo says we are not
                    // disconnected, we need to handle a disconnection
                    if (!linkDebouncing && state == SupplicantState.DISCONNECTED &&
                            mNetworkInfo.getState() != NetworkInfo.State.DISCONNECTED) {
                        if (DBG) log("Missed CTRL-EVENT-DISCONNECTED, disconnect");
                        handleNetworkDisconnect();
                        transitionTo(mDisconnectedState);
                    }

                    // If we have COMPLETED a connection to a BSSID, start doing
                    // DNAv4/DNAv6 -style probing for on-link neighbors of
                    // interest (e.g. routers); harmless if none are configured.
                    if (state == SupplicantState.COMPLETED) {
                        if (mIpReachabilityMonitor != null) {
                            mIpReachabilityMonitor.probeAll();
                        }
                    }
                    break;
                case WifiP2pServiceImpl.DISCONNECT_WIFI_REQUEST:
                    if (message.arg1 == 1) {
                        mWifiNative.disconnect();
                        mTemporarilyDisconnectWifi = true;
                    } else {
                        mWifiNative.reconnect();
                        mTemporarilyDisconnectWifi = false;
                    }
                    break;
                case CMD_ADD_OR_UPDATE_NETWORK:
                    config = (WifiConfiguration) message.obj;

                    if (!recordUidIfAuthorized(config, message.sendingUid,
                            /* onlyAnnotate */ false)) {
                        logw("Not authorized to update network "
                             + " config=" + config.SSID
                             + " cnid=" + config.networkId
                             + " uid=" + message.sendingUid);
                        replyToMessage(message, message.what, FAILURE);
                        break;
                    }

                    int res = mWifiConfigStore.addOrUpdateNetwork(config, message.sendingUid);
                    if (res < 0) {
                        messageHandlingStatus = MESSAGE_HANDLING_STATUS_FAIL;
                    } else {
                        WifiConfiguration curConfig = getCurrentWifiConfiguration();
                        if (curConfig != null && config != null) {
                            if (curConfig.priority < config.priority
                                    && config.status == WifiConfiguration.Status.ENABLED) {
                                // Interpret this as a connect attempt
                                // Set the last selected configuration so as to allow the system to
                                // stick the last user choice without persisting the choice
                                mWifiConfigStore.setLastSelectedConfiguration(res);
                                mWifiConfigStore.updateLastConnectUid(config, message.sendingUid);
                                mWifiConfigStore.writeKnownNetworkHistory(false);

                                // Remember time of last connection attempt
                                lastConnectAttemptTimestamp = System.currentTimeMillis();

                                mWifiConnectionStatistics.numWifiManagerJoinAttempt++;

                                // As a courtesy to the caller, trigger a scan now
                                startScan(ADD_OR_UPDATE_SOURCE, 0, null, null);
                            }
                        }
                    }
                    replyToMessage(message, CMD_ADD_OR_UPDATE_NETWORK, res);
                    break;
                case CMD_REMOVE_NETWORK:
                    netId = message.arg1;
                    if (!mWifiConfigStore.canModifyNetwork(message.sendingUid, netId,
                            /* onlyAnnotate */ false)) {
                        logw("Not authorized to remove network "
                             + " cnid=" + netId
                             + " uid=" + message.sendingUid);
                        replyToMessage(message, message.what, FAILURE);
                        break;
                    }

                    ok = mWifiConfigStore.removeNetwork(message.arg1);
                    if (!ok) {
                        messageHandlingStatus = MESSAGE_HANDLING_STATUS_FAIL;
                    }
                    replyToMessage(message, message.what, ok ? SUCCESS : FAILURE);
                    break;
                case CMD_ENABLE_NETWORK:
                    boolean disableOthers = message.arg2 == 1;
                    netId = message.arg1;
                    config = mWifiConfigStore.getWifiConfiguration(netId);
                    if (config == null) {
                        loge("No network with id = " + netId);
                        messageHandlingStatus = MESSAGE_HANDLING_STATUS_FAIL;
                        break;
                    }

                    // Tell autojoin the user did try to select to that network
                    // However, do NOT persist the choice by bumping the priority of the network
                    if (disableOthers) {
                        mWifiAutoJoinController.
                                updateConfigurationHistory(netId, true, false);
                        // Set the last selected configuration so as to allow the system to
                        // stick the last user choice without persisting the choice
                        mWifiConfigStore.setLastSelectedConfiguration(netId);

                        // Remember time of last connection attempt
                        lastConnectAttemptTimestamp = System.currentTimeMillis();

                        mWifiConnectionStatistics.numWifiManagerJoinAttempt++;
                    }
                    // Cancel auto roam requests
                    autoRoamSetBSSID(netId, "any");

                    int uid = message.sendingUid;
                    ok = mWifiConfigStore.enableNetwork(netId, disableOthers, uid);
                    if (!ok) {
                        messageHandlingStatus = MESSAGE_HANDLING_STATUS_FAIL;
                    }

                    replyToMessage(message, message.what, ok ? SUCCESS : FAILURE);
                    break;
                case CMD_ENABLE_ALL_NETWORKS:
                    long time = android.os.SystemClock.elapsedRealtime();
                    if (time - mLastEnableAllNetworksTime > MIN_INTERVAL_ENABLE_ALL_NETWORKS_MS) {
                        mWifiConfigStore.enableAllNetworks();
                        mLastEnableAllNetworksTime = time;
                    }
                    break;
                case WifiManager.DISABLE_NETWORK:
                    if (mWifiConfigStore.disableNetwork(message.arg1,
                            WifiConfiguration.DISABLED_BY_WIFI_MANAGER) == true) {
                        replyToMessage(message, WifiManager.DISABLE_NETWORK_SUCCEEDED);
                    } else {
                        messageHandlingStatus = MESSAGE_HANDLING_STATUS_FAIL;
                        replyToMessage(message, WifiManager.DISABLE_NETWORK_FAILED,
                                WifiManager.ERROR);
                    }
                    break;
                case CMD_DISABLE_EPHEMERAL_NETWORK:
                    config = mWifiConfigStore.disableEphemeralNetwork((String)message.obj);
                    if (config != null) {
                        if (config.networkId == mLastNetworkId) {
                            // Disconnect and let autojoin reselect a new network
                            sendMessage(CMD_DISCONNECT);
                        }
                    }
                    break;
                case CMD_BLACKLIST_NETWORK:
                    mWifiConfigStore.blackListBssid((String) message.obj);
                    break;
                case CMD_CLEAR_BLACKLIST:
                    mWifiConfigStore.clearBssidBlacklist();
                    break;
                case CMD_SAVE_CONFIG:
                    ok = mWifiConfigStore.saveConfig();

                    if (DBG) logd("did save config " + ok);
                    replyToMessage(message, CMD_SAVE_CONFIG, ok ? SUCCESS : FAILURE);

                    // Inform the backup manager about a data change
                    IBackupManager ibm = IBackupManager.Stub.asInterface(
                            ServiceManager.getService(Context.BACKUP_SERVICE));
                    if (ibm != null) {
                        try {
                            ibm.dataChanged("com.android.providers.settings");
                        } catch (Exception e) {
                            // Try again later
                        }
                    }
                    break;
                case CMD_GET_CONFIGURED_NETWORKS:
                    replyToMessage(message, message.what,
                            mWifiConfigStore.getConfiguredNetworks());
                    break;
                case WifiMonitor.SUP_REQUEST_IDENTITY:
                    int networkId = message.arg2;
                    boolean identitySent = false;
                    int eapMethod = WifiEnterpriseConfig.Eap.NONE;

                    if (targetWificonfiguration != null
                            && targetWificonfiguration.enterpriseConfig != null) {
                        eapMethod = targetWificonfiguration.enterpriseConfig.getEapMethod();
                    }

                    // For SIM & AKA/AKA' EAP method Only, get identity from ICC
                    if (targetWificonfiguration != null
                            && targetWificonfiguration.networkId == networkId
                            && targetWificonfiguration.allowedKeyManagement
                                    .get(WifiConfiguration.KeyMgmt.IEEE8021X)
                            &&  (eapMethod == WifiEnterpriseConfig.Eap.SIM
                            || eapMethod == WifiEnterpriseConfig.Eap.AKA
                            || eapMethod == WifiEnterpriseConfig.Eap.AKA_PRIME)) {
                        TelephonyManager tm = (TelephonyManager)
                                mContext.getSystemService(Context.TELEPHONY_SERVICE);
                        if (tm != null) {
                            String imsi = tm.getSubscriberId();
                            String mccMnc = "";

                            if (tm.getSimState() == TelephonyManager.SIM_STATE_READY)
                                 mccMnc = tm.getSimOperator();

                            String identity = buildIdentity(eapMethod, imsi, mccMnc);

                            if (!identity.isEmpty()) {
                                mWifiNative.simIdentityResponse(networkId, identity);
                                identitySent = true;
                            }
                        }
                    }
                    if (!identitySent) {
                        // Supplicant lacks credentials to connect to that network, hence black list
                        ssid = (String) message.obj;
                        if (targetWificonfiguration != null && ssid != null
                                && targetWificonfiguration.SSID != null
                                && targetWificonfiguration.SSID.equals("\"" + ssid + "\"")) {
                            mWifiConfigStore.handleSSIDStateChange(
                                    targetWificonfiguration.networkId, false,
                                    "AUTH_FAILED no identity", null);
                        }
                        // Disconnect now, as we don't have any way to fullfill
                        // the  supplicant request.
                        mWifiConfigStore.setLastSelectedConfiguration(
                                WifiConfiguration.INVALID_NETWORK_ID);
                        mWifiNative.disconnect();
                    }
                    break;
                case WifiMonitor.SUP_REQUEST_SIM_AUTH:
                    logd("Received SUP_REQUEST_SIM_AUTH");
                    SimAuthRequestData requestData = (SimAuthRequestData) message.obj;
                    if (requestData != null) {
                        if (requestData.protocol == WifiEnterpriseConfig.Eap.SIM) {
                            handleGsmAuthRequest(requestData);
                        } else if (requestData.protocol == WifiEnterpriseConfig.Eap.AKA
                            || requestData.protocol == WifiEnterpriseConfig.Eap.AKA_PRIME) {
                            handle3GAuthRequest(requestData);
                        }
                    } else {
                        loge("Invalid sim auth request");
                    }
                    break;
                case CMD_GET_PRIVILEGED_CONFIGURED_NETWORKS:
                    replyToMessage(message, message.what,
                            mWifiConfigStore.getPrivilegedConfiguredNetworks());
                    break;
                case CMD_GET_MATCHING_CONFIG:
                    replyToMessage(message, message.what,
                            mWifiConfigStore.getMatchingConfig((ScanResult)message.obj));
                    break;
                /* Do a redundant disconnect without transition */
                case CMD_DISCONNECT:
                    mWifiConfigStore.setLastSelectedConfiguration
                            (WifiConfiguration.INVALID_NETWORK_ID);
                    mWifiNative.disconnect();
                    break;
                case CMD_RECONNECT:
                    mWifiAutoJoinController.attemptAutoJoin();
                    break;
                case CMD_REASSOCIATE:
                    lastConnectAttemptTimestamp = System.currentTimeMillis();
                    mWifiNative.reassociate();
                    break;
                case CMD_RELOAD_TLS_AND_RECONNECT:
                    if (mWifiConfigStore.needsUnlockedKeyStore()) {
                        logd("Reconnecting to give a chance to un-connected TLS networks");
                        mWifiNative.disconnect();
                        lastConnectAttemptTimestamp = System.currentTimeMillis();
                        mWifiNative.reconnect();
                    }
                    break;
                case CMD_AUTO_ROAM:
                    messageHandlingStatus = MESSAGE_HANDLING_STATUS_DISCARD;
                    return HANDLED;
                case CMD_AUTO_CONNECT:
                    /* Work Around: wpa_supplicant can get in a bad state where it returns a non
                     * associated status to the STATUS command but somehow-someplace still thinks
                     * it is associated and thus will ignore select/reconnect command with
                     * following message:
                     * "Already associated with the selected network - do nothing"
                     *
                     * Hence, sends a disconnect to supplicant first.
                     */
                    didDisconnect = false;
                    if (getCurrentState() != mDisconnectedState) {
                        /** Supplicant will ignore the reconnect if we are currently associated,
                         * hence trigger a disconnect
                         */
                        didDisconnect = true;
                        mWifiNative.disconnect();
                    }

                    /* connect command coming from auto-join */
                    config = (WifiConfiguration) message.obj;
                    netId = message.arg1;
                    int roam = message.arg2;
                    logd("CMD_AUTO_CONNECT sup state "
                            + mSupplicantStateTracker.getSupplicantStateName()
                            + " my state " + getCurrentState().getName()
                            + " nid=" + Integer.toString(netId)
                            + " roam=" + Integer.toString(roam));
                    if (config == null) {
                        loge("AUTO_CONNECT and no config, bail out...");
                        break;
                    }

                    /* Make sure we cancel any previous roam request */
                    autoRoamSetBSSID(netId, config.BSSID);

                    /* Save the network config */
                    logd("CMD_AUTO_CONNECT will save config -> " + config.SSID
                            + " nid=" + Integer.toString(netId));
                    result = mWifiConfigStore.saveNetwork(config, WifiConfiguration.UNKNOWN_UID);
                    netId = result.getNetworkId();
                    logd("CMD_AUTO_CONNECT did save config -> "
                            + " nid=" + Integer.toString(netId));

                    // Since we updated the config,read it back from config store:
                    config = mWifiConfigStore.getWifiConfiguration(netId);
                    if (config == null) {
                        loge("CMD_AUTO_CONNECT couldn't update the config, got null config");
                        break;
                    }
                    if (netId != config.networkId) {
                        loge("CMD_AUTO_CONNECT couldn't update the config, want"
                                + " nid=" + Integer.toString(netId) + " but got" + config.networkId);
                        break;
                    }

                    if (deferForUserInput(message, netId, false)) {
                        break;
                    } else if (mWifiConfigStore.getWifiConfiguration(netId).userApproved ==
                                                                   WifiConfiguration.USER_BANNED) {
                        replyToMessage(message, WifiManager.CONNECT_NETWORK_FAILED,
                                WifiManager.NOT_AUTHORIZED);
                        break;
                    }

                    // Make sure the network is enabled, since supplicant will not reenable it
                    mWifiConfigStore.enableNetworkWithoutBroadcast(netId, false);

                    // If we're autojoining a network that the user or an app explicitly selected,
                    // keep track of the UID that selected it.
                    int lastConnectUid = mWifiConfigStore.isLastSelectedConfiguration(config) ?
                            config.lastConnectUid : WifiConfiguration.UNKNOWN_UID;

                    if (mWifiConfigStore.selectNetwork(config, /* updatePriorities = */ false,
                            lastConnectUid) && mWifiNative.reconnect()) {
                        lastConnectAttemptTimestamp = System.currentTimeMillis();
                        targetWificonfiguration = mWifiConfigStore.getWifiConfiguration(netId);
                        config = mWifiConfigStore.getWifiConfiguration(netId);
                        if (config != null
                                && !mWifiConfigStore.isLastSelectedConfiguration(config)) {
                            // If we autojoined a different config than the user selected one,
                            // it means we could not see the last user selection,
                            // or that the last user selection was faulty and ended up blacklisted
                            // for some reason (in which case the user is notified with an error
                            // message in the Wifi picker), and thus we managed to auto-join away
                            // from the selected  config. -> in that case we need to forget
                            // the selection because we don't want to abruptly switch back to it.
                            //
                            // Note that the user selection is also forgotten after a period of time
                            // during which the device has been disconnected.
                            // The default value is 30 minutes : see the code path at bottom of
                            // setScanResults() function.
                            mWifiConfigStore.
                                 setLastSelectedConfiguration(WifiConfiguration.INVALID_NETWORK_ID);
                        }
                        mAutoRoaming = roam;
                        if (isRoaming() || linkDebouncing) {
                            transitionTo(mRoamingState);
                        } else if (didDisconnect) {
                            transitionTo(mDisconnectingState);
                        } else {
                            /* Already in disconnected state, nothing to change */
                            if (!mScreenOn && mLegacyPnoEnabled && mBackgroundScanSupported) {
                                int delay = 60 * 1000;
                                if (VDBG) {
                                    logd("Starting PNO alarm: " + delay);
                                }
                                mAlarmManager.set(AlarmManager.RTC_WAKEUP,
                                       System.currentTimeMillis() + delay,
                                       mPnoIntent);
                            }
                            mRestartAutoJoinOffloadCounter++;
                        }
                    } else {
                        loge("Failed to connect config: " + config + " netId: " + netId);
                        replyToMessage(message, WifiManager.CONNECT_NETWORK_FAILED,
                                WifiManager.ERROR);
                        break;
                    }
                    break;
                case CMD_REMOVE_APP_CONFIGURATIONS:
                    mWifiConfigStore.removeNetworksForApp((ApplicationInfo) message.obj);
                    break;
                case CMD_REMOVE_USER_CONFIGURATIONS:
                    mWifiConfigStore.removeNetworksForUser(message.arg1);
                    break;
                case WifiManager.CONNECT_NETWORK:
                    /**
                     *  The connect message can contain a network id passed as arg1 on message or
                     * or a config passed as obj on message.
                     * For a new network, a config is passed to create and connect.
                     * For an existing network, a network id is passed
                     */
                    netId = message.arg1;
                    config = (WifiConfiguration) message.obj;
                    mWifiConnectionStatistics.numWifiManagerJoinAttempt++;
                    boolean updatedExisting = false;

                    /* Save the network config */
                    if (config != null) {
                        // When connecting to an access point, WifiStateMachine wants to update the
                        // relevant config with administrative data. This update should not be
                        // considered a 'real' update, therefore lockdown by Device Owner must be
                        // disregarded.
                        if (!recordUidIfAuthorized(config, message.sendingUid,
                                /* onlyAnnotate */ true)) {
                            logw("Not authorized to update network "
                                 + " config=" + config.SSID
                                 + " cnid=" + config.networkId
                                 + " uid=" + message.sendingUid);
                            replyToMessage(message, WifiManager.CONNECT_NETWORK_FAILED,
                                           WifiManager.NOT_AUTHORIZED);
                            break;
                        }

                        String configKey = config.configKey(true /* allowCached */);
                        WifiConfiguration savedConfig =
                                mWifiConfigStore.getWifiConfiguration(configKey);
                        if (savedConfig != null) {
                            // There is an existing config with this netId, but it wasn't exposed
                            // (either AUTO_JOIN_DELETED or ephemeral; see WifiConfigStore#
                            // getConfiguredNetworks). Remove those bits and update the config.
                            config = savedConfig;
                            logd("CONNECT_NETWORK updating existing config with id=" +
                                    config.networkId + " configKey=" + configKey);
                            config.ephemeral = false;
                            config.autoJoinStatus = WifiConfiguration.AUTO_JOIN_ENABLED;
                            updatedExisting = true;
                        }

                        result = mWifiConfigStore.saveNetwork(config, message.sendingUid);
                        netId = result.getNetworkId();
                    }
                    config = mWifiConfigStore.getWifiConfiguration(netId);

                    if (config == null) {
                        logd("CONNECT_NETWORK no config for id=" + Integer.toString(netId) + " "
                                + mSupplicantStateTracker.getSupplicantStateName() + " my state "
                                + getCurrentState().getName());
                        replyToMessage(message, WifiManager.CONNECT_NETWORK_FAILED,
                                WifiManager.ERROR);
                        break;
                    } else {
                        String wasSkipped = config.autoJoinBailedDueToLowRssi ? " skipped" : "";
                        logd("CONNECT_NETWORK id=" + Integer.toString(netId)
                                + " config=" + config.SSID
                                + " cnid=" + config.networkId
                                + " supstate=" + mSupplicantStateTracker.getSupplicantStateName()
                                + " my state " + getCurrentState().getName()
                                + " uid = " + message.sendingUid
                                + wasSkipped);
                    }

                    autoRoamSetBSSID(netId, "any");

                    if (message.sendingUid == Process.WIFI_UID
                        || message.sendingUid == Process.SYSTEM_UID) {
                        // As a sanity measure, clear the BSSID in the supplicant network block.
                        // If system or Wifi Settings want to connect, they will not
                        // specify the BSSID.
                        // If an app however had added a BSSID to this configuration, and the BSSID
                        // was wrong, Then we would forever fail to connect until that BSSID
                        // is cleaned up.
                        clearConfigBSSID(config, "CONNECT_NETWORK");
                    }

                    if (deferForUserInput(message, netId, true)) {
                        break;
                    } else if (mWifiConfigStore.getWifiConfiguration(netId).userApproved ==
                                                                    WifiConfiguration.USER_BANNED) {
                        replyToMessage(message, WifiManager.CONNECT_NETWORK_FAILED,
                                WifiManager.NOT_AUTHORIZED);
                        break;
                    }

                    mAutoRoaming = WifiAutoJoinController.AUTO_JOIN_IDLE;

                    /* Tell autojoin the user did try to connect to that network if from settings */
                    boolean persist =
                        mWifiConfigStore.checkConfigOverridePermission(message.sendingUid);
                    mWifiAutoJoinController.updateConfigurationHistory(netId, true, persist);

                    mWifiConfigStore.setLastSelectedConfiguration(netId);

                    didDisconnect = false;
                    if (mLastNetworkId != WifiConfiguration.INVALID_NETWORK_ID
                            && mLastNetworkId != netId) {
                        /** Supplicant will ignore the reconnect if we are currently associated,
                         * hence trigger a disconnect
                         */
                        didDisconnect = true;
                        mWifiNative.disconnect();
                    }

                    // Make sure the network is enabled, since supplicant will not reenable it
                    mWifiConfigStore.enableNetworkWithoutBroadcast(netId, false);

                    if (mWifiConfigStore.selectNetwork(config, /* updatePriorities = */ true,
                            message.sendingUid) && mWifiNative.reconnect()) {
                        lastConnectAttemptTimestamp = System.currentTimeMillis();
                        targetWificonfiguration = mWifiConfigStore.getWifiConfiguration(netId);

                        /* The state tracker handles enabling networks upon completion/failure */
                        mSupplicantStateTracker.sendMessage(WifiManager.CONNECT_NETWORK);
                        replyToMessage(message, WifiManager.CONNECT_NETWORK_SUCCEEDED);
                        if (didDisconnect) {
                            /* Expect a disconnection from the old connection */
                            transitionTo(mDisconnectingState);
                        } else if (updatedExisting && getCurrentState() == mConnectedState &&
                                getCurrentWifiConfiguration().networkId == netId) {
                            // Update the current set of network capabilities, but stay in the
                            // current state.
                            updateCapabilities(config);
                        } else {
                            /**
                             *  Directly go to disconnected state where we
                             * process the connection events from supplicant
                             **/
                            transitionTo(mDisconnectedState);
                        }
                    } else {
                        loge("Failed to connect config: " + config + " netId: " + netId);
                        replyToMessage(message, WifiManager.CONNECT_NETWORK_FAILED,
                                WifiManager.ERROR);
                        break;
                    }
                    break;
                case WifiManager.SAVE_NETWORK:
                    mWifiConnectionStatistics.numWifiManagerJoinAttempt++;
                    // Fall thru
                case WifiStateMachine.CMD_AUTO_SAVE_NETWORK:
                    lastSavedConfigurationAttempt = null; // Used for debug
                    config = (WifiConfiguration) message.obj;
                    if (config == null) {
                        loge("ERROR: SAVE_NETWORK with null configuration"
                                + mSupplicantStateTracker.getSupplicantStateName()
                                + " my state " + getCurrentState().getName());
                        messageHandlingStatus = MESSAGE_HANDLING_STATUS_FAIL;
                        replyToMessage(message, WifiManager.SAVE_NETWORK_FAILED,
                                WifiManager.ERROR);
                        break;
                    }
                    lastSavedConfigurationAttempt = new WifiConfiguration(config);
                    int nid = config.networkId;
                    logd("SAVE_NETWORK id=" + Integer.toString(nid)
                                + " config=" + config.SSID
                                + " nid=" + config.networkId
                                + " supstate=" + mSupplicantStateTracker.getSupplicantStateName()
                                + " my state " + getCurrentState().getName());

                    // Only record the uid if this is user initiated
                    boolean checkUid = (message.what == WifiManager.SAVE_NETWORK);
                    if (checkUid && !recordUidIfAuthorized(config, message.sendingUid,
                            /* onlyAnnotate */ false)) {
                        logw("Not authorized to update network "
                             + " config=" + config.SSID
                             + " cnid=" + config.networkId
                             + " uid=" + message.sendingUid);
                        replyToMessage(message, WifiManager.SAVE_NETWORK_FAILED,
                                       WifiManager.NOT_AUTHORIZED);
                        break;
                    }

                    result = mWifiConfigStore.saveNetwork(config, WifiConfiguration.UNKNOWN_UID);
                    if (result.getNetworkId() != WifiConfiguration.INVALID_NETWORK_ID) {
                        if (mWifiInfo.getNetworkId() == result.getNetworkId()) {
                            if (result.hasIpChanged()) {
                                // The currently connection configuration was changed
                                // We switched from DHCP to static or from static to DHCP, or the
                                // static IP address has changed.
                                log("Reconfiguring IP on connection");
                                // TODO: clear addresses and disable IPv6
                                // to simplify obtainingIpState.
                                transitionTo(mObtainingIpState);
                            }
                            if (result.hasProxyChanged()) {
                                log("Reconfiguring proxy on connection");
                                updateLinkProperties(CMD_UPDATE_LINKPROPERTIES);
                            }
                        }
                        replyToMessage(message, WifiManager.SAVE_NETWORK_SUCCEEDED);
                        broadcastWifiCredentialChanged(WifiManager.WIFI_CREDENTIAL_SAVED, config);

                        if (VDBG) {
                           logd("Success save network nid="
                                    + Integer.toString(result.getNetworkId()));
                        }

                        synchronized(mScanResultCache) {
                            /**
                             * If the command comes from WifiManager, then
                             * tell autojoin the user did try to modify and save that network,
                             * and interpret the SAVE_NETWORK as a request to connect
                             */
                            boolean user = message.what == WifiManager.SAVE_NETWORK;

                            // Did this connect come from settings
                            boolean persistConnect =
                                mWifiConfigStore.checkConfigOverridePermission(message.sendingUid);

                            if (user) {
                                mWifiConfigStore.updateLastConnectUid(config, message.sendingUid);
                                mWifiConfigStore.writeKnownNetworkHistory(false);
                            }

                            mWifiAutoJoinController.updateConfigurationHistory(result.getNetworkId()
                                    , user, persistConnect);
                            mWifiAutoJoinController.attemptAutoJoin();
                        }
                    } else {
                        loge("Failed to save network");
                        messageHandlingStatus = MESSAGE_HANDLING_STATUS_FAIL;
                        replyToMessage(message, WifiManager.SAVE_NETWORK_FAILED,
                                WifiManager.ERROR);
                    }
                    break;
                case WifiManager.FORGET_NETWORK:
                    // Debug only, remember last configuration that was forgotten
                    WifiConfiguration toRemove
                            = mWifiConfigStore.getWifiConfiguration(message.arg1);
                    if (toRemove == null) {
                        lastForgetConfigurationAttempt = null;
                    } else {
                        lastForgetConfigurationAttempt = new WifiConfiguration(toRemove);
                    }
                    // check that the caller owns this network
                    netId = message.arg1;

                    if (!mWifiConfigStore.canModifyNetwork(message.sendingUid, netId,
                            /* onlyAnnotate */ false)) {
                        logw("Not authorized to forget network "
                             + " cnid=" + netId
                             + " uid=" + message.sendingUid);
                        replyToMessage(message, WifiManager.FORGET_NETWORK_FAILED,
                                WifiManager.NOT_AUTHORIZED);
                        break;
                    }

                    if (mWifiConfigStore.forgetNetwork(message.arg1)) {
                        replyToMessage(message, WifiManager.FORGET_NETWORK_SUCCEEDED);
                        broadcastWifiCredentialChanged(WifiManager.WIFI_CREDENTIAL_FORGOT,
                                (WifiConfiguration) message.obj);
                    } else {
                        loge("Failed to forget network");
                        replyToMessage(message, WifiManager.FORGET_NETWORK_FAILED,
                                WifiManager.ERROR);
                    }
                    break;
                case WifiManager.START_WPS:
                    WpsInfo wpsInfo = (WpsInfo) message.obj;
                    WpsResult wpsResult;
                    switch (wpsInfo.setup) {
                        case WpsInfo.PBC:
                            clearRandomMacOui();
                            mIsRandomMacCleared = true;
                            wpsResult = mWifiConfigStore.startWpsPbc(wpsInfo);
                            break;
                        case WpsInfo.KEYPAD:
                            wpsResult = mWifiConfigStore.startWpsWithPinFromAccessPoint(wpsInfo);
                            break;
                        case WpsInfo.DISPLAY:
                            wpsResult = mWifiConfigStore.startWpsWithPinFromDevice(wpsInfo);
                            break;
                        default:
                            wpsResult = new WpsResult(Status.FAILURE);
                            loge("Invalid setup for WPS");
                            break;
                    }
                    mWifiConfigStore.setLastSelectedConfiguration
                            (WifiConfiguration.INVALID_NETWORK_ID);
                    if (wpsResult.status == Status.SUCCESS) {
                        replyToMessage(message, WifiManager.START_WPS_SUCCEEDED, wpsResult);
                        transitionTo(mWpsRunningState);
                    } else {
                        loge("Failed to start WPS with config " + wpsInfo.toString());
                        replyToMessage(message, WifiManager.WPS_FAILED, WifiManager.ERROR);
                    }
                    break;
                case WifiMonitor.NETWORK_CONNECTION_EVENT:
                    if (DBG) log("Network connection established");
                    mLastNetworkId = message.arg1;
                    mLastBssid = (String) message.obj;

                    mWifiInfo.setBSSID(mLastBssid);
                    mWifiInfo.setNetworkId(mLastNetworkId);

                    sendNetworkStateChangeBroadcast(mLastBssid);

                    // Start P2P Group on STA channel
                    if (mP2pAutoGoRestart) {
                        if (DBG) {
                            log("Connected, restart P2P Group on STA channel");
                        }
                        mP2pAutoGoRestart = false;
                        int channel = mWifiNative.fetchChannelNative();
                        if (DBG) {
                            log("Native channel is " + channel);
                        }
                        if (channel > 0) {
                            if ((mP2pGoBand == P2P_GO_2_4_BAND) &&
                                (channel <= 14)) {
                                mWifiNative.p2pSetOperatingFreq(channel);
                            } else if ((mP2pGoBand == P2P_GO_5_BAND) &&
                                      ((channel >= 36) && (channel <= 165))){
                                mWifiNative.p2pSetOperatingFreq(channel);
                            } else {
                                mWifiNative.p2pSetOperatingFreq(mP2pGoChannel);
                            }
                            if (mWifiP2pChannel == null) {
                                mWifiP2pChannel = new AsyncChannel();
                            }
                            mWifiP2pChannel.sendMessage(
                                    WifiP2pManager.CREATE_GROUP);
                        }
                    }
                    transitionTo(mObtainingIpState);
                    break;
                case WifiMonitor.NETWORK_DISCONNECTION_EVENT:
                    // Calling handleNetworkDisconnect here is redundant because we might already
                    // have called it when leaving L2ConnectedState to go to disconnecting state
                    // or thru other path
                    // We should normally check the mWifiInfo or mLastNetworkId so as to check
                    // if they are valid, and only in this case call handleNEtworkDisconnect,
                    // TODO: this should be fixed for a L MR release
                    // The side effect of calling handleNetworkDisconnect twice is that a bunch of
                    // idempotent commands are executed twice (stopping Dhcp, enabling the SPS mode
                    // at the chip etc...
                    if (DBG) log("ConnectModeState: Network connection lost ");
                    handleNetworkDisconnect();
                    transitionTo(mDisconnectedState);
                    break;
                case CMD_PNO_NETWORK_FOUND:
                    processPnoNetworkFound((ScanResult[])message.obj);
                    break;
                default:
                    return NOT_HANDLED;
            }
            return HANDLED;
        }
    }

    private void updateCapabilities(WifiConfiguration config) {
        if (config != null) {
            if (config.ephemeral) {
                mNetworkCapabilities.removeCapability(
                        NetworkCapabilities.NET_CAPABILITY_TRUSTED);
            } else {
                mNetworkCapabilities.addCapability(
                        NetworkCapabilities.NET_CAPABILITY_TRUSTED);
            }
        }
        mNetworkCapabilities.setSignalStrength(mWifiInfo.getRssi() != WifiInfo.INVALID_RSSI ?
                mWifiInfo.getRssi() : NetworkCapabilities.SIGNAL_STRENGTH_UNSPECIFIED);
        mNetworkAgent.sendNetworkCapabilities(mNetworkCapabilities);
    }

    private class WifiNetworkAgent extends NetworkAgent {
        public WifiNetworkAgent(Looper l, Context c, String TAG, NetworkInfo ni,
                NetworkCapabilities nc, LinkProperties lp, int score) {
            super(l, c, TAG, ni, nc, lp, score);
        }
        protected void unwanted() {
            // Ignore if we're not the current networkAgent.
            if (this != mNetworkAgent) return;
            if (DBG) log("WifiNetworkAgent -> Wifi unwanted score "
                    + Integer.toString(mWifiInfo.score));
            unwantedNetwork(NETWORK_STATUS_UNWANTED_DISCONNECT);
        }

        @Override
        protected void networkStatus(int status) {
            if (this != mNetworkAgent) return;
            if (status == NetworkAgent.INVALID_NETWORK) {
                if (DBG) log("WifiNetworkAgent -> Wifi networkStatus invalid, score="
                        + Integer.toString(mWifiInfo.score));
                unwantedNetwork(NETWORK_STATUS_UNWANTED_VALIDATION_FAILED);
            } else if (status == NetworkAgent.VALID_NETWORK) {
                if (DBG && mWifiInfo != null) log("WifiNetworkAgent -> Wifi networkStatus valid, score= "
                        + Integer.toString(mWifiInfo.score));
                doNetworkStatus(status);
            }
        }

        @Override
        protected void saveAcceptUnvalidated(boolean accept) {
            if (this != mNetworkAgent) return;
            WifiStateMachine.this.sendMessage(CMD_ACCEPT_UNVALIDATED, accept ? 1 : 0);
        }

        @Override
        protected void startPacketKeepalive(Message msg) {
            WifiStateMachine.this.sendMessage(
                    CMD_START_IP_PACKET_OFFLOAD, msg.arg1, msg.arg2, msg.obj);
        }

        @Override
        protected void stopPacketKeepalive(Message msg) {
            WifiStateMachine.this.sendMessage(
                    CMD_STOP_IP_PACKET_OFFLOAD, msg.arg1, msg.arg2, msg.obj);
        }

        @Override
        protected void setSignalStrengthThresholds(int[] thresholds) {
            // 0. If there are no thresholds, or if the thresholds are invalid, stop RSSI monitoring.
            // 1. Tell the hardware to start RSSI monitoring here, possibly adding MIN_VALUE and
            //    MAX_VALUE at the start/end of the thresholds array if necessary.
            // 2. Ensure that when the hardware event fires, we fetch the RSSI from the hardware
            //    event, call mWifiInfo.setRssi() with it, and call updateCapabilities(), and then
            //    re-arm the hardware event. This needs to be done on the state machine thread to
            //    avoid race conditions. The RSSI used to re-arm the event (and perhaps also the one
            //    sent in the NetworkCapabilities) must be the one received from the hardware event
            //    received, or we might skip callbacks.
            // 3. Ensure that when we disconnect, RSSI monitoring is stopped.
            log("Received signal strength thresholds: " + Arrays.toString(thresholds));
            if (thresholds.length == 0) {
                WifiStateMachine.this.sendMessage(CMD_STOP_RSSI_MONITORING_OFFLOAD,
                        mWifiInfo.getRssi());
                return;
            }
            int [] rssiVals = Arrays.copyOf(thresholds, thresholds.length + 2);
            rssiVals[rssiVals.length - 2] = Byte.MIN_VALUE;
            rssiVals[rssiVals.length - 1] = Byte.MAX_VALUE;
            Arrays.sort(rssiVals);
            byte[] rssiRange = new byte[rssiVals.length];
            for (int i = 0; i < rssiVals.length; i++) {
                int val = rssiVals[i];
                if (val <= Byte.MAX_VALUE && val >= Byte.MIN_VALUE) {
                    rssiRange[i] = (byte) val;
                } else {
                    Log.e(TAG, "Illegal value " + val + " for RSSI thresholds: "
                            + Arrays.toString(rssiVals));
                    WifiStateMachine.this.sendMessage(CMD_STOP_RSSI_MONITORING_OFFLOAD,
                            mWifiInfo.getRssi());
                    return;
                }
            }
            // TODO: Do we quash rssi values in this sorted array which are very close?
            mRssiRanges = rssiRange;
            WifiStateMachine.this.sendMessage(CMD_START_RSSI_MONITORING_OFFLOAD,
                    mWifiInfo.getRssi());
        }

        @Override
        protected void preventAutomaticReconnect() {
            if (this != mNetworkAgent) return;
            unwantedNetwork(NETWORK_STATUS_UNWANTED_DISABLE_AUTOJOIN);
        }
    }

    void unwantedNetwork(int reason) {
        sendMessage(CMD_UNWANTED_NETWORK, reason);
    }

    void doNetworkStatus(int status) {
        sendMessage(CMD_NETWORK_STATUS, status);
    }

    // rfc4186 & rfc4187:
    // create Permanent Identity base on IMSI,
    // identity = usernam@realm
    // with username = prefix | IMSI
    // and realm is derived MMC/MNC tuple according 3GGP spec(TS23.003)
    private String buildIdentity(int eapMethod, String imsi, String mccMnc) {
        String mcc;
        String mnc;
        String prefix;

        if (imsi == null || imsi.isEmpty())
            return "";

        if (eapMethod == WifiEnterpriseConfig.Eap.SIM)
            prefix = "1";
        else if (eapMethod == WifiEnterpriseConfig.Eap.AKA)
            prefix = "0";
        else if (eapMethod == WifiEnterpriseConfig.Eap.AKA_PRIME)
            prefix = "6";
        else  // not a valide EapMethod
            return "";

        /* extract mcc & mnc from mccMnc */
        if (mccMnc != null && !mccMnc.isEmpty()) {
            mcc = mccMnc.substring(0, 3);
            mnc = mccMnc.substring(3);
            if (mnc.length() == 2)
                mnc = "0" + mnc;
        } else {
            // extract mcc & mnc from IMSI, assume mnc size is 3
            mcc = imsi.substring(0, 3);
            mnc = imsi.substring(3, 6);
        }

        return prefix + imsi + "@wlan.mnc" + mnc + ".mcc" + mcc + ".3gppnetwork.org";
    }

    boolean startScanForConfiguration(WifiConfiguration config, boolean restrictChannelList) {
        if (config == null)
            return false;

        // We are still seeing a fairly high power consumption triggered by autojoin scans
        // Hence do partial scans only for PSK configuration that are roamable since the
        // primary purpose of the partial scans is roaming.
        // Full badn scans with exponential backoff for the purpose or extended roaming and
        // network switching are performed unconditionally.
        ScanDetailCache scanDetailCache =
                mWifiConfigStore.getScanDetailCache(config);
        if (scanDetailCache == null
                || !config.allowedKeyManagement.get(WifiConfiguration.KeyMgmt.WPA_PSK)
                || scanDetailCache.size() > 6) {
            //return true but to not trigger the scan
            return true;
        }
        HashSet<Integer> channels = mWifiConfigStore.makeChannelList(config,
                ONE_HOUR_MILLI, restrictChannelList);
        if (channels != null && channels.size() != 0) {
            StringBuilder freqs = new StringBuilder();
            boolean first = true;
            for (Integer channel : channels) {
                if (!first)
                    freqs.append(",");
                freqs.append(channel.toString());
                first = false;
            }
            //if (DBG) {
            logd("starting scan for " + config.configKey() + " with " + freqs);
            //}
            // Call wifi native to start the scan
            if (startScanNative(
                    WifiNative.SCAN_WITHOUT_CONNECTION_SETUP,
                    freqs.toString())) {
                // Only count battery consumption if scan request is accepted
                noteScanStart(SCAN_ALARM_SOURCE, null);
                messageHandlingStatus = MESSAGE_HANDLING_STATUS_OK;
            } else {
                // used for debug only, mark scan as failed
                messageHandlingStatus = MESSAGE_HANDLING_STATUS_HANDLING_ERROR;
            }
            return true;
        } else {
            if (DBG) logd("no channels for " + config.configKey());
            return false;
        }
    }

    void clearCurrentConfigBSSID(String dbg) {
        // Clear the bssid in the current config's network block
        WifiConfiguration config = getCurrentWifiConfiguration();
        if (config == null)
            return;
        clearConfigBSSID(config, dbg);
    }
    void clearConfigBSSID(WifiConfiguration config, String dbg) {
        if (config == null)
            return;
        if (DBG) {
            logd(dbg + " " + mTargetRoamBSSID + " config " + config.configKey()
                    + " config.bssid " + config.BSSID);
        }
        config.autoJoinBSSID = "any";

        // If an app specified a BSSID then dont over-write it
        if ( !mWifiAutoJoinController.isBlacklistedBSSID(config.BSSID) ) {
            config.BSSID = "any";
        }

        if (DBG) {
           logd(dbg + " " + config.SSID
                    + " nid=" + Integer.toString(config.networkId));
        }
        mWifiConfigStore.saveWifiConfigBSSID(config);
    }

    class L2ConnectedState extends State {
        @Override
        public void enter() {
            mRssiPollToken++;
            if (mEnableRssiPolling) {
                sendMessage(CMD_RSSI_POLL, mRssiPollToken, 0);
            }
            if (mNetworkAgent != null) {
                loge("Have NetworkAgent when entering L2Connected");
                setNetworkDetailedState(DetailedState.DISCONNECTED);
            }
            setNetworkDetailedState(DetailedState.CONNECTING);

            if (!TextUtils.isEmpty(mTcpBufferSizes)) {
                mLinkProperties.setTcpBufferSizes(mTcpBufferSizes);
            }
            mNetworkAgent = new WifiNetworkAgent(getHandler().getLooper(), mContext,
                    "WifiNetworkAgent", mNetworkInfo, mNetworkCapabilitiesFilter,
                    mLinkProperties, DEFAULT_SCORE);

            // We must clear the config BSSID, as the wifi chipset may decide to roam
            // from this point on and having the BSSID specified in the network block would
            // cause the roam to faile and the device to disconnect
            clearCurrentConfigBSSID("L2ConnectedState");

<<<<<<< HEAD
            if (mIsWiFiIpReachabilityEnabled) {
                try {
                    mIpReachabilityMonitor = new IpReachabilityMonitor(
                            mDataInterfaceName,
                            new IpReachabilityMonitor.Callback() {
                                @Override
                                public void notifyLost(InetAddress ip, String logMsg) {
                                    sendMessage(CMD_IP_REACHABILITY_LOST, logMsg);
                                }
                            });
                } catch (IllegalArgumentException e) {
                    Log.wtf("Failed to create IpReachabilityMonitor", e);
                }
=======
            try {
                mIpReachabilityMonitor = new IpReachabilityMonitor(
                        mContext,
                        mInterfaceName,
                        new IpReachabilityMonitor.Callback() {
                            @Override
                            public void notifyLost(InetAddress ip, String logMsg) {
                                sendMessage(CMD_IP_REACHABILITY_LOST, logMsg);
                            }
                        });
            } catch (IllegalArgumentException e) {
                Log.wtf("Failed to create IpReachabilityMonitor", e);
>>>>>>> 0ae5739e
            }
        }

        @Override
        public void exit() {
            if (mIpReachabilityMonitor != null) {
                mIpReachabilityMonitor.stop();
                mIpReachabilityMonitor = null;
            }

            // This is handled by receiving a NETWORK_DISCONNECTION_EVENT in ConnectModeState
            // Bug: 15347363
            // For paranoia's sake, call handleNetworkDisconnect
            // only if BSSID is null or last networkId
            // is not invalid.
            if (DBG) {
                StringBuilder sb = new StringBuilder();
                sb.append("leaving L2ConnectedState state nid=" + Integer.toString(mLastNetworkId));
                if (mLastBssid !=null) {
                    sb.append(" ").append(mLastBssid);
                }
            }
            if (mLastBssid != null || mLastNetworkId != WifiConfiguration.INVALID_NETWORK_ID) {
                handleNetworkDisconnect();
            }
        }

        @Override
        public boolean processMessage(Message message) {
            logStateAndMessage(message, getClass().getSimpleName());

            switch (message.what) {
              case DhcpStateMachine.CMD_PRE_DHCP_ACTION:
                  handlePreDhcpSetup();
                  break;
              case DhcpStateMachine.CMD_POST_DHCP_ACTION:
                  handlePostDhcpSetup();
                  if (message.arg1 == DhcpStateMachine.DHCP_SUCCESS) {
                      if (DBG) log("DHCP successful");
                      handleIPv4Success((DhcpResults) message.obj, DhcpStateMachine.DHCP_SUCCESS);
                      // We advance to mConnectedState because handleIPv4Success will call
                      // updateLinkProperties, which then sends CMD_IP_CONFIGURATION_SUCCESSFUL.
                  } else if (message.arg1 == DhcpStateMachine.DHCP_FAILURE) {
                      mWifiLogger.captureBugReportData(WifiLogger.REPORT_REASON_DHCP_FAILURE);
                      if (DBG) {
                          int count = -1;
                          WifiConfiguration config = getCurrentWifiConfiguration();
                          if (config != null) {
                              count = config.numConnectionFailures;
                          }
                          log("DHCP failure count=" + count);
                      }
                      handleIPv4Failure(DhcpStateMachine.DHCP_FAILURE);
                      // As above, we transition to mDisconnectingState via updateLinkProperties.
                  }
                  break;
                case CMD_IP_CONFIGURATION_SUCCESSFUL:
                    handleSuccessfulIpConfiguration();
                    sendConnectedState();
                    transitionTo(mConnectedState);
                    break;
                case CMD_IP_CONFIGURATION_LOST:
                    // Get Link layer stats so that we get fresh tx packet counters.
                    getWifiLinkLayerStats(true);
                    handleIpConfigurationLost();
                    transitionTo(mDisconnectingState);
                    break;
                case CMD_IP_REACHABILITY_LOST:
                    if (DBG && message.obj != null) log((String) message.obj);
                    handleIpReachabilityLost();
                    transitionTo(mDisconnectingState);
                    break;
                case CMD_DISCONNECT:
                    mWifiNative.disconnect();
                    transitionTo(mDisconnectingState);
                    break;
                case WifiP2pServiceImpl.DISCONNECT_WIFI_REQUEST:
                    if (message.arg1 == 1) {
                        mWifiNative.disconnect();
                        mTemporarilyDisconnectWifi = true;
                        transitionTo(mDisconnectingState);
                    }
                    break;
                case CMD_SET_OPERATIONAL_MODE:
                    if (message.arg1 != CONNECT_MODE) {
                        sendMessage(CMD_DISCONNECT);
                        deferMessage(message);
                        if (message.arg1 == SCAN_ONLY_WITH_WIFI_OFF_MODE) {
                            noteWifiDisabledWhileAssociated();
                        }
                    }
                    mWifiConfigStore.
                                setLastSelectedConfiguration(WifiConfiguration.INVALID_NETWORK_ID);
                    break;
                case CMD_SET_COUNTRY_CODE:
                    messageHandlingStatus = MESSAGE_HANDLING_STATUS_DEFERRED;
                    deferMessage(message);
                    break;
                case CMD_START_SCAN:
                    if (DBG) {
                        logd("CMD_START_SCAN source " + message.arg1
                              + " txSuccessRate="+String.format( "%.2f", mWifiInfo.txSuccessRate)
                              + " rxSuccessRate="+String.format( "%.2f", mWifiInfo.rxSuccessRate)
                              + " targetRoamBSSID=" + mTargetRoamBSSID
                              + " RSSI=" + mWifiInfo.getRssi());
                    }
                    if (message.arg1 == SCAN_ALARM_SOURCE) {
                        // Check if the CMD_START_SCAN message is obsolete (and thus if it should
                        // not be processed) and restart the scan if neede
                        if (!getEnableAutoJoinWhenAssociated()) {
                            return HANDLED;
                        }
                        boolean shouldScan = mScreenOn;

                        if (!checkAndRestartDelayedScan(message.arg2,
                                shouldScan,
                                mWifiConfigStore.wifiAssociatedShortScanIntervalMilli.get(),
                                null, null)) {
                            messageHandlingStatus = MESSAGE_HANDLING_STATUS_OBSOLETE;
                            logd("L2Connected CMD_START_SCAN source "
                                    + message.arg1
                                    + " " + message.arg2 + ", " + mDelayedScanCounter
                                    + " -> obsolete");
                            return HANDLED;
                        }
                        if (mP2pConnected.get()) {
                            logd("L2Connected CMD_START_SCAN source "
                                    + message.arg1
                                    + " " + message.arg2 + ", " + mDelayedScanCounter
                                    + " ignore because P2P is connected");
                            messageHandlingStatus = MESSAGE_HANDLING_STATUS_DISCARD;
                            return HANDLED;
                        }
                        boolean tryFullBandScan = false;
                        boolean restrictChannelList = false;
                        long now_ms = System.currentTimeMillis();
                        if (DBG) {
                            logd("CMD_START_SCAN with age="
                                    + Long.toString(now_ms - lastFullBandConnectedTimeMilli)
                                    + " interval=" + fullBandConnectedTimeIntervalMilli
                                    + " maxinterval=" + maxFullBandConnectedTimeIntervalMilli);
                        }
                        if (mWifiInfo != null) {
                            if (mWifiConfigStore.enableFullBandScanWhenAssociated.get() &&
                                    (now_ms - lastFullBandConnectedTimeMilli)
                                    > fullBandConnectedTimeIntervalMilli) {
                                if (DBG) {
                                    logd("CMD_START_SCAN try full band scan age="
                                         + Long.toString(now_ms - lastFullBandConnectedTimeMilli)
                                         + " interval=" + fullBandConnectedTimeIntervalMilli
                                         + " maxinterval=" + maxFullBandConnectedTimeIntervalMilli);
                                }
                                tryFullBandScan = true;
                            }

                            if (mWifiInfo.txSuccessRate >
                                    mWifiConfigStore.maxTxPacketForFullScans
                                    || mWifiInfo.rxSuccessRate >
                                    mWifiConfigStore.maxRxPacketForFullScans) {
                                // Too much traffic at the interface, hence no full band scan
                                if (DBG) {
                                    logd("CMD_START_SCAN " +
                                            "prevent full band scan due to pkt rate");
                                }
                                tryFullBandScan = false;
                            }

                            if (mWifiInfo.txSuccessRate >
                                    mWifiConfigStore.maxTxPacketForPartialScans
                                    || mWifiInfo.rxSuccessRate >
                                    mWifiConfigStore.maxRxPacketForPartialScans) {
                                // Don't scan if lots of packets are being sent
                                restrictChannelList = true;
                                if (mWifiConfigStore.alwaysEnableScansWhileAssociated.get() == 0) {
                                    if (DBG) {
                                     logd("CMD_START_SCAN source " + message.arg1
                                        + " ...and ignore scans"
                                        + " tx=" + String.format("%.2f", mWifiInfo.txSuccessRate)
                                        + " rx=" + String.format("%.2f", mWifiInfo.rxSuccessRate));
                                    }
                                    messageHandlingStatus = MESSAGE_HANDLING_STATUS_REFUSED;
                                    return HANDLED;
                                }
                            }
                        }

                        WifiConfiguration currentConfiguration = getCurrentWifiConfiguration();
                        if (DBG) {
                            logd("CMD_START_SCAN full=" +
                                    tryFullBandScan);
                        }
                        if (currentConfiguration != null) {
                            if (fullBandConnectedTimeIntervalMilli
                                    < mWifiConfigStore.wifiAssociatedShortScanIntervalMilli.get()) {
                                // Sanity
                                fullBandConnectedTimeIntervalMilli
                                        = mWifiConfigStore.wifiAssociatedShortScanIntervalMilli.get();
                            }
                            if (tryFullBandScan) {
                                lastFullBandConnectedTimeMilli = now_ms;
                                if (fullBandConnectedTimeIntervalMilli
                                        < mWifiConfigStore.associatedFullScanMaxIntervalMilli) {
                                    // Increase the interval
                                    fullBandConnectedTimeIntervalMilli
                                            = fullBandConnectedTimeIntervalMilli
                                            * mWifiConfigStore.associatedFullScanBackoff.get() / 8;

                                    if (DBG) {
                                        logd("CMD_START_SCAN bump interval ="
                                        + fullBandConnectedTimeIntervalMilli);
                                    }
                                }
                                handleScanRequest(
                                        WifiNative.SCAN_WITHOUT_CONNECTION_SETUP, message);
                            } else {
                                if (!startScanForConfiguration(
                                        currentConfiguration, restrictChannelList)) {
                                    if (DBG) {
                                        logd("starting scan, " +
                                                " did not find channels -> full");
                                    }
                                    lastFullBandConnectedTimeMilli = now_ms;
                                    if (fullBandConnectedTimeIntervalMilli
                                            < mWifiConfigStore.associatedFullScanMaxIntervalMilli) {
                                        // Increase the interval
                                        fullBandConnectedTimeIntervalMilli
                                                = fullBandConnectedTimeIntervalMilli
                                                * mWifiConfigStore.associatedFullScanBackoff.get() / 8;

                                        if (DBG) {
                                            logd("CMD_START_SCAN bump interval ="
                                                    + fullBandConnectedTimeIntervalMilli);
                                        }
                                    }
                                    handleScanRequest(
                                                WifiNative.SCAN_WITHOUT_CONNECTION_SETUP, message);
                                }
                            }

                        } else {
                            logd("CMD_START_SCAN : connected mode and no configuration");
                            messageHandlingStatus = MESSAGE_HANDLING_STATUS_HANDLING_ERROR;
                        }
                    } else {
                        // Not scan alarm source
                        return NOT_HANDLED;
                    }
                    break;
                    /* Ignore connection to same network */
                case WifiManager.CONNECT_NETWORK:
                    int netId = message.arg1;
                    if (mWifiInfo.getNetworkId() == netId) {
                        break;
                    }
                    return NOT_HANDLED;
                case WifiMonitor.NETWORK_CONNECTION_EVENT:
                    mWifiInfo.setBSSID((String) message.obj);
                    mLastNetworkId = message.arg1;
                    mWifiInfo.setNetworkId(mLastNetworkId);
                    if(!mLastBssid.equals((String) message.obj)) {
                        mLastBssid = (String) message.obj;
                        sendNetworkStateChangeBroadcast(mLastBssid);
                    }
                    break;
                case CMD_RSSI_POLL:
                    if (message.arg1 == mRssiPollToken) {
                        if (mWifiConfigStore.enableChipWakeUpWhenAssociated.get()) {
                            if (VVDBG) log(" get link layer stats " + mWifiLinkLayerStatsSupported);
                            WifiLinkLayerStats stats = getWifiLinkLayerStats(VDBG);
                            if (stats != null) {
                                // Sanity check the results provided by driver
                                if (mWifiInfo.getRssi() != WifiInfo.INVALID_RSSI
                                        && (stats.rssi_mgmt == 0
                                        || stats.beacon_rx == 0)) {
                                    stats = null;
                                }
                            }
                            // Get Info and continue polling
                            fetchRssiLinkSpeedAndFrequencyNative();
                            calculateWifiScore(stats);
                        }
                        sendMessageDelayed(obtainMessage(CMD_RSSI_POLL,
                                mRssiPollToken, 0), POLL_RSSI_INTERVAL_MSECS);

                        if (DBG) sendRssiChangeBroadcast(mWifiInfo.getRssi());
                    } else {
                        // Polling has completed
                    }
                    break;
                case CMD_ENABLE_RSSI_POLL:
                    cleanWifiScore();
                    if (mWifiConfigStore.enableRssiPollWhenAssociated.get()) {
                        mEnableRssiPolling = (message.arg1 == 1);
                    } else {
                        mEnableRssiPolling = false;
                    }
                    mRssiPollToken++;
                    if (mEnableRssiPolling) {
                        // First poll
                        fetchRssiLinkSpeedAndFrequencyNative();
                        sendMessageDelayed(obtainMessage(CMD_RSSI_POLL,
                                mRssiPollToken, 0), POLL_RSSI_INTERVAL_MSECS);
                    }
                    break;
                case WifiManager.RSSI_PKTCNT_FETCH:
                    RssiPacketCountInfo info = new RssiPacketCountInfo();
                    fetchRssiLinkSpeedAndFrequencyNative();
                    info.rssi = mWifiInfo.getRssi();
                    fetchPktcntNative(info);
                    replyToMessage(message, WifiManager.RSSI_PKTCNT_FETCH_SUCCEEDED, info);
                    break;
                case CMD_DELAYED_NETWORK_DISCONNECT:
                    if (!linkDebouncing && mWifiConfigStore.enableLinkDebouncing) {

                        // Ignore if we are not debouncing
                        logd("CMD_DELAYED_NETWORK_DISCONNECT and not debouncing - ignore "
                                + message.arg1);
                        return HANDLED;
                    } else {
                        logd("CMD_DELAYED_NETWORK_DISCONNECT and debouncing - disconnect "
                                + message.arg1);

                        linkDebouncing = false;
                        // If we are still debouncing while this message comes,
                        // it means we were not able to reconnect within the alloted time
                        // = LINK_FLAPPING_DEBOUNCE_MSEC
                        // and thus, trigger a real disconnect
                        handleNetworkDisconnect();
                        transitionTo(mDisconnectedState);
                    }
                    break;
                case CMD_ASSOCIATED_BSSID:
                    if ((String) message.obj == null) {
                        logw("Associated command w/o BSSID");
                        break;
                    }
                    mLastBssid = (String) message.obj;
                    if (mLastBssid != null
                            && (mWifiInfo.getBSSID() == null
                            || !mLastBssid.equals(mWifiInfo.getBSSID()))) {
                        mWifiInfo.setBSSID((String) message.obj);
                        sendNetworkStateChangeBroadcast(mLastBssid);
                    }
                    break;
                case CMD_START_RSSI_MONITORING_OFFLOAD:
                case CMD_RSSI_THRESHOLD_BREACH:
                    byte currRssi = (byte) message.arg1;
                    processRssiThreshold(currRssi, message.what);
                    break;
                case CMD_STOP_RSSI_MONITORING_OFFLOAD:
                    stopRssiMonitoringOffload();
                    break;
                default:
                    return NOT_HANDLED;
            }

            return HANDLED;
        }
    }

    class ObtainingIpState extends State {
        @Override
        public void enter() {
            if (DBG) {
                String key = "";
                if (getCurrentWifiConfiguration() != null) {
                    key = getCurrentWifiConfiguration().configKey();
                }
                log("enter ObtainingIpState netId=" + Integer.toString(mLastNetworkId)
                        + " " + key + " "
                        + " roam=" + mAutoRoaming
                        + " static=" + mWifiConfigStore.isUsingStaticIp(mLastNetworkId)
                        + " watchdog= " + obtainingIpWatchdogCount);
            }

            // Reset link Debouncing, indicating we have successfully re-connected to the AP
            // We might still be roaming
            linkDebouncing = false;

            // Send event to CM & network change broadcast
            setNetworkDetailedState(DetailedState.OBTAINING_IPADDR);

            // We must clear the config BSSID, as the wifi chipset may decide to roam
            // from this point on and having the BSSID specified in the network block would
            // cause the roam to faile and the device to disconnect
            clearCurrentConfigBSSID("ObtainingIpAddress");

            try {
                mNwService.enableIpv6(mDataInterfaceName);
            } catch (RemoteException re) {
                loge("Failed to enable IPv6: " + re);
            } catch (IllegalStateException e) {
                loge("Failed to enable IPv6: " + e);
            }

            if (!mWifiConfigStore.isUsingStaticIp(mLastNetworkId)) {
                if (isRoaming()) {
                    renewDhcp();
                } else {
                    // Remove any IP address on the interface in case we're switching from static
                    // IP configuration to DHCP. This is safe because if we get here when not
                    // roaming, we don't have a usable address.
                    clearIPv4Address(mDataInterfaceName);
                    startDhcp();
                }
                obtainingIpWatchdogCount++;
                logd("Start Dhcp Watchdog " + obtainingIpWatchdogCount);
                // Get Link layer stats so as we get fresh tx packet counters
                getWifiLinkLayerStats(true);
                sendMessageDelayed(obtainMessage(CMD_OBTAINING_IP_ADDRESS_WATCHDOG_TIMER,
                        obtainingIpWatchdogCount, 0), OBTAINING_IP_ADDRESS_GUARD_TIMER_MSEC);
            } else {
                // stop any running dhcp before assigning static IP
                stopDhcp();
                StaticIpConfiguration config = mWifiConfigStore.getStaticIpConfiguration(
                        mLastNetworkId);
                if (config.ipAddress == null) {
                    logd("Static IP lacks address");
                    sendMessage(CMD_STATIC_IP_FAILURE);
                } else {
                    InterfaceConfiguration ifcg = new InterfaceConfiguration();
                    ifcg.setLinkAddress(config.ipAddress);
                    ifcg.setInterfaceUp();
                    try {
                        mNwService.setInterfaceConfig(mDataInterfaceName, ifcg);
                        if (DBG) log("Static IP configuration succeeded");
                        DhcpResults dhcpResults = new DhcpResults(config);
                        sendMessage(CMD_STATIC_IP_SUCCESS, dhcpResults);
                    } catch (RemoteException re) {
                        loge("Static IP configuration failed: " + re);
                        sendMessage(CMD_STATIC_IP_FAILURE);
                    } catch (IllegalStateException e) {
                        loge("Static IP configuration failed: " + e);
                        sendMessage(CMD_STATIC_IP_FAILURE);
                    }
                }
            }
        }
      @Override
      public boolean processMessage(Message message) {
          logStateAndMessage(message, getClass().getSimpleName());

          switch(message.what) {
              case CMD_STATIC_IP_SUCCESS:
                  handleIPv4Success((DhcpResults) message.obj, CMD_STATIC_IP_SUCCESS);
                  break;
              case CMD_STATIC_IP_FAILURE:
                  handleIPv4Failure(CMD_STATIC_IP_FAILURE);
                  break;
              case CMD_AUTO_CONNECT:
              case CMD_AUTO_ROAM:
                  messageHandlingStatus = MESSAGE_HANDLING_STATUS_DISCARD;
                  break;
              case WifiManager.SAVE_NETWORK:
              case WifiStateMachine.CMD_AUTO_SAVE_NETWORK:
                  messageHandlingStatus = MESSAGE_HANDLING_STATUS_DEFERRED;
                  deferMessage(message);
                  break;
                  /* Defer any power mode changes since we must keep active power mode at DHCP */
              case CMD_SET_HIGH_PERF_MODE:
                  messageHandlingStatus = MESSAGE_HANDLING_STATUS_DEFERRED;
                  deferMessage(message);
                  break;
                  /* Defer scan request since we should not switch to other channels at DHCP */
              case CMD_START_SCAN:
                  messageHandlingStatus = MESSAGE_HANDLING_STATUS_DEFERRED;
                  deferMessage(message);
                  break;
              case CMD_OBTAINING_IP_ADDRESS_WATCHDOG_TIMER:
                  if (message.arg1 == obtainingIpWatchdogCount) {
                      logd("ObtainingIpAddress: Watchdog Triggered, count="
                              + obtainingIpWatchdogCount);
                      handleIpConfigurationLost();
                      transitionTo(mDisconnectingState);
                      break;
                  }
                  messageHandlingStatus = MESSAGE_HANDLING_STATUS_DISCARD;
                  break;
              default:
                  return NOT_HANDLED;
          }
          return HANDLED;
      }
    }

    // Note: currently, this state is never used, because WifiWatchdogStateMachine unconditionally
    // sets mPoorNetworkDetectionEnabled to false.
    class VerifyingLinkState extends State {
        @Override
        public void enter() {
            log(getName() + " enter");
            setNetworkDetailedState(DetailedState.VERIFYING_POOR_LINK);
            mWifiConfigStore.updateStatus(mLastNetworkId, DetailedState.VERIFYING_POOR_LINK);
            sendNetworkStateChangeBroadcast(mLastBssid);
            // End roaming
            mAutoRoaming = WifiAutoJoinController.AUTO_JOIN_IDLE;
        }
        @Override
        public boolean processMessage(Message message) {
            logStateAndMessage(message, getClass().getSimpleName());

            switch (message.what) {
                case WifiWatchdogStateMachine.POOR_LINK_DETECTED:
                    // Stay here
                    log(getName() + " POOR_LINK_DETECTED: no transition");
                    break;
                case WifiWatchdogStateMachine.GOOD_LINK_DETECTED:
                    log(getName() + " GOOD_LINK_DETECTED: transition to CONNECTED");
                    sendConnectedState();
                    transitionTo(mConnectedState);
                    break;
                default:
                    if (DBG) log(getName() + " what=" + message.what + " NOT_HANDLED");
                    return NOT_HANDLED;
            }
            return HANDLED;
        }
    }

    private void sendConnectedState() {
        // If this network was explicitly selected by the user, evaluate whether to call
        // explicitlySelected() so the system can treat it appropriately.
        WifiConfiguration config = getCurrentWifiConfiguration();
        if (mWifiConfigStore.isLastSelectedConfiguration(config)) {
            boolean prompt = mWifiConfigStore.checkConfigOverridePermission(config.lastConnectUid);
            if (DBG) {
                log("Network selected by UID " + config.lastConnectUid + " prompt=" + prompt);
            }
            if (prompt) {
                // Selected by the user via Settings or QuickSettings. If this network has Internet
                // access, switch to it. Otherwise, switch to it only if the user confirms that they
                // really want to switch, or has already confirmed and selected "Don't ask again".
                if (DBG) {
                    log("explictlySelected acceptUnvalidated=" + config.noInternetAccessExpected);
                }
                mNetworkAgent.explicitlySelected(config.noInternetAccessExpected);
            }
        }

        setNetworkDetailedState(DetailedState.CONNECTED);
        mWifiConfigStore.updateStatus(mLastNetworkId, DetailedState.CONNECTED);
        sendNetworkStateChangeBroadcast(mLastBssid);
    }

    class RoamingState extends State {
        boolean mAssociated;
        @Override
        public void enter() {
            if (DBG) {
                log("RoamingState Enter"
                        + " mScreenOn=" + mScreenOn );
            }
            setScanAlarm(false);

            // Make sure we disconnect if roaming fails
            roamWatchdogCount++;
            logd("Start Roam Watchdog " + roamWatchdogCount);
            sendMessageDelayed(obtainMessage(CMD_ROAM_WATCHDOG_TIMER,
                    roamWatchdogCount, 0), ROAM_GUARD_TIMER_MSEC);
            mAssociated = false;
        }
        @Override
        public boolean processMessage(Message message) {
            logStateAndMessage(message, getClass().getSimpleName());
            WifiConfiguration config;
            switch (message.what) {
                case CMD_IP_CONFIGURATION_LOST:
                    config = getCurrentWifiConfiguration();
                    if (config != null) {
                        mWifiLogger.captureBugReportData(WifiLogger.REPORT_REASON_AUTOROAM_FAILURE);
                        mWifiConfigStore.noteRoamingFailure(config,
                                WifiConfiguration.ROAMING_FAILURE_IP_CONFIG);
                    }
                    return NOT_HANDLED;
                case WifiWatchdogStateMachine.POOR_LINK_DETECTED:
                    if (DBG) log("Roaming and Watchdog reports poor link -> ignore");
                    return HANDLED;
                case CMD_UNWANTED_NETWORK:
                    if (DBG) log("Roaming and CS doesnt want the network -> ignore");
                    return HANDLED;
                case CMD_SET_OPERATIONAL_MODE:
                    if (message.arg1 != CONNECT_MODE) {
                        deferMessage(message);
                    }
                    break;
                case WifiMonitor.SUPPLICANT_STATE_CHANGE_EVENT:
                    /**
                     * If we get a SUPPLICANT_STATE_CHANGE_EVENT indicating a DISCONNECT
                     * before NETWORK_DISCONNECTION_EVENT
                     * And there is an associated BSSID corresponding to our target BSSID, then
                     * we have missed the network disconnection, transition to mDisconnectedState
                     * and handle the rest of the events there.
                     */
                    StateChangeResult stateChangeResult = (StateChangeResult) message.obj;
                    if (stateChangeResult.state == SupplicantState.DISCONNECTED
                            || stateChangeResult.state == SupplicantState.INACTIVE
                            || stateChangeResult.state == SupplicantState.INTERFACE_DISABLED) {
                        if (DBG) {
                            log("STATE_CHANGE_EVENT in roaming state "
                                    + stateChangeResult.toString() );
                        }
                        if (stateChangeResult.BSSID != null
                                && stateChangeResult.BSSID.equals(mTargetRoamBSSID)) {
                            handleNetworkDisconnect();
                            transitionTo(mDisconnectedState);
                        }
                    }
                    if (stateChangeResult.state == SupplicantState.ASSOCIATED) {
                        // We completed the layer2 roaming part
                        mAssociated = true;
                        if (stateChangeResult.BSSID != null) {
                            mTargetRoamBSSID = (String) stateChangeResult.BSSID;
                        }
                    }
                    break;
                case CMD_ROAM_WATCHDOG_TIMER:
                    if (roamWatchdogCount == message.arg1) {
                        if (DBG) log("roaming watchdog! -> disconnect");
                        mRoamFailCount++;
                        handleNetworkDisconnect();
                        mWifiNative.disconnect();
                        transitionTo(mDisconnectedState);
                    }
                    break;
               case WifiMonitor.NETWORK_CONNECTION_EVENT:
                   if (mAssociated) {
                       if (DBG) log("roaming and Network connection established");
                       mLastNetworkId = message.arg1;
                       mLastBssid = (String) message.obj;
                       mWifiInfo.setBSSID(mLastBssid);
                       mWifiInfo.setNetworkId(mLastNetworkId);
                       mWifiConfigStore.handleBSSIDBlackList(mLastNetworkId, mLastBssid, true);
                       sendNetworkStateChangeBroadcast(mLastBssid);
                       transitionTo(mObtainingIpState);
                   } else {
                       messageHandlingStatus = MESSAGE_HANDLING_STATUS_DISCARD;
                   }
                   break;
               case WifiMonitor.NETWORK_DISCONNECTION_EVENT:
                   // Throw away but only if it corresponds to the network we're roaming to
                   String bssid = (String)message.obj;
                   if (true) {
                       String target = "";
                       if (mTargetRoamBSSID != null) target = mTargetRoamBSSID;
                       log("NETWORK_DISCONNECTION_EVENT in roaming state"
                               + " BSSID=" + bssid
                               + " target=" + target);
                   }
                   if (bssid != null && bssid.equals(mTargetRoamBSSID)) {
                       handleNetworkDisconnect();
                       transitionTo(mDisconnectedState);
                   }
                   break;
                case WifiMonitor.SSID_TEMP_DISABLED:
                    // Auth error while roaming
                    logd("SSID_TEMP_DISABLED nid=" + Integer.toString(mLastNetworkId)
                            + " id=" + Integer.toString(message.arg1)
                            + " isRoaming=" + isRoaming()
                            + " roam=" + Integer.toString(mAutoRoaming));
                    if (message.arg1 == mLastNetworkId) {
                        config = getCurrentWifiConfiguration();
                        if (config != null) {
                            mWifiLogger.captureBugReportData(
                                    WifiLogger.REPORT_REASON_AUTOROAM_FAILURE);
                            mWifiConfigStore.noteRoamingFailure(config,
                                    WifiConfiguration.ROAMING_FAILURE_AUTH_FAILURE);
                        }
                        handleNetworkDisconnect();
                        transitionTo(mDisconnectingState);
                    }
                    return NOT_HANDLED;
                case CMD_START_SCAN:
                    deferMessage(message);
                    break;
                default:
                    return NOT_HANDLED;
            }
            return HANDLED;
        }

        @Override
        public void exit() {
            logd("WifiStateMachine: Leaving Roaming state");
        }
    }

    class ConnectedState extends State {
        @Override
        public void enter() {
            String address;
            updateDefaultRouteMacAddress(1000);
            if (DBG) {
                log("Enter ConnectedState "
                       + " mScreenOn=" + mScreenOn
                       + " scanperiod="
                       + Integer.toString(mWifiConfigStore.wifiAssociatedShortScanIntervalMilli.get())
                       + " useGscan=" + mHalBasedPnoDriverSupported + "/"
                        + mWifiConfigStore.enableHalBasedPno.get()
                        + " mHalBasedPnoEnableInDevSettings " + mHalBasedPnoEnableInDevSettings);
            }
            if (mScreenOn
                    && getEnableAutoJoinWhenAssociated()) {
                if (useHalBasedAutoJoinOffload()) {
                    startGScanConnectedModeOffload("connectedEnter");
                } else {
                    // restart scan alarm
                    startDelayedScan(mWifiConfigStore.wifiAssociatedShortScanIntervalMilli.get(),
                            null, null);
                }
            }
            registerConnected();
            lastConnectAttemptTimestamp = 0;
            targetWificonfiguration = null;
            // Paranoia
            linkDebouncing = false;

            // Not roaming anymore
            mAutoRoaming = WifiAutoJoinController.AUTO_JOIN_IDLE;

            if (testNetworkDisconnect) {
                testNetworkDisconnectCounter++;
                logd("ConnectedState Enter start disconnect test " +
                        testNetworkDisconnectCounter);
                sendMessageDelayed(obtainMessage(CMD_TEST_NETWORK_DISCONNECT,
                        testNetworkDisconnectCounter, 0), 15000);
            }
            if (!mWifiConfigStore.enableAutoJoinWhenAssociated.get()) {
                if (mContext.getResources().getBoolean(R.bool.wifi_autocon)
                        && !shouldAutoConnect()) {
                    if (DBG) {
                        logd("Auto connect disabled, skip enable networks");
                    }
                } else {
                    // Reenable all networks, allow for hidden networks to be scanned
                    mWifiConfigStore.enableAllNetworks();
                }
            } else {
                 // Reenable all networks, allow for hidden networks to be scanned
                 mWifiConfigStore.enableAllNetworks();
            }

            mLastDriverRoamAttempt = 0;

            //startLazyRoam();
        }
        @Override
        public boolean processMessage(Message message) {
            WifiConfiguration config = null;
            logStateAndMessage(message, getClass().getSimpleName());

            switch (message.what) {
                case CMD_RESTART_AUTOJOIN_OFFLOAD:
                    if ( (int)message.arg2 < mRestartAutoJoinOffloadCounter ) {
                        messageHandlingStatus = MESSAGE_HANDLING_STATUS_OBSOLETE;
                        return HANDLED;
                    }
                    /* If we are still in Disconnected state after having discovered a valid
                     * network this means autojoin didnt managed to associate to the network,
                     * then restart PNO so as we will try associating to it again.
                     */
                    if (useHalBasedAutoJoinOffload()) {
                        if (mGScanStartTimeMilli == 0) {
                            // If offload is not started, then start it...
                            startGScanConnectedModeOffload("connectedRestart");
                        } else {
                            // If offload is already started, then check if we need to increase
                            // the scan period and restart the Gscan
                            long now = System.currentTimeMillis();
                            if (mGScanStartTimeMilli != 0 && now > mGScanStartTimeMilli
                                    && ((now - mGScanStartTimeMilli)
                                    > DISCONNECTED_SHORT_SCANS_DURATION_MILLI)
                                && (mGScanPeriodMilli
                                    < mWifiConfigStore.wifiDisconnectedLongScanIntervalMilli.get()))
                            {
                                startConnectedGScan("Connected restart gscan");
                            }
                        }
                    }
                    break;
                case CMD_UPDATE_ASSOCIATED_SCAN_PERMISSION:
                    updateAssociatedScanPermission();
                    break;
                case WifiWatchdogStateMachine.POOR_LINK_DETECTED:
                    if (DBG) log("Watchdog reports poor link");
                    transitionTo(mVerifyingLinkState);
                    break;
                case CMD_UNWANTED_NETWORK:
                    if (message.arg1 == NETWORK_STATUS_UNWANTED_DISCONNECT) {
                        mWifiConfigStore.handleBadNetworkDisconnectReport(mLastNetworkId, mWifiInfo);
                        mWifiNative.disconnect();
                        transitionTo(mDisconnectingState);
                    } else if (message.arg1 == NETWORK_STATUS_UNWANTED_DISABLE_AUTOJOIN ||
                            message.arg1 == NETWORK_STATUS_UNWANTED_VALIDATION_FAILED) {
                        config = getCurrentWifiConfiguration();
                        if (config != null) {
                            // Disable autojoin
                            if (message.arg1 == NETWORK_STATUS_UNWANTED_DISABLE_AUTOJOIN) {
                                config.validatedInternetAccess = false;
                                // Clear last-selected status, as being last-selected also avoids
                                // disabling auto-join.
                                if (mWifiConfigStore.isLastSelectedConfiguration(config)) {
                                    mWifiConfigStore.setLastSelectedConfiguration(
                                        WifiConfiguration.INVALID_NETWORK_ID);
                                }
                            }
                            config.numNoInternetAccessReports += 1;
                            config.dirty = true;
                            mWifiConfigStore.writeKnownNetworkHistory(false);
                        }
                    }
                    return HANDLED;
                case CMD_NETWORK_STATUS:
                    if (message.arg1 == NetworkAgent.VALID_NETWORK) {
                        config = getCurrentWifiConfiguration();
                        if (config != null) {
                            if (!config.validatedInternetAccess
                                    || config.numNoInternetAccessReports != 0) {
                                config.dirty = true;
                            }
                            // re-enable autojoin
                            config.numNoInternetAccessReports = 0;
                            config.validatedInternetAccess = true;
                            mWifiConfigStore.writeKnownNetworkHistory(false);
                        }
                    }
                    return HANDLED;
                case CMD_ACCEPT_UNVALIDATED:
                    boolean accept = (message.arg1 != 0);
                    config = getCurrentWifiConfiguration();
                    if (config != null) {
                        config.noInternetAccessExpected = accept;
                    }
                    return HANDLED;
                case CMD_TEST_NETWORK_DISCONNECT:
                    // Force a disconnect
                    if (message.arg1 == testNetworkDisconnectCounter) {
                        mWifiNative.disconnect();
                    }
                    break;
                case CMD_ASSOCIATED_BSSID:
                    // ASSOCIATING to a new BSSID while already connected, indicates
                    // that driver is roaming
                    mLastDriverRoamAttempt = System.currentTimeMillis();
                    String toBSSID = (String)message.obj;
                    if (toBSSID != null && !toBSSID.equals(mWifiInfo.getBSSID())) {
                        mWifiConfigStore.driverRoamedFrom(mWifiInfo);
                    }
                    return NOT_HANDLED;
                case WifiMonitor.NETWORK_DISCONNECTION_EVENT:
                    long lastRoam = 0;
                    if (mLastDriverRoamAttempt != 0) {
                        // Calculate time since last driver roam attempt
                        lastRoam = System.currentTimeMillis() - mLastDriverRoamAttempt;
                        mLastDriverRoamAttempt = 0;
                    }
                    if (unexpectedDisconnectedReason(message.arg2)) {
                        mWifiLogger.captureBugReportData(
                                WifiLogger.REPORT_REASON_UNEXPECTED_DISCONNECT);
                    }
                    config = getCurrentWifiConfiguration();
                    if (mScreenOn
                            && !linkDebouncing
                            && config != null
                            && config.autoJoinStatus == WifiConfiguration.AUTO_JOIN_ENABLED
                            && !mWifiConfigStore.isLastSelectedConfiguration(config)
                            && (message.arg2 != 3 /* reason cannot be 3, i.e. locally generated */
                                || (lastRoam > 0 && lastRoam < 2000) /* unless driver is roaming */)
                            && ((ScanResult.is24GHz(mWifiInfo.getFrequency())
                                    && mWifiInfo.getRssi() >
                                    WifiConfiguration.BAD_RSSI_24)
                                    || (ScanResult.is5GHz(mWifiInfo.getFrequency())
                                    && mWifiInfo.getRssi() >
                                    WifiConfiguration.BAD_RSSI_5))) {
                        // Start de-bouncing the L2 disconnection:
                        // this L2 disconnection might be spurious.
                        // Hence we allow 7 seconds for the state machine to try
                        // to reconnect, go thru the
                        // roaming cycle and enter Obtaining IP address
                        // before signalling the disconnect to ConnectivityService and L3
                        startScanForConfiguration(getCurrentWifiConfiguration(), false);
                        linkDebouncing = true;

                        sendMessageDelayed(obtainMessage(CMD_DELAYED_NETWORK_DISCONNECT,
                                0, mLastNetworkId), LINK_FLAPPING_DEBOUNCE_MSEC);
                        if (DBG) {
                            log("NETWORK_DISCONNECTION_EVENT in connected state"
                                    + " BSSID=" + mWifiInfo.getBSSID()
                                    + " RSSI=" + mWifiInfo.getRssi()
                                    + " freq=" + mWifiInfo.getFrequency()
                                    + " reason=" + message.arg2
                                    + " -> debounce");
                        }
                        return HANDLED;
                    } else {
                        if (DBG) {
                            int ajst = -1;
                            if (config != null) ajst = config.autoJoinStatus;
                            log("NETWORK_DISCONNECTION_EVENT in connected state"
                                    + " BSSID=" + mWifiInfo.getBSSID()
                                    + " RSSI=" + mWifiInfo.getRssi()
                                    + " freq=" + mWifiInfo.getFrequency()
                                    + " was debouncing=" + linkDebouncing
                                    + " reason=" + message.arg2
                                    + " ajst=" + ajst);
                        }
                    }
                    break;
                case CMD_AUTO_ROAM:
                    // Clear the driver roam indication since we are attempting a framework roam
                    mLastDriverRoamAttempt = 0;

                    /* Connect command coming from auto-join */
                    ScanResult candidate = (ScanResult)message.obj;
                    String bssid = "any";
                    if (candidate != null && candidate.is5GHz()) {
                        // Only lock BSSID for 5GHz networks
                        bssid = candidate.BSSID;
                    }
                    int netId = mLastNetworkId;
                    config = getCurrentWifiConfiguration();


                    if (config == null) {
                        loge("AUTO_ROAM and no config, bail out...");
                        break;
                    }

                    logd("CMD_AUTO_ROAM sup state "
                            + mSupplicantStateTracker.getSupplicantStateName()
                            + " my state " + getCurrentState().getName()
                            + " nid=" + Integer.toString(netId)
                            + " config " + config.configKey()
                            + " roam=" + Integer.toString(message.arg2)
                            + " to " + bssid
                            + " targetRoamBSSID " + mTargetRoamBSSID);

                    /* Save the BSSID so as to lock it @ firmware */
                    if (!autoRoamSetBSSID(config, bssid) && !linkDebouncing) {
                        logd("AUTO_ROAM nothing to do");
                        // Same BSSID, nothing to do
                        messageHandlingStatus = MESSAGE_HANDLING_STATUS_DISCARD;
                        break;
                    };

                    // Make sure the network is enabled, since supplicant will not re-enable it
                    mWifiConfigStore.enableNetworkWithoutBroadcast(netId, false);

                    if (deferForUserInput(message, netId, false)) {
                        break;
                    } else if (mWifiConfigStore.getWifiConfiguration(netId).userApproved ==
                            WifiConfiguration.USER_BANNED) {
                        replyToMessage(message, WifiManager.CONNECT_NETWORK_FAILED,
                                WifiManager.NOT_AUTHORIZED);
                        break;
                    }

                    boolean ret = false;
                    if (mLastNetworkId != netId) {
                       if (mWifiConfigStore.selectNetwork(config, /* updatePriorities = */ false,
                               WifiConfiguration.UNKNOWN_UID) && mWifiNative.reconnect()) {
                           ret = true;
                       }
                    } else {
                         ret = mWifiNative.reassociate();
                    }
                    if (ret) {
                        lastConnectAttemptTimestamp = System.currentTimeMillis();
                        targetWificonfiguration = mWifiConfigStore.getWifiConfiguration(netId);

                        // replyToMessage(message, WifiManager.CONNECT_NETWORK_SUCCEEDED);
                        mAutoRoaming = message.arg2;
                        transitionTo(mRoamingState);

                    } else {
                        loge("Failed to connect config: " + config + " netId: " + netId);
                        replyToMessage(message, WifiManager.CONNECT_NETWORK_FAILED,
                                WifiManager.ERROR);
                        messageHandlingStatus = MESSAGE_HANDLING_STATUS_FAIL;
                        break;
                    }
                    break;
                case CMD_START_IP_PACKET_OFFLOAD: {
                        int slot = message.arg1;
                        int intervalSeconds = message.arg2;
                        KeepalivePacketData pkt = (KeepalivePacketData) message.obj;
                        byte[] dstMac;
                        try {
                            InetAddress gateway = RouteInfo.selectBestRoute(
                                    mLinkProperties.getRoutes(), pkt.dstAddress).getGateway();
                            String dstMacStr = macAddressFromRoute(gateway.getHostAddress());
                            dstMac = macAddressFromString(dstMacStr);
                        } catch (NullPointerException|IllegalArgumentException e) {
                            loge("Can't find MAC address for next hop to " + pkt.dstAddress);
                            mNetworkAgent.onPacketKeepaliveEvent(slot,
                                    ConnectivityManager.PacketKeepalive.ERROR_INVALID_IP_ADDRESS);
                            break;
                        }
                        pkt.dstMac = dstMac;
                        int result = startWifiIPPacketOffload(slot, pkt, intervalSeconds);
                        mNetworkAgent.onPacketKeepaliveEvent(slot, result);
                        break;
                    }
                default:
                    return NOT_HANDLED;
            }
            return HANDLED;
        }

        @Override
        public void exit() {
            logd("WifiStateMachine: Leaving Connected state");
            setScanAlarm(false);
            mLastDriverRoamAttempt = 0;

            stopLazyRoam();

            mWhiteListedSsids = null;
        }
    }

    class DisconnectingState extends State {

        @Override
        public void enter() {

            if (PDBG) {
                logd(" Enter DisconnectingState State scan interval "
                        + mWifiConfigStore.wifiDisconnectedShortScanIntervalMilli.get()
                        + " mLegacyPnoEnabled= " + mLegacyPnoEnabled
                        + " screenOn=" + mScreenOn);
            }

            // Make sure we disconnect: we enter this state prior to connecting to a new
            // network, waiting for either a DISCONNECT event or a SUPPLICANT_STATE_CHANGE
            // event which in this case will be indicating that supplicant started to associate.
            // In some cases supplicant doesn't ignore the connect requests (it might not
            // find the target SSID in its cache),
            // Therefore we end up stuck that state, hence the need for the watchdog.
            disconnectingWatchdogCount++;
            logd("Start Disconnecting Watchdog " + disconnectingWatchdogCount);
            sendMessageDelayed(obtainMessage(CMD_DISCONNECTING_WATCHDOG_TIMER,
                    disconnectingWatchdogCount, 0), DISCONNECTING_GUARD_TIMER_MSEC);
        }

        @Override
        public boolean processMessage(Message message) {
            logStateAndMessage(message, getClass().getSimpleName());
            switch (message.what) {
                case CMD_SET_OPERATIONAL_MODE:
                    if (message.arg1 != CONNECT_MODE) {
                        deferMessage(message);
                    }
                    break;
                case CMD_START_SCAN:
                    deferMessage(message);
                    return HANDLED;
                case CMD_DISCONNECTING_WATCHDOG_TIMER:
                    if (disconnectingWatchdogCount == message.arg1) {
                        if (DBG) log("disconnecting watchdog! -> disconnect");
                        handleNetworkDisconnect();
                        transitionTo(mDisconnectedState);
                    }
                    break;
                case WifiMonitor.SUPPLICANT_STATE_CHANGE_EVENT:
                    /**
                     * If we get a SUPPLICANT_STATE_CHANGE_EVENT before NETWORK_DISCONNECTION_EVENT
                     * we have missed the network disconnection, transition to mDisconnectedState
                     * and handle the rest of the events there
                     */
                    deferMessage(message);
                    handleNetworkDisconnect();
                    transitionTo(mDisconnectedState);
                    break;
                default:
                    return NOT_HANDLED;
            }
            return HANDLED;
        }
    }

    class DisconnectedState extends State {
        @Override
        public void enter() {
            // We dont scan frequently if this is a temporary disconnect
            // due to p2p
            if (mTemporarilyDisconnectWifi) {
                mWifiP2pChannel.sendMessage(WifiP2pServiceImpl.DISCONNECT_WIFI_RESPONSE);
                return;
            }

            if (PDBG) {
                logd(" Enter DisconnectedState scan interval "
                        + mWifiConfigStore.wifiDisconnectedShortScanIntervalMilli.get()
                        + " mLegacyPnoEnabled= " + mLegacyPnoEnabled
                        + " screenOn=" + mScreenOn
                        + " useGscan=" + mHalBasedPnoDriverSupported + "/"
                        + mWifiConfigStore.enableHalBasedPno.get());
            }

            /** clear the roaming state, if we were roaming, we failed */
            mAutoRoaming = WifiAutoJoinController.AUTO_JOIN_IDLE;

            if (useHalBasedAutoJoinOffload()) {
                startGScanDisconnectedModeOffload("disconnectedEnter");
            } else {
                if (mScreenOn) {
                    /**
                     * screen lit and => delayed timer
                     */
                    startDelayedScan(500, null, null);
                } else {
                    /**
                     * screen dark and PNO supported => scan alarm disabled
                     */
                    if (mBackgroundScanSupported) {
                        /* If a regular scan result is pending, do not initiate background
                         * scan until the scan results are returned. This is needed because
                        * initiating a background scan will cancel the regular scan and
                        * scan results will not be returned until background scanning is
                        * cleared
                        */
                        if (!mIsScanOngoing) {
                            if (!enableBackgroundScan(true)) {
                                handlePnoFailError();
                            }
                        }
                    } else {
                        setScanAlarm(true);
                    }
                }
            }

            /**
             * If we have no networks saved, the supplicant stops doing the periodic scan.
             * The scans are useful to notify the user of the presence of an open network.
             * Note that these are not wake up scans.
             */
            if (mNoNetworksPeriodicScan != 0 && !mP2pConnected.get()
                    && mWifiConfigStore.getConfiguredNetworks().size() == 0) {
                sendMessageDelayed(obtainMessage(CMD_NO_NETWORKS_PERIODIC_SCAN,
                        ++mPeriodicScanToken, 0), mNoNetworksPeriodicScan);
            }

            mDisconnectedTimeStamp = System.currentTimeMillis();
            mDisconnectedPnoAlarmCount = 0;
        }
        @Override
        public boolean processMessage(Message message) {
            boolean ret = HANDLED;

            logStateAndMessage(message, getClass().getSimpleName());

            switch (message.what) {
                case CMD_NO_NETWORKS_PERIODIC_SCAN:
                    if (mP2pConnected.get()) break;
                    if (mNoNetworksPeriodicScan != 0 && message.arg1 == mPeriodicScanToken &&
                            mWifiConfigStore.getConfiguredNetworks().size() == 0) {
                        startScan(UNKNOWN_SCAN_SOURCE, -1, null, null);
                        sendMessageDelayed(obtainMessage(CMD_NO_NETWORKS_PERIODIC_SCAN,
                                    ++mPeriodicScanToken, 0), mNoNetworksPeriodicScan);
                    }
                    break;
                case CMD_PNO_PERIODIC_SCAN:
                    if ((message.arg1 == mPnoPeriodicScanToken) &&
                            mBackgroundScanSupported && (mP2pConnected.get() ||
                            (mWifiConfigStore.getConfiguredNetworks().size()
                            != 0))) {
                        startScan(UNKNOWN_SCAN_SOURCE, -1, null, null);
                        sendMessageDelayed(obtainMessage(CMD_PNO_PERIODIC_SCAN,
                            ++mPnoPeriodicScanToken, 0),
                            mDefaultFrameworkScanIntervalMs);
                    }
                    break;
                case WifiManager.FORGET_NETWORK:
                case CMD_REMOVE_NETWORK:
                case CMD_REMOVE_APP_CONFIGURATIONS:
                case CMD_REMOVE_USER_CONFIGURATIONS:
                    // Set up a delayed message here. After the forget/remove is handled
                    // the handled delayed message will determine if there is a need to
                    // scan and continue
                    sendMessageDelayed(obtainMessage(CMD_NO_NETWORKS_PERIODIC_SCAN,
                                ++mPeriodicScanToken, 0), mNoNetworksPeriodicScan);
                    ret = NOT_HANDLED;
                    break;
                case CMD_SET_OPERATIONAL_MODE:
                    if (message.arg1 != CONNECT_MODE) {
                        mOperationalMode = message.arg1;

                        mWifiConfigStore.disableAllNetworks();
                        if (mOperationalMode == SCAN_ONLY_WITH_WIFI_OFF_MODE) {
                            mWifiP2pChannel.sendMessage(CMD_DISABLE_P2P_REQ);
                            setWifiState(WIFI_STATE_DISABLED);
                        }
                        transitionTo(mScanModeState);
                    }
                    mWifiConfigStore.
                            setLastSelectedConfiguration(WifiConfiguration.INVALID_NETWORK_ID);
                    break;
                    /* Ignore network disconnect */
                case WifiMonitor.NETWORK_DISCONNECTION_EVENT:
                    break;
                case WifiMonitor.SUPPLICANT_STATE_CHANGE_EVENT:
                    StateChangeResult stateChangeResult = (StateChangeResult) message.obj;
                    if (DBG) {
                        logd("SUPPLICANT_STATE_CHANGE_EVENT state=" + stateChangeResult.state +
                                " -> state= " + WifiInfo.getDetailedStateOf(stateChangeResult.state)
                                + " debouncing=" + linkDebouncing);
                    }
                    setNetworkDetailedState(WifiInfo.getDetailedStateOf(stateChangeResult.state));
                    /* ConnectModeState does the rest of the handling */
                    ret = NOT_HANDLED;
                    break;
                case CMD_START_SCAN:
                    if (!checkOrDeferScanAllowed(message)) {
                        // The scan request was rescheduled
                        messageHandlingStatus = MESSAGE_HANDLING_STATUS_REFUSED;
                        return HANDLED;
                    }
                    if (message.arg1 == SCAN_ALARM_SOURCE) {
                        // Check if the CMD_START_SCAN message is obsolete (and thus if it should
                        // not be processed) and restart the scan
                        int period =  mWifiConfigStore.wifiDisconnectedShortScanIntervalMilli.get();
                        if (mP2pConnected.get()) {
                           period = (int)Settings.Global.getLong(mContext.getContentResolver(),
                                    Settings.Global.WIFI_SCAN_INTERVAL_WHEN_P2P_CONNECTED_MS,
                                    period);
                        }
                        if (!checkAndRestartDelayedScan(message.arg2,
                                true, period, null, null)) {
                            messageHandlingStatus = MESSAGE_HANDLING_STATUS_OBSOLETE;
                            logd("Disconnected CMD_START_SCAN source "
                                    + message.arg1
                                    + " " + message.arg2 + ", " + mDelayedScanCounter
                                    + " -> obsolete");
                            return HANDLED;
                        }
                        /* Disable background scan temporarily during a regular scan */
                        enableBackgroundScan(false);
                        handleScanRequest(WifiNative.SCAN_WITHOUT_CONNECTION_SETUP, message);
                        ret = HANDLED;
                    } else {

                        /*
                         * The SCAN request is not handled in this state and
                         * would eventually might/will get handled in the
                         * parent's state. The PNO, if already enabled had to
                         * get disabled before the SCAN trigger. Hence, stop
                         * the PNO if already enabled in this state, though the
                         * SCAN request is not handled(PNO disable before the
                         * SCAN trigger in any other state is not the right
                         * place to issue).
                         */

                        enableBackgroundScan(false);
                        ret = NOT_HANDLED;
                    }
                    break;
                case CMD_RESTART_AUTOJOIN_OFFLOAD:
                    if ( (int)message.arg2 < mRestartAutoJoinOffloadCounter ) {
                        messageHandlingStatus = MESSAGE_HANDLING_STATUS_OBSOLETE;
                        return HANDLED;
                    }
                    /* If we are still in Disconnected state after having discovered a valid
                     * network this means autojoin didnt managed to associate to the network,
                     * then restart PNO so as we will try associating to it again.
                     */
                    if (useHalBasedAutoJoinOffload()) {
                        if (mGScanStartTimeMilli == 0) {
                            // If offload is not started, then start it...
                            startGScanDisconnectedModeOffload("disconnectedRestart");
                        } else {
                            // If offload is already started, then check if we need to increase
                            // the scan period and restart the Gscan
                            long now = System.currentTimeMillis();
                            if (mGScanStartTimeMilli != 0 && now > mGScanStartTimeMilli
                                    && ((now - mGScanStartTimeMilli)
                                    > DISCONNECTED_SHORT_SCANS_DURATION_MILLI)
                                    && (mGScanPeriodMilli
                                    < mWifiConfigStore.wifiDisconnectedLongScanIntervalMilli.get()))
                            {
                                startDisconnectedGScan("disconnected restart gscan");
                            }
                        }
                    } else {
                        // If we are still disconnected for a short while after having found a
                        // network thru PNO, then something went wrong, and for some reason we
                        // couldn't join this network.
                        // It might be due to a SW bug in supplicant or the wifi stack, or an
                        // interoperability issue, or we try to join a bad bss and failed
                        // In that case we want to restart pno so as to make sure that we will
                        // attempt again to join that network.
                        if (!mScreenOn && !mIsScanOngoing && mBackgroundScanSupported) {
                            enableBackgroundScan(false);
                            if (!enableBackgroundScan(true)) {
                                handlePnoFailError();
                            }
                        }
                        return HANDLED;
                    }
                    break;
                case WifiMonitor.SCAN_RESULTS_EVENT:
                case WifiMonitor.SCAN_FAILED_EVENT:
                    /* Re-enable background scan when a pending scan result is received */
                    if (!mScreenOn && mIsScanOngoing
                            && mBackgroundScanSupported
                            && !useHalBasedAutoJoinOffload()) {
                        if (!enableBackgroundScan(true)) {
                            handlePnoFailError();
                        }
                    } else if (!mScreenOn
                            && !mIsScanOngoing
                            && mBackgroundScanSupported
                            && !useHalBasedAutoJoinOffload()) {
                        // We receive scan results from legacy PNO, hence restart the PNO alarm
                        int delay;
                        if (mDisconnectedPnoAlarmCount < 1) {
                            delay = 30 * 1000;
                        } else if (mDisconnectedPnoAlarmCount < 3) {
                            delay = 60 * 1000;
                        } else {
                            delay = 360 * 1000;
                        }
                        mDisconnectedPnoAlarmCount++;
                        if (VDBG) {
                            logd("Starting PNO alarm " + delay);
                        }
                        mAlarmManager.set(AlarmManager.RTC_WAKEUP,
                                System.currentTimeMillis() + delay,
                                mPnoIntent);
                    }
                    /* Handled in parent state */
                    ret = NOT_HANDLED;
                    break;
                case WifiP2pServiceImpl.P2P_CONNECTION_CHANGED:
                    NetworkInfo info = (NetworkInfo) message.obj;
                    mP2pConnected.set(info.isConnected());
                    if (mP2pConnected.get()) {
                        int defaultInterval = mContext.getResources().getInteger(
                                R.integer.config_wifi_scan_interval_p2p_connected);
                        long scanIntervalMs = Settings.Global.getLong(mContext.getContentResolver(),
                                Settings.Global.WIFI_SCAN_INTERVAL_WHEN_P2P_CONNECTED_MS,
                                defaultInterval);
                        mWifiNative.setScanInterval((int) scanIntervalMs/1000);
                    } else if (mWifiConfigStore.getConfiguredNetworks().size() == 0) {
                        if (DBG) log("Turn on scanning after p2p disconnected");
                        sendMessageDelayed(obtainMessage(CMD_NO_NETWORKS_PERIODIC_SCAN,
                                    ++mPeriodicScanToken, 0), mNoNetworksPeriodicScan);
                    } else if (!mP2pConnected.get() && (!mScreenOn)) {
                        if (!enableBackgroundScan(true)) {
                            handlePnoFailError();
                        }
                    } else {
                        // If P2P is not connected and there are saved networks, then restart
                        // scanning at the normal period. This is necessary because scanning might
                        // have been disabled altogether if WIFI_SCAN_INTERVAL_WHEN_P2P_CONNECTED_MS
                        // was set to zero.
                        if (useHalBasedAutoJoinOffload()) {
                            startGScanDisconnectedModeOffload("p2pRestart");
                        } else {
                            startDelayedScan(
                                    mWifiConfigStore.wifiDisconnectedShortScanIntervalMilli.get(),
                                    null, null);
                        }
                    }
                    break;
                case CMD_RECONNECT:
                case CMD_REASSOCIATE:
                    if (mTemporarilyDisconnectWifi) {
                        // Drop a third party reconnect/reassociate if STA is
                        // temporarily disconnected for p2p
                        break;
                    } else {
                        // ConnectModeState handles it
                        ret = NOT_HANDLED;
                    }
                    break;
                case CMD_SCREEN_STATE_CHANGED:
                    handleScreenStateChanged(message.arg1 != 0);
                    break;
                default:
                    ret = NOT_HANDLED;
            }
            return ret;
        }

        @Override
        public void exit() {
            mDisconnectedPnoAlarmCount = 0;
            /* No need for a background scan upon exit from a disconnected state */
            enableBackgroundScan(false);
            setScanAlarm(false);
            mAlarmManager.cancel(mPnoIntent);
        }
    }

    class WpsRunningState extends State {
        // Tracks the source to provide a reply
        private Message mSourceMessage;
        @Override
        public void enter() {
            mSourceMessage = Message.obtain(getCurrentMessage());
        }
        @Override
        public boolean processMessage(Message message) {
            logStateAndMessage(message, getClass().getSimpleName());

            switch (message.what) {
                case WifiMonitor.WPS_SUCCESS_EVENT:
                    // Ignore intermediate success, wait for full connection
                    break;
                case WifiMonitor.NETWORK_CONNECTION_EVENT:
                    replyToMessage(mSourceMessage, WifiManager.WPS_COMPLETED);
                    mSourceMessage.recycle();
                    mSourceMessage = null;
                    deferMessage(message);
                    transitionTo(mDisconnectedState);
                    break;
                case WifiMonitor.WPS_OVERLAP_EVENT:
                    replyToMessage(mSourceMessage, WifiManager.WPS_FAILED,
                            WifiManager.WPS_OVERLAP_ERROR);
                    mSourceMessage.recycle();
                    mSourceMessage = null;
                    transitionTo(mDisconnectedState);
                    break;
                case WifiMonitor.WPS_FAIL_EVENT:
                    // Arg1 has the reason for the failure
                    if ((message.arg1 != WifiManager.ERROR) || (message.arg2 != 0)) {
                        replyToMessage(mSourceMessage, WifiManager.WPS_FAILED, message.arg1);
                        mSourceMessage.recycle();
                        mSourceMessage = null;
                        transitionTo(mDisconnectedState);
                    } else {
                        if (DBG) log("Ignore unspecified fail event during WPS connection");
                    }
                    break;
                case WifiMonitor.WPS_TIMEOUT_EVENT:
                    replyToMessage(mSourceMessage, WifiManager.WPS_FAILED,
                            WifiManager.WPS_TIMED_OUT);
                    mSourceMessage.recycle();
                    mSourceMessage = null;
                    transitionTo(mDisconnectedState);
                    break;
                case WifiManager.START_WPS:
                    replyToMessage(message, WifiManager.WPS_FAILED, WifiManager.IN_PROGRESS);
                    break;
                case WifiManager.CANCEL_WPS:
                    if (mWifiNative.cancelWps()) {
                        replyToMessage(message, WifiManager.CANCEL_WPS_SUCCEDED);
                    } else {
                        replyToMessage(message, WifiManager.CANCEL_WPS_FAILED, WifiManager.ERROR);
                    }
                    transitionTo(mDisconnectedState);
                    break;
                /**
                 * Defer all commands that can cause connections to a different network
                 * or put the state machine out of connect mode
                 */
                case CMD_STOP_DRIVER:
                case CMD_SET_OPERATIONAL_MODE:
                case WifiManager.CONNECT_NETWORK:
                case CMD_ENABLE_NETWORK:
                case CMD_RECONNECT:
                case CMD_REASSOCIATE:
                case CMD_ENABLE_ALL_NETWORKS:
                    deferMessage(message);
                    break;
                case CMD_AUTO_CONNECT:
                case CMD_AUTO_ROAM:
                    messageHandlingStatus = MESSAGE_HANDLING_STATUS_DISCARD;
                    return HANDLED;
                case CMD_START_SCAN:
                    messageHandlingStatus = MESSAGE_HANDLING_STATUS_DISCARD;
                    return HANDLED;
                case WifiMonitor.NETWORK_DISCONNECTION_EVENT:
                    if (DBG) log("Network connection lost");
                    handleNetworkDisconnect();
                    break;
                case WifiMonitor.ASSOCIATION_REJECTION_EVENT:
                    if (DBG) log("Ignore Assoc reject event during WPS Connection");
                    break;
                case WifiMonitor.AUTHENTICATION_FAILURE_EVENT:
                    // Disregard auth failure events during WPS connection. The
                    // EAP sequence is retried several times, and there might be
                    // failures (especially for wps pin). We will get a WPS_XXX
                    // event at the end of the sequence anyway.
                    if (DBG) log("Ignore auth failure during WPS connection");
                    break;
                case WifiMonitor.SUPPLICANT_STATE_CHANGE_EVENT:
                    // Throw away supplicant state changes when WPS is running.
                    // We will start getting supplicant state changes once we get
                    // a WPS success or failure
                    break;
                default:
                    return NOT_HANDLED;
            }
            return HANDLED;
        }

        @Override
        public void exit() {
            mWifiConfigStore.enableAllNetworks();
            mWifiConfigStore.loadConfiguredNetworks();
            if (mIsRandomMacCleared) {
                setRandomMacOui();
                mIsRandomMacCleared = false;
            }
        }
    }

    class SoftApStartingState extends State {
        @Override
        public void enter() {
            final Message message = getCurrentMessage();
            if (message.what == CMD_START_AP) {
                final WifiConfiguration config = (WifiConfiguration) message.obj;

                if (config == null) {
                    mWifiApConfigChannel.sendMessage(CMD_REQUEST_AP_CONFIG);
                } else {
                    mWifiApConfigChannel.sendMessage(CMD_SET_AP_CONFIG, config);
                    startSoftApWithConfig(config);
                }
            } else {
                throw new RuntimeException("Illegal transition to SoftApStartingState: " + message);
            }
        }
        @Override
        public boolean processMessage(Message message) {
            logStateAndMessage(message, getClass().getSimpleName());

            switch(message.what) {
                case CMD_START_SUPPLICANT:
                case CMD_STOP_SUPPLICANT:
                case CMD_START_AP:
                case CMD_STOP_AP:
                case CMD_START_DRIVER:
                case CMD_STOP_DRIVER:
                case CMD_SET_OPERATIONAL_MODE:
                case CMD_SET_COUNTRY_CODE:
                case CMD_SET_FREQUENCY_BAND:
                case CMD_START_PACKET_FILTERING:
                case CMD_STOP_PACKET_FILTERING:
                case CMD_TETHER_STATE_CHANGE:
                    deferMessage(message);
                    break;
                case WifiStateMachine.CMD_RESPONSE_AP_CONFIG:
                    WifiConfiguration config = (WifiConfiguration) message.obj;
                    if (config != null) {
                        startSoftApWithConfig(config);
                    } else {
                        loge("Softap config is null!");
                        sendMessage(CMD_START_AP_FAILURE, WifiManager.SAP_START_FAILURE_GENERAL);
                    }
                    break;
                case CMD_START_AP_SUCCESS:
                    setWifiApState(WIFI_AP_STATE_ENABLED, 0);
                    transitionTo(mSoftApStartedState);
                    break;
                case CMD_START_AP_FAILURE:
                    setWifiApState(WIFI_AP_STATE_FAILED, message.arg1);
                    transitionTo(mInitialState);
                    break;
                default:
                    return NOT_HANDLED;
            }
            return HANDLED;
        }
    }

    class SoftApStartedState extends State {
        @Override
        public boolean processMessage(Message message) {
            logStateAndMessage(message, getClass().getSimpleName());

            switch(message.what) {
                case CMD_STOP_AP:
                    if (DBG) log("Stopping Soft AP");
                    /* We have not tethered at this point, so we just shutdown soft Ap */
                    try {
                        mNwService.stopAccessPoint(mInterfaceName);
                    } catch(Exception e) {
                        loge("Exception in stopAccessPoint()");
                    }
                    setWifiApState(WIFI_AP_STATE_DISABLED, 0);
                    transitionTo(mInitialState);
                    break;
                case CMD_START_AP:
                    // Ignore a start on a running access point
                    break;
                    // Fail client mode operation when soft AP is enabled
                case CMD_START_SUPPLICANT:
                    loge("Cannot start supplicant with a running soft AP");
                    setWifiState(WIFI_STATE_UNKNOWN);
                    break;
                case CMD_TETHER_STATE_CHANGE:
                    TetherStateChange stateChange = (TetherStateChange) message.obj;
                    if (startTethering(stateChange.available)) {
                        transitionTo(mTetheringState);
                    }
                    break;
                default:
                    return NOT_HANDLED;
            }
            return HANDLED;
        }
    }

    class TetheringState extends State {
        @Override
        public void enter() {
            /* Send ourselves a delayed message to shut down if tethering fails to notify */
            sendMessageDelayed(obtainMessage(CMD_TETHER_NOTIFICATION_TIMED_OUT,
                    ++mTetherToken, 0), TETHER_NOTIFICATION_TIME_OUT_MSECS);
        }
        @Override
        public boolean processMessage(Message message) {
            logStateAndMessage(message, getClass().getSimpleName());

            switch(message.what) {
                case CMD_TETHER_STATE_CHANGE:
                    TetherStateChange stateChange = (TetherStateChange) message.obj;
                    if (isWifiTethered(stateChange.active)) {
                        transitionTo(mTetheredState);
                    }
                    return HANDLED;
                case CMD_TETHER_NOTIFICATION_TIMED_OUT:
                    if (message.arg1 == mTetherToken) {
                        loge("Failed to get tether update, shutdown soft access point");
                        transitionTo(mSoftApStartedState);
                        setWifiApState(WIFI_AP_STATE_FAILED,WifiManager.SAP_START_FAILURE_GENERAL);
                        // Needs to be first thing handled
                        sendMessageAtFrontOfQueue(CMD_STOP_AP);
                    }
                    break;
                case CMD_START_SUPPLICANT:
                case CMD_STOP_SUPPLICANT:
                case CMD_START_AP:
                case CMD_STOP_AP:
                case CMD_START_DRIVER:
                case CMD_STOP_DRIVER:
                case CMD_SET_OPERATIONAL_MODE:
                case CMD_SET_COUNTRY_CODE:
                case CMD_SET_FREQUENCY_BAND:
                case CMD_START_PACKET_FILTERING:
                case CMD_STOP_PACKET_FILTERING:
                    deferMessage(message);
                    break;
                default:
                    return NOT_HANDLED;
            }
            return HANDLED;
        }
    }

    class TetheredState extends State {
        @Override
        public boolean processMessage(Message message) {
            logStateAndMessage(message, getClass().getSimpleName());

            switch(message.what) {
                case CMD_TETHER_STATE_CHANGE:
                    TetherStateChange stateChange = (TetherStateChange) message.obj;
                    if (!isWifiTethered(stateChange.active)) {
                        loge("Tethering reports wifi as untethered!, shut down soft Ap");
                        setHostApRunning(null, false);
                        setHostApRunning(null, true);
                    }
                    return HANDLED;
                case CMD_STOP_AP:
                    if (DBG) log("Untethering before stopping AP");
                    setWifiApState(WIFI_AP_STATE_DISABLING, 0);
                    stopTethering();
                    transitionTo(mUntetheringState);
                    // More work to do after untethering
                    deferMessage(message);
                    break;
                default:
                    return NOT_HANDLED;
            }
            return HANDLED;
        }
    }

    class UntetheringState extends State {
        @Override
        public void enter() {
            /* Send ourselves a delayed message to shut down if tethering fails to notify */
            sendMessageDelayed(obtainMessage(CMD_TETHER_NOTIFICATION_TIMED_OUT,
                    ++mTetherToken, 0), TETHER_NOTIFICATION_TIME_OUT_MSECS);

        }
        @Override
        public boolean processMessage(Message message) {
            logStateAndMessage(message, getClass().getSimpleName());

            switch(message.what) {
                case CMD_TETHER_STATE_CHANGE:
                    TetherStateChange stateChange = (TetherStateChange) message.obj;

                    /* Wait till wifi is untethered */
                    if (isWifiTethered(stateChange.active)) break;

                    transitionTo(mSoftApStartedState);
                    break;
                case CMD_TETHER_NOTIFICATION_TIMED_OUT:
                    if (message.arg1 == mTetherToken) {
                        loge("Failed to get tether update, force stop access point");
                        transitionTo(mSoftApStartedState);
                    }
                    break;
                case CMD_START_SUPPLICANT:
                case CMD_STOP_SUPPLICANT:
                case CMD_START_AP:
                case CMD_STOP_AP:
                case CMD_START_DRIVER:
                case CMD_STOP_DRIVER:
                case CMD_SET_OPERATIONAL_MODE:
                case CMD_SET_COUNTRY_CODE:
                case CMD_SET_FREQUENCY_BAND:
                case CMD_START_PACKET_FILTERING:
                case CMD_STOP_PACKET_FILTERING:
                    deferMessage(message);
                    break;
                default:
                    return NOT_HANDLED;
            }
            return HANDLED;
        }
    }

    /**
     * State machine initiated requests can have replyTo set to null indicating
     * there are no recepients, we ignore those reply actions.
     */
    private void replyToMessage(Message msg, int what) {
        if (msg.replyTo == null) return;
        Message dstMsg = obtainMessageWithWhatAndArg2(msg, what);
        mReplyChannel.replyToMessage(msg, dstMsg);
    }

    private void replyToMessage(Message msg, int what, int arg1) {
        if (msg.replyTo == null) return;
        Message dstMsg = obtainMessageWithWhatAndArg2(msg, what);
        dstMsg.arg1 = arg1;
        mReplyChannel.replyToMessage(msg, dstMsg);
    }

    private void replyToMessage(Message msg, int what, Object obj) {
        if (msg.replyTo == null) return;
        Message dstMsg = obtainMessageWithWhatAndArg2(msg, what);
        dstMsg.obj = obj;
        mReplyChannel.replyToMessage(msg, dstMsg);
    }

    /**
     * arg2 on the source message has a unique id that needs to be retained in replies
     * to match the request
     * <p>see WifiManager for details
     */
    private Message obtainMessageWithWhatAndArg2(Message srcMsg, int what) {
        Message msg = Message.obtain();
        msg.what = what;
        msg.arg2 = srcMsg.arg2;
        return msg;
    }

    /**
     * @param wifiCredentialEventType WIFI_CREDENTIAL_SAVED or WIFI_CREDENTIAL_FORGOT
     * @param msg Must have a WifiConfiguration obj to succeed
     */
    private void broadcastWifiCredentialChanged(int wifiCredentialEventType,
            WifiConfiguration config) {
        if (config != null && config.preSharedKey != null) {
            Intent intent = new Intent(WifiManager.WIFI_CREDENTIAL_CHANGED_ACTION);
            intent.putExtra(WifiManager.EXTRA_WIFI_CREDENTIAL_SSID, config.SSID);
            intent.putExtra(WifiManager.EXTRA_WIFI_CREDENTIAL_EVENT_TYPE,
                    wifiCredentialEventType);
            mContext.sendBroadcastAsUser(intent, UserHandle.CURRENT,
                    android.Manifest.permission.RECEIVE_WIFI_CREDENTIAL_CHANGE);
        }
    }

    private static int parseHex(char ch) {
        if ('0' <= ch && ch <= '9') {
            return ch - '0';
        } else if ('a' <= ch && ch <= 'f') {
            return ch - 'a' + 10;
        } else if ('A' <= ch && ch <= 'F') {
            return ch - 'A' + 10;
        } else {
            throw new NumberFormatException("" + ch + " is not a valid hex digit");
        }
    }

    private byte[] parseHex(String hex) {
        /* This only works for good input; don't throw bad data at it */
        if (hex == null) {
            return new byte[0];
        }

        if (hex.length() % 2 != 0) {
            throw new NumberFormatException(hex + " is not a valid hex string");
        }

        byte[] result = new byte[(hex.length())/2 + 1];
        result[0] = (byte) ((hex.length())/2);
        for (int i = 0, j = 1; i < hex.length(); i += 2, j++) {
            int val = parseHex(hex.charAt(i)) * 16 + parseHex(hex.charAt(i+1));
            byte b = (byte) (val & 0xFF);
            result[j] = b;
        }

        return result;
    }

    private static String makeHex(byte[] bytes) {
        StringBuilder sb = new StringBuilder();
        for (byte b : bytes) {
            sb.append(String.format("%02x", b));
        }
        return sb.toString();
    }

    private static String makeHex(byte[] bytes, int from, int len) {
        StringBuilder sb = new StringBuilder();
        for (int i = 0; i < len; i++) {
            sb.append(String.format("%02x", bytes[from+i]));
        }
        return sb.toString();
    }

    private static byte[] concat(byte[] array1, byte[] array2, byte[] array3) {

        int len = array1.length + array2.length + array3.length;

        if (array1.length != 0) {
            len++;                      /* add another byte for size */
        }

        if (array2.length != 0) {
            len++;                      /* add another byte for size */
        }

        if (array3.length != 0) {
            len++;                      /* add another byte for size */
        }

        byte[] result = new byte[len];

        int index = 0;
        if (array1.length != 0) {
            result[index] = (byte) (array1.length & 0xFF);
            index++;
            for (byte b : array1) {
                result[index] = b;
                index++;
            }
        }

        if (array2.length != 0) {
            result[index] = (byte) (array2.length & 0xFF);
            index++;
            for (byte b : array2) {
                result[index] = b;
                index++;
            }
        }

        if (array3.length != 0) {
            result[index] = (byte) (array3.length & 0xFF);
            index++;
            for (byte b : array3) {
                result[index] = b;
                index++;
            }
        }
        return result;
    }

    private static byte[] concatHex(byte[] array1, byte[] array2) {

        int len = array1.length + array2.length;

        byte[] result = new byte[len];

        int index = 0;
        if (array1.length != 0) {
            for (byte b : array1) {
                result[index] = b;
                index++;
            }
        }

        if (array2.length != 0) {
            for (byte b : array2) {
                result[index] = b;
                index++;
            }
        }

        return result;
    }

    void handleGsmAuthRequest(SimAuthRequestData requestData) {
        if (targetWificonfiguration == null
                || targetWificonfiguration.networkId == requestData.networkId) {
            logd("id matches targetWifiConfiguration");
        } else {
            logd("id does not match targetWifiConfiguration");
            return;
        }

        TelephonyManager tm = (TelephonyManager)
                mContext.getSystemService(Context.TELEPHONY_SERVICE);

        if (tm != null) {
            StringBuilder sb = new StringBuilder();
            for (String challenge : requestData.data) {

                if (challenge == null || challenge.isEmpty())
                    continue;
                logd("RAND = " + challenge);

                byte[] rand = null;
                try {
                    rand = parseHex(challenge);
                } catch (NumberFormatException e) {
                    loge("malformed challenge");
                    continue;
                }

                String base64Challenge = android.util.Base64.encodeToString(
                        rand, android.util.Base64.NO_WRAP);
                /*
                 * First, try with appType = 2 => USIM according to
                 * com.android.internal.telephony.PhoneConstants#APPTYPE_xxx
                 */
                int appType = 2;
                String tmResponse = tm.getIccSimChallengeResponse(appType, base64Challenge);
                if (tmResponse == null) {
                    /* Then, in case of failure, issue may be due to sim type, retry as a simple sim
                     * appType = 1 => SIM
                     */
                    appType = 1;
                    tmResponse = tm.getIccSimChallengeResponse(appType, base64Challenge);
                }
                logv("Raw Response - " + tmResponse);

                if (tmResponse != null && tmResponse.length() > 4) {
                    byte[] result = android.util.Base64.decode(tmResponse,
                            android.util.Base64.DEFAULT);
                    logv("Hex Response -" + makeHex(result));
                    int sres_len = result[0];
                    String sres = makeHex(result, 1, sres_len);
                    int kc_offset = 1+sres_len;
                    int kc_len = result[kc_offset];
                    String kc = makeHex(result, 1+kc_offset, kc_len);
                    sb.append(":" + kc + ":" + sres);
                    logv("kc:" + kc + " sres:" + sres);
                } else {
                    loge("bad response - " + tmResponse);
                }
            }

            String response = sb.toString();
            logv("Supplicant Response -" + response);
            mWifiNative.simAuthResponse(requestData.networkId, "GSM-AUTH", response);
        } else {
            loge("could not get telephony manager");
        }
    }

    void handle3GAuthRequest(SimAuthRequestData requestData) {
        StringBuilder sb = new StringBuilder();
        byte[] rand = null;
        byte[] authn = null;
        String res_type = "UMTS-AUTH";

        if (targetWificonfiguration == null
                || targetWificonfiguration.networkId == requestData.networkId) {
            logd("id matches targetWifiConfiguration");
        } else {
            logd("id does not match targetWifiConfiguration");
            return;
        }
        if (requestData.data.length == 2) {
            try {
                rand = parseHex(requestData.data[0]);
                authn = parseHex(requestData.data[1]);
            } catch (NumberFormatException e) {
                loge("malformed challenge");
            }
        } else {
               loge("malformed challenge");
        }

        String tmResponse = "";
        if (rand != null && authn != null) {
            String base64Challenge = android.util.Base64.encodeToString(
                    concatHex(rand,authn), android.util.Base64.NO_WRAP);

            TelephonyManager tm = (TelephonyManager)
                    mContext.getSystemService(Context.TELEPHONY_SERVICE);
            if (tm != null) {
                int appType = 2; // 2 => USIM
                tmResponse = tm.getIccSimChallengeResponse(appType, base64Challenge);
                logv("Raw Response - " + tmResponse);
            } else {
                loge("could not get telephony manager");
            }
        }

        if (tmResponse != null && tmResponse.length() > 4) {
            byte[] result = android.util.Base64.decode(tmResponse,
                    android.util.Base64.DEFAULT);
            loge("Hex Response - " + makeHex(result));
            byte tag = result[0];
            if (tag == (byte) 0xdb) {
                logv("successful 3G authentication ");
                int res_len = result[1];
                String res = makeHex(result, 2, res_len);
                int ck_len = result[res_len + 2];
                String ck = makeHex(result, res_len + 3, ck_len);
                int ik_len = result[res_len + ck_len + 3];
                String ik = makeHex(result, res_len + ck_len + 4, ik_len);
                sb.append(":" + ik + ":" + ck + ":" + res);
                logv("ik:" + ik + "ck:" + ck + " res:" + res);
            } else if (tag == (byte) 0xdc) {
                loge("synchronisation failure");
                int auts_len = result[1];
                String auts = makeHex(result, 2, auts_len);
                res_type = "UMTS-AUTS";
                sb.append(":" + auts);
                logv("auts:" + auts);
            } else {
                loge("bad response - unknown tag = " + tag);
                return;
            }
        } else {
            loge("bad response - " + tmResponse);
            return;
        }

        String response = sb.toString();
        logv("Supplicant Response -" + response);
        mWifiNative.simAuthResponse(requestData.networkId, res_type, response);
    }

    /**
     * @param reason reason code from supplicant on network disconnected event
     * @return true if this is a suspicious disconnect
     */
    static boolean unexpectedDisconnectedReason(int reason) {
        return reason == 2              // PREV_AUTH_NOT_VALID
                || reason == 6          // CLASS2_FRAME_FROM_NONAUTH_STA
                || reason == 7          // FRAME_FROM_NONASSOC_STA
                || reason == 8          // STA_HAS_LEFT
                || reason == 9          // STA_REQ_ASSOC_WITHOUT_AUTH
                || reason == 14         // MICHAEL_MIC_FAILURE
                || reason == 15         // 4WAY_HANDSHAKE_TIMEOUT
                || reason == 16         // GROUP_KEY_UPDATE_TIMEOUT
                || reason == 18         // GROUP_CIPHER_NOT_VALID
                || reason == 19         // PAIRWISE_CIPHER_NOT_VALID
                || reason == 23         // IEEE_802_1X_AUTH_FAILED
                || reason == 34;        // DISASSOC_LOW_ACK
    }
     private void handlePnoFailError() {
        if (mBackgroundScanSupported && (mP2pConnected.get() ||
               (mWifiConfigStore.getConfiguredNetworks().size() != 0))) {
            sendMessageDelayed(obtainMessage(CMD_PNO_PERIODIC_SCAN,
                               ++mPnoPeriodicScanToken, 0),
                               mDefaultFrameworkScanIntervalMs);
        }
    }

    boolean shouldAutoConnect() {
         int autoConnectPolicy = Settings.System.getInt(
                 mContext.getContentResolver(),
                 Settings.System.WIFI_AUTO_CONNECT_TYPE,
                 WIFI_AUTO_CONNECT_TYPE_AUTO);
         if (DBG) {
             if (autoConnectPolicy == WIFI_AUTO_CONNECT_TYPE_AUTO) {
                 Log.d(TAG, "Wlan connection type is auto, should auto connect");
             } else {
                 Log.d(TAG, "Shouldn't auto connect");
             }
         }
         return (autoConnectPolicy == WIFI_AUTO_CONNECT_TYPE_AUTO);
     }

    void disableLastNetwork() {
        if (getCurrentState() != mSupplicantStoppingState) {
            mWifiConfigStore.disableNetwork(mLastNetworkId,
                    WifiConfiguration.DISABLED_UNKNOWN_REASON);
        }
    }

    void checkAndSetAutoConnection() {
        if (mContext.getResources().getBoolean(R.bool.wifi_autocon)) {
            if (shouldAutoConnect()){
                if(!mWifiConfigStore.enableAutoJoinWhenAssociated.get()) {
                   /*
                    * This is AutoConnect-> Automatic, but auto join
                    * is disabled , hence re enable supplicant auto
                    * connection ability, also enable all networks
                    * so that supplicant shall try for connection.
                   */
                   mWifiNative.enableAutoConnect(true);
                   mWifiConfigStore.enableAllNetworks();
                }
            } else {
                /*
                 * This is AutoConnect -> Manual selection case
                 * Device should not auto connect to network, hence
                 * disable supplicants auto connection ability.
                */
                mWifiNative.enableAutoConnect(false);
            }
        }
     }

     private void restartSoftApIfOn() {
        if (mStartWithchannel <= 0) {
            Log.e(TAG, "Invalid channel " + mStartWithchannel);
            return;
        }
        if (mEnableConcurrency && mWifiTetherStateMachine != null) {
            if (DBG) Log.d(TAG, "Disabling wifi ap");
            mWifiTetherStateMachine.setHostApRunning(null, false);
            mWifiTetherStateMachine.channel = mStartWithchannel;
            if (DBG) Log.d(TAG, "Enabling wifi ap");
            mWifiTetherStateMachine.setHostApRunning(null, true);
        } else {
            if (DBG) Log.d(TAG, "Disabling wifi ap");
            setHostApRunning(null, false);
            mChannel = mStartWithchannel;
            if (DBG) Log.d(TAG, "Enabling wifi ap");
            setHostApRunning(null, true);
        }

        if (DBG) {
            Log.d(TAG, "Restart softap Done, mStartWithchannel=" +
                  mStartWithchannel);
        }
    }
}<|MERGE_RESOLUTION|>--- conflicted
+++ resolved
@@ -819,6 +819,8 @@
     private static final int NETWORK_STATUS_UNWANTED_VALIDATION_FAILED  = 1;
     private static final int NETWORK_STATUS_UNWANTED_DISABLE_AUTOJOIN   = 2;
 
+    static final int CMD_PNO_PERIODIC_SCAN                              = BASE + 160;
+
     static final int CMD_UNWANTED_NETWORK                               = BASE + 144;
 
     static final int CMD_AUTO_ROAM                                      = BASE + 145;
@@ -853,11 +855,6 @@
     /* used to log if GSCAN was started */
     static final int CMD_STARTED_GSCAN_DBG                              = BASE + 159;
 
-<<<<<<< HEAD
-    /* When there are saved networks and PNO fails, we do a periodic scan to notify
-       a saved/open network in suspend mode */
-    static final int CMD_PNO_PERIODIC_SCAN                              = BASE + 160;
-=======
     /* used to offload sending IP packet */
     static final int CMD_START_IP_PACKET_OFFLOAD                        = BASE + 160;
 
@@ -874,7 +871,6 @@
     static final int CMD_RSSI_THRESHOLD_BREACH                          = BASE + 164;
 
 
->>>>>>> 0ae5739e
 
     /* Wifi state machine modes of operation */
     /* CONNECT_MODE - connect to any 'known' AP when it becomes available */
@@ -3815,7 +3811,6 @@
                     + " suppState:" + mSupplicantStateTracker.getSupplicantStateName());
         }
         enableRssiPolling(screenOn);
-<<<<<<< HEAD
         if (screenOn) {
             if (mContext.getResources().getBoolean(R.bool.wifi_autocon)) {
                 if (!shouldAutoConnect()) {
@@ -3831,8 +3826,6 @@
                enableAllNetworks();
             }
         }
-=======
->>>>>>> 0ae5739e
         if (mUserWantsSuspendOpt.get()) {
             if (screenOn) {
                 sendMessage(CMD_SET_SUSPEND_OPT_ENABLED, 0, 0);
@@ -6190,10 +6183,6 @@
                 case CMD_REMOVE_USER_CONFIGURATIONS:
                     deferMessage(message);
                     break;
-<<<<<<< HEAD
-                case CMD_PNO_PERIODIC_SCAN:
-                    deferMessage(message);
-=======
                 case CMD_START_IP_PACKET_OFFLOAD:
                     if (mNetworkAgent != null) mNetworkAgent.onPacketKeepaliveEvent(
                             message.arg1,
@@ -6209,7 +6198,6 @@
                     break;
                 case CMD_STOP_RSSI_MONITORING_OFFLOAD:
                     messageHandlingStatus = MESSAGE_HANDLING_STATUS_DISCARD;
->>>>>>> 0ae5739e
                     break;
                 default:
                     loge("Error! unhandled message" + message);
@@ -8765,11 +8753,11 @@
             // cause the roam to faile and the device to disconnect
             clearCurrentConfigBSSID("L2ConnectedState");
 
-<<<<<<< HEAD
             if (mIsWiFiIpReachabilityEnabled) {
                 try {
                     mIpReachabilityMonitor = new IpReachabilityMonitor(
-                            mDataInterfaceName,
+                            mContext,
+                            mInterfaceName,
                             new IpReachabilityMonitor.Callback() {
                                 @Override
                                 public void notifyLost(InetAddress ip, String logMsg) {
@@ -8779,20 +8767,6 @@
                 } catch (IllegalArgumentException e) {
                     Log.wtf("Failed to create IpReachabilityMonitor", e);
                 }
-=======
-            try {
-                mIpReachabilityMonitor = new IpReachabilityMonitor(
-                        mContext,
-                        mInterfaceName,
-                        new IpReachabilityMonitor.Callback() {
-                            @Override
-                            public void notifyLost(InetAddress ip, String logMsg) {
-                                sendMessage(CMD_IP_REACHABILITY_LOST, logMsg);
-                            }
-                        });
-            } catch (IllegalArgumentException e) {
-                Log.wtf("Failed to create IpReachabilityMonitor", e);
->>>>>>> 0ae5739e
             }
         }
 

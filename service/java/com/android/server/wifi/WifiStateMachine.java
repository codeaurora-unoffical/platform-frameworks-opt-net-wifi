/*
 * Copyright (C) 2010 The Android Open Source Project
 *
 * Licensed under the Apache License, Version 2.0 (the "License");
 * you may not use this file except in compliance with the License.
 * You may obtain a copy of the License at
 *
 *      http://www.apache.org/licenses/LICENSE-2.0
 *
 * Unless required by applicable law or agreed to in writing, software
 * distributed under the License is distributed on an "AS IS" BASIS,
 * WITHOUT WARRANTIES OR CONDITIONS OF ANY KIND, either express or implied.
 * See the License for the specific language governing permissions and
 * limitations under the License.
 */

package com.android.server.wifi;

import static android.net.wifi.WifiManager.WIFI_AP_STATE_DISABLED;
import static android.net.wifi.WifiManager.WIFI_AP_STATE_DISABLING;
import static android.net.wifi.WifiManager.WIFI_AP_STATE_ENABLED;
import static android.net.wifi.WifiManager.WIFI_AP_STATE_ENABLING;
import static android.net.wifi.WifiManager.WIFI_AP_STATE_FAILED;
import static android.net.wifi.WifiManager.WIFI_STATE_DISABLED;
import static android.net.wifi.WifiManager.WIFI_STATE_DISABLING;
import static android.net.wifi.WifiManager.WIFI_STATE_ENABLED;
import static android.net.wifi.WifiManager.WIFI_STATE_ENABLING;
/**
 * TODO:
 * Deprecate WIFI_STATE_UNKNOWN
 */
import static android.net.wifi.WifiManager.WIFI_STATE_UNKNOWN;

import android.app.ActivityManager;
import android.app.AlarmManager;
import android.app.PendingIntent;
import android.app.backup.IBackupManager;
import android.bluetooth.BluetoothAdapter;
import android.content.BroadcastReceiver;
import android.content.Context;
import android.content.Intent;
import android.content.IntentFilter;
import android.content.pm.PackageManager;
import android.database.ContentObserver;
import android.net.ConnectivityManager;
import android.net.DhcpResults;
import android.net.DhcpStateMachine;
import android.net.InterfaceConfiguration;
import android.net.LinkAddress;
import android.net.LinkProperties;
import android.net.NetworkAgent;
import android.net.NetworkCapabilities;
import android.net.NetworkFactory;
import android.net.NetworkInfo;
import android.net.NetworkInfo.DetailedState;
import android.net.NetworkRequest;
import android.net.NetworkUtils;
import android.net.RouteInfo;
import android.net.StaticIpConfiguration;
import android.net.TrafficStats;
import android.net.wifi.BatchedScanResult;
import android.net.wifi.BatchedScanSettings;
import android.net.wifi.RssiPacketCountInfo;
import android.net.wifi.ScanResult;
import android.net.wifi.ScanSettings;
import android.net.wifi.SupplicantState;
import android.net.wifi.WifiChannel;
import android.net.wifi.WifiConfiguration;
import android.net.wifi.WifiConnectionStatistics;
import android.net.wifi.WifiEapSimInfo;
import android.net.wifi.WifiEnterpriseConfig;
import android.net.wifi.WifiInfo;
import android.net.wifi.WifiLinkLayerStats;
import android.net.wifi.WifiManager;
import android.net.wifi.WifiSsid;
import android.net.wifi.WpsInfo;
import android.net.wifi.WpsResult;
import android.net.wifi.WpsResult.Status;
import android.net.wifi.p2p.IWifiP2pManager;
import android.os.BatteryStats;
import android.os.Bundle;
import android.os.IBinder;
import android.os.INetworkManagementService;
import android.os.Looper;
import android.os.Message;
import android.os.Messenger;
import android.os.PowerManager;
import android.os.Process;
import android.os.RemoteException;
import android.os.ServiceManager;
import android.os.SystemClock;
import android.os.SystemProperties;
import android.os.UserHandle;
import android.os.WorkSource;
import android.provider.Settings;
import android.telephony.TelephonyManager;
import android.text.TextUtils;
import android.util.Log;
import android.util.LruCache;

import com.android.internal.R;
import com.android.internal.app.IBatteryStats;
import com.android.internal.util.AsyncChannel;
import com.android.internal.util.Protocol;
import com.android.internal.util.State;
import com.android.internal.util.StateMachine;
import com.android.server.net.NetlinkTracker;
import com.android.server.wifi.p2p.WifiP2pServiceImpl;
import android.net.wifi.p2p.WifiP2pManager;

import java.io.BufferedReader;
import java.io.FileDescriptor;
import java.io.FileNotFoundException;
import java.io.FileReader;
import java.io.IOException;
import java.io.PrintWriter;
import java.net.Inet4Address;
import java.net.InetAddress;
import java.util.ArrayList;
import java.util.HashSet;
import java.util.LinkedList;
import java.util.List;
import java.util.Locale;
import java.util.Queue;
import java.util.concurrent.atomic.AtomicBoolean;
import java.util.concurrent.atomic.AtomicInteger;
import java.util.regex.Matcher;
import java.util.regex.Pattern;

/**
 * Track the state of Wifi connectivity. All event handling is done here,
 * and all changes in connectivity state are initiated here.
 *
 * Wi-Fi now supports three modes of operation: Client, SoftAp and p2p
 * In the current implementation, we support concurrent wifi p2p and wifi operation.
 * The WifiStateMachine handles SoftAp and Client operations while WifiP2pService
 * handles p2p operation.
 *
 * @hide
 */
public class WifiStateMachine extends StateMachine {

    private static final String NETWORKTYPE = "WIFI";
    private static final String NETWORKTYPE_UNTRUSTED = "WIFI_UT";
    private static boolean DBG = false;
    private static boolean VDBG = false;
    private static boolean VVDBG = false;
    private static boolean mLogMessages = false;

    private static final int ONE_HOUR_MILLI = 1000 * 60 * 60;

    private static final String GOOGLE_OUI = "DA-A1-19";

    private static final String EXTRA_FEATURE_ID = "cneFeatureId";

    private static final String EXTRA_FEATURE_PARAMETER = "cneFeatureParameter";

    private static final String EXTRA_PARAMETER_VALUE = "cneParameterValue";

    private static final int FEATURE_ID = 1;

    private static final int FEATURE_PARAM = 1;

    private static final int FEATURE_OFF = 1;

    private static final int FEATURE_ON = FEATURE_OFF + 1;

    /* temporary debug flag - best network selection development */
    private static boolean PDBG = false;

    /* debug flag, indicating if handling of ASSOCIATION_REJECT ended up blacklisting
     * the corresponding BSSID.
     */
    private boolean didBlackListBSSID = false;

    /**
     * Log with error attribute
     *
     * @param s is string log
     */
    protected void loge(String s) {
        Log.e(getName(), s);
    }
    protected void log(String s) {;
        Log.e(getName(), s);
    }

    private WifiMonitor mWifiMonitor;
    private WifiNative mWifiNative;
    private WifiConfigStore mWifiConfigStore;
    private WifiAutoJoinController mWifiAutoJoinController;
    private INetworkManagementService mNwService;
    private ConnectivityManager mCm;

    private final boolean mP2pSupported;
    private final AtomicBoolean mP2pConnected = new AtomicBoolean(false);
    private boolean mTemporarilyDisconnectWifi = false;
    private final String mPrimaryDeviceType;

    /* Scan results handling */
    private List<ScanResult> mScanResults = new ArrayList<ScanResult>();
    private static final Pattern scanResultPattern = Pattern.compile("\t+");
    private static final int SCAN_RESULT_CACHE_SIZE = 160;
    private final LruCache<String, ScanResult> mScanResultCache;
    // For debug, number of known scan results that were found as part of last scan result event,
    // as well the number of scans results returned by the supplicant with that message
    private int mNumScanResultsKnown;
    private int mNumScanResultsReturned;

    /* Batch scan results */
    private final List<BatchedScanResult> mBatchedScanResults =
            new ArrayList<BatchedScanResult>();
    private int mBatchedScanOwnerUid = UNKNOWN_SCAN_SOURCE;
    private int mExpectedBatchedScans = 0;
    private long mBatchedScanMinPollTime = 0;

    private boolean mScreenOn = false;
    private boolean mIsAutoJoinEnabled = false;

    /* Chipset supports background scan */
    private final boolean mBackgroundScanSupported;

    /* Flag to verify backgroundScan is configured successfully */
    private boolean mBackgroundScanConfigured = false;

    private String mInterfaceName;
    /* Tethering interface could be separate from wlan interface */
    private String mTetherInterfaceName;

    private int mLastSignalLevel = -1;
    private String mLastBssid;
    private int mLastNetworkId; // The network Id we successfully joined
    private boolean linkDebouncing = false;

    // Testing various network disconnect cases by sending lots of spurious
    // disconnect to supplicant
    private boolean testNetworkDisconnect = false;

    private boolean mEnableRssiPolling = false;
    private boolean mEnableBackgroundScan = false;
    private boolean mDisabled5GhzFrequencies = false;
    private boolean mIsRandomMacCleared = false;
    private int mRssiPollToken = 0;
    /* 3 operational states for STA operation: CONNECT_MODE, SCAN_ONLY_MODE, SCAN_ONLY_WIFI_OFF_MODE
    * In CONNECT_MODE, the STA can scan and connect to an access point
    * In SCAN_ONLY_MODE, the STA can only scan for access points
    * In SCAN_ONLY_WIFI_OFF_MODE, the STA can only scan for access points with wifi toggle being off
    */
    private int mOperationalMode = CONNECT_MODE;
    private boolean mIsScanOngoing = false;
    private boolean mIsFullScanOngoing = false;
    private boolean mSendScanResultsBroadcast = false;

    private final Queue<Message> mBufferedScanMsg = new LinkedList<Message>();
    private WorkSource mScanWorkSource = null;
    private static final int UNKNOWN_SCAN_SOURCE = -1;
    private static final int SCAN_ALARM_SOURCE = -2;
    private static final int ADD_OR_UPDATE_SOURCE = -3;
    private static final int SET_ALLOW_UNTRUSTED_SOURCE = -4;
    private static final int ENABLE_WIFI = -5;
    public static final int DFS_RESTRICTED_SCAN_REQUEST = -6;

    private static final int SCAN_REQUEST_BUFFER_MAX_SIZE = 10;
    private static final String CUSTOMIZED_SCAN_SETTING = "customized_scan_settings";
    private static final String CUSTOMIZED_SCAN_WORKSOURCE = "customized_scan_worksource";
    private static final String SCAN_REQUEST_TIME = "scan_request_time";

    private static final String BATCHED_SETTING = "batched_settings";
    private static final String BATCHED_WORKSOURCE = "batched_worksource";

    /* Tracks if state machine has received any screen state change broadcast yet.
     * We can miss one of these at boot.
     */
    private AtomicBoolean mScreenBroadcastReceived = new AtomicBoolean(false);

    private boolean mBluetoothConnectionActive = false;

    private PowerManager.WakeLock mSuspendWakeLock;

    /**
     * Interval in milliseconds between polling for RSSI
     * and linkspeed information
     */
    private static final int POLL_RSSI_INTERVAL_MSECS = 3000;

    /**
     * Interval in milliseconds between receiving a disconnect event
     * while connected to a good AP, and handling the disconnect proper
     */
    private static final int LINK_FLAPPING_DEBOUNCE_MSEC = 7000;

    /**
     * Delay between supplicant restarts upon failure to establish connection
     */
    private static final int SUPPLICANT_RESTART_INTERVAL_MSECS = 5000;

    /**
     * Number of times we attempt to restart supplicant
     */
    private static final int SUPPLICANT_RESTART_TRIES = 5;

    private int mSupplicantRestartCount = 0;
    /* Tracks sequence number on stop failure message */
    private int mSupplicantStopFailureToken = 0;

    /**
     * Tether state change notification time out
     */
    private static final int TETHER_NOTIFICATION_TIME_OUT_MSECS = 5000;

    /* Tracks sequence number on a tether notification time out */
    private int mTetherToken = 0;

    /**
     * Driver start time out.
     */
    private static final int DRIVER_START_TIME_OUT_MSECS = 10000;

    /* Tracks sequence number on a driver time out */
    private int mDriverStartToken = 0;

    /**
     * The link properties of the wifi interface.
     * Do not modify this directly; use updateLinkProperties instead.
     */
    private LinkProperties mLinkProperties;

    /* Tracks sequence number on a periodic scan message */
    private int mPeriodicScanToken = 0;

    // Wakelock held during wifi start/stop and driver load/unload
    private PowerManager.WakeLock mWakeLock;

    private Context mContext;

    private final Object mDhcpResultsLock = new Object();
    private DhcpResults mDhcpResults;
    private WifiInfo mWifiInfo;
    private NetworkInfo mNetworkInfo;
    private NetworkCapabilities mNetworkCapabilities;
    private SupplicantStateTracker mSupplicantStateTracker;
    private DhcpStateMachine mDhcpStateMachine;
    private boolean mDhcpActive = false;

    private int mWifiLinkLayerStatsSupported = 4; // Temporary disable

    private final AtomicInteger mCountryCodeSequence = new AtomicInteger();

    // Whether the state machine goes thru the Disconnecting->Disconnected->ObtainingIpAddress
    private int mAutoRoaming = WifiAutoJoinController.AUTO_JOIN_IDLE;

    // Roaming failure count
    private int mRoamFailCount = 0;

    // This is the BSSID we are trying to associate to, it can be set to "any"
    // if we havent selected a BSSID for joining.
    // if we havent selected a BSSID for joining.
    // The BSSID we are associated to is found in mWifiInfo
    private String mTargetRoamBSSID = "any";

    private long mLastDriverRoamAttempt = 0;

    private WifiConfiguration targetWificonfiguration = null;

    // Used as debug to indicate which configuration last was saved
    private WifiConfiguration lastSavedConfigurationAttempt = null;

    // Used as debug to indicate which configuration last was removed
    private WifiConfiguration lastForgetConfigurationAttempt = null;

    boolean isRoaming() {
        return mAutoRoaming == WifiAutoJoinController.AUTO_JOIN_ROAMING
                || mAutoRoaming == WifiAutoJoinController.AUTO_JOIN_EXTENDED_ROAMING;
    }

    public void autoRoamSetBSSID(int netId, String bssid) {
        autoRoamSetBSSID(mWifiConfigStore.getWifiConfiguration(netId), bssid);
    }

    public boolean autoRoamSetBSSID(WifiConfiguration config, String bssid) {
        boolean ret = true;
        if (mTargetRoamBSSID == null) mTargetRoamBSSID = "any";
        if (bssid == null) bssid = "any";
        if (config == null) return false; // Nothing to do

        if (mTargetRoamBSSID != null && bssid == mTargetRoamBSSID && bssid == config.BSSID) {
            return false; // We didnt change anything
        }
        if (!mTargetRoamBSSID.equals("any") && bssid.equals("any")) {
            // Changing to ANY
            if (!mWifiConfigStore.roamOnAny) {
                ret =  false; // Nothing to do
            }
        }
        if (VDBG) {
           loge("autoRoamSetBSSID " + bssid
                   + " key=" + config.configKey());
        }
        config.autoJoinBSSID = bssid;
        mTargetRoamBSSID = bssid;
        mWifiConfigStore.saveWifiConfigBSSID(config);
        return ret;
    }

    /**
     * Subset of link properties coming from netlink.
     * Currently includes IPv4 and IPv6 addresses. In the future will also include IPv6 DNS servers
     * and domains obtained from router advertisements (RFC 6106).
     */
    private NetlinkTracker mNetlinkTracker;

    private AlarmManager mAlarmManager;
    private PendingIntent mScanIntent;
    private PendingIntent mDriverStopIntent;
    private PendingIntent mBatchedScanIntervalIntent;

    /* Tracks current frequency mode */
    private AtomicInteger mFrequencyBand = new AtomicInteger(WifiManager.WIFI_FREQUENCY_BAND_AUTO);

    /* Tracks if we are filtering Multicast v4 packets. Default is to filter. */
    private AtomicBoolean mFilteringMulticastV4Packets = new AtomicBoolean(true);

    // Channel for sending replies.
    private AsyncChannel mReplyChannel = new AsyncChannel();

    private WifiP2pServiceImpl mWifiP2pServiceImpl;

    // Used to initiate a connection with WifiP2pService
    private AsyncChannel mWifiP2pChannel;
    private AsyncChannel mWifiApConfigChannel;

    private int mConnectionRequests = 0;
    private WifiNetworkFactory mNetworkFactory;
    private UntrustedWifiNetworkFactory mUntrustedNetworkFactory;
    private WifiNetworkAgent mNetworkAgent;

    // Keep track of various statistics, for retrieval by System Apps, i.e. under @SystemApi
    // We should really persist that into the networkHistory.txt file, and read it back when
    // WifiStateMachine starts up
    private WifiConnectionStatistics mWifiConnectionStatistics = new WifiConnectionStatistics();

    // Used to filter out requests we couldn't possibly satisfy.
    private final NetworkCapabilities mNetworkCapabilitiesFilter = new NetworkCapabilities();

    /* The base for wifi message types */
    static final int BASE = Protocol.BASE_WIFI;
    /* Start the supplicant */
    static final int CMD_START_SUPPLICANT                 = BASE + 11;
    /* Stop the supplicant */
    static final int CMD_STOP_SUPPLICANT                  = BASE + 12;
    /* Start the driver */
    static final int CMD_START_DRIVER                     = BASE + 13;
    /* Stop the driver */
    static final int CMD_STOP_DRIVER                      = BASE + 14;
    /* Indicates Static IP succeeded */
    static final int CMD_STATIC_IP_SUCCESS                = BASE + 15;
    /* Indicates Static IP failed */
    static final int CMD_STATIC_IP_FAILURE                = BASE + 16;
    /* Indicates supplicant stop failed */
    static final int CMD_STOP_SUPPLICANT_FAILED           = BASE + 17;
    /* Delayed stop to avoid shutting down driver too quick*/
    static final int CMD_DELAYED_STOP_DRIVER              = BASE + 18;
    /* A delayed message sent to start driver when it fail to come up */
    static final int CMD_DRIVER_START_TIMED_OUT           = BASE + 19;

    /* Start the soft access point */
    static final int CMD_START_AP                         = BASE + 21;
    /* Indicates soft ap start succeeded */
    static final int CMD_START_AP_SUCCESS                 = BASE + 22;
    /* Indicates soft ap start failed */
    static final int CMD_START_AP_FAILURE                 = BASE + 23;
    /* Stop the soft access point */
    static final int CMD_STOP_AP                          = BASE + 24;
    /* Set the soft access point configuration */
    static final int CMD_SET_AP_CONFIG                    = BASE + 25;
    /* Soft access point configuration set completed */
    static final int CMD_SET_AP_CONFIG_COMPLETED          = BASE + 26;
    /* Request the soft access point configuration */
    static final int CMD_REQUEST_AP_CONFIG                = BASE + 27;
    /* Response to access point configuration request */
    static final int CMD_RESPONSE_AP_CONFIG               = BASE + 28;
    /* Invoked when getting a tether state change notification */
    static final int CMD_TETHER_STATE_CHANGE              = BASE + 29;
    /* A delayed message sent to indicate tether state change failed to arrive */
    static final int CMD_TETHER_NOTIFICATION_TIMED_OUT    = BASE + 30;

    static final int CMD_BLUETOOTH_ADAPTER_STATE_CHANGE   = BASE + 31;

    /* Supplicant commands */
    /* Is supplicant alive ? */
    static final int CMD_PING_SUPPLICANT                  = BASE + 51;
    /* Add/update a network configuration */
    static final int CMD_ADD_OR_UPDATE_NETWORK            = BASE + 52;
    /* Delete a network */
    static final int CMD_REMOVE_NETWORK                   = BASE + 53;
    /* Enable a network. The device will attempt a connection to the given network. */
    static final int CMD_ENABLE_NETWORK                   = BASE + 54;
    /* Enable all networks */
    static final int CMD_ENABLE_ALL_NETWORKS              = BASE + 55;
    /* Blacklist network. De-prioritizes the given BSSID for connection. */
    static final int CMD_BLACKLIST_NETWORK                = BASE + 56;
    /* Clear the blacklist network list */
    static final int CMD_CLEAR_BLACKLIST                  = BASE + 57;
    /* Save configuration */
    static final int CMD_SAVE_CONFIG                      = BASE + 58;
    /* Get configured networks */
    static final int CMD_GET_CONFIGURED_NETWORKS          = BASE + 59;
    /* Get available frequencies */
    static final int CMD_GET_CAPABILITY_FREQ              = BASE + 60;
    /* Get adaptors */
    static final int CMD_GET_SUPPORTED_FEATURES           = BASE + 61;
    /* Get configured networks with real preSharedKey */
    static final int CMD_GET_PRIVILEGED_CONFIGURED_NETWORKS = BASE + 62;
    /* Get Link Layer Stats thru HAL */
    static final int CMD_GET_LINK_LAYER_STATS             = BASE + 63;
    /* Supplicant commands after driver start*/
    /* Initiate a scan */
    static final int CMD_START_SCAN                       = BASE + 71;
    /* Set operational mode. CONNECT, SCAN ONLY, SCAN_ONLY with Wi-Fi off mode */
    static final int CMD_SET_OPERATIONAL_MODE             = BASE + 72;
    /* Disconnect from a network */
    static final int CMD_DISCONNECT                       = BASE + 73;
    /* Reconnect to a network */
    static final int CMD_RECONNECT                        = BASE + 74;
    /* Reassociate to a network */
    static final int CMD_REASSOCIATE                      = BASE + 75;
    /* Get Connection Statistis */
    static final int CMD_GET_CONNECTION_STATISTICS        = BASE + 76;

    /* Controls suspend mode optimizations
     *
     * When high perf mode is enabled, suspend mode optimizations are disabled
     *
     * When high perf mode is disabled, suspend mode optimizations are enabled
     *
     * Suspend mode optimizations include:
     * - packet filtering
     * - turn off roaming
     * - DTIM wake up settings
     */
    static final int CMD_SET_HIGH_PERF_MODE               = BASE + 77;
    /* Set the country code */
    static final int CMD_SET_COUNTRY_CODE                 = BASE + 80;
    /* Enables RSSI poll */
    static final int CMD_ENABLE_RSSI_POLL                 = BASE + 82;
    /* RSSI poll */
    static final int CMD_RSSI_POLL                        = BASE + 83;
    /* Set up packet filtering */
    static final int CMD_START_PACKET_FILTERING           = BASE + 84;
    /* Clear packet filter */
    static final int CMD_STOP_PACKET_FILTERING            = BASE + 85;
    /* Enable suspend mode optimizations in the driver */
    static final int CMD_SET_SUSPEND_OPT_ENABLED          = BASE + 86;
    /* Delayed NETWORK_DISCONNECT */
    static final int CMD_DELAYED_NETWORK_DISCONNECT       = BASE + 87;
    /* When there are no saved networks, we do a periodic scan to notify user of
     * an open network */
    static final int CMD_NO_NETWORKS_PERIODIC_SCAN        = BASE + 88;
    /* Test network Disconnection NETWORK_DISCONNECT */
    static final int CMD_TEST_NETWORK_DISCONNECT          = BASE + 89;
    private int testNetworkDisconnectCounter = 0;

    /* arg1 values to CMD_STOP_PACKET_FILTERING and CMD_START_PACKET_FILTERING */
    static final int MULTICAST_V6  = 1;
    static final int MULTICAST_V4  = 0;

   /* Set the frequency band */
    static final int CMD_SET_FREQUENCY_BAND               = BASE + 90;
    /* When there are saved networks and PNO fails, we do a periodic scan to notify
       a saved/open network in suspend mode */
    static final int CMD_PNO_PERIODIC_SCAN                = BASE + 91;
    /* Enable TDLS on a specific MAC address */
    static final int CMD_ENABLE_TDLS                      = BASE + 92;
    /* DHCP/IP configuration watchdog */
    static final int CMD_OBTAINING_IP_ADDRESS_WATCHDOG_TIMER    = BASE + 93;

    /**
     * Make this timer 40 seconds, which is about the normal DHCP timeout.
     * In no valid case, the WiFiStateMachine should remain stuck in ObtainingIpAddress
     * for more than 30 seconds.
     */
    static final int OBTAINING_IP_ADDRESS_GUARD_TIMER_MSEC = 40000;

    int obtainingIpWatchdogCount = 0;

    /* Commands from/to the SupplicantStateTracker */
    /* Reset the supplicant state tracker */
    static final int CMD_RESET_SUPPLICANT_STATE           = BASE + 111;


    /**
     * Watchdog for protecting against b/16823537
     * Leave time for 4-ways handshake to succeed
     */
    static final int ROAM_GUARD_TIMER_MSEC = 15000;

    int roamWatchdogCount = 0;
    /* Roam state watchdog */
    static final int CMD_ROAM_WATCHDOG_TIMER    = BASE + 94;
    /* Screen change intent handling */
    static final int CMD_SCREEN_STATE_CHANGED              = BASE + 95;

    int disconnectingWatchdogCount = 0;
    static final int DISCONNECTING_GUARD_TIMER_MSEC = 5000;

    /* Disconnecting state watchdog */
    static final int CMD_DISCONNECTING_WATCHDOG_TIMER     = BASE + 96;

    /* Disable an ephemeral network */
    static final int CMD_DISABLE_EPHEMERAL_NETWORK = BASE + 98;

    /* P2p commands */
    /* We are ok with no response here since we wont do much with it anyway */
    public static final int CMD_ENABLE_P2P                = BASE + 131;
    /* In order to shut down supplicant cleanly, we wait till p2p has
     * been disabled */
    public static final int CMD_DISABLE_P2P_REQ           = BASE + 132;
    public static final int CMD_DISABLE_P2P_RSP           = BASE + 133;

    public static final int CMD_BOOT_COMPLETED            = BASE + 134;

    /* change the batch scan settings.
     * arg1 = responsible UID
     * arg2 = csph (channel scans per hour)
     * obj = bundle with the new settings and the optional worksource
     */
    public static final int CMD_SET_BATCHED_SCAN          = BASE + 135;
    public static final int CMD_START_NEXT_BATCHED_SCAN   = BASE + 136;
    public static final int CMD_POLL_BATCHED_SCAN         = BASE + 137;

    /* We now have a valid IP configuration. */
    static final int CMD_IP_CONFIGURATION_SUCCESSFUL      = BASE + 138;
    /* We no longer have a valid IP configuration. */
    static final int CMD_IP_CONFIGURATION_LOST            = BASE + 139;
    /* Link configuration (IP address, DNS, ...) changes notified via netlink */
    static final int CMD_UPDATE_LINKPROPERTIES            = BASE + 140;

    /* Supplicant is trying to associate to a given BSSID */
    static final int CMD_TARGET_BSSID                     = BASE + 141;

    /* Reload all networks and reconnect */
    static final int CMD_RELOAD_TLS_AND_RECONNECT         = BASE + 142;

    static final int CMD_AUTO_CONNECT                     = BASE + 143;

    static final int network_status_unwanted_disconnect = 0;
    static final int network_status_unwanted_disable_autojoin = 1;

    static final int CMD_UNWANTED_NETWORK                 = BASE + 144;

    static final int CMD_AUTO_ROAM                        = BASE + 145;

    static final int CMD_AUTO_SAVE_NETWORK                = BASE + 146;

    static final int CMD_ASSOCIATED_BSSID                = BASE + 147;

<<<<<<< HEAD
    static final int CMD_GET_SIM_INFO                    = BASE + 148;
=======
    static final int CMD_NETWORK_STATUS                  = BASE + 148;

    static final int CMD_GET_SIM_INFO                    = BASE + 149;
>>>>>>> 543b12a3

    /* Wifi state machine modes of operation */
    /* CONNECT_MODE - connect to any 'known' AP when it becomes available */
    public static final int CONNECT_MODE                   = 1;
    /* SCAN_ONLY_MODE - don't connect to any APs; scan, but only while apps hold lock */
    public static final int SCAN_ONLY_MODE                 = 2;
    /* SCAN_ONLY_WITH_WIFI_OFF - scan, but don't connect to any APs */
    public static final int SCAN_ONLY_WITH_WIFI_OFF_MODE   = 3;

    private static final int SUCCESS = 1;
    private static final int FAILURE = -1;

    /* Tracks if suspend optimizations need to be disabled by DHCP,
     * screen or due to high perf mode.
     * When any of them needs to disable it, we keep the suspend optimizations
     * disabled
     */
    private int mSuspendOptNeedsDisabled = 0;

    private static final int SUSPEND_DUE_TO_DHCP       = 1;
    private static final int SUSPEND_DUE_TO_HIGH_PERF  = 1<<1;
    private static final int SUSPEND_DUE_TO_SCREEN     = 1<<2;

    /* Tracks if user has enabled suspend optimizations through settings */
    private AtomicBoolean mUserWantsSuspendOpt = new AtomicBoolean(true);

    /**
     * Default framework scan interval in milliseconds. This is used in the scenario in which
     * wifi chipset does not support background scanning to set up a
     * periodic wake up scan so that the device can connect to a new access
     * point on the move. {@link Settings.Global#WIFI_FRAMEWORK_SCAN_INTERVAL_MS} can
     * override this.
     */
    private final int mDefaultFrameworkScanIntervalMs;

    private int mDisconnectedScanPeriodMs = 10000;

    /**
     * Supplicant scan interval in milliseconds.
     * Comes from {@link Settings.Global#WIFI_SUPPLICANT_SCAN_INTERVAL_MS} or
     * from the default config if the setting is not set
     */
    private long mSupplicantScanIntervalMs;

    /**
     * timeStamp of last full band scan we perfoemed for autojoin while connected with screen lit
     */
    private long lastFullBandConnectedTimeMilli;

    /**
     * time interval to the next full band scan we will perform for
     * autojoin while connected with screen lit
     */
    private long fullBandConnectedTimeIntervalMilli;

    /**
     * max time interval to the next full band scan we will perform for
     * autojoin while connected with screen lit
     * Max time is 5 minutes
     */
    private static final long  maxFullBandConnectedTimeIntervalMilli = 1000 * 60 * 5;

    /**
     * Minimum time interval between enabling all networks.
     * A device can end up repeatedly connecting to a bad network on screen on/off toggle
     * due to enabling every time. We add a threshold to avoid this.
     */
    private static final int MIN_INTERVAL_ENABLE_ALL_NETWORKS_MS = 10 * 60 * 1000; /* 10 minutes */
    private long mLastEnableAllNetworksTime;

    int mRunningBeaconCount = 0;

    /**
     * Starting and shutting down driver too quick causes problems leading to driver
     * being in a bad state. Delay driver stop.
     */
    private final int mDriverStopDelayMs;
    private int mDelayedStopCounter;
    private boolean mInDelayedStop = false;

    // sometimes telephony gives us this data before boot is complete and we can't store it
    // until after, so the write is deferred
    private volatile String mPersistedCountryCode;

    // Supplicant doesn't like setting the same country code multiple times (it may drop
    // currently connected network), so we save the country code here to avoid redundency
    private String mLastSetCountryCode;

    /* Default parent state */
    private State mDefaultState = new DefaultState();
    /* Temporary initial state */
    private State mInitialState = new InitialState();
    /* Driver loaded, waiting for supplicant to start */
    private State mSupplicantStartingState = new SupplicantStartingState();
    /* Driver loaded and supplicant ready */
    private State mSupplicantStartedState = new SupplicantStartedState();
    /* Waiting for supplicant to stop and monitor to exit */
    private State mSupplicantStoppingState = new SupplicantStoppingState();
    /* Driver start issued, waiting for completed event */
    private State mDriverStartingState = new DriverStartingState();
    /* Driver started */
    private State mDriverStartedState = new DriverStartedState();
    /* Wait until p2p is disabled
     * This is a special state which is entered right after we exit out of DriverStartedState
     * before transitioning to another state.
     */
    private State mWaitForP2pDisableState = new WaitForP2pDisableState();
    /* Driver stopping */
    private State mDriverStoppingState = new DriverStoppingState();
    /* Driver stopped */
    private State mDriverStoppedState = new DriverStoppedState();
    /* Scan for networks, no connection will be established */
    private State mScanModeState = new ScanModeState();
    /* Connecting to an access point */
    private State mConnectModeState = new ConnectModeState();
    /* Connected at 802.11 (L2) level */
    private State mL2ConnectedState = new L2ConnectedState();
    /* fetching IP after connection to access point (assoc+auth complete) */
    private State mObtainingIpState = new ObtainingIpState();
    /* Waiting for link quality verification to be complete */
    private State mVerifyingLinkState = new VerifyingLinkState();
    /* Connected with IP addr */
    private State mConnectedState = new ConnectedState();
    /* Roaming */
    private State mRoamingState = new RoamingState();
    /* disconnect issued, waiting for network disconnect confirmation */
    private State mDisconnectingState = new DisconnectingState();
    /* Network is not connected, supplicant assoc+auth is not complete */
    private State mDisconnectedState = new DisconnectedState();
    /* Waiting for WPS to be completed*/
    private State mWpsRunningState = new WpsRunningState();

    /* Soft ap is starting up */
    private State mSoftApStartingState = new SoftApStartingState();
    /* Soft ap is running */
    private State mSoftApStartedState = new SoftApStartedState();
    /* Soft ap is running and we are waiting for tether notification */
    private State mTetheringState = new TetheringState();
    /* Soft ap is running and we are tethered through connectivity service */
    private State mTetheredState = new TetheredState();
    /* Waiting for untether confirmation before stopping soft Ap */
    private State mUntetheringState = new UntetheringState();

    private class TetherStateChange {
        ArrayList<String> available;
        ArrayList<String> active;
        TetherStateChange(ArrayList<String> av, ArrayList<String> ac) {
            available = av;
            active = ac;
        }
    }

    public static class SimAuthRequestData {
        int networkId;
        int protocol;
        String ssid;
        String[] challenges;
    }

    public static class SimAuthResponseData {
        int id;
        String Kc1;
        String SRES1;
        String Kc2;
        String SRES2;
        String Kc3;
        String SRES3;
    }

    /**
     * One of  {@link WifiManager#WIFI_STATE_DISABLED},
     *         {@link WifiManager#WIFI_STATE_DISABLING},
     *         {@link WifiManager#WIFI_STATE_ENABLED},
     *         {@link WifiManager#WIFI_STATE_ENABLING},
     *         {@link WifiManager#WIFI_STATE_UNKNOWN}
     *
     */
    private final AtomicInteger mWifiState = new AtomicInteger(WIFI_STATE_DISABLED);

    /**
     * One of  {@link WifiManager#WIFI_AP_STATE_DISABLED},
     *         {@link WifiManager#WIFI_AP_STATE_DISABLING},
     *         {@link WifiManager#WIFI_AP_STATE_ENABLED},
     *         {@link WifiManager#WIFI_AP_STATE_ENABLING},
     *         {@link WifiManager#WIFI_AP_STATE_FAILED}
     *
     */
    private final AtomicInteger mWifiApState = new AtomicInteger(WIFI_AP_STATE_DISABLED);

    private static final int SCAN_REQUEST = 0;
    private static final String ACTION_START_SCAN =
        "com.android.server.WifiManager.action.START_SCAN";

    private static final String DELAYED_STOP_COUNTER = "DelayedStopCounter";
    private static final int DRIVER_STOP_REQUEST = 0;
    private static final String ACTION_DELAYED_DRIVER_STOP =
        "com.android.server.WifiManager.action.DELAYED_DRIVER_STOP";

    private static final String ACTION_REFRESH_BATCHED_SCAN =
            "com.android.server.WifiManager.action.REFRESH_BATCHED_SCAN";
    /**
     * Keep track of whether WIFI is running.
     */
    private boolean mIsRunning = false;

    /**
     * Keep track of whether we last told the battery stats we had started.
     */
    private boolean mReportedRunning = false;

    /**
     * Most recently set source of starting WIFI.
     */
    private final WorkSource mRunningWifiUids = new WorkSource();

    /**
     * The last reported UIDs that were responsible for starting WIFI.
     */
    private final WorkSource mLastRunningWifiUids = new WorkSource();

    private final IBatteryStats mBatteryStats;

    private BatchedScanSettings mBatchedScanSettings = null;

    /**
     * Track the worksource/cost of the current settings and track what's been noted
     * to the battery stats, so we can mark the end of the previous when changing.
     */
    private WorkSource mBatchedScanWorkSource = null;
    private int mBatchedScanCsph = 0;
    private WorkSource mNotedBatchedScanWorkSource = null;
    private int mNotedBatchedScanCsph = 0;

    private String mTcpBufferSizes = null;

    // Used for debug and stats gathering
    private static int sScanAlarmIntentCount = 0;
    private boolean isPropFeatureEnabled = false;

    private static int DEFAULT_SCORE = NetworkAgent.WIFI_BASE_SCORE;

    final static int frameworkMinScanIntervalSaneValue = 10000;

    public WifiStateMachine(Context context, String wlanInterface,
            WifiTrafficPoller trafficPoller){
        super("WifiStateMachine");
        mContext = context;
        mInterfaceName = wlanInterface;
        mNetworkInfo = new NetworkInfo(ConnectivityManager.TYPE_WIFI, 0, NETWORKTYPE, "");
        mBatteryStats = IBatteryStats.Stub.asInterface(ServiceManager.getService(
                BatteryStats.SERVICE_NAME));

        IBinder b = ServiceManager.getService(Context.NETWORKMANAGEMENT_SERVICE);
        mNwService = INetworkManagementService.Stub.asInterface(b);

        mP2pSupported = mContext.getPackageManager().hasSystemFeature(
                PackageManager.FEATURE_WIFI_DIRECT);

        mWifiNative = new WifiNative(mInterfaceName);
        mWifiConfigStore = new WifiConfigStore(context, mWifiNative);
        mWifiAutoJoinController = new WifiAutoJoinController(context, this,
                mWifiConfigStore, mWifiConnectionStatistics, mWifiNative);
        mWifiMonitor = new WifiMonitor(this, mWifiNative);
        mWifiInfo = new WifiInfo();
        mSupplicantStateTracker = new SupplicantStateTracker(context, this, mWifiConfigStore,
                getHandler());
        mLinkProperties = new LinkProperties();

        IBinder s1 = ServiceManager.getService(Context.WIFI_P2P_SERVICE);
        mWifiP2pServiceImpl = (WifiP2pServiceImpl)IWifiP2pManager.Stub.asInterface(s1);

        mNetworkInfo.setIsAvailable(false);
        mLastBssid = null;
        mLastNetworkId = WifiConfiguration.INVALID_NETWORK_ID;
        mLastSignalLevel = -1;

        mNetlinkTracker = new NetlinkTracker(mInterfaceName, new NetlinkTracker.Callback() {
            public void update(LinkProperties lp) {
                sendMessage(CMD_UPDATE_LINKPROPERTIES, lp);
            }
        });
        try {
            mNwService.registerObserver(mNetlinkTracker);
        } catch (RemoteException e) {
            loge("Couldn't register netlink tracker: " + e.toString());
        }

        mAlarmManager = (AlarmManager)mContext.getSystemService(Context.ALARM_SERVICE);
        mScanIntent = getPrivateBroadcast(ACTION_START_SCAN, SCAN_REQUEST);
        mBatchedScanIntervalIntent = getPrivateBroadcast(ACTION_REFRESH_BATCHED_SCAN, 0);

        // Make sure the interval is not configured less than 10 seconds
        int period = mContext.getResources().getInteger(
                R.integer.config_wifi_framework_scan_interval);
        if (period < frameworkMinScanIntervalSaneValue) {
            period = frameworkMinScanIntervalSaneValue;
        }
        mDefaultFrameworkScanIntervalMs = period;
        mDriverStopDelayMs = mContext.getResources().getInteger(
                R.integer.config_wifi_driver_stop_delay);

        mBackgroundScanSupported = mContext.getResources().getBoolean(
                R.bool.config_wifi_background_scan_support);

        mPrimaryDeviceType = mContext.getResources().getString(
                R.string.config_wifi_p2p_device_type);

        mUserWantsSuspendOpt.set(Settings.Global.getInt(mContext.getContentResolver(),
                    Settings.Global.WIFI_SUSPEND_OPTIMIZATIONS_ENABLED, 1) == 1);

        mNetworkCapabilitiesFilter.addTransportType(NetworkCapabilities.TRANSPORT_WIFI);
        mNetworkCapabilitiesFilter.addCapability(NetworkCapabilities.NET_CAPABILITY_INTERNET);
        mNetworkCapabilitiesFilter.addCapability(NetworkCapabilities.NET_CAPABILITY_NOT_RESTRICTED);
        mNetworkCapabilitiesFilter.setLinkUpstreamBandwidthKbps(1024 * 1024);
        mNetworkCapabilitiesFilter.setLinkDownstreamBandwidthKbps(1024 * 1024);
        // TODO - needs to be a bit more dynamic
        mNetworkCapabilities = new NetworkCapabilities(mNetworkCapabilitiesFilter);

        mContext.registerReceiver(
            new BroadcastReceiver() {
                @Override
                public void onReceive(Context context, Intent intent) {
                    ArrayList<String> available = intent.getStringArrayListExtra(
                            ConnectivityManager.EXTRA_AVAILABLE_TETHER);
                    ArrayList<String> active = intent.getStringArrayListExtra(
                            ConnectivityManager.EXTRA_ACTIVE_TETHER);
                    sendMessage(CMD_TETHER_STATE_CHANGE, new TetherStateChange(available, active));
                }
            },new IntentFilter(ConnectivityManager.ACTION_TETHER_STATE_CHANGED));

        mContext.registerReceiver(
                new BroadcastReceiver() {
                    @Override
                    public void onReceive(Context context, Intent intent) {
                        sScanAlarmIntentCount++; // Used for debug only
                        startScan(SCAN_ALARM_SOURCE, mDelayedScanCounter.incrementAndGet(), null, null);
                        if (VDBG)
                            loge("WiFiStateMachine SCAN ALARM -> " + mDelayedScanCounter.get());
                    }
                },
                new IntentFilter(ACTION_START_SCAN));

        IntentFilter filter = new IntentFilter();
        filter.addAction(Intent.ACTION_SCREEN_ON);
        filter.addAction(Intent.ACTION_SCREEN_OFF);
        filter.addAction(ACTION_REFRESH_BATCHED_SCAN);
        int val = SystemProperties.getInt("persist.cne.feature", 0);
        boolean isPropFeatureAvail = (val == 3) ? true : false;
        if (isPropFeatureAvail) {
            DEFAULT_SCORE = 1;
            filter.addAction("com.quicinc.cne.CNE_PREFERENCE_CHANGED");
            filter.addAction("prop_state_change");
            filter.addAction("blacklist_bad_bssid");
        }

        mContext.registerReceiver(
                new BroadcastReceiver() {
                    @Override
                    public void onReceive(Context context, Intent intent) {
                        String action = intent.getAction();

                        if (action.equals(Intent.ACTION_SCREEN_ON)) {
                            sendMessage(CMD_SCREEN_STATE_CHANGED, 1);
                        } else if (action.equals(Intent.ACTION_SCREEN_OFF)) {
                            sendMessage(CMD_SCREEN_STATE_CHANGED, 0);
                        } else if (action.equals(ACTION_REFRESH_BATCHED_SCAN)) {
                            startNextBatchedScanAsync();
                        } else if (action.equals("com.quicinc.cne.CNE_PREFERENCE_CHANGED")) {
                            int featureId = intent.getIntExtra(EXTRA_FEATURE_ID, -1);
                            int featureParam = intent.getIntExtra(EXTRA_FEATURE_PARAMETER, -1);
                            int featureVal = intent.getIntExtra(EXTRA_PARAMETER_VALUE, -1);
                            handlePrefChange(featureId, featureParam, featureVal);
                        } else if (action.equals("prop_state_change")) {
                            int state = intent.getIntExtra("state", 0);
                            handleStateChange(state);
                        } else if (action.equals("blacklist_bad_bssid") ) {
                            // 1 = blacklist, 0 = unblacklist
                            int blacklist = intent.getIntExtra("blacklistBSSID", -1);
                            String bssid  =  intent.getStringExtra("BSSIDToBlacklist");
                            int reason = intent.getIntExtra("blacklistReason", -1 );
                            handleBSSIDBlacklist( ( blacklist == 0) ? true : false, bssid, reason );
                        }
                    }
                }, filter);

        mContext.registerReceiver(
                new BroadcastReceiver() {
                    @Override
                    public void onReceive(Context context, Intent intent) {
                       int counter = intent.getIntExtra(DELAYED_STOP_COUNTER, 0);
                       sendMessage(CMD_DELAYED_STOP_DRIVER, counter, 0);
                    }
                },
                new IntentFilter(ACTION_DELAYED_DRIVER_STOP));

        mContext.getContentResolver().registerContentObserver(Settings.Global.getUriFor(
                Settings.Global.WIFI_SUSPEND_OPTIMIZATIONS_ENABLED), false,
                new ContentObserver(getHandler()) {
                    @Override
                    public void onChange(boolean selfChange) {
                        mUserWantsSuspendOpt.set(Settings.Global.getInt(mContext.getContentResolver(),
                                Settings.Global.WIFI_SUSPEND_OPTIMIZATIONS_ENABLED, 1) == 1);
                    }
                });

        mContext.getContentResolver().registerContentObserver(Settings.System.getUriFor(
                Settings.System.WIFI_AUTO_CONNECT_TYPE), false,
                new ContentObserver(getHandler()) {
                    @Override
                    public void onChange(boolean selfChange) {
                           checkAndSetAutoConnection();
                    }
                });

        mContext.registerReceiver(
                new BroadcastReceiver() {
                    @Override
                    public void onReceive(Context context, Intent intent) {
                        sendMessage(CMD_BOOT_COMPLETED);
                    }
                },
                new IntentFilter(Intent.ACTION_BOOT_COMPLETED));

        mScanResultCache = new LruCache<String, ScanResult>(SCAN_RESULT_CACHE_SIZE);

        PowerManager powerManager = (PowerManager)mContext.getSystemService(Context.POWER_SERVICE);
        mWakeLock = powerManager.newWakeLock(PowerManager.PARTIAL_WAKE_LOCK, getName());

        mSuspendWakeLock = powerManager.newWakeLock(PowerManager.PARTIAL_WAKE_LOCK, "WifiSuspend");
        mSuspendWakeLock.setReferenceCounted(false);

        mTcpBufferSizes = mContext.getResources().getString(
                com.android.internal.R.string.config_wifi_tcp_buffers);

        addState(mDefaultState);
            addState(mInitialState, mDefaultState);
            addState(mSupplicantStartingState, mDefaultState);
            addState(mSupplicantStartedState, mDefaultState);
                addState(mDriverStartingState, mSupplicantStartedState);
                addState(mDriverStartedState, mSupplicantStartedState);
                    addState(mScanModeState, mDriverStartedState);
                    addState(mConnectModeState, mDriverStartedState);
                        addState(mL2ConnectedState, mConnectModeState);
                            addState(mObtainingIpState, mL2ConnectedState);
                            addState(mVerifyingLinkState, mL2ConnectedState);
                            addState(mConnectedState, mL2ConnectedState);
                            addState(mRoamingState, mL2ConnectedState);
                        addState(mDisconnectingState, mConnectModeState);
                        addState(mDisconnectedState, mConnectModeState);
                        addState(mWpsRunningState, mConnectModeState);
                addState(mWaitForP2pDisableState, mSupplicantStartedState);
                addState(mDriverStoppingState, mSupplicantStartedState);
                addState(mDriverStoppedState, mSupplicantStartedState);
            addState(mSupplicantStoppingState, mDefaultState);
            addState(mSoftApStartingState, mDefaultState);
            addState(mSoftApStartedState, mDefaultState);
                addState(mTetheringState, mSoftApStartedState);
                addState(mTetheredState, mSoftApStartedState);
                addState(mUntetheringState, mSoftApStartedState);

        setInitialState(mInitialState);

        setLogRecSize(ActivityManager.isLowRamDeviceStatic() ? 100 : 3000);
        setLogOnlyTransitions(false);
        if (VDBG) setDbg(true);

        //start the state machine
        start();

        final Intent intent = new Intent(WifiManager.WIFI_SCAN_AVAILABLE);
        intent.addFlags(Intent.FLAG_RECEIVER_REGISTERED_ONLY_BEFORE_BOOT);
        intent.putExtra(WifiManager.EXTRA_SCAN_AVAILABLE, WIFI_STATE_DISABLED);
        mContext.sendStickyBroadcastAsUser(intent, UserHandle.ALL);
    }


    PendingIntent getPrivateBroadcast(String action, int requestCode) {
        Intent intent = new Intent(action, null);
        intent.addFlags(Intent.FLAG_RECEIVER_REGISTERED_ONLY_BEFORE_BOOT);
        intent.setPackage(this.getClass().getPackage().getName());
        return PendingIntent.getBroadcast(mContext, requestCode, intent, 0);
    }

    private int mVerboseLoggingLevel = 0;

    int getVerboseLoggingLevel() {
        return mVerboseLoggingLevel;
    }

    void enableVerboseLogging(int verbose) {
        mVerboseLoggingLevel = verbose;
        if (verbose > 0) {
            DBG = true;
            VDBG = true;
            PDBG = true;
            mLogMessages = true;
            mWifiNative.setSupplicantLogLevel("DEBUG");
        } else {
            DBG = false;
            VDBG = false;
            PDBG = false;
            mLogMessages = false;
            mWifiNative.setSupplicantLogLevel("INFO");
        }
        mWifiP2pServiceImpl.enableVerboseLogging(verbose);
        mWifiAutoJoinController.enableVerboseLogging(verbose);
        mWifiMonitor.enableVerboseLogging(verbose);
        mWifiNative.enableVerboseLogging(verbose);
        mWifiConfigStore.enableVerboseLogging(verbose);
        mSupplicantStateTracker.enableVerboseLogging(verbose);
    }

    private int mAggressiveHandover = 0;

    int getAggressiveHandover() {
        return mAggressiveHandover;
    }

    void enableAggressiveHandover(int enabled) {
        mAggressiveHandover = enabled;
    }

    public void setAllowScansWithTraffic(int enabled) {
        mWifiConfigStore.alwaysEnableScansWhileAssociated = enabled;
    }

    public int getAllowScansWithTraffic() {
        return mWifiConfigStore.alwaysEnableScansWhileAssociated;
    }

    /*
     *
     * Framework scan control
     */

    private boolean mAlarmEnabled = false;
    /* This is set from the overlay config file or from a secure setting.
     * A value of 0 disables scanning in the framework.
     */
    private long mFrameworkScanIntervalMs = 10000;

    private AtomicInteger mDelayedScanCounter = new AtomicInteger();

    private void setScanAlarm(boolean enabled) {
        if (PDBG) {
            loge("setScanAlarm " + enabled
                    + " period " + mDefaultFrameworkScanIntervalMs
                    + " mBackgroundScanSupported " + mBackgroundScanSupported);
        }
        if (mBackgroundScanSupported == false) {
            // Scan alarm is only used for background scans if they are not
            // offloaded to the wifi chipset, hence enable the scan alarm
            // gicing us RTC_WAKEUP of backgroundScan is NOT supported
            enabled = true;
        }

        if (enabled == mAlarmEnabled) return;
        if (enabled) {
            /* Set RTC_WAKEUP alarms if PNO is not supported - because no one is */
            /* going to wake up the host processor to look for access points */
            mAlarmManager.set(AlarmManager.RTC_WAKEUP,
                    System.currentTimeMillis() + mDefaultFrameworkScanIntervalMs,
                    mScanIntent);
            mAlarmEnabled = true;
        } else {
            mAlarmManager.cancel(mScanIntent);
            mAlarmEnabled = false;
        }
    }

    private void cancelDelayedScan() {
        mDelayedScanCounter.incrementAndGet();
        loge("cancelDelayedScan -> " + mDelayedScanCounter);
    }

    private boolean checkAndRestartDelayedScan(int counter, boolean restart, int milli,
                                   ScanSettings settings, WorkSource workSource) {
        if (counter != mDelayedScanCounter.get()) {
            return false;
        }
        if (restart)
            startDelayedScan(milli, settings, workSource);
        return true;
    }

    private void startDelayedScan(int milli, ScanSettings settings, WorkSource workSource) {
        if (milli <= 0) return;
        /**
         * The cases where the scan alarm should be run are :
         * - DisconnectedState && screenOn => used delayed timer
         * - DisconnectedState && !screenOn && mBackgroundScanSupported => PNO
         * - DisconnectedState && !screenOn && !mBackgroundScanSupported => used RTC_WAKEUP Alarm
         * - ConnectedState && screenOn => used delayed timer
         */

        mDelayedScanCounter.incrementAndGet();
        if (mScreenOn &&
                (getCurrentState() == mDisconnectedState
                || getCurrentState() == mConnectedState)) {
            Bundle bundle = new Bundle();
            bundle.putParcelable(CUSTOMIZED_SCAN_SETTING, settings);
            bundle.putParcelable(CUSTOMIZED_SCAN_WORKSOURCE, workSource);
            bundle.putLong(SCAN_REQUEST_TIME, System.currentTimeMillis());
            sendMessageDelayed(CMD_START_SCAN, SCAN_ALARM_SOURCE,
                    mDelayedScanCounter.get(), bundle, milli);
            if (DBG) loge("startDelayedScan send -> " + mDelayedScanCounter + " milli " + milli);
        } else if (mBackgroundScanSupported == false
                && !mScreenOn && getCurrentState() == mDisconnectedState) {
            setScanAlarm(true);
            if (DBG) loge("startDelayedScan start scan alarm -> "
                    + mDelayedScanCounter + " milli " + milli);
        } else {
            if (DBG) loge("startDelayedScan unhandled -> "
                    + mDelayedScanCounter + " milli " + milli);
        }
    }

    private boolean setRandomMacOui() {
        String oui = mContext.getResources().getString(
                R.string.config_wifi_random_mac_oui, GOOGLE_OUI);
        String[] ouiParts = oui.split("-");
        byte[] ouiBytes = new byte[3];
        ouiBytes[0] = (byte) (Integer.parseInt(ouiParts[0], 16) & 0xFF);
        ouiBytes[1] = (byte) (Integer.parseInt(ouiParts[1], 16) & 0xFF);
        ouiBytes[2] = (byte) (Integer.parseInt(ouiParts[2], 16) & 0xFF);

        logd("Setting OUI to " + oui);
        return mWifiNative.setScanningMacOui(ouiBytes);
    }
    private boolean clearRandomMacOui() {
        byte[] ouiBytes = new byte[]{0,0,0};
        logd("Clear random OUI");
        return mWifiNative.setScanningMacOui(ouiBytes);
    }

    /*********************************************************
     * Methods exposed for public use
     ********************************************************/

    public Messenger getMessenger() {
        return new Messenger(getHandler());
    }

    public WifiMonitor getWifiMonitor() {
        return mWifiMonitor;
    }

    /**
     * TODO: doc
     */
    public boolean syncPingSupplicant(AsyncChannel channel) {
        Message resultMsg = channel.sendMessageSynchronously(CMD_PING_SUPPLICANT);
        boolean result = (resultMsg.arg1 != FAILURE);
        resultMsg.recycle();
        return result;
    }

    public List<WifiChannel> syncGetChannelList(AsyncChannel channel) {
        Message resultMsg = channel.sendMessageSynchronously(CMD_GET_CAPABILITY_FREQ);
        List<WifiChannel> list = null;
        if (resultMsg.obj != null) {
            list = new ArrayList<WifiChannel>();
            String freqs = (String) resultMsg.obj;
            String[] lines = freqs.split("\n");
            for (String line : lines)
                if (line.contains("MHz")) {
                    // line format: " 52 = 5260 MHz (NO_IBSS) (DFS)"
                    WifiChannel c = new WifiChannel();
                    String[] prop = line.split(" ");
                    if (prop.length < 5) continue;
                    try {
                        c.channelNum = Integer.parseInt(prop[1]);
                        c.freqMHz = Integer.parseInt(prop[3]);
                    } catch (NumberFormatException e) { }
                    c.isDFS = line.contains("(DFS)");
                    list.add(c);
                } else if (line.contains("Mode[B] Channels:")) {
                    // B channels are the same as G channels, skipped
                    break;
                }
        }
        resultMsg.recycle();
        return (list != null && list.size() > 0) ? list : null;
    }

    /**
     * When settings allowing making use of untrusted networks change, trigger a scan
     * so as to kick of autojoin.
     */
    public void startScanForUntrustedSettingChange() {
        startScan(SET_ALLOW_UNTRUSTED_SOURCE, 0, null, null);
    }

    /**
     * Initiate a wifi scan. If workSource is not null, blame is given to it, otherwise blame is
     * given to callingUid.
     *
     * @param callingUid The uid initiating the wifi scan. Blame will be given here unless
     *                   workSource is specified.
     * @param workSource If not null, blame is given to workSource.
     * @param settings Scan settings, see {@link ScanSettings}.
     */
    public void startScan(int callingUid, int scanCounter,
                          ScanSettings settings, WorkSource workSource) {
        Bundle bundle = new Bundle();
        bundle.putParcelable(CUSTOMIZED_SCAN_SETTING, settings);
        bundle.putParcelable(CUSTOMIZED_SCAN_WORKSOURCE, workSource);
        bundle.putLong(SCAN_REQUEST_TIME, System.currentTimeMillis());
        sendMessage(CMD_START_SCAN, callingUid, scanCounter, bundle);
    }

    /**
     * start or stop batched scanning using the given settings
     */
    public void setBatchedScanSettings(BatchedScanSettings settings, int callingUid, int csph,
            WorkSource workSource) {
        Bundle bundle = new Bundle();
        bundle.putParcelable(BATCHED_SETTING, settings);
        bundle.putParcelable(BATCHED_WORKSOURCE, workSource);
        sendMessage(CMD_SET_BATCHED_SCAN, callingUid, csph, bundle);
    }

    public List<BatchedScanResult> syncGetBatchedScanResultsList() {
        synchronized (mBatchedScanResults) {
            List<BatchedScanResult> batchedScanList =
                    new ArrayList<BatchedScanResult>(mBatchedScanResults.size());
            for(BatchedScanResult result: mBatchedScanResults) {
                batchedScanList.add(new BatchedScanResult(result));
            }
            return batchedScanList;
        }
    }

    public void requestBatchedScanPoll() {
        sendMessage(CMD_POLL_BATCHED_SCAN);
    }

    private void startBatchedScan() {
        if (mBatchedScanSettings == null) return;

        if (mDhcpActive) {
            if (DBG) log("not starting Batched Scans due to DHCP");
            return;
        }

        // first grab any existing data
        retrieveBatchedScanData();

        if (PDBG) loge("try  starting Batched Scans due to DHCP");


        mAlarmManager.cancel(mBatchedScanIntervalIntent);

        String scansExpected = mWifiNative.setBatchedScanSettings(mBatchedScanSettings);
        try {
            mExpectedBatchedScans = Integer.parseInt(scansExpected);
            setNextBatchedAlarm(mExpectedBatchedScans);
            if (mExpectedBatchedScans > 0) noteBatchedScanStart();
        } catch (NumberFormatException e) {
            stopBatchedScan();
            loge("Exception parsing WifiNative.setBatchedScanSettings response " + e);
        }
    }

    // called from BroadcastListener
    private void startNextBatchedScanAsync() {
        sendMessage(CMD_START_NEXT_BATCHED_SCAN);
    }

    private void startNextBatchedScan() {
        // first grab any existing data
        retrieveBatchedScanData();

        setNextBatchedAlarm(mExpectedBatchedScans);
    }

    private void handleBatchedScanPollRequest() {
        if (DBG) {
            log("handleBatchedScanPoll Request - mBatchedScanMinPollTime=" +
                    mBatchedScanMinPollTime + " , mBatchedScanSettings=" +
                    mBatchedScanSettings);
        }
        // if there is no appropriate PollTime that's because we either aren't
        // batching or we've already set a time for a poll request
        if (mBatchedScanMinPollTime == 0) return;
        if (mBatchedScanSettings == null) return;

        long now = System.currentTimeMillis();

        if (now > mBatchedScanMinPollTime) {
            // do the poll and reset our timers
            startNextBatchedScan();
        } else {
            mAlarmManager.setExact(AlarmManager.RTC_WAKEUP, mBatchedScanMinPollTime,
                    mBatchedScanIntervalIntent);
            mBatchedScanMinPollTime = 0;
        }
    }

    // return true if new/different
    private boolean recordBatchedScanSettings(int responsibleUid, int csph, Bundle bundle) {
        BatchedScanSettings settings = bundle.getParcelable(BATCHED_SETTING);
        WorkSource responsibleWorkSource = bundle.getParcelable(BATCHED_WORKSOURCE);

        if (DBG) {
            log("set batched scan to " + settings + " for uid=" + responsibleUid +
                    ", worksource=" + responsibleWorkSource);
        }
        if (settings != null) {
            if (settings.equals(mBatchedScanSettings)) return false;
        } else {
            if (mBatchedScanSettings == null) return false;
        }
        mBatchedScanSettings = settings;
        if (responsibleWorkSource == null) responsibleWorkSource = new WorkSource(responsibleUid);
        mBatchedScanWorkSource = responsibleWorkSource;
        mBatchedScanCsph = csph;
        return true;
    }

    private void stopBatchedScan() {
        mAlarmManager.cancel(mBatchedScanIntervalIntent);
        retrieveBatchedScanData();
        mWifiNative.setBatchedScanSettings(null);
        noteBatchedScanStop();
    }

    private void setNextBatchedAlarm(int scansExpected) {

        if (mBatchedScanSettings == null || scansExpected < 1) return;

        mBatchedScanMinPollTime = System.currentTimeMillis() +
                mBatchedScanSettings.scanIntervalSec * 1000;

        if (mBatchedScanSettings.maxScansPerBatch < scansExpected) {
            scansExpected = mBatchedScanSettings.maxScansPerBatch;
        }

        int secToFull = mBatchedScanSettings.scanIntervalSec;
        secToFull *= scansExpected;

        int debugPeriod = SystemProperties.getInt("wifi.batchedScan.pollPeriod", 0);
        if (debugPeriod > 0) secToFull = debugPeriod;

        // set the alarm to do the next poll.  We set it a little short as we'd rather
        // wake up wearly than miss a scan due to buffer overflow
        mAlarmManager.setExact(AlarmManager.RTC_WAKEUP, System.currentTimeMillis()
                + ((secToFull - (mBatchedScanSettings.scanIntervalSec / 2)) * 1000),
                mBatchedScanIntervalIntent);
    }

    /**
     * Start reading new scan data
     * Data comes in as:
     * "scancount=5\n"
     * "nextcount=5\n"
     *   "apcount=3\n"
     *   "trunc\n" (optional)
     *     "bssid=...\n"
     *     "ssid=...\n"
     *     "freq=...\n" (in Mhz)
     *     "level=...\n"
     *     "dist=...\n" (in cm)
     *     "distsd=...\n" (standard deviation, in cm)
     *     "===="
     *     "bssid=...\n"
     *     etc
     *     "===="
     *     "bssid=...\n"
     *     etc
     *     "%%%%"
     *   "apcount=2\n"
     *     "bssid=...\n"
     *     etc
     *     "%%%%
     *   etc
     *   "----"
     */
    private final static boolean DEBUG_PARSE = false;
    private void retrieveBatchedScanData() {
        String rawData = mWifiNative.getBatchedScanResults();
        if (DEBUG_PARSE) log("rawData = " + rawData);
        mBatchedScanMinPollTime = 0;
        if (rawData == null || rawData.equalsIgnoreCase("OK")) {
            loge("Unexpected BatchedScanResults :" + rawData);
            return;
        }

        int scanCount = 0;
        final String END_OF_BATCHES = "----";
        final String SCANCOUNT = "scancount=";
        final String TRUNCATED = "trunc";
        final String AGE = "age=";
        final String DIST = "dist=";
        final String DISTSD = "distSd=";

        String splitData[] = rawData.split("\n");
        int n = 0;
        if (splitData[n].startsWith(SCANCOUNT)) {
            try {
                scanCount = Integer.parseInt(splitData[n++].substring(SCANCOUNT.length()));
            } catch (NumberFormatException e) {
                loge("scancount parseInt Exception from " + splitData[n]);
            }
        } else log("scancount not found");
        if (scanCount == 0) {
            loge("scanCount==0 - aborting");
            return;
        }

        final Intent intent = new Intent(WifiManager.BATCHED_SCAN_RESULTS_AVAILABLE_ACTION);
        intent.addFlags(Intent.FLAG_RECEIVER_REGISTERED_ONLY_BEFORE_BOOT);

        synchronized (mBatchedScanResults) {
            mBatchedScanResults.clear();
            BatchedScanResult batchedScanResult = new BatchedScanResult();

            String bssid = null;
            WifiSsid wifiSsid = null;
            int level = 0;
            int freq = 0;
            int dist, distSd;
            long tsf = 0;
            dist = distSd = ScanResult.UNSPECIFIED;
            final long now = SystemClock.elapsedRealtime();
            final int bssidStrLen = BSSID_STR.length();

            while (true) {
                while (n < splitData.length) {
                    if (DEBUG_PARSE) logd("parsing " + splitData[n]);
                    if (splitData[n].equals(END_OF_BATCHES)) {
                        if (n+1 != splitData.length) {
                            loge("didn't consume " + (splitData.length-n));
                        }
                        if (mBatchedScanResults.size() > 0) {
                            mContext.sendBroadcastAsUser(intent, UserHandle.ALL);
                        }
                        logd("retrieveBatchedScanResults X");
                        return;
                    }
                    if ((splitData[n].equals(END_STR)) || splitData[n].equals(DELIMITER_STR)) {
                        if (bssid != null) {
                            batchedScanResult.scanResults.add(new ScanResult(
                                    wifiSsid, bssid, "", level, freq, tsf, dist, distSd));
                            wifiSsid = null;
                            bssid = null;
                            level = 0;
                            freq = 0;
                            tsf = 0;
                            dist = distSd = ScanResult.UNSPECIFIED;
                        }
                        if (splitData[n].equals(END_STR)) {
                            if (batchedScanResult.scanResults.size() != 0) {
                                mBatchedScanResults.add(batchedScanResult);
                                batchedScanResult = new BatchedScanResult();
                            } else {
                                logd("Found empty batch");
                            }
                        }
                    } else if (splitData[n].equals(TRUNCATED)) {
                        batchedScanResult.truncated = true;
                    } else if (splitData[n].startsWith(BSSID_STR)) {
                        bssid = new String(splitData[n].getBytes(), bssidStrLen,
                                splitData[n].length() - bssidStrLen);
                    } else if (splitData[n].startsWith(FREQ_STR)) {
                        try {
                            freq = Integer.parseInt(splitData[n].substring(FREQ_STR.length()));
                        } catch (NumberFormatException e) {
                            loge("Invalid freqency: " + splitData[n]);
                            freq = 0;
                        }
                    } else if (splitData[n].startsWith(AGE)) {
                        try {
                            tsf = now - Long.parseLong(splitData[n].substring(AGE.length()));
                            tsf *= 1000; // convert mS -> uS
                        } catch (NumberFormatException e) {
                            loge("Invalid timestamp: " + splitData[n]);
                            tsf = 0;
                        }
                    } else if (splitData[n].startsWith(SSID_STR)) {
                        wifiSsid = WifiSsid.createFromAsciiEncoded(
                                splitData[n].substring(SSID_STR.length()));
                    } else if (splitData[n].startsWith(LEVEL_STR)) {
                        try {
                            level = Integer.parseInt(splitData[n].substring(LEVEL_STR.length()));
                            if (level > 0) level -= 256;
                        } catch (NumberFormatException e) {
                            loge("Invalid level: " + splitData[n]);
                            level = 0;
                        }
                    } else if (splitData[n].startsWith(DIST)) {
                        try {
                            dist = Integer.parseInt(splitData[n].substring(DIST.length()));
                        } catch (NumberFormatException e) {
                            loge("Invalid distance: " + splitData[n]);
                            dist = ScanResult.UNSPECIFIED;
                        }
                    } else if (splitData[n].startsWith(DISTSD)) {
                        try {
                            distSd = Integer.parseInt(splitData[n].substring(DISTSD.length()));
                        } catch (NumberFormatException e) {
                            loge("Invalid distanceSd: " + splitData[n]);
                            distSd = ScanResult.UNSPECIFIED;
                        }
                    } else {
                        loge("Unable to parse batched scan result line: " + splitData[n]);
                    }
                    n++;
                }
                rawData = mWifiNative.getBatchedScanResults();
                if (DEBUG_PARSE) log("reading more data:\n" + rawData);
                if (rawData == null) {
                    loge("Unexpected null BatchedScanResults");
                    return;
                }
                splitData = rawData.split("\n");
                if (splitData.length == 0 || splitData[0].equals("ok")) {
                    loge("batch scan results just ended!");
                    if (mBatchedScanResults.size() > 0) {
                        mContext.sendStickyBroadcastAsUser(intent, UserHandle.ALL);
                    }
                    return;
                }
                n = 0;
            }
        }
    }

    private long mDisconnectedTimeStamp = 0;

    public long getDisconnectedTimeMilli() {
        if (getCurrentState() == mDisconnectedState
                && mDisconnectedTimeStamp != 0) {
            long now_ms = System.currentTimeMillis();
            return now_ms - mDisconnectedTimeStamp;
        }
        return 0;
    }

    // Keeping track of scan requests
    private long lastStartScanTimeStamp = 0;
    private long lastScanDuration = 0;
    // Last connect attempt is used to prevent scan requests:
    //  - for a period of 10 seconds after attempting to connect
    private long lastConnectAttempt = 0;
    private String lastScanFreqs = null;

    // For debugging, keep track of last message status handling
    // TODO, find an equivalent mechanism as part of parent class
    private static int MESSAGE_HANDLING_STATUS_PROCESSED = 2;
    private static int MESSAGE_HANDLING_STATUS_OK = 1;
    private static int MESSAGE_HANDLING_STATUS_UNKNOWN = 0;
    private static int MESSAGE_HANDLING_STATUS_REFUSED = -1;
    private static int MESSAGE_HANDLING_STATUS_FAIL = -2;
    private static int MESSAGE_HANDLING_STATUS_OBSOLETE = -3;
    private static int MESSAGE_HANDLING_STATUS_DEFERRED = -4;
    private static int MESSAGE_HANDLING_STATUS_DISCARD = -5;
    private static int MESSAGE_HANDLING_STATUS_LOOPED = -6;
    private static int MESSAGE_HANDLING_STATUS_HANDLING_ERROR = -7;

    private int messageHandlingStatus = 0;

    //TODO: this is used only to track connection attempts, however the link state and packet per
    //TODO: second logic should be folded into that
    private boolean checkOrDeferScanAllowed(Message msg) {
        long now = System.currentTimeMillis();
        if (lastConnectAttempt != 0 && (now - lastConnectAttempt) < 10000) {
            Message dmsg = Message.obtain(msg);
            sendMessageDelayed(dmsg, 11000 - (now - lastConnectAttempt));
            return false;
        }
        return true;
    }

    private int mOnTime = 0;
    private int mTxTime = 0;
    private int mRxTime = 0;
    private int mOnTimeStartScan = 0;
    private int mTxTimeStartScan = 0;
    private int mRxTimeStartScan = 0;
    private int mOnTimeScan = 0;
    private int mTxTimeScan = 0;
    private int mRxTimeScan = 0;
    private int mOnTimeThisScan = 0;
    private int mTxTimeThisScan = 0;
    private int mRxTimeThisScan = 0;

    private int mOnTimeScreenStateChange = 0;
    private int mOnTimeAtLastReport = 0;
    private long lastOntimeReportTimeStamp = 0;
    private long lastScreenStateChangeTimeStamp = 0;
    private int mOnTimeLastReport = 0;
    private int mTxTimeLastReport = 0;
    private int mRxTimeLastReport = 0;

    private long lastLinkLayerStatsUpdate = 0;

    String reportOnTime() {
        long now = System.currentTimeMillis();
        StringBuilder sb = new StringBuilder();
        // Report stats since last report
        int on = mOnTime - mOnTimeLastReport;
        mOnTimeLastReport = mOnTime;
        int tx = mTxTime - mTxTimeLastReport;
        mTxTimeLastReport = mTxTime;
        int rx = mRxTime - mRxTimeLastReport;
        mRxTimeLastReport = mRxTime;
        int period = (int)(now - lastOntimeReportTimeStamp);
        lastOntimeReportTimeStamp = now;
        sb.append(String.format("[on:%d tx:%d rx:%d period:%d]", on, tx, rx, period));
        // Report stats since Screen State Changed
        on = mOnTime - mOnTimeScreenStateChange;
        period = (int)(now - lastScreenStateChangeTimeStamp);
        sb.append(String.format(" from screen [on:%d period:%d]", on, period));
        return sb.toString();
    }

    WifiLinkLayerStats getWifiLinkLayerStats(boolean dbg) {
        WifiLinkLayerStats stats = null;
        if (mWifiLinkLayerStatsSupported > 0) {
            String name = "wlan0";
            stats = mWifiNative.getWifiLinkLayerStats(name);
            if (name != null && stats == null && mWifiLinkLayerStatsSupported > 0) {
                mWifiLinkLayerStatsSupported -= 1;
            } else if (stats != null) {
                lastLinkLayerStatsUpdate = System.currentTimeMillis();
                mOnTime = stats.on_time;
                mTxTime = stats.tx_time;
                mRxTime = stats.rx_time;
                mRunningBeaconCount = stats.beacon_rx;
                if (dbg) {
                    loge(stats.toString());
                }
            }
        }
        if (stats == null || mWifiLinkLayerStatsSupported <= 0) {
            long mTxPkts = TrafficStats.getTxPackets(mInterfaceName);
            long mRxPkts = TrafficStats.getRxPackets(mInterfaceName);
            mWifiInfo.updatePacketRates(mTxPkts, mRxPkts);
        } else {
            mWifiInfo.updatePacketRates(stats);
        }
        return stats;
    }

    void startRadioScanStats() {
        WifiLinkLayerStats stats = getWifiLinkLayerStats(false);
        if (stats != null) {
            mOnTimeStartScan = stats.on_time;
            mTxTimeStartScan = stats.tx_time;
            mRxTimeStartScan = stats.rx_time;
            mOnTime = stats.on_time;
            mTxTime = stats.tx_time;
            mRxTime = stats.rx_time;
        }
    }

    void closeRadioScanStats() {
        WifiLinkLayerStats stats = getWifiLinkLayerStats(false);
        if (stats != null) {
            mOnTimeThisScan = stats.on_time - mOnTimeStartScan;
            mTxTimeThisScan = stats.tx_time - mTxTimeStartScan;
            mRxTimeThisScan = stats.rx_time - mRxTimeStartScan;
            mOnTimeScan += mOnTimeThisScan;
            mTxTimeScan += mTxTimeThisScan;
            mRxTimeScan += mRxTimeThisScan;
        }
    }

    // If workSource is not null, blame is given to it, otherwise blame is given to callingUid.
    private void noteScanStart(int callingUid, WorkSource workSource) {
        long now = System.currentTimeMillis();
        lastStartScanTimeStamp = now;
        lastScanDuration = 0;
        if (DBG) {
            String ts = String.format("[%,d ms]", now);
            if (workSource != null) {
                loge(ts + " noteScanStart" + workSource.toString()
                        + " uid " + Integer.toString(callingUid));
            } else {
                loge(ts + " noteScanstart no scan source"
                        + " uid " + Integer.toString(callingUid));
            }
        }
        startRadioScanStats();
        if (mScanWorkSource == null && ((callingUid != UNKNOWN_SCAN_SOURCE
                && callingUid != SCAN_ALARM_SOURCE)
                || workSource != null)) {
            mScanWorkSource = workSource != null ? workSource : new WorkSource(callingUid);
            try {
                mBatteryStats.noteWifiScanStartedFromSource(mScanWorkSource);
            } catch (RemoteException e) {
                log(e.toString());
            }
        }
    }

    private void noteScanEnd() {
        long now = System.currentTimeMillis();
        if (lastStartScanTimeStamp != 0) {
            lastScanDuration = now - lastStartScanTimeStamp;
        }
        lastStartScanTimeStamp = 0;
        if (DBG) {
            String ts = String.format("[%,d ms]", now);
            if (mScanWorkSource != null)
                loge(ts + " noteScanEnd " + mScanWorkSource.toString()
                        + " onTime=" + mOnTimeThisScan);
            else
                loge(ts + " noteScanEnd no scan source"
                        + " onTime=" + mOnTimeThisScan);
        }
        if (mScanWorkSource != null) {
            try {
                mBatteryStats.noteWifiScanStoppedFromSource(mScanWorkSource);
            } catch (RemoteException e) {
                log(e.toString());
            } finally {
                mScanWorkSource = null;
            }
        }
    }

    private void noteBatchedScanStart() {
        if (PDBG) loge("noteBatchedScanstart()");
        // note the end of a previous scan set
        if (mNotedBatchedScanWorkSource != null &&
                (mNotedBatchedScanWorkSource.equals(mBatchedScanWorkSource) == false ||
                 mNotedBatchedScanCsph != mBatchedScanCsph)) {
            try {
                mBatteryStats.noteWifiBatchedScanStoppedFromSource(mNotedBatchedScanWorkSource);
            } catch (RemoteException e) {
                log(e.toString());
            } finally {
                mNotedBatchedScanWorkSource = null;
                mNotedBatchedScanCsph = 0;
            }
        }
        // note the start of the new
        try {
            mBatteryStats.noteWifiBatchedScanStartedFromSource(mBatchedScanWorkSource,
                    mBatchedScanCsph);
            mNotedBatchedScanWorkSource = mBatchedScanWorkSource;
            mNotedBatchedScanCsph = mBatchedScanCsph;
        } catch (RemoteException e) {
            log(e.toString());
        }
    }

    private void noteBatchedScanStop() {
        if (PDBG) loge("noteBatchedScanstop()");

        if (mNotedBatchedScanWorkSource != null) {
            try {
                mBatteryStats.noteWifiBatchedScanStoppedFromSource(mNotedBatchedScanWorkSource);
            } catch (RemoteException e) {
                log(e.toString());
            } finally {
                mNotedBatchedScanWorkSource = null;
                mNotedBatchedScanCsph = 0;
            }
        }
    }

    private void handleScanRequest(int type, Message message) {
        ScanSettings settings = null;
        WorkSource workSource = null;

        // unbundle parameters
        Bundle bundle = (Bundle) message.obj;

        if (bundle != null) {
            settings = bundle.getParcelable(CUSTOMIZED_SCAN_SETTING);
            workSource = bundle.getParcelable(CUSTOMIZED_SCAN_WORKSOURCE);
        }

        // parse scan settings
        String freqs = null;
        if (settings != null && settings.channelSet != null) {
            StringBuilder sb = new StringBuilder();
            boolean first = true;
            for (WifiChannel channel : settings.channelSet) {
                if (!first) sb.append(','); else first = false;
                sb.append(channel.freqMHz);
            }
            freqs = sb.toString();
        }

        // call wifi native to start the scan
        if (startScanNative(type, freqs)) {
            // only count battery consumption if scan request is accepted
            noteScanStart(message.arg1, workSource);
            // a full scan covers everything, clearing scan request buffer
            if (freqs == null)
                mBufferedScanMsg.clear();
            messageHandlingStatus = MESSAGE_HANDLING_STATUS_OK;
            if (workSource != null) {
                // External worksource was passed along the scan request,
                // hence always send a broadcast
                mSendScanResultsBroadcast = true;
            }
            return;
        }

        // if reach here, scan request is rejected

        if (!mIsScanOngoing) {
            // if rejection is NOT due to ongoing scan (e.g. bad scan parameters),

            // discard this request and pop up the next one
            if (mBufferedScanMsg.size() > 0) {
                sendMessage(mBufferedScanMsg.remove());
            }
            messageHandlingStatus = MESSAGE_HANDLING_STATUS_DISCARD;
        } else if (!mIsFullScanOngoing) {
            // if rejection is due to an ongoing scan, and the ongoing one is NOT a full scan,
            // buffer the scan request to make sure specified channels will be scanned eventually
            if (freqs == null)
                mBufferedScanMsg.clear();
            if (mBufferedScanMsg.size() < SCAN_REQUEST_BUFFER_MAX_SIZE) {
                Message msg = obtainMessage(CMD_START_SCAN,
                        message.arg1, message.arg2, bundle);
                mBufferedScanMsg.add(msg);
            } else {
                // if too many requests in buffer, combine them into a single full scan
                bundle = new Bundle();
                bundle.putParcelable(CUSTOMIZED_SCAN_SETTING, null);
                bundle.putParcelable(CUSTOMIZED_SCAN_WORKSOURCE, workSource);
                Message msg = obtainMessage(CMD_START_SCAN, message.arg1, message.arg2, bundle);
                mBufferedScanMsg.clear();
                mBufferedScanMsg.add(msg);
            }
            messageHandlingStatus = MESSAGE_HANDLING_STATUS_LOOPED;
        } else {
            // mIsScanOngoing and mIsFullScanOngoing
            messageHandlingStatus = MESSAGE_HANDLING_STATUS_FAIL;
        }
    }


    /** return true iff scan request is accepted */
    private boolean startScanNative(int type, String freqs) {
<<<<<<< HEAD
        if ((!mWifiConfigStore.enableAutoJoinWhenAssociated) &&
            (getCurrentState() == mDisconnectedState)) {
=======
        if((!mWifiConfigStore.enableAutoJoinWhenAssociated)
               &&(getCurrentState() == mDisconnectedState)) {
>>>>>>> 543b12a3
           type = WifiNative.SCAN_WITH_CONNECTION_SETUP;
        }
        if (mWifiNative.scan(type, freqs)) {
            mIsScanOngoing = true;
            mIsFullScanOngoing = (freqs == null);
            lastScanFreqs = freqs;
            return true;
        }
        return false;
    }

    /**
     * TODO: doc
     */
    public void setSupplicantRunning(boolean enable) {
        if (enable) {
            sendMessage(CMD_START_SUPPLICANT);
        } else {
            sendMessage(CMD_STOP_SUPPLICANT);
        }
    }

    /**
     * TODO: doc
     */
    public void setHostApRunning(WifiConfiguration wifiConfig, boolean enable) {
        if (enable) {
            sendMessage(CMD_START_AP, wifiConfig);
        } else {
            sendMessage(CMD_STOP_AP);
        }
    }

    public void setWifiApConfiguration(WifiConfiguration config) {
        mWifiApConfigChannel.sendMessage(CMD_SET_AP_CONFIG, config);
    }

    public WifiConfiguration syncGetWifiApConfiguration() {
        Message resultMsg = mWifiApConfigChannel.sendMessageSynchronously(CMD_REQUEST_AP_CONFIG);
        WifiConfiguration ret = (WifiConfiguration) resultMsg.obj;
        resultMsg.recycle();
        return ret;
    }

    /**
     * TODO: doc
     */
    public int syncGetWifiState() {
        return mWifiState.get();
    }

    /**
     * TODO: doc
     */
    public String syncGetWifiStateByName() {
        switch (mWifiState.get()) {
            case WIFI_STATE_DISABLING:
                return "disabling";
            case WIFI_STATE_DISABLED:
                return "disabled";
            case WIFI_STATE_ENABLING:
                return "enabling";
            case WIFI_STATE_ENABLED:
                return "enabled";
            case WIFI_STATE_UNKNOWN:
                return "unknown state";
            default:
                return "[invalid state]";
        }
    }

    /**
     * TODO: doc
     */
    public int syncGetWifiApState() {
        return mWifiApState.get();
    }

    /**
     * TODO: doc
     */
    public String syncGetWifiApStateByName() {
        switch (mWifiApState.get()) {
            case WIFI_AP_STATE_DISABLING:
                return "disabling";
            case WIFI_AP_STATE_DISABLED:
                return "disabled";
            case WIFI_AP_STATE_ENABLING:
                return "enabling";
            case WIFI_AP_STATE_ENABLED:
                return "enabled";
            case WIFI_AP_STATE_FAILED:
                return "failed";
            default:
                return "[invalid state]";
        }
    }

    /**
     * Get status information for the current connection, if any.
     * @return a {@link WifiInfo} object containing information about the current connection
     *
     */
    public WifiInfo syncRequestConnectionInfo() {
        return mWifiInfo;
    }

    public DhcpResults syncGetDhcpResults() {
        synchronized (mDhcpResultsLock) {
            return new DhcpResults(mDhcpResults);
        }
    }

    /**
     * TODO: doc
     */
    public void setDriverStart(boolean enable) {
        if (enable) {
            sendMessage(CMD_START_DRIVER);
        } else {
            sendMessage(CMD_STOP_DRIVER);
        }
    }

    /**
     * TODO: doc
     */
    public void setOperationalMode(int mode) {
        if (DBG) log("setting operational mode to " + String.valueOf(mode));
        sendMessage(CMD_SET_OPERATIONAL_MODE, mode, 0);
    }

    /**
     * TODO: doc
     */
    public List<ScanResult> syncGetScanResultsList() {
        synchronized (mScanResultCache) {
            List<ScanResult> scanList = new ArrayList<ScanResult>();
            for(ScanResult result: mScanResults) {
                scanList.add(new ScanResult(result));
            }
            return scanList;
        }
    }

    public void disableEphemeralNetwork(String SSID) {
        if (SSID != null) {
            sendMessage(CMD_DISABLE_EPHEMERAL_NETWORK, SSID);
        }
    }

    /**
     * Get unsynchronized pointer to scan result list
     * Can be called only from AutoJoinController which runs in the WifiStateMachine context
     */
    public List<ScanResult> getScanResultsListNoCopyUnsync() {
        return mScanResults;
    }

    /**
     * Disconnect from Access Point
     */
    public void disconnectCommand() {
        sendMessage(CMD_DISCONNECT);
    }

    public void disconnectCommand(int uid, int reason) {
        sendMessage(CMD_DISCONNECT, uid, reason);
    }

    /**
     * Initiate a reconnection to AP
     */
    public void reconnectCommand() {
        sendMessage(CMD_RECONNECT);
    }

    /**
     * Initiate a re-association to AP
     */
    public void reassociateCommand() {
        sendMessage(CMD_REASSOCIATE);
    }

    /**
     * Reload networks and then reconnect; helps load correct data for TLS networks
     */

    public void reloadTlsNetworksAndReconnect() {
        sendMessage(CMD_RELOAD_TLS_AND_RECONNECT);
    }

    /**
     * Add a network synchronously
     *
     * @return network id of the new network
     */
    public int syncAddOrUpdateNetwork(AsyncChannel channel, WifiConfiguration config) {
        Message resultMsg = channel.sendMessageSynchronously(CMD_ADD_OR_UPDATE_NETWORK, config);
        int result = resultMsg.arg1;
        resultMsg.recycle();
        return result;
    }

    /**
     * Get configured networks synchronously
     * @param channel
     * @return
     */

    public List<WifiConfiguration> syncGetConfiguredNetworks(int uuid, AsyncChannel channel) {
        Message resultMsg = channel.sendMessageSynchronously(CMD_GET_CONFIGURED_NETWORKS, uuid);
        List<WifiConfiguration> result = (List<WifiConfiguration>) resultMsg.obj;
        resultMsg.recycle();
        return result;
    }

    public List<WifiConfiguration> syncGetPrivilegedConfiguredNetwork(AsyncChannel channel) {
        Message resultMsg = channel.sendMessageSynchronously(
                CMD_GET_PRIVILEGED_CONFIGURED_NETWORKS);
        List<WifiConfiguration> result = (List<WifiConfiguration>) resultMsg.obj;
        resultMsg.recycle();
        return result;
    }


    /**
     * Get connection statistics synchronously
     * @param channel
     * @return
     */

    public WifiConnectionStatistics syncGetConnectionStatistics(AsyncChannel channel) {
        Message resultMsg = channel.sendMessageSynchronously(CMD_GET_CONNECTION_STATISTICS);
        WifiConnectionStatistics result = (WifiConnectionStatistics) resultMsg.obj;
        resultMsg.recycle();
        return result;
    }

    /**
     * Get adaptors synchronously
     */

    public int syncGetSupportedFeatures(AsyncChannel channel) {
        Message resultMsg = channel.sendMessageSynchronously(CMD_GET_SUPPORTED_FEATURES);
        int supportedFeatureSet = resultMsg.arg1;
        resultMsg.recycle();
        return supportedFeatureSet;
    }

    /**
     * Get sim info  synchronously
     */

    public WifiEapSimInfo  syncGetSimInfo(AsyncChannel channel) {
        Message resultMsg = channel.sendMessageSynchronously(CMD_GET_SIM_INFO);
        WifiEapSimInfo  mWifiEapSimInfo = (WifiEapSimInfo) resultMsg.obj;
        resultMsg.recycle();
        return mWifiEapSimInfo;
    }

    /**
     * Get link layers stats for adapter synchronously
     */
    public WifiLinkLayerStats syncGetLinkLayerStats(AsyncChannel channel) {
        Message resultMsg = channel.sendMessageSynchronously(CMD_GET_LINK_LAYER_STATS);
        WifiLinkLayerStats result = (WifiLinkLayerStats) resultMsg.obj;
        resultMsg.recycle();
        return result;
    }

    /**
     * Delete a network
     *
     * @param networkId id of the network to be removed
     */
    public boolean syncRemoveNetwork(AsyncChannel channel, int networkId) {
        Message resultMsg = channel.sendMessageSynchronously(CMD_REMOVE_NETWORK, networkId);
        boolean result = (resultMsg.arg1 != FAILURE);
        resultMsg.recycle();
        return result;
    }

    /**
     * Enable a network
     *
     * @param netId network id of the network
     * @param disableOthers true, if all other networks have to be disabled
     * @return {@code true} if the operation succeeds, {@code false} otherwise
     */
    public boolean syncEnableNetwork(AsyncChannel channel, int netId, boolean disableOthers) {
        Message resultMsg = channel.sendMessageSynchronously(CMD_ENABLE_NETWORK, netId,
                disableOthers ? 1 : 0);
        boolean result = (resultMsg.arg1 != FAILURE);
        resultMsg.recycle();
        return result;
    }

    /**
     * Disable a network
     *
     * @param netId network id of the network
     * @return {@code true} if the operation succeeds, {@code false} otherwise
     */
    public boolean syncDisableNetwork(AsyncChannel channel, int netId) {
        Message resultMsg = channel.sendMessageSynchronously(WifiManager.DISABLE_NETWORK, netId);
        boolean result = (resultMsg.arg1 != WifiManager.DISABLE_NETWORK_FAILED);
        resultMsg.recycle();
        return result;
    }

    /**
     * Retrieves a WPS-NFC configuration token for the specified network
     * @return a hex string representation of the WPS-NFC configuration token
     */
    public String syncGetWpsNfcConfigurationToken(int netId) {
        return mWifiNative.getNfcWpsConfigurationToken(netId);
    }

    void enableBackgroundScan(boolean enable) {
        if (enable) {
            mWifiConfigStore.enableAllNetworks();
        }
        mWifiNative.enableBackgroundScan(enable);
    }

    /**
     * Blacklist a BSSID. This will avoid the AP if there are
     * alternate APs to connect
     *
     * @param bssid BSSID of the network
     */
    public void addToBlacklist(String bssid) {
        sendMessage(CMD_BLACKLIST_NETWORK, bssid);
    }

    /**
     * Clear the blacklist list
     *
     */
    public void clearBlacklist() {
        sendMessage(CMD_CLEAR_BLACKLIST);
    }

    public void enableRssiPolling(boolean enabled) {
       sendMessage(CMD_ENABLE_RSSI_POLL, enabled ? 1 : 0, 0);
    }

    public void enableAllNetworks() {
        sendMessage(CMD_ENABLE_ALL_NETWORKS);
    }

    /**
     * Start filtering Multicast v4 packets
     */
    public void startFilteringMulticastV4Packets() {
        mFilteringMulticastV4Packets.set(true);
        sendMessage(CMD_START_PACKET_FILTERING, MULTICAST_V4, 0);
    }

    /**
     * Stop filtering Multicast v4 packets
     */
    public void stopFilteringMulticastV4Packets() {
        mFilteringMulticastV4Packets.set(false);
        sendMessage(CMD_STOP_PACKET_FILTERING, MULTICAST_V4, 0);
    }

    /**
     * Start filtering Multicast v4 packets
     */
    public void startFilteringMulticastV6Packets() {
        sendMessage(CMD_START_PACKET_FILTERING, MULTICAST_V6, 0);
    }

    /**
     * Stop filtering Multicast v4 packets
     */
    public void stopFilteringMulticastV6Packets() {
        sendMessage(CMD_STOP_PACKET_FILTERING, MULTICAST_V6, 0);
    }

    /**
     * Set high performance mode of operation.
     * Enabling would set active power mode and disable suspend optimizations;
     * disabling would set auto power mode and enable suspend optimizations
     * @param enable true if enable, false otherwise
     */
    public void setHighPerfModeEnabled(boolean enable) {
        sendMessage(CMD_SET_HIGH_PERF_MODE, enable ? 1 : 0, 0);
    }

    /**
     * Set the country code
     * @param countryCode following ISO 3166 format
     * @param persist {@code true} if the setting should be remembered.
     */
    public void setCountryCode(String countryCode, boolean persist) {
        // If it's a good country code, apply after the current
        // wifi connection is terminated; ignore resetting of code
        // for now (it is unclear what the chipset should do when
        // country code is reset)
        int countryCodeSequence = mCountryCodeSequence.incrementAndGet();
        if (TextUtils.isEmpty(countryCode)) {
            log("Ignoring resetting of country code");
        } else {
            sendMessage(CMD_SET_COUNTRY_CODE, countryCodeSequence, persist ? 1 : 0, countryCode);
        }
    }

    /**
     * Set the operational frequency band
     * @param band
     * @param persist {@code true} if the setting should be remembered.
     */
    public void setFrequencyBand(int band, boolean persist) {
        if (persist) {
            Settings.Global.putInt(mContext.getContentResolver(),
                    Settings.Global.WIFI_FREQUENCY_BAND,
                    band);
        }
        sendMessage(CMD_SET_FREQUENCY_BAND, band, 0);
    }

    /**
     * Enable TDLS for a specific MAC address
     */
    public void enableTdls(String remoteMacAddress, boolean enable) {
        int enabler = enable ? 1 : 0;
        sendMessage(CMD_ENABLE_TDLS, enabler, 0, remoteMacAddress);
    }

    /**
     * Returns the operational frequency band
     */
    public int getFrequencyBand() {
        return mFrequencyBand.get();
    }

    /**
     * Returns the wifi configuration file
     */
    public String getConfigFile() {
        return mWifiConfigStore.getConfigFile();
    }

    /**
     * Send a message indicating bluetooth adapter connection state changed
     */
    public void sendBluetoothAdapterStateChange(int state) {
        sendMessage(CMD_BLUETOOTH_ADAPTER_STATE_CHANGE, state, 0);
    }

    /**
     * Save configuration on supplicant
     *
     * @return {@code true} if the operation succeeds, {@code false} otherwise
     *
     * TODO: deprecate this
     */
    public boolean syncSaveConfig(AsyncChannel channel) {
        Message resultMsg = channel.sendMessageSynchronously(CMD_SAVE_CONFIG);
        boolean result = (resultMsg.arg1 != FAILURE);
        resultMsg.recycle();
        return result;
    }

    public void updateBatteryWorkSource(WorkSource newSource) {
        synchronized (mRunningWifiUids) {
            try {
                if (newSource != null) {
                    mRunningWifiUids.set(newSource);
                }
                if (mIsRunning) {
                    if (mReportedRunning) {
                        // If the work source has changed since last time, need
                        // to remove old work from battery stats.
                        if (mLastRunningWifiUids.diff(mRunningWifiUids)) {
                            mBatteryStats.noteWifiRunningChanged(mLastRunningWifiUids,
                                    mRunningWifiUids);
                            mLastRunningWifiUids.set(mRunningWifiUids);
                        }
                    } else {
                        // Now being started, report it.
                        mBatteryStats.noteWifiRunning(mRunningWifiUids);
                        mLastRunningWifiUids.set(mRunningWifiUids);
                        mReportedRunning = true;
                    }
                } else {
                    if (mReportedRunning) {
                        // Last reported we were running, time to stop.
                        mBatteryStats.noteWifiStopped(mLastRunningWifiUids);
                        mLastRunningWifiUids.clear();
                        mReportedRunning = false;
                    }
                }
                mWakeLock.setWorkSource(newSource);
            } catch (RemoteException ignore) {
            }
        }
    }

    @Override
    public void dump(FileDescriptor fd, PrintWriter pw, String[] args) {
        super.dump(fd, pw, args);
        mSupplicantStateTracker.dump(fd, pw, args);
        pw.println("mLinkProperties " + mLinkProperties);
        pw.println("mWifiInfo " + mWifiInfo);
        pw.println("mDhcpResults " + mDhcpResults);
        pw.println("mNetworkInfo " + mNetworkInfo);
        pw.println("mLastSignalLevel " + mLastSignalLevel);
        pw.println("mLastBssid " + mLastBssid);
        pw.println("mLastNetworkId " + mLastNetworkId);
        pw.println("mOperationalMode " + mOperationalMode);
        pw.println("mUserWantsSuspendOpt " + mUserWantsSuspendOpt);
        pw.println("mSuspendOptNeedsDisabled " + mSuspendOptNeedsDisabled);
        pw.println("Supplicant status " + mWifiNative.status(true));
        pw.println("mEnableBackgroundScan " + mEnableBackgroundScan);
        pw.println("mLastSetCountryCode " + mLastSetCountryCode);
        pw.println("mPersistedCountryCode " + mPersistedCountryCode);
        mNetworkFactory.dump(fd, pw, args);
        mUntrustedNetworkFactory.dump(fd, pw, args);
        pw.println();
        mWifiConfigStore.dump(fd, pw, args);
    }

    /*********************************************************
     * Internal private functions
     ********************************************************/

    private void logStateAndMessage(Message message, String state) {
        messageHandlingStatus = 0;
        if (mLogMessages) {
            //long now = SystemClock.elapsedRealtimeNanos();
            //String ts = String.format("[%,d us]", now/1000);

            loge( " " + state + " " + getLogRecString(message));
        }
    }

    /**
     * helper, prints the milli time since boot wi and w/o suspended time
     */
    String printTime() {
        StringBuilder sb = new StringBuilder();
        sb.append(" rt=").append(SystemClock.uptimeMillis());
        sb.append("/").append(SystemClock.elapsedRealtime());
        return sb.toString();
    }

    /**
     * Return the additional string to be logged by LogRec, default
     *
     * @param msg that was processed
     * @return information to be logged as a String
     */
    protected String getLogRecString(Message msg) {
        WifiConfiguration config;
        Long now;
        String report;
        String key;
        StringBuilder sb = new StringBuilder();
        if (mScreenOn) {
            sb.append("!");
        }
        if (messageHandlingStatus != MESSAGE_HANDLING_STATUS_UNKNOWN) {
            sb.append("(").append(messageHandlingStatus).append(")");
        }
        sb.append(smToString(msg));
        if (msg.sendingUid > 0 && msg.sendingUid != Process.WIFI_UID) {
            sb.append(" uid=" + msg.sendingUid);
        }
        switch (msg.what) {
            case CMD_START_SCAN:
                now = System.currentTimeMillis();
                sb.append(" ");
                sb.append(Integer.toString(msg.arg1));
                sb.append(" ");
                sb.append(Integer.toString(msg.arg2));
                sb.append(" ic=");
                sb.append(Integer.toString(sScanAlarmIntentCount));
                if (msg.obj != null) {
                    Bundle bundle = (Bundle)msg.obj;
                    Long request = bundle.getLong(SCAN_REQUEST_TIME, 0);
                    if (request != 0) {
                        sb.append(" proc(ms):").append(now - request);
                    }
                }
                if (mIsScanOngoing) sb.append(" onGoing");
                if (mIsFullScanOngoing) sb.append(" full");
                if (lastStartScanTimeStamp != 0) {
                    sb.append(" started:").append(lastStartScanTimeStamp);
                    sb.append(",").append(now - lastStartScanTimeStamp);
                }
                if (lastScanDuration != 0) {
                    sb.append(" dur:").append(lastScanDuration);
                }
                sb.append(" cnt=").append(mDelayedScanCounter);
                sb.append(" rssi=").append(mWifiInfo.getRssi());
                sb.append(" f=").append(mWifiInfo.getFrequency());
                sb.append(" sc=").append(mWifiInfo.score);
                sb.append(" link=").append(mWifiInfo.getLinkSpeed());
                sb.append(String.format(" tx=%.1f,", mWifiInfo.txSuccessRate));
                sb.append(String.format(" %.1f,", mWifiInfo.txRetriesRate));
                sb.append(String.format(" %.1f ", mWifiInfo.txBadRate));
                sb.append(String.format(" rx=%.1f", mWifiInfo.rxSuccessRate));
                if (lastScanFreqs != null) {
                    sb.append(" list=").append(lastScanFreqs);
                } else {
                    sb.append(" fiv=").append(fullBandConnectedTimeIntervalMilli);
                }
                report = reportOnTime();
                if (report != null) {
                    sb.append(" ").append(report);
                }
                break;
            case WifiMonitor.SUPPLICANT_STATE_CHANGE_EVENT:
                sb.append(" ");
                sb.append(Integer.toString(msg.arg1));
                sb.append(" ");
                sb.append(Integer.toString(msg.arg2));
                sb.append(printTime());
                StateChangeResult stateChangeResult = (StateChangeResult) msg.obj;
                if (stateChangeResult != null) {
                    sb.append(stateChangeResult.toString());
                }
                break;
            case WifiManager.SAVE_NETWORK:
            case WifiStateMachine.CMD_AUTO_SAVE_NETWORK:
                sb.append(" ");
                sb.append(Integer.toString(msg.arg1));
                sb.append(" ");
                sb.append(Integer.toString(msg.arg2));
                if (lastSavedConfigurationAttempt != null) {
                    sb.append(" ").append(lastSavedConfigurationAttempt.configKey());
                    sb.append(" nid=").append(lastSavedConfigurationAttempt.networkId);
                    if (lastSavedConfigurationAttempt.hiddenSSID) {
                        sb.append(" hidden");
                    }
                    if (lastSavedConfigurationAttempt.preSharedKey != null
                            && !lastSavedConfigurationAttempt.preSharedKey.equals("*")) {
                        sb.append(" hasPSK");
                    }
                    if (lastSavedConfigurationAttempt.ephemeral) {
                        sb.append(" ephemeral");
                    }
                    if (lastSavedConfigurationAttempt.selfAdded) {
                        sb.append(" selfAdded");
                    }
                    sb.append(" cuid=").append(lastSavedConfigurationAttempt.creatorUid);
                    sb.append(" suid=").append(lastSavedConfigurationAttempt.lastUpdateUid);
                }
                break;
            case WifiManager.FORGET_NETWORK:
                sb.append(" ");
                sb.append(Integer.toString(msg.arg1));
                sb.append(" ");
                sb.append(Integer.toString(msg.arg2));
                if (lastForgetConfigurationAttempt != null) {
                    sb.append(" ").append(lastForgetConfigurationAttempt.configKey());
                    sb.append(" nid=").append(lastForgetConfigurationAttempt.networkId);
                    if (lastForgetConfigurationAttempt.hiddenSSID) {
                        sb.append(" hidden");
                    }
                    if (lastForgetConfigurationAttempt.preSharedKey != null) {
                        sb.append(" hasPSK");
                    }
                    if (lastForgetConfigurationAttempt.ephemeral) {
                        sb.append(" ephemeral");
                    }
                    if (lastForgetConfigurationAttempt.selfAdded) {
                        sb.append(" selfAdded");
                    }
                    sb.append(" cuid=").append(lastForgetConfigurationAttempt.creatorUid);
                    sb.append(" suid=").append(lastForgetConfigurationAttempt.lastUpdateUid);
                    sb.append(" ajst=").append(lastForgetConfigurationAttempt.autoJoinStatus);
                }
                break;
            case WifiMonitor.ASSOCIATION_REJECTION_EVENT:
                sb.append(" ");
                sb.append(Integer.toString(msg.arg1));
                sb.append(" ");
                sb.append(Integer.toString(msg.arg2));
                String bssid = (String)msg.obj;
                if (bssid != null && bssid.length()>0) {
                    sb.append(" ");
                    sb.append(bssid);
                }
                sb.append(" blacklist=" + Boolean.toString(didBlackListBSSID));
                sb.append(printTime());
                break;
            case WifiMonitor.SCAN_RESULTS_EVENT:
                sb.append(" ");
                sb.append(Integer.toString(msg.arg1));
                sb.append(" ");
                sb.append(Integer.toString(msg.arg2));
                if (mScanResults != null) {
                    sb.append(" found=");
                    sb.append(mScanResults.size());
                }
                sb.append(" known=").append(mNumScanResultsKnown);
                sb.append(" got=").append(mNumScanResultsReturned);
                if (lastScanDuration != 0) {
                    sb.append(" dur:").append(lastScanDuration);
                }
                if (mOnTime != 0) {
                    sb.append(" on:").append(mOnTimeThisScan).append(",").append(mOnTimeScan);
                    sb.append(",").append(mOnTime);
                }
                if (mTxTime != 0) {
                    sb.append(" tx:").append(mTxTimeThisScan).append(",").append(mTxTimeScan);
                    sb.append(",").append(mTxTime);
                }
                if (mRxTime != 0) {
                    sb.append(" rx:").append(mRxTimeThisScan).append(",").append(mRxTimeScan);
                    sb.append(",").append(mRxTime);
                }
                sb.append(String.format(" bcn=%d", mRunningBeaconCount));
                sb.append(String.format(" con=%d", mConnectionRequests));
                key = mWifiConfigStore.getLastSelectedConfiguration();
                if (key != null) {
                    sb.append(" last=").append(key);
                }
                break;
            case WifiMonitor.NETWORK_CONNECTION_EVENT:
                sb.append(" ");
                sb.append(Integer.toString(msg.arg1));
                sb.append(" ");
                sb.append(Integer.toString(msg.arg2));
                sb.append(" ").append(mLastBssid);
                sb.append(" nid=").append(mLastNetworkId);
                config = getCurrentWifiConfiguration();
                if (config != null) {
                    sb.append(" ").append(config.configKey());
                }
                sb.append(printTime());
                key = mWifiConfigStore.getLastSelectedConfiguration();
                if (key != null) {
                    sb.append(" last=").append(key);
                }
                break;
            case CMD_TARGET_BSSID:
            case CMD_ASSOCIATED_BSSID:
                sb.append(" ");
                sb.append(Integer.toString(msg.arg1));
                sb.append(" ");
                sb.append(Integer.toString(msg.arg2));
                if (msg.obj != null) {
                    sb.append(" BSSID=").append((String)msg.obj);
                }
                if (mTargetRoamBSSID != null) {
                    sb.append(" Target=").append(mTargetRoamBSSID);
                }
                sb.append(" roam=").append(Integer.toString(mAutoRoaming));
                sb.append(printTime());
                break;
            case WifiMonitor.NETWORK_DISCONNECTION_EVENT:
                if (msg.obj != null) {
                    sb.append(" ").append((String)msg.obj);
                }
                sb.append(" nid=").append(msg.arg1);
                sb.append(" reason=").append(msg.arg2);
                if (mLastBssid != null) {
                    sb.append(" lastbssid=").append(mLastBssid);
                }
                if (mWifiInfo.getFrequency() != -1) {
                    sb.append(" freq=").append(mWifiInfo.getFrequency());
                    sb.append(" rssi=").append(mWifiInfo.getRssi());
                }
                if (linkDebouncing) {
                    sb.append(" debounce");
                }
                sb.append(printTime());
                break;
            case WifiMonitor.SSID_TEMP_DISABLED:
            case WifiMonitor.SSID_REENABLED:
                sb.append(" nid=").append(msg.arg1);
                if (msg.obj != null) {
                    sb.append(" ").append((String)msg.obj);
                }
                config = getCurrentWifiConfiguration();
                if (config != null) {
                    sb.append(" cur=").append(config.configKey());
                    sb.append(" ajst=").append(config.autoJoinStatus);
                    if (config.selfAdded) {
                        sb.append(" selfAdded");
                    }
                    if (config.status != 0) {
                        sb.append(" st=").append(config.status);
                        sb.append(" rs=").append(config.disableReason);
                    }
                    if (config.lastConnected != 0) {
                        now = System.currentTimeMillis();
                        sb.append(" lastconn=").append(now - config.lastConnected).append("(ms)");
                    }
                    if (mLastBssid != null) {
                        sb.append(" lastbssid=").append(mLastBssid);
                    }
                    if (mWifiInfo.getFrequency() != -1) {
                        sb.append(" freq=").append(mWifiInfo.getFrequency());
                        sb.append(" rssi=").append(mWifiInfo.getRssi());
                        sb.append(" bssid=").append(mWifiInfo.getBSSID());
                    }
                }
                sb.append(printTime());
                break;
            case CMD_RSSI_POLL:
            case CMD_UNWANTED_NETWORK:
            case WifiManager.RSSI_PKTCNT_FETCH:
                sb.append(" ");
                sb.append(Integer.toString(msg.arg1));
                sb.append(" ");
                sb.append(Integer.toString(msg.arg2));
                if (mWifiInfo.getSSID() != null)
                if (mWifiInfo.getSSID() != null)
                    sb.append(" ").append(mWifiInfo.getSSID());
                if (mWifiInfo.getBSSID() != null)
                    sb.append(" ").append(mWifiInfo.getBSSID());
                sb.append(" rssi=").append(mWifiInfo.getRssi());
                sb.append(" f=").append(mWifiInfo.getFrequency());
                sb.append(" sc=").append(mWifiInfo.score);
                sb.append(" link=").append(mWifiInfo.getLinkSpeed());
                sb.append(String.format(" tx=%.1f,", mWifiInfo.txSuccessRate));
                sb.append(String.format(" %.1f,", mWifiInfo.txRetriesRate));
                sb.append(String.format(" %.1f ", mWifiInfo.txBadRate));
                sb.append(String.format(" rx=%.1f", mWifiInfo.rxSuccessRate));
                sb.append(String.format(" bcn=%d", mRunningBeaconCount));
                report = reportOnTime();
                if (report != null) {
                    sb.append(" ").append(report);
                }
                if (wifiScoringReport != null) {
                    sb.append(wifiScoringReport);
                }
                break;
            case CMD_AUTO_CONNECT:
            case WifiManager.CONNECT_NETWORK:
                sb.append(" ");
                sb.append(Integer.toString(msg.arg1));
                sb.append(" ");
                sb.append(Integer.toString(msg.arg2));
                config = (WifiConfiguration) msg.obj;
                if (config != null) {
                    sb.append(" ").append(config.configKey());
                    if (config.visibility != null) {
                        sb.append(" ").append(config.visibility.toString());
                    }
                }
                if (mTargetRoamBSSID != null) {
                    sb.append(" ").append(mTargetRoamBSSID);
                }
                sb.append(" roam=").append(Integer.toString(mAutoRoaming));
                sb.append(printTime());
                config = getCurrentWifiConfiguration();
                if (config != null) {
                    sb.append(config.configKey());
                    if (config.visibility != null) {
                        sb.append(" ").append(config.visibility.toString());
                    }
                }
                break;
            case CMD_AUTO_ROAM:
                sb.append(" ");
                sb.append(Integer.toString(msg.arg1));
                sb.append(" ");
                sb.append(Integer.toString(msg.arg2));
                ScanResult result = (ScanResult)msg.obj;
                if (result != null) {
                    now = System.currentTimeMillis();
                    sb.append(" bssid=").append(result.BSSID);
                    sb.append(" rssi=").append(result.level);
                    sb.append(" freq=").append(result.frequency);
                    if (result.seen > 0 && result.seen < now) {
                        sb.append(" seen=").append(now - result.seen);
                    } else {
                        // Somehow the timestamp for this scan result is inconsistent
                        sb.append(" !seen=").append(result.seen);
                    }
                }
                if (mTargetRoamBSSID != null) {
                    sb.append(" ").append(mTargetRoamBSSID);
                }
                sb.append(" roam=").append(Integer.toString(mAutoRoaming));
                sb.append(" fail count=").append(Integer.toString(mRoamFailCount));
                sb.append(printTime());
                break;
            case CMD_ADD_OR_UPDATE_NETWORK:
                sb.append(" ");
                sb.append(Integer.toString(msg.arg1));
                sb.append(" ");
                sb.append(Integer.toString(msg.arg2));
                if (msg.obj != null) {
                    config = (WifiConfiguration)msg.obj;
                    sb.append(" ").append(config.configKey());
                    sb.append(" prio=").append(config.priority);
                    sb.append(" status=").append(config.status);
                    if (config.BSSID != null) {
                        sb.append(" ").append(config.BSSID);
                    }
                    WifiConfiguration curConfig = getCurrentWifiConfiguration();
                    if (curConfig != null) {
                        if (curConfig.configKey().equals(config.configKey())) {
                            sb.append(" is current");
                        } else {
                            sb.append(" current=").append(curConfig.configKey());
                            sb.append(" prio=").append(curConfig.priority);
                            sb.append(" status=").append(curConfig.status);
                        }
                    }
                }
                break;
            case WifiManager.DISABLE_NETWORK:
            case CMD_ENABLE_NETWORK:
                sb.append(" ");
                sb.append(Integer.toString(msg.arg1));
                sb.append(" ");
                sb.append(Integer.toString(msg.arg2));
                key = mWifiConfigStore.getLastSelectedConfiguration();
                if (key != null) {
                    sb.append(" last=").append(key);
                }
                config = mWifiConfigStore.getWifiConfiguration(msg.arg1);
                if (config != null && (key == null || !config.configKey().equals(key))) {
                    sb.append(" target=").append(key);
                }
                break;
            case CMD_GET_CONFIGURED_NETWORKS:
                sb.append(" ");
                sb.append(Integer.toString(msg.arg1));
                sb.append(" ");
                sb.append(Integer.toString(msg.arg2));
                sb.append(" num=").append(mWifiConfigStore.getConfiguredNetworksSize());
                break;
            case DhcpStateMachine.CMD_PRE_DHCP_ACTION:
                sb.append(" ");
                sb.append(Integer.toString(msg.arg1));
                sb.append(" ");
                sb.append(Integer.toString(msg.arg2));
                sb.append(" txpkts=").append(mWifiInfo.txSuccess);
                sb.append(",").append(mWifiInfo.txBad);
                sb.append(",").append(mWifiInfo.txRetries);
                break;
            case DhcpStateMachine.CMD_POST_DHCP_ACTION:
                sb.append(" ");
                sb.append(Integer.toString(msg.arg1));
                sb.append(" ");
                sb.append(Integer.toString(msg.arg2));
                if (msg.arg1 == DhcpStateMachine.DHCP_SUCCESS) {
                    sb.append(" OK ");
                } else if (msg.arg1 == DhcpStateMachine.DHCP_FAILURE) {
                    sb.append(" FAIL ");
                }
                if (mLinkProperties != null) {
                    if (mLinkProperties.hasIPv4Address()) {
                        sb.append(" v4");
                    }
                    if (mLinkProperties.hasGlobalIPv6Address()) {
                        sb.append(" v6");
                    }
                    if (mLinkProperties.hasIPv4DefaultRoute()) {
                        sb.append(" v4r");
                    }
                    if (mLinkProperties.hasIPv6DefaultRoute()) {
                        sb.append(" v6r");
                    }
                    if (mLinkProperties.hasIPv4DnsServer()) {
                        sb.append(" v4dns");
                    }
                    if (mLinkProperties.hasIPv6DnsServer()) {
                        sb.append(" v6dns");
                    }
                }
                break;
            case WifiP2pServiceImpl.P2P_CONNECTION_CHANGED:
                sb.append(" ");
                sb.append(Integer.toString(msg.arg1));
                sb.append(" ");
                sb.append(Integer.toString(msg.arg2));
                if (msg.obj != null) {
                    NetworkInfo info = (NetworkInfo)msg.obj;
                    NetworkInfo.State state = info.getState();
                    NetworkInfo.DetailedState detailedState = info.getDetailedState();
                    if (state != null) {
                        sb.append(" st=").append(state);
                    }
                    if (detailedState != null) {
                        sb.append("/").append(detailedState);
                    }
                }
                break;
            case CMD_IP_CONFIGURATION_LOST:
                int count = -1;
                WifiConfiguration c = getCurrentWifiConfiguration();
                if (c != null) count = c.numIpConfigFailures;
                sb.append(" ");
                sb.append(Integer.toString(msg.arg1));
                sb.append(" ");
                sb.append(Integer.toString(msg.arg2));
                sb.append(" failures: ");
                sb.append(Integer.toString(count));
                sb.append("/");
                sb.append(Integer.toString(mWifiConfigStore.getMaxDhcpRetries()));
                if (mWifiInfo.getBSSID() != null) {
                    sb.append(" ").append(mWifiInfo.getBSSID());
                }
                if (c != null) {
                    if (c.scanResultCache != null) {
                        for (ScanResult r : c.scanResultCache.values()) {
                            if (r.BSSID.equals(mWifiInfo.getBSSID())) {
                                sb.append(" ipfail=").append(r.numIpConfigFailures);
                                sb.append(",st=").append(r.autoJoinStatus);
                            }
                        }
                    }
                    sb.append(" -> ajst=").append(c.autoJoinStatus);
                    sb.append(" ").append(c.disableReason);
                    sb.append(" txpkts=").append(mWifiInfo.txSuccess);
                    sb.append(",").append(mWifiInfo.txBad);
                    sb.append(",").append(mWifiInfo.txRetries);
                }
                sb.append(printTime());
                sb.append(String.format(" bcn=%d", mRunningBeaconCount));
                break;
            case CMD_UPDATE_LINKPROPERTIES:
                sb.append(" ");
                sb.append(Integer.toString(msg.arg1));
                sb.append(" ");
                sb.append(Integer.toString(msg.arg2));
                if (mLinkProperties != null) {
                    if (mLinkProperties.hasIPv4Address()) {
                        sb.append(" v4");
                    }
                    if (mLinkProperties.hasGlobalIPv6Address()) {
                        sb.append(" v6");
                    }
                    if (mLinkProperties.hasIPv4DefaultRoute()) {
                        sb.append(" v4r");
                    }
                    if (mLinkProperties.hasIPv6DefaultRoute()) {
                        sb.append(" v6r");
                    }
                    if (mLinkProperties.hasIPv4DnsServer()) {
                        sb.append(" v4dns");
                    }
                    if (mLinkProperties.hasIPv6DnsServer()) {
                        sb.append(" v6dns");
                    }
                }
                break;
            case CMD_SET_COUNTRY_CODE:
                sb.append(" ");
                sb.append(Integer.toString(msg.arg1));
                sb.append(" ");
                sb.append(Integer.toString(msg.arg2));
                if (msg.obj != null) {
                    sb.append(" ").append((String)msg.obj);
                }
                break;
            case CMD_ROAM_WATCHDOG_TIMER:
                sb.append(" ");
                sb.append(Integer.toString(msg.arg1));
                sb.append(" ");
                sb.append(Integer.toString(msg.arg2));
                sb.append(" cur=").append(roamWatchdogCount);
                break;
            case CMD_DISCONNECTING_WATCHDOG_TIMER:
                sb.append(" ");
                sb.append(Integer.toString(msg.arg1));
                sb.append(" ");
                sb.append(Integer.toString(msg.arg2));
                sb.append(" cur=").append(disconnectingWatchdogCount);
                break;
            default:
                sb.append(" ");
                sb.append(Integer.toString(msg.arg1));
                sb.append(" ");
                sb.append(Integer.toString(msg.arg2));
                break;
        }

        return sb.toString();
    }

    private void handleBSSIDBlacklist(boolean enable, String bssid, int reason) {
        log("Blacklisting BSSID: " + bssid + ",reason:" + reason + ",enable:" + enable );
        if (bssid != null) {
            // Tell configStore to black list it
            synchronized(mScanResultCache) {
                mWifiAutoJoinController.handleBSSIDBlackList( enable, bssid, reason );
                mWifiConfigStore.handleDisabledAPs( enable, bssid, reason );
            }
        }
    }

    private void handleStateChange(int state) {
        int offset;
        log("handle state change: " + state);
        if(state == 0) {
            // wifi is not good, reduce the score
            mWifiInfo.score = 1;
        } else {
            // wifi is good, increase the score
            mWifiInfo.score = NetworkAgent.WIFI_BASE_SCORE;
        }
        if(mNetworkAgent != null) {
            mNetworkAgent.sendNetworkScore(mWifiInfo.score);
        }
    }

    private void handlePrefChange(int featureId, int featureParam, int value) {
        log("handle pref change : featurevalue: " + value);
        if(featureId == FEATURE_ID && featureParam == FEATURE_PARAM) {
            if(value == FEATURE_ON) {
                DEFAULT_SCORE = 1;
                isPropFeatureEnabled = true;
            } else if(value == FEATURE_OFF) {
                DEFAULT_SCORE = NetworkAgent.WIFI_BASE_SCORE;
                isPropFeatureEnabled = false;
            }
        }
    }

    private void handleScreenStateChanged(boolean screenOn, boolean startBackgroundScanIfNeeded) {
        mScreenOn = screenOn;
        if (PDBG) {
            loge(" handleScreenStateChanged Enter: screenOn=" + screenOn
                    + " mUserWantsSuspendOpt=" + mUserWantsSuspendOpt
                    + " state " + getCurrentState().getName()
                    + " suppState:" + mSupplicantStateTracker.getSupplicantStateName());
        }
        enableRssiPolling(screenOn);
        if (screenOn) enableAllNetworks();
        if (mUserWantsSuspendOpt.get()) {
            if (screenOn) {
                sendMessage(CMD_SET_SUSPEND_OPT_ENABLED, 0, 0);
            } else {
                // Allow 2s for suspend optimizations to be set
                mSuspendWakeLock.acquire(2000);
                sendMessage(CMD_SET_SUSPEND_OPT_ENABLED, 1, 0);
            }
        }
        mScreenBroadcastReceived.set(true);

        getWifiLinkLayerStats(false);
        mOnTimeScreenStateChange = mOnTime;
        lastScreenStateChangeTimeStamp = lastLinkLayerStatsUpdate;
        mEnableBackgroundScan = false;
        cancelDelayedScan();

        if (screenOn) {
            setScanAlarm(false);
            clearBlacklist();

            fullBandConnectedTimeIntervalMilli = mWifiConfigStore.associatedPartialScanPeriodMilli;
            // In either Disconnectedstate or ConnectedState,
            // start the scan alarm so as to enable autojoin
            if (getCurrentState() == mConnectedState
                    && mWifiConfigStore.enableAutoJoinScanWhenAssociated) {
                // Scan after 500ms
                startDelayedScan(500, null, null);
            } else if (getCurrentState() == mDisconnectedState) {
                // Scan after 200ms
                startDelayedScan(200, null, null);
            }
        } else if (startBackgroundScanIfNeeded) {
            // Screen Off and Disconnected and chipset doesn't support scan offload
            //              => start scan alarm
            // Screen Off and Disconnected and chipset does support scan offload
            //              => will use scan offload (i.e. background scan)
            if (!mBackgroundScanSupported) {
                setScanAlarm(true);
            } else {
                mEnableBackgroundScan = true;
            }
        }
        if (DBG) logd("backgroundScan enabled=" + mEnableBackgroundScan
                + " startBackgroundScanIfNeeded:" + startBackgroundScanIfNeeded);
        if (startBackgroundScanIfNeeded) {
            // to scan for them in background, we need all networks enabled
            enableBackgroundScan(mEnableBackgroundScan);
        }
        if (DBG) log("handleScreenStateChanged Exit: " + screenOn);
    }

    private void checkAndSetConnectivityInstance() {
        if (mCm == null) {
            mCm = (ConnectivityManager) mContext.getSystemService(Context.CONNECTIVITY_SERVICE);
        }
    }

    private boolean startTethering(ArrayList<String> available) {

        boolean wifiAvailable = false;

        checkAndSetConnectivityInstance();

        String[] wifiRegexs = mCm.getTetherableWifiRegexs();

        for (String intf : available) {
            for (String regex : wifiRegexs) {
                if (intf.matches(regex)) {

                    InterfaceConfiguration ifcg = null;
                    try {
                        ifcg = mNwService.getInterfaceConfig(intf);
                        if (ifcg != null) {
                            /* IP/netmask: 192.168.43.1/255.255.255.0 */
                            ifcg.setLinkAddress(new LinkAddress(
                                    NetworkUtils.numericToInetAddress("192.168.43.1"), 24));
                            ifcg.setInterfaceUp();

                            mNwService.setInterfaceConfig(intf, ifcg);
                        }
                    } catch (Exception e) {
                        loge("Error configuring interface " + intf + ", :" + e);
                        return false;
                    }

                    if(mCm.tether(intf) != ConnectivityManager.TETHER_ERROR_NO_ERROR) {
                        loge("Error tethering on " + intf);
                        return false;
                    }
                    mTetherInterfaceName = intf;
                    return true;
                }
            }
        }
        // We found no interfaces to tether
        return false;
    }

    private void stopTethering() {

        checkAndSetConnectivityInstance();

        /* Clear the interface config to allow dhcp correctly configure new
           ip settings */
        InterfaceConfiguration ifcg = null;
        try {
            ifcg = mNwService.getInterfaceConfig(mTetherInterfaceName);
            if (ifcg != null) {
                ifcg.setLinkAddress(
                        new LinkAddress(NetworkUtils.numericToInetAddress("0.0.0.0"), 0));
                mNwService.setInterfaceConfig(mTetherInterfaceName, ifcg);
            }
        } catch (Exception e) {
            loge("Error resetting interface " + mTetherInterfaceName + ", :" + e);
        }

        if (mCm.untether(mTetherInterfaceName) != ConnectivityManager.TETHER_ERROR_NO_ERROR) {
            loge("Untether initiate failed!");
        }
    }

    private boolean isWifiTethered(ArrayList<String> active) {

        checkAndSetConnectivityInstance();

        String[] wifiRegexs = mCm.getTetherableWifiRegexs();
        for (String intf : active) {
            for (String regex : wifiRegexs) {
                if (intf.matches(regex)) {
                    return true;
                }
            }
        }
        // We found no interfaces that are tethered
        return false;
    }

    /**
     * Set the country code from the system setting value, if any.
     */
    private void setCountryCode() {
        String countryCode = Settings.Global.getString(mContext.getContentResolver(),
                Settings.Global.WIFI_COUNTRY_CODE);
        if (countryCode != null && !countryCode.isEmpty()) {
            setCountryCode(countryCode, false);
        } else {
            //use driver default
        }
    }

    /**
     * Set the frequency band from the system setting value, if any.
     */
    private void setFrequencyBand() {
        int band = Settings.Global.getInt(mContext.getContentResolver(),
                Settings.Global.WIFI_FREQUENCY_BAND, WifiManager.WIFI_FREQUENCY_BAND_AUTO);
        setFrequencyBand(band, false);
    }

    private void setSuspendOptimizationsNative(int reason, boolean enabled) {
        if (DBG) {
            log("setSuspendOptimizationsNative: " + reason + " " + enabled
                    + " -want " + mUserWantsSuspendOpt.get()
                    + " stack:" + Thread.currentThread().getStackTrace()[2].getMethodName()
                    +" - "+ Thread.currentThread().getStackTrace()[3].getMethodName()
                    +" - "+ Thread.currentThread().getStackTrace()[4].getMethodName()
                    +" - "+ Thread.currentThread().getStackTrace()[5].getMethodName());
        }
        //mWifiNative.setSuspendOptimizations(enabled);

        if (enabled) {
            mSuspendOptNeedsDisabled &= ~reason;
            /* None of dhcp, screen or highperf need it disabled and user wants it enabled */
            if (mSuspendOptNeedsDisabled == 0 && mUserWantsSuspendOpt.get()) {
                if (DBG) {
                    log("setSuspendOptimizationsNative do it " + reason + " " + enabled
                            + " stack:" + Thread.currentThread().getStackTrace()[2].getMethodName()
                            +" - "+ Thread.currentThread().getStackTrace()[3].getMethodName()
                            +" - "+ Thread.currentThread().getStackTrace()[4].getMethodName()
                            +" - "+ Thread.currentThread().getStackTrace()[5].getMethodName());
                }
                mWifiNative.setSuspendOptimizations(true);
            }
        } else {
            mSuspendOptNeedsDisabled |= reason;
            mWifiNative.setSuspendOptimizations(false);
        }
    }

    private void setSuspendOptimizations(int reason, boolean enabled) {
        if (DBG) log("setSuspendOptimizations: " + reason + " " + enabled);
        if (enabled) {
            mSuspendOptNeedsDisabled &= ~reason;
        } else {
            mSuspendOptNeedsDisabled |= reason;
        }
        if (DBG) log("mSuspendOptNeedsDisabled " + mSuspendOptNeedsDisabled);
    }

    private void setWifiState(int wifiState) {
        final int previousWifiState = mWifiState.get();

        try {
            if (wifiState == WIFI_STATE_ENABLED) {
                mBatteryStats.noteWifiOn();
            } else if (wifiState == WIFI_STATE_DISABLED) {
                mBatteryStats.noteWifiOff();
            }
        } catch (RemoteException e) {
            loge("Failed to note battery stats in wifi");
        }

        mWifiState.set(wifiState);

        if (DBG) log("setWifiState: " + syncGetWifiStateByName());

        final Intent intent = new Intent(WifiManager.WIFI_STATE_CHANGED_ACTION);
        intent.addFlags(Intent.FLAG_RECEIVER_REGISTERED_ONLY_BEFORE_BOOT);
        intent.putExtra(WifiManager.EXTRA_WIFI_STATE, wifiState);
        intent.putExtra(WifiManager.EXTRA_PREVIOUS_WIFI_STATE, previousWifiState);
        mContext.sendStickyBroadcastAsUser(intent, UserHandle.ALL);
    }

    private void setWifiApState(int wifiApState) {
        final int previousWifiApState = mWifiApState.get();

        try {
            if (wifiApState == WIFI_AP_STATE_ENABLED) {
                mBatteryStats.noteWifiOn();
            } else if (wifiApState == WIFI_AP_STATE_DISABLED) {
                mBatteryStats.noteWifiOff();
            }
        } catch (RemoteException e) {
            loge("Failed to note battery stats in wifi");
        }

        // Update state
        mWifiApState.set(wifiApState);

        if (DBG) log("setWifiApState: " + syncGetWifiApStateByName());

        final Intent intent = new Intent(WifiManager.WIFI_AP_STATE_CHANGED_ACTION);
        intent.addFlags(Intent.FLAG_RECEIVER_REGISTERED_ONLY_BEFORE_BOOT);
        intent.putExtra(WifiManager.EXTRA_WIFI_AP_STATE, wifiApState);
        intent.putExtra(WifiManager.EXTRA_PREVIOUS_WIFI_AP_STATE, previousWifiApState);
        mContext.sendStickyBroadcastAsUser(intent, UserHandle.ALL);
    }

    /*
    void ageOutScanResults(int age) {
        synchronized(mScanResultCache) {
            // Trim mScanResults, which prevent WifiStateMachine to return
            // obsolete scan results to queriers
            long now = System.CurrentTimeMillis();
            for (int i = 0; i < mScanResults.size(); i++) {
                ScanResult result = mScanResults.get(i);
                if ((result.seen > now || (now - result.seen) > age)) {
                    mScanResults.remove(i);
                }
            }
        }
    }*/

    private static final String ID_STR = "id=";
    private static final String BSSID_STR = "bssid=";
    private static final String FREQ_STR = "freq=";
    private static final String LEVEL_STR = "level=";
    private static final String TSF_STR = "tsf=";
    private static final String FLAGS_STR = "flags=";
    private static final String SSID_STR = "ssid=";
    private static final String DELIMITER_STR = "====";
    private static final String END_STR = "####";

    int emptyScanResultCount = 0;

    // Used for matching BSSID strings, at least one characteer must be a non-zero number
    private static Pattern mNotZero = Pattern.compile("[1-9a-fA-F]");

    /**
     * Format:
     *
     * id=1
     * bssid=68:7f:76:d7:1a:6e
     * freq=2412
     * level=-44
     * tsf=1344626243700342
     * flags=[WPA2-PSK-CCMP][WPS][ESS]
     * ssid=zfdy
     * ====
     * id=2
     * bssid=68:5f:74:d7:1a:6f
     * freq=5180
     * level=-73
     * tsf=1344626243700373
     * flags=[WPA2-PSK-CCMP][WPS][ESS]
     * ssid=zuby
     * ====
     */
    private void setScanResults() {
        mNumScanResultsKnown = 0;
        mNumScanResultsReturned = 0;
        String bssid = "";
        int level = 0;
        int freq = 0;
        long tsf = 0;
        String flags = "";
        WifiSsid wifiSsid = null;
        String scanResults;
        String tmpResults;
        StringBuffer scanResultsBuf = new StringBuffer();
        int sid = 0;

        while (true) {
            tmpResults = mWifiNative.scanResults(sid);
            if (TextUtils.isEmpty(tmpResults)) break;
            scanResultsBuf.append(tmpResults);
            scanResultsBuf.append("\n");
            String[] lines = tmpResults.split("\n");
            sid = -1;
            for (int i=lines.length - 1; i >= 0; i--) {
                if (lines[i].startsWith(END_STR)) {
                    break;
                } else if (lines[i].startsWith(ID_STR)) {
                    try {
                        sid = Integer.parseInt(lines[i].substring(ID_STR.length())) + 1;
                    } catch (NumberFormatException e) {
                        // Nothing to do
                    }
                    break;
                }
            }
            if (sid == -1) break;
        }

        // Age out scan results, we return all scan results found in the last 12 seconds,
        // and NOT all scan results since last scan.
        // ageOutScanResults(12000);

        scanResults = scanResultsBuf.toString();
        if (TextUtils.isEmpty(scanResults)) {
            emptyScanResultCount++;
            if (emptyScanResultCount > 10) {
                // If we got too many empty scan results, the current scan cache is stale,
                // hence clear it.
                mScanResults = new ArrayList<ScanResult>();
            }
           return;
        }

        emptyScanResultCount = 0;

        // note that all these splits and substrings keep references to the original
        // huge string buffer while the amount we really want is generally pretty small
        // so make copies instead (one example b/11087956 wasted 400k of heap here).
        synchronized(mScanResultCache) {
            mScanResults = new ArrayList<ScanResult>();
            String[] lines = scanResults.split("\n");
            final int bssidStrLen = BSSID_STR.length();
            final int flagLen = FLAGS_STR.length();

            for (String line : lines) {
                if (line.startsWith(BSSID_STR)) {
                    bssid = new String(line.getBytes(), bssidStrLen, line.length() - bssidStrLen);
                } else if (line.startsWith(FREQ_STR)) {
                    try {
                        freq = Integer.parseInt(line.substring(FREQ_STR.length()));
                    } catch (NumberFormatException e) {
                        freq = 0;
                    }
                } else if (line.startsWith(LEVEL_STR)) {
                    try {
                        level = Integer.parseInt(line.substring(LEVEL_STR.length()));
                        /* some implementations avoid negative values by adding 256
                         * so we need to adjust for that here.
                         */
                        if (level > 0) level -= 256;
                    } catch(NumberFormatException e) {
                        level = 0;
                    }
                } else if (line.startsWith(TSF_STR)) {
                    try {
                        tsf = Long.parseLong(line.substring(TSF_STR.length()));
                    } catch (NumberFormatException e) {
                        tsf = 0;
                    }
                } else if (line.startsWith(FLAGS_STR)) {
                    flags = new String(line.getBytes(), flagLen, line.length() - flagLen);
                } else if (line.startsWith(SSID_STR)) {
                    wifiSsid = WifiSsid.createFromAsciiEncoded(
                            line.substring(SSID_STR.length()));
                } else if (line.startsWith(DELIMITER_STR) || line.startsWith(END_STR)) {
                    Matcher match = null;
                    if (bssid!= null) {
                        match = mNotZero.matcher(bssid);
                    }
                    if (match != null && !bssid.isEmpty() && match.find()) {
                        String ssid = (wifiSsid != null) ? wifiSsid.toString() : WifiSsid.NONE;
                        String key = bssid + ssid;
                        ScanResult scanResult = mScanResultCache.get(key);
                        if (scanResult != null) {
                            // TODO: average the RSSI, instead of overwriting it
                            scanResult.level = level;
                            scanResult.wifiSsid = wifiSsid;
                            // Keep existing API
                            scanResult.SSID = (wifiSsid != null) ? wifiSsid.toString() :
                                    WifiSsid.NONE;
                            scanResult.capabilities = flags;
                            scanResult.frequency = freq;
                            scanResult.timestamp = tsf;
                            scanResult.seen = System.currentTimeMillis();
                        } else {
                            scanResult =
                                new ScanResult(
                                        wifiSsid, bssid, flags, level, freq, tsf);
                            scanResult.seen = System.currentTimeMillis();
                            mScanResultCache.put(key, scanResult);
                        }
                        if (mFrequencyBand.get()
                                == WifiManager.WIFI_FREQUENCY_BAND_2GHZ) {
                            if (ScanResult.is5GHz(freq)) {
                                continue;
                            }
                        } else if (mFrequencyBand.get()
                                     == WifiManager.WIFI_FREQUENCY_BAND_5GHZ) {
                            if (ScanResult.is24GHz(freq)) {
                                continue;
                            }
                        }
                        mNumScanResultsReturned ++; // Keep track of how many scan results we got
                                                    // as part of this scan's processing
                        mScanResults.add(scanResult);
                    } else {
                        if (bssid != null)  {
                            loge("setScanResults obtaining null BSSID results <"
                                + bssid + ">, discard it");
                        }
                    }
                    bssid = null;
                    level = 0;
                    freq = 0;
                    tsf = 0;
                    flags = "";
                    wifiSsid = null;
                }
            }
        }
        boolean attemptAutoJoin = true;
        SupplicantState state = mWifiInfo.getSupplicantState();
        String selection = mWifiConfigStore.getLastSelectedConfiguration();
        if (getCurrentState() == mRoamingState
                || getCurrentState() == mObtainingIpState
                || getCurrentState() == mScanModeState
                || getCurrentState() == mDisconnectingState
                || (getCurrentState() == mConnectedState
                && !mWifiConfigStore.enableAutoJoinWhenAssociated)
                || linkDebouncing
                || state == SupplicantState.ASSOCIATING
                || state == SupplicantState.AUTHENTICATING
                || state == SupplicantState.FOUR_WAY_HANDSHAKE
                || state == SupplicantState.GROUP_HANDSHAKE
                || (/* keep autojoin enabled if user has manually selected a wifi network,
                        so as to make sure we reliably remain connected to this network */
                        mConnectionRequests == 0 && selection == null)) {
            // Dont attempt auto-joining again while we are already attempting to join
            // and/or obtaining Ip address
            attemptAutoJoin = false;
        }
        if (DBG) {
            if (selection == null) {
                selection = "<none>";
            }
            loge("wifi setScanResults state" + getCurrentState()
                    + " sup_state=" + state
                    + " debouncing=" + linkDebouncing
                    + " mConnectionRequests=" + mConnectionRequests
                    + " selection=" + selection);
        }
        if (attemptAutoJoin) {
            messageHandlingStatus = MESSAGE_HANDLING_STATUS_PROCESSED;
        }
        // Loose last selected configuration if we have been disconnected for 5 minutes
        if (getDisconnectedTimeMilli() > mWifiConfigStore.wifiConfigLastSelectionHysteresis) {
            mWifiConfigStore.setLastSelectedConfiguration(WifiConfiguration.INVALID_NETWORK_ID);
        }

        if (mWifiConfigStore.enableAutoJoinWhenAssociated) {
            synchronized(mScanResultCache) {
                if (mContext.getResources().getBoolean(R.bool.wifi_autocon)
                        && !mWifiConfigStore.shouldAutoConnect()) {
                    attemptAutoJoin = false;
                }
                // AutoJoincontroller will directly acces the scan result list and update it with
                // ScanResult status
                mNumScanResultsKnown = mWifiAutoJoinController.newSupplicantResults(attemptAutoJoin);
            }
        }
        if (linkDebouncing) {
            // If debouncing, we dont re-select a SSID or BSSID hence
            // there is no need to call the network selection code
            // in WifiAutoJoinController, instead,
            // just try to reconnect to the same SSID by triggering a roam
            sendMessage(CMD_AUTO_ROAM, mLastNetworkId, 1, null);
        }
    }

    /*
     * Fetch RSSI, linkspeed, and frequency on current connection
     */
    private void fetchRssiLinkSpeedAndFrequencyNative() {
        int newRssi = -1;
        int newLinkSpeed = -1;
        int newFrequency = -1;

        String signalPoll = mWifiNative.signalPoll();

        if (signalPoll != null) {
            String[] lines = signalPoll.split("\n");
            for (String line : lines) {
                String[] prop = line.split("=");
                if (prop.length < 2) continue;
                try {
                    if (prop[0].equals("RSSI")) {
                        newRssi = Integer.parseInt(prop[1]);
                    } else if (prop[0].equals("LINKSPEED")) {
                        newLinkSpeed = Integer.parseInt(prop[1]);
                    } else if (prop[0].equals("FREQUENCY")) {
                        newFrequency = Integer.parseInt(prop[1]);
                    }
                } catch (NumberFormatException e) {
                    //Ignore, defaults on rssi and linkspeed are assigned
                }
            }
        }

        if (PDBG) {
            loge("fetchRssiLinkSpeedAndFrequencyNative rssi="
                    + Integer.toString(newRssi) + " linkspeed="
                    + Integer.toString(newLinkSpeed));
        }

        if (newRssi > WifiInfo.INVALID_RSSI && newRssi < WifiInfo.MAX_RSSI) {
        // screen out invalid values
            /* some implementations avoid negative values by adding 256
             * so we need to adjust for that here.
             */
            if (newRssi > 0) newRssi -= 256;
            mWifiInfo.setRssi(newRssi);
            /*
             * Rather then sending the raw RSSI out every time it
             * changes, we precalculate the signal level that would
             * be displayed in the status bar, and only send the
             * broadcast if that much more coarse-grained number
             * changes. This cuts down greatly on the number of
             * broadcasts, at the cost of not informing others
             * interested in RSSI of all the changes in signal
             * level.
             */
            int newSignalLevel = WifiManager.calculateSignalLevel(newRssi, WifiManager.RSSI_LEVELS);
            if (newSignalLevel != mLastSignalLevel) {
                sendRssiChangeBroadcast(newRssi);
            }
            mLastSignalLevel = newSignalLevel;
        } else {
            mWifiInfo.setRssi(WifiInfo.INVALID_RSSI);
        }

        if (newLinkSpeed != -1) {
            mWifiInfo.setLinkSpeed(newLinkSpeed);
        }
        if (newFrequency > 0) {
            if (ScanResult.is5GHz(newFrequency)) {
                mWifiConnectionStatistics.num5GhzConnected++;
            }
            if (ScanResult.is24GHz(newFrequency)) {
                mWifiConnectionStatistics.num24GhzConnected++;
            }
            mWifiInfo.setFrequency(newFrequency);
        }
        mWifiConfigStore.updateConfiguration(mWifiInfo);
    }

    /**
     *  Determine if we need to switch network:
     * - the delta determine the urgency to switch and/or or the expected evilness of the disruption
     * - match the uregncy of the switch versus the packet usage at the interface
     */
    boolean shouldSwitchNetwork(int networkDelta) {
        int delta;
        if (networkDelta <= 0) {
            return false;
        }
        delta = networkDelta;
        if (mWifiInfo != null) {
            if (!mWifiConfigStore.enableAutoJoinWhenAssociated
                    && mWifiInfo.getNetworkId() != WifiConfiguration.INVALID_NETWORK_ID) {
                // If AutoJoin while associated is not enabled,
                // we should never switch network when already associated
                delta = -1000;
            } else {
                // TODO: Look at per AC packet count, do not switch if VO/VI traffic is present
                // TODO: at the interface. We should also discriminate between ucast and mcast,
                // TODO: since the rxSuccessRate include all the bonjour and Ipv6
                // TODO: broadcasts
                if ((mWifiInfo.txSuccessRate > 20) || (mWifiInfo.rxSuccessRate > 80)) {
                    delta -= 999;
                } else if ((mWifiInfo.txSuccessRate > 5) || (mWifiInfo.rxSuccessRate > 30)) {
                    delta -= 6;
                }
                loge("WifiStateMachine shouldSwitchNetwork "
                        + " txSuccessRate=" + String.format("%.2f", mWifiInfo.txSuccessRate)
                        + " rxSuccessRate=" + String.format("%.2f", mWifiInfo.rxSuccessRate)
                        + " delta " + networkDelta + " -> " + delta);
            }
        } else {
            loge("WifiStateMachine shouldSwitchNetwork "
                    + " delta " + networkDelta + " -> " + delta);
        }
        if (delta > 0) {
            return true;
        }
        return false;
    }

    // Polling has completed, hence we wont have a score anymore
    private void cleanWifiScore() {
        mWifiInfo.txBadRate = 0;
        mWifiInfo.txSuccessRate = 0;
        mWifiInfo.txRetriesRate = 0;
        mWifiInfo.rxSuccessRate = 0;
    }

    int mBadLinkspeedcount = 0;

    // For debug, provide information about the last scoring operation
    String wifiScoringReport = null;
    private void calculateWifiScore(WifiLinkLayerStats stats) {
        StringBuilder sb = new StringBuilder();

        int score = 56; // Starting score, temporarily hardcoded in between 50 and 60
        boolean isBadLinkspeed = (mWifiInfo.is24GHz()
                && mWifiInfo.getLinkSpeed() < mWifiConfigStore.badLinkSpeed24)
                || (mWifiInfo.is5GHz() && mWifiInfo.getLinkSpeed()
                < mWifiConfigStore.badLinkSpeed5);
        boolean isGoodLinkspeed = (mWifiInfo.is24GHz()
                && mWifiInfo.getLinkSpeed() >= mWifiConfigStore.goodLinkSpeed24)
                || (mWifiInfo.is5GHz() && mWifiInfo.getLinkSpeed()
                >= mWifiConfigStore.goodLinkSpeed5);

        if (isBadLinkspeed) {
            if (mBadLinkspeedcount < 6)
                mBadLinkspeedcount++;
        } else {
            if (mBadLinkspeedcount > 0)
                mBadLinkspeedcount--;
        }

        if (isBadLinkspeed) sb.append(" bl(").append(mBadLinkspeedcount).append(")");
        if (isGoodLinkspeed) sb.append(" gl");

        /**
         * We want to make sure that we use the 24GHz RSSI thresholds if
         * there are 2.4GHz scan results
         * otherwise we end up lowering the score based on 5GHz values
         * which may cause a switch to LTE before roaming has a chance to try 2.4GHz
         * We also might unblacklist the configuation based on 2.4GHz
         * thresholds but joining 5GHz anyhow, and failing over to 2.4GHz because 5GHz is not good
         */
        boolean use24Thresholds = false;
        boolean homeNetworkBoost = false;
        WifiConfiguration currentConfiguration = getCurrentWifiConfiguration();
        if (currentConfiguration != null
                && currentConfiguration.scanResultCache != null) {
            currentConfiguration.setVisibility(12000, mFrequencyBand.get());
            if (currentConfiguration.visibility != null) {
                if (currentConfiguration.visibility.rssi24 != WifiConfiguration.INVALID_RSSI
                        && currentConfiguration.visibility.rssi24
                        >= (currentConfiguration.visibility.rssi5-2)) {
                    use24Thresholds = true;
                }
            }
            if (currentConfiguration.scanResultCache.size() <= 6
                && currentConfiguration.allowedKeyManagement.cardinality() == 1
                && currentConfiguration.allowedKeyManagement.
                    get(WifiConfiguration.KeyMgmt.WPA_PSK) == true) {
                // A PSK network with less than 6 known BSSIDs
                // This is most likely a home network and thus we want to stick to wifi more
                homeNetworkBoost = true;
            }
        }
        if (homeNetworkBoost) sb.append(" hn");
        if (use24Thresholds) sb.append(" u24");

        int rssi = mWifiInfo.getRssi() - 6 * mAggressiveHandover
                + (homeNetworkBoost ? WifiConfiguration.HOME_NETWORK_RSSI_BOOST : 0);
        sb.append(String.format(" rssi=%d ag=%d", rssi, mAggressiveHandover));

        boolean is24GHz = use24Thresholds || mWifiInfo.is24GHz();

        boolean isBadRSSI = (is24GHz && rssi < mWifiConfigStore.thresholdBadRssi24)
                || (!is24GHz && rssi < mWifiConfigStore.thresholdBadRssi5);
        boolean isLowRSSI = (is24GHz && rssi < mWifiConfigStore.thresholdLowRssi24)
                || (!is24GHz && mWifiInfo.getRssi() < mWifiConfigStore.thresholdLowRssi5);
        boolean isHighRSSI = (is24GHz && rssi >= mWifiConfigStore.thresholdGoodRssi24)
                || (!is24GHz && mWifiInfo.getRssi() >= mWifiConfigStore.thresholdGoodRssi5);

        if (isBadRSSI) sb.append(" br");
        if (isLowRSSI) sb.append(" lr");
        if (isHighRSSI) sb.append(" hr");

        int penalizedDueToUserTriggeredDisconnect = 0;        // For debug information
        if (currentConfiguration!= null &&
                (mWifiInfo.txSuccessRate > 5 || mWifiInfo.rxSuccessRate > 5)) {
            if (isBadRSSI) {
                currentConfiguration.numTicksAtBadRSSI++;
                if (currentConfiguration.numTicksAtBadRSSI > 1000) {
                    // We remained associated for a compound amount of time while passing
                    // traffic, hence loose the corresponding user triggered disabled stats
                    if (currentConfiguration.numUserTriggeredWifiDisableBadRSSI > 0) {
                        currentConfiguration.numUserTriggeredWifiDisableBadRSSI--;
                    }
                    if (currentConfiguration.numUserTriggeredWifiDisableLowRSSI > 0) {
                        currentConfiguration.numUserTriggeredWifiDisableLowRSSI--;
                    }
                    if (currentConfiguration.numUserTriggeredWifiDisableNotHighRSSI > 0) {
                        currentConfiguration.numUserTriggeredWifiDisableNotHighRSSI--;
                    }
                    currentConfiguration.numTicksAtBadRSSI = 0;
                }
                if (mWifiConfigStore.enableWifiCellularHandoverUserTriggeredAdjustment &&
                        (currentConfiguration.numUserTriggeredWifiDisableBadRSSI > 0
                        || currentConfiguration.numUserTriggeredWifiDisableLowRSSI > 0
                        || currentConfiguration.numUserTriggeredWifiDisableNotHighRSSI > 0)) {
                    score = score -5;
                    penalizedDueToUserTriggeredDisconnect = 1;
                    sb.append(" p1");
                }
            } else if (isLowRSSI) {
                currentConfiguration.numTicksAtLowRSSI++;
                if (currentConfiguration.numTicksAtLowRSSI > 1000) {
                    // We remained associated for a compound amount of time while passing
                    // traffic, hence loose the corresponding user triggered disabled stats
                    if (currentConfiguration.numUserTriggeredWifiDisableLowRSSI > 0) {
                        currentConfiguration.numUserTriggeredWifiDisableLowRSSI--;
                    }
                    if (currentConfiguration.numUserTriggeredWifiDisableNotHighRSSI > 0) {
                        currentConfiguration.numUserTriggeredWifiDisableNotHighRSSI--;
                    }
                    currentConfiguration.numTicksAtLowRSSI = 0;
                }
                if (mWifiConfigStore.enableWifiCellularHandoverUserTriggeredAdjustment &&
                        (currentConfiguration.numUserTriggeredWifiDisableLowRSSI > 0
                        || currentConfiguration.numUserTriggeredWifiDisableNotHighRSSI > 0)) {
                    score = score -5;
                    penalizedDueToUserTriggeredDisconnect = 2;
                    sb.append(" p2");
                }
            } else if (!isHighRSSI) {
                currentConfiguration.numTicksAtNotHighRSSI++;
                if (currentConfiguration.numTicksAtNotHighRSSI > 1000) {
                    // We remained associated for a compound amount of time while passing
                    // traffic, hence loose the corresponding user triggered disabled stats
                    if (currentConfiguration.numUserTriggeredWifiDisableNotHighRSSI > 0) {
                        currentConfiguration.numUserTriggeredWifiDisableNotHighRSSI--;
                    }
                    currentConfiguration.numTicksAtNotHighRSSI = 0;
                }
                if (mWifiConfigStore.enableWifiCellularHandoverUserTriggeredAdjustment &&
                        currentConfiguration.numUserTriggeredWifiDisableNotHighRSSI > 0) {
                    score = score -5;
                    penalizedDueToUserTriggeredDisconnect = 3;
                    sb.append(" p3");
                }
            }
            sb.append(String.format(" ticks %d,%d,%d", currentConfiguration.numTicksAtBadRSSI,
                    currentConfiguration.numTicksAtLowRSSI,
                    currentConfiguration.numTicksAtNotHighRSSI));
        }

        if (PDBG) {
            String rssiStatus = "";
            if (isBadRSSI) rssiStatus += " badRSSI ";
            else if (isHighRSSI) rssiStatus += " highRSSI ";
            else if (isLowRSSI) rssiStatus += " lowRSSI ";
            if (isBadLinkspeed) rssiStatus += " lowSpeed ";
            loge("calculateWifiScore freq=" + Integer.toString(mWifiInfo.getFrequency())
                            + " speed=" + Integer.toString(mWifiInfo.getLinkSpeed())
                            + " score=" + Integer.toString(mWifiInfo.score)
                            + rssiStatus
                            + " -> txbadrate=" + String.format( "%.2f", mWifiInfo.txBadRate )
                            + " txgoodrate=" + String.format("%.2f", mWifiInfo.txSuccessRate)
                            + " txretriesrate=" + String.format("%.2f", mWifiInfo.txRetriesRate)
                            + " rxrate=" + String.format("%.2f", mWifiInfo.rxSuccessRate)
                            + " userTriggerdPenalty" + penalizedDueToUserTriggeredDisconnect);
        }

        if ((mWifiInfo.txBadRate >= 1) && (mWifiInfo.txSuccessRate < 3)
                && (isBadRSSI || isLowRSSI)) {
            // Link is stuck
            if (mWifiInfo.linkStuckCount < 5)
                mWifiInfo.linkStuckCount += 1;
            sb.append(String.format(" ls+=%d", mWifiInfo.linkStuckCount));
            if (PDBG) loge(" bad link -> stuck count ="
                    + Integer.toString(mWifiInfo.linkStuckCount));
        } else if (mWifiInfo.txSuccessRate > 2 || mWifiInfo.txBadRate < 0.1) {
            if (mWifiInfo.linkStuckCount > 0)
                mWifiInfo.linkStuckCount -= 1;
            sb.append(String.format(" ls-=%d", mWifiInfo.linkStuckCount));
            if (PDBG) loge(" good link -> stuck count ="
                    + Integer.toString(mWifiInfo.linkStuckCount));
        }

        sb.append(String.format(" [%d", score));

        if (mWifiInfo.linkStuckCount > 1) {
            // Once link gets stuck for more than 3 seconds, start reducing the score
            score = score - 2 * (mWifiInfo.linkStuckCount - 1);
        }
        sb.append(String.format(",%d", score));

        if (isBadLinkspeed) {
            score -= 4 ;
            if (PDBG) {
                loge(" isBadLinkspeed   ---> count=" + mBadLinkspeedcount
                        + " score=" + Integer.toString(score));
            }
        } else if ((isGoodLinkspeed) && (mWifiInfo.txSuccessRate > 5)) {
            score += 4; // So as bad rssi alone dont kill us
        }
        sb.append(String.format(",%d", score));

        if (isBadRSSI) {
            if (mWifiInfo.badRssiCount < 7)
                mWifiInfo.badRssiCount += 1;
        } else if (isLowRSSI) {
            mWifiInfo.lowRssiCount = 1; // Dont increment the lowRssi count above 1
            if (mWifiInfo.badRssiCount > 0) {
                // Decrement bad Rssi count
                mWifiInfo.badRssiCount -= 1;
            }
        } else {
            mWifiInfo.badRssiCount = 0;
            mWifiInfo.lowRssiCount = 0;
        }

        score -= mWifiInfo.badRssiCount * 2 +  mWifiInfo.lowRssiCount ;
        sb.append(String.format(",%d", score));

        if (PDBG) loge(" badRSSI count" + Integer.toString(mWifiInfo.badRssiCount)
                     + " lowRSSI count" + Integer.toString(mWifiInfo.lowRssiCount)
                        + " --> score " + Integer.toString(score));


        if (isHighRSSI) {
            score += 5;
            if (PDBG) loge(" isHighRSSI       ---> score=" + Integer.toString(score));
        }
        sb.append(String.format(",%d]", score));

        sb.append(String.format(" brc=%d lrc=%d", mWifiInfo.badRssiCount, mWifiInfo.lowRssiCount));

        //sanitize boundaries
        if (score > NetworkAgent.WIFI_BASE_SCORE)
            score = NetworkAgent.WIFI_BASE_SCORE;
        if (score < 0)
            score = 0;

        //report score
        if (score != mWifiInfo.score) {
            if (DBG) {
                loge("calculateWifiScore() report new score " + Integer.toString(score));
            }
            if (!isPropFeatureEnabled) {
                mWifiInfo.score = score;
                if(mNetworkAgent != null) {
                    mNetworkAgent.sendNetworkScore(score);
                }
            }
        }
        wifiScoringReport = sb.toString();
    }

    public double getTxPacketRate() {
        if (mWifiInfo != null) {
            return mWifiInfo.txSuccessRate;
        }
        return -1;
    }

    public double getRxPacketRate() {
        if (mWifiInfo != null) {
            return mWifiInfo.rxSuccessRate;
        }
        return -1;
    }

    /**
     * Fetch TX packet counters on current connection
     */
    private void fetchPktcntNative(RssiPacketCountInfo info) {
        String pktcntPoll = mWifiNative.pktcntPoll();

        if (pktcntPoll != null) {
            String[] lines = pktcntPoll.split("\n");
            for (String line : lines) {
                String[] prop = line.split("=");
                if (prop.length < 2) continue;
                try {
                    if (prop[0].equals("TXGOOD")) {
                        info.txgood = Integer.parseInt(prop[1]);
                    } else if (prop[0].equals("TXBAD")) {
                        info.txbad = Integer.parseInt(prop[1]);
                    }
                } catch (NumberFormatException e) {
                    // Ignore
                }
            }
        }
    }

    private boolean clearIPv4Address(String iface) {
        try {
            InterfaceConfiguration ifcg = new InterfaceConfiguration();
            ifcg.setLinkAddress(new LinkAddress("0.0.0.0/0"));
            mNwService.setInterfaceConfig(iface, ifcg);
            return true;
        } catch (RemoteException e) {
            return false;
        } catch (IllegalStateException ie) {
           loge("Unable to set interface config: " + ie);
           return false;
        }
    }

    private boolean isProvisioned(LinkProperties lp) {
        return lp.isProvisioned() ||
               (mWifiConfigStore.isUsingStaticIp(mLastNetworkId) && lp.hasIPv4Address());
    }

    /**
     * Updates mLinkProperties by merging information from various sources.
     *
     * This is needed because the information in mLinkProperties comes from multiple sources (DHCP,
     * netlink, static configuration, ...). When one of these sources of information has updated
     * link properties, we can't just assign them to mLinkProperties or we'd lose track of the
     * information that came from other sources. Instead, when one of those sources has new
     * information, we update the object that tracks the information from that source and then
     * call this method to apply the change to mLinkProperties.
     *
     * The information in mLinkProperties is currently obtained as follows:
     * - Interface name: set in the constructor.
     * - IPv4 and IPv6 addresses: netlink, passed in by mNetlinkTracker.
     * - IPv4 routes, DNS servers, and domains: DHCP.
     * - IPv6 routes and DNS servers: netlink, passed in by mNetlinkTracker.
     * - HTTP proxy: the wifi config store.
     */
    private void updateLinkProperties(int reason, LinkProperties lp) {
        LinkProperties newLp = new LinkProperties();

        // Interface name and proxy are locally configured.
        newLp.setInterfaceName(mInterfaceName);
        newLp.setHttpProxy(mWifiConfigStore.getProxyProperties(mLastNetworkId));

        // IPv4/v6 addresses, IPv6 routes and IPv6 DNS servers come from netlink.
        newLp.setLinkAddresses(lp.getLinkAddresses());
        for (RouteInfo route : lp.getRoutes()) {
            newLp.addRoute(route);
        }
        for (InetAddress dns : lp.getDnsServers()) {
            newLp.addDnsServer(dns);
        }

        // IPv4 routes, DNS servers and domains come from mDhcpResults.
        synchronized (mDhcpResultsLock) {
            // Even when we're using static configuration, we don't need to look at the config
            // store, because static IP configuration also populates mDhcpResults.
            if ((mDhcpResults != null) && lp.hasIPv4Address()) {
                for (RouteInfo route : mDhcpResults.getRoutes(mInterfaceName)) {
                    newLp.addRoute(route);
                }
                for (InetAddress dns : mDhcpResults.dnsServers) {
                    newLp.addDnsServer(dns);
                }
                newLp.setDomains(mDhcpResults.domains);
            }
        }

        final boolean linkChanged = !newLp.equals(mLinkProperties);
        final boolean wasProvisioned = isProvisioned(mLinkProperties);
        final boolean isProvisioned = isProvisioned(newLp);
        final boolean lostIPv4Provisioning =
            mLinkProperties.hasIPv4Address() && !newLp.hasIPv4Address();
        final DetailedState detailedState = getNetworkDetailedState();

        if (linkChanged) {
            if (DBG) {
                log("Link configuration changed for netId: " + mLastNetworkId
                        + " old: " + mLinkProperties + " new: " + newLp);
            }
            mLinkProperties = newLp;
            if (TextUtils.isEmpty(mTcpBufferSizes) == false) {
                mLinkProperties.setTcpBufferSizes(mTcpBufferSizes);
            }
            if (mNetworkAgent != null) mNetworkAgent.sendLinkProperties(mLinkProperties);
        }

        if (DBG) {
            StringBuilder sb = new StringBuilder();
            sb.append("updateLinkProperties nid: " + mLastNetworkId);
            sb.append(" state: " + detailedState);
            sb.append(" reason: " + smToString(reason));

            if (mLinkProperties != null) {
                if (mLinkProperties.hasIPv4Address()) {
                    sb.append(" v4");
                }
                if (mLinkProperties.hasGlobalIPv6Address()) {
                    sb.append(" v6");
                }
                if (mLinkProperties.hasIPv4DefaultRoute()) {
                    sb.append(" v4r");
                }
                if (mLinkProperties.hasIPv6DefaultRoute()) {
                    sb.append(" v6r");
                }
                if (mLinkProperties.hasIPv4DnsServer()) {
                    sb.append(" v4dns");
                }
                if (mLinkProperties.hasIPv6DnsServer()) {
                    sb.append(" v6dns");
                }
                if (isProvisioned) {
                    sb.append(" isprov");
                }
            }
            loge(sb.toString());
        }

        // If we just configured or lost IP configuration, do the needful.
        // We don't just call handleSuccessfulIpConfiguration() or handleIpConfigurationLost()
        // here because those should only be called if we're attempting to connect or already
        // connected, whereas updateLinkProperties can be called at any time.
        switch (reason) {
            case DhcpStateMachine.DHCP_SUCCESS:
            case CMD_STATIC_IP_SUCCESS:
                // IPv4 provisioning succeded. Advance to connected state.
                sendMessage(CMD_IP_CONFIGURATION_SUCCESSFUL);
                if (!isProvisioned) {
                    // Can never happen unless DHCP reports success but isProvisioned thinks the
                    // resulting configuration is invalid (e.g., no IPv4 address, or the state in
                    // mLinkProperties is out of sync with reality, or there's a bug in this code).
                    // TODO: disconnect here instead. If our configuration is not usable, there's no
                    // point in staying connected, and if mLinkProperties is out of sync with
                    // reality, that will cause problems in the future.
                    loge("IPv4 config succeeded, but not provisioned");
                }
                break;

            case DhcpStateMachine.DHCP_FAILURE:
                // DHCP failed. If we're not already provisioned, or we had IPv4 and now lost it,
                // give up and disconnect.
                // If we're already provisioned (e.g., IPv6-only network), stay connected.
                if (!isProvisioned || lostIPv4Provisioning) {
                    sendMessage(CMD_IP_CONFIGURATION_LOST);
                } else {
                    // DHCP failed, but we're provisioned (e.g., if we're on an IPv6-only network).
                    sendMessage(CMD_IP_CONFIGURATION_SUCCESSFUL);

                    // To be sure we don't get stuck with a non-working network if all we had is
                    // IPv4, remove the IPv4 address from the interface (since we're using DHCP,
                    // and DHCP failed). If we had an IPv4 address before, the deletion of the
                    // address  will cause a CMD_UPDATE_LINKPROPERTIES. If the IPv4 address was
                    // necessary for provisioning, its deletion will cause us to disconnect.
                    //
                    // This shouldn't be needed, because on an IPv4-only network a DHCP failure will
                    // have empty DhcpResults and thus empty LinkProperties, and isProvisioned will
                    // not return true if we're using DHCP and don't have an IPv4 default route. So
                    // for now it's only here for extra redundancy. However, it will increase
                    // robustness if we move to getting IPv4 routes from netlink as well.
                    loge("DHCP failure: provisioned, clearing IPv4 address.");
                    if (!clearIPv4Address(mInterfaceName)) {
                        sendMessage(CMD_IP_CONFIGURATION_LOST);
                    }
                }
                break;

            case CMD_STATIC_IP_FAILURE:
                // Static configuration was invalid, or an error occurred in applying it. Give up.
                sendMessage(CMD_IP_CONFIGURATION_LOST);
                break;

            case CMD_UPDATE_LINKPROPERTIES:
                // IP addresses, DNS servers, etc. changed. Act accordingly.
                boolean isStatic = mWifiConfigStore.isUsingStaticIp(mLastNetworkId);
                if (wasProvisioned && !isProvisioned && !isStatic) {
                    // We no longer have a usable network configuration. Disconnect.
                    sendMessage(CMD_IP_CONFIGURATION_LOST);
                } else if (!wasProvisioned && isProvisioned) {
                    // We have a usable IPv6-only config. Advance to connected state.
                    sendMessage(CMD_IP_CONFIGURATION_SUCCESSFUL);
                }
                if (linkChanged && getNetworkDetailedState() == DetailedState.CONNECTED) {
                    // If anything has changed and we're already connected, send out a notification.
                    sendLinkConfigurationChangedBroadcast();
                }
                break;
        }
    }

    /**
     * Clears all our link properties.
     */
     private void clearLinkProperties() {
         // Clear the link properties obtained from DHCP and netlink.
         synchronized (mDhcpResultsLock) {
             if (mDhcpResults != null) {
                 mDhcpResults.clear();
             }
         }
         mNetlinkTracker.clearLinkProperties();

         // Now clear the merged link properties.
         mLinkProperties.clear();
         if (mNetworkAgent != null) mNetworkAgent.sendLinkProperties(mLinkProperties);
     }

     /**
      * try to update default route MAC address.
      */
      private String updateDefaultRouteMacAddress(int timeout) {
          String address = null;
          for (RouteInfo route : mLinkProperties.getRoutes()) {
              if (route.isDefaultRoute() && route.hasGateway()) {
                  InetAddress gateway = route.getGateway();
                  if (gateway instanceof Inet4Address) {
                      if (PDBG) {
                          loge("updateDefaultRouteMacAddress found Ipv4 default :"
                                  + gateway.getHostAddress());
                      }
                      address = macAddressFromRoute(gateway.getHostAddress());
                     /* The gateway's MAC address is known */
                      if ((address == null) && (timeout > 0)) {
                          boolean reachable = false;
                          try {
                              reachable = gateway.isReachable(timeout);
                          } catch (Exception e) {
                              loge("updateDefaultRouteMacAddress exception reaching :"
                                      + gateway.getHostAddress());

                          } finally {
                              if (reachable == true) {

                                  address = macAddressFromRoute(gateway.getHostAddress());
                                  if (PDBG) {
                                      loge("updateDefaultRouteMacAddress reachable (tried again) :"
                                              + gateway.getHostAddress() + " found " + address);
                                  }
                              }
                          }
                      }
                      if (address != null) {
                          mWifiConfigStore.setDefaultGwMacAddress(mLastNetworkId, address);
                      }
                  }
              }
          }
          return address;
      }

    private void sendScanResultsAvailableBroadcast() {
        Intent intent = new Intent(WifiManager.SCAN_RESULTS_AVAILABLE_ACTION);
        intent.addFlags(Intent.FLAG_RECEIVER_REGISTERED_ONLY_BEFORE_BOOT);
        mContext.sendBroadcastAsUser(intent, UserHandle.ALL);
    }

    private void sendRssiChangeBroadcast(final int newRssi) {
        try {
            mBatteryStats.noteWifiRssiChanged(newRssi);
        } catch (RemoteException e) {
            // Won't happen.
        }
        Intent intent = new Intent(WifiManager.RSSI_CHANGED_ACTION);
        intent.addFlags(Intent.FLAG_RECEIVER_REGISTERED_ONLY_BEFORE_BOOT);
        intent.putExtra(WifiManager.EXTRA_NEW_RSSI, newRssi);
        mContext.sendStickyBroadcastAsUser(intent, UserHandle.ALL);
    }

    private void sendNetworkStateChangeBroadcast(String bssid) {
        Intent intent = new Intent(WifiManager.NETWORK_STATE_CHANGED_ACTION);
        intent.addFlags(Intent.FLAG_RECEIVER_REGISTERED_ONLY_BEFORE_BOOT);
        intent.putExtra(WifiManager.EXTRA_NETWORK_INFO, new NetworkInfo(mNetworkInfo));
        intent.putExtra(WifiManager.EXTRA_LINK_PROPERTIES, new LinkProperties (mLinkProperties));
        if (bssid != null)
            intent.putExtra(WifiManager.EXTRA_BSSID, bssid);
        if (mNetworkInfo.getDetailedState() == DetailedState.VERIFYING_POOR_LINK ||
                mNetworkInfo.getDetailedState() == DetailedState.CONNECTED) {
            intent.putExtra(WifiManager.EXTRA_WIFI_INFO, new WifiInfo(mWifiInfo));
        }
        mContext.sendStickyBroadcastAsUser(intent, UserHandle.ALL);
    }

    private void sendLinkConfigurationChangedBroadcast() {
        Intent intent = new Intent(WifiManager.LINK_CONFIGURATION_CHANGED_ACTION);
        intent.addFlags(Intent.FLAG_RECEIVER_REGISTERED_ONLY_BEFORE_BOOT);
        intent.putExtra(WifiManager.EXTRA_LINK_PROPERTIES, new LinkProperties(mLinkProperties));
        mContext.sendBroadcastAsUser(intent, UserHandle.ALL);
    }

    private void sendSupplicantConnectionChangedBroadcast(boolean connected) {
        Intent intent = new Intent(WifiManager.SUPPLICANT_CONNECTION_CHANGE_ACTION);
        intent.addFlags(Intent.FLAG_RECEIVER_REGISTERED_ONLY_BEFORE_BOOT);
        intent.putExtra(WifiManager.EXTRA_SUPPLICANT_CONNECTED, connected);
        mContext.sendBroadcastAsUser(intent, UserHandle.ALL);
    }

    /**
     * Record the detailed state of a network.
     * @param state the new {@code DetailedState}
     */
    private boolean setNetworkDetailedState(NetworkInfo.DetailedState state) {
        boolean hidden = false;

        if (linkDebouncing || isRoaming()) {
            // There is generally a confusion in the system about colluding
            // WiFi Layer 2 state (as reported by supplicant) and the Network state
            // which leads to multiple confusion.
            //
            // If link is de-bouncing or roaming, we already have an IP address
            // as well we were connected and are doing L2 cycles of
            // reconnecting or renewing IP address to check that we still have it
            // This L2 link flapping should ne be reflected into the Network state
            // which is the state of the WiFi Network visible to Layer 3 and applications
            // Note that once debouncing and roaming are completed, we will
            // set the Network state to where it should be, or leave it as unchanged
            //
            hidden = true;
        }
        if (DBG) {
            log("setDetailed state, old ="
                    + mNetworkInfo.getDetailedState() + " and new state=" + state
                    + " hidden=" + hidden);
        }
        if (mNetworkInfo.getExtraInfo() != null && mWifiInfo.getSSID() != null) {
            // Always indicate that SSID has changed
            if (!mNetworkInfo.getExtraInfo().equals(mWifiInfo.getSSID())) {
                if (DBG) {
                    log("setDetailed state send new extra info"  + mWifiInfo.getSSID());
                }
                mNetworkInfo.setExtraInfo(mWifiInfo.getSSID());
                sendNetworkStateChangeBroadcast(null);
            }
        }
        if (hidden == true) {
            return false;
        }

        if (state != mNetworkInfo.getDetailedState()) {
            mNetworkInfo.setDetailedState(state, null, mWifiInfo.getSSID());
            if (mNetworkAgent != null) {
                mNetworkAgent.sendNetworkInfo(mNetworkInfo);
            }
            sendNetworkStateChangeBroadcast(null);
            return true;
        }
        return false;
    }

    private DetailedState getNetworkDetailedState() {
        return mNetworkInfo.getDetailedState();
    }


    private SupplicantState handleSupplicantStateChange(Message message) {
        StateChangeResult stateChangeResult = (StateChangeResult) message.obj;
        SupplicantState state = stateChangeResult.state;
        // Supplicant state change
        // [31-13] Reserved for future use
        // [8 - 0] Supplicant state (as defined in SupplicantState.java)
        // 50023 supplicant_state_changed (custom|1|5)
        mWifiInfo.setSupplicantState(state);
        // Network id is only valid when we start connecting
        if (SupplicantState.isConnecting(state)) {
            mWifiInfo.setNetworkId(stateChangeResult.networkId);
        } else {
            mWifiInfo.setNetworkId(WifiConfiguration.INVALID_NETWORK_ID);
        }

        mWifiInfo.setBSSID(stateChangeResult.BSSID);
        mWifiInfo.setSSID(stateChangeResult.wifiSsid);

        mSupplicantStateTracker.sendMessage(Message.obtain(message));

        return state;
    }

    /**
     * Resets the Wi-Fi Connections by clearing any state, resetting any sockets
     * using the interface, stopping DHCP & disabling interface
     */
    private void handleNetworkDisconnect() {
        if (DBG) log("handleNetworkDisconnect: Stopping DHCP and clearing IP"
                + " stack:" + Thread.currentThread().getStackTrace()[2].getMethodName()
                +" - "+ Thread.currentThread().getStackTrace()[3].getMethodName()
                +" - "+ Thread.currentThread().getStackTrace()[4].getMethodName()
                +" - "+ Thread.currentThread().getStackTrace()[5].getMethodName());


        clearCurrentConfigBSSID("handleNetworkDisconnect");
        if (mContext.getResources().getBoolean(R.bool.wifi_autocon)
                && !mWifiConfigStore.shouldAutoConnect()) {
            disableLastNetwork();
        }

        stopDhcp();

        try {
            mNwService.clearInterfaceAddresses(mInterfaceName);
            mNwService.disableIpv6(mInterfaceName);
        } catch (Exception e) {
            loge("Failed to clear addresses or disable ipv6" + e);
        }

        /* Reset data structures */
        mBadLinkspeedcount = 0;
        mWifiInfo.reset();
        linkDebouncing = false;
        /* Reset roaming parameters */
        mAutoRoaming = WifiAutoJoinController.AUTO_JOIN_IDLE;

        /**
         *  fullBandConnectedTimeIntervalMilli:
         *  - start scans at mWifiConfigStore.associatedPartialScanPeriodMilli seconds interval
         *  - exponentially increase to mWifiConfigStore.associatedFullScanMaxIntervalMilli
         *  Initialize to sane value = 20 seconds
         */
        fullBandConnectedTimeIntervalMilli = 20 * 1000;

        setNetworkDetailedState(DetailedState.DISCONNECTED);
        if (mNetworkAgent != null) {
            mNetworkAgent.sendNetworkInfo(mNetworkInfo);
            mNetworkAgent = null;
        }
        mWifiConfigStore.updateStatus(mLastNetworkId, DetailedState.DISCONNECTED);

        /* Clear network properties */
        clearLinkProperties();

        /* Cend event to CM & network change broadcast */
        sendNetworkStateChangeBroadcast(mLastBssid);

        /* Cancel auto roam requests */
        autoRoamSetBSSID(mLastNetworkId, "any");

        mLastBssid= null;
        registerDisconnected();
        mLastNetworkId = WifiConfiguration.INVALID_NETWORK_ID;
    }

    private void handleSupplicantConnectionLoss(boolean killSupplicant) {
        /* Socket connection can be lost when we do a graceful shutdown
        * or when the driver is hung. Ensure supplicant is stopped here.
        */
        if (killSupplicant) {
            mWifiMonitor.killSupplicant(mP2pSupported);
        }
        mWifiNative.closeSupplicantConnection();
        sendSupplicantConnectionChangedBroadcast(false);
        setWifiState(WIFI_STATE_DISABLED);
    }

    void handlePreDhcpSetup() {
        mDhcpActive = true;

        // Disable power save and suspend optimizations during DHCP
        // Note: The order here is important for now. Brcm driver changes
        // power settings when we control suspend mode optimizations.
        // TODO: Remove this comment when the driver is fixed.
        setSuspendOptimizationsNative(SUSPEND_DUE_TO_DHCP, false);
        mWifiNative.setPowerSave(false);

        mWifiNative.setBluetoothCoexistenceMode(
                 mWifiNative.BLUETOOTH_COEXISTENCE_MODE_DISABLED);

        stopBatchedScan();
        WifiNative.pauseScan();

        // Update link layer stats
        getWifiLinkLayerStats(false);

        /* P2p discovery breaks dhcp, shut it down in order to get through this */
        Message msg = new Message();
        msg.what = WifiP2pServiceImpl.BLOCK_DISCOVERY;
        msg.arg1 = WifiP2pServiceImpl.ENABLED;
        msg.arg2 = DhcpStateMachine.CMD_PRE_DHCP_ACTION_COMPLETE;
        msg.obj = mDhcpStateMachine;
        mWifiP2pChannel.sendMessage(msg);
    }


    void startDhcp() {
        if (mDhcpStateMachine == null) {
            mDhcpStateMachine = DhcpStateMachine.makeDhcpStateMachine(
                    mContext, WifiStateMachine.this, mInterfaceName);

        }
        mDhcpStateMachine.registerForPreDhcpNotification();
        mDhcpStateMachine.sendMessage(DhcpStateMachine.CMD_START_DHCP);
    }

    void renewDhcp() {
        if (mDhcpStateMachine == null) {
            mDhcpStateMachine = DhcpStateMachine.makeDhcpStateMachine(
                    mContext, WifiStateMachine.this, mInterfaceName);

        }
        mDhcpStateMachine.registerForPreDhcpNotification();
        mDhcpStateMachine.sendMessage(DhcpStateMachine.CMD_RENEW_DHCP);
    }

    void stopDhcp() {
        if (mDhcpStateMachine != null) {
            /* In case we were in middle of DHCP operation restore back powermode */
            handlePostDhcpSetup();
            mDhcpStateMachine.sendMessage(DhcpStateMachine.CMD_STOP_DHCP);
        }
    }

    void handlePostDhcpSetup() {
        mWifiP2pChannel.sendMessage(WifiP2pServiceImpl.BLOCK_DISCOVERY, WifiP2pServiceImpl.DISABLED);

        // Set the coexistence mode back to its default value
        mWifiNative.setBluetoothCoexistenceMode(
                mWifiNative.BLUETOOTH_COEXISTENCE_MODE_SENSE);

        /* Restore power save and suspend optimizations */
        setSuspendOptimizationsNative(SUSPEND_DUE_TO_DHCP, true);
        mWifiNative.setPowerSave(true);

        mDhcpActive = false;

        startBatchedScan();
        WifiNative.restartScan();
    }

    private void handleIPv4Success(DhcpResults dhcpResults, int reason) {

        if (PDBG) {
            loge("wifistatemachine handleIPv4Success <" + dhcpResults.toString() + ">");
            loge("link address " + dhcpResults.ipAddress);
        }

        synchronized (mDhcpResultsLock) {
            mDhcpResults = dhcpResults;
        }

        Inet4Address addr = (Inet4Address) dhcpResults.ipAddress.getAddress();
        if (isRoaming()) {
            if (addr instanceof Inet4Address) {
                int previousAddress = mWifiInfo.getIpAddress();
                int newAddress = NetworkUtils.inetAddressToInt(addr);
                if (previousAddress != newAddress) {
                    loge("handleIPv4Success, roaming and address changed" +
                            mWifiInfo + " got: " + addr);
                } else {

                }
            } else {
                loge("handleIPv4Success, roaming and didnt get an IPv4 address" +
                        addr.toString());
            }
        }
        mWifiInfo.setInetAddress(addr);
        mWifiInfo.setMeteredHint(dhcpResults.hasMeteredHint());
        updateLinkProperties(reason, mNetlinkTracker.getLinkProperties());
    }

    private void handleSuccessfulIpConfiguration() {
        mLastSignalLevel = -1; // Force update of signal strength
        WifiConfiguration c = getCurrentWifiConfiguration();
        if (c != null) {
            // Reset IP failure tracking
            c.numConnectionFailures = 0;

            // Tell the framework whether the newly connected network is trusted or untrusted.
            updateCapabilities(c);
        }
        if (c != null) {
            ScanResult result = getCurrentScanResult();
            if (result == null) {
                loge("WifiStateMachine: handleSuccessfulIpConfiguration and no scan results" +
                        c.configKey());
            } else {
                // Clear the per BSSID failure count
                result.numIpConfigFailures = 0;
                // Clear the WHOLE BSSID blacklist, which means supplicant is free to retry
                // any BSSID, even though it may already have a non zero ip failure count,
                // this will typically happen if the user walks away and come back to his arrea
                // TODO: implement blacklisting based on a timer, i.e. keep BSSID blacklisted
                // in supplicant for a couple of hours or a day
                mWifiNative.clearBlacklist();
            }
        }
    }

    private void handleIPv4Failure(int reason) {
        synchronized(mDhcpResultsLock) {
             if (mDhcpResults != null) {
                 mDhcpResults.clear();
             }
        }
        if (PDBG) {
            loge("wifistatemachine handleIPv4Failure");
        }
        updateLinkProperties(reason, mNetlinkTracker.getLinkProperties());
    }

    private void handleIpConfigurationLost() {
        mWifiInfo.setInetAddress(null);
        mWifiInfo.setMeteredHint(false);

        mWifiConfigStore.handleSSIDStateChange(mLastNetworkId, false,
                "DHCP FAILURE", mWifiInfo.getBSSID());

        /* DHCP times out after about 30 seconds, we do a
         * disconnect thru supplicant, we will let autojoin retry connecting to the network
         */
        mWifiNative.disconnect();

        /* If autojoin is disabled, give an immediate reconnect to try again */
        if (!mWifiConfigStore.enableAutoJoinWhenAssociated) {
            mWifiNative.reconnect();
        }
    }

    /* Current design is to not set the config on a running hostapd but instead
     * stop and start tethering when user changes config on a running access point
     *
     * TODO: Add control channel setup through hostapd that allows changing config
     * on a running daemon
     */
    private void startSoftApWithConfig(final WifiConfiguration config) {
        // Start hostapd on a separate thread
        new Thread(new Runnable() {
            public void run() {
                try {
                    mNwService.startAccessPoint(config, mInterfaceName);
                } catch (Exception e) {
                    loge("Exception in softap start " + e);
                    try {
                        mNwService.stopAccessPoint(mInterfaceName);
                        mNwService.startAccessPoint(config, mInterfaceName);
                    } catch (Exception e1) {
                        loge("Exception in softap re-start " + e1);
                        sendMessage(CMD_START_AP_FAILURE);
                        return;
                    }
                }
                if (DBG) log("Soft AP start successful");
                sendMessage(CMD_START_AP_SUCCESS);
            }
        }).start();
    }

    /*
     * Read a MAC address in /proc/arp/table, used by WifistateMachine
     * so as to record MAC address of default gateway.
     **/
    private String macAddressFromRoute(String ipAddress) {
        String macAddress = null;
        BufferedReader reader = null;
        try {
            reader = new BufferedReader(new FileReader("/proc/net/arp"));

            // Skip over the line bearing colum titles
            String line = reader.readLine();

            while ((line = reader.readLine()) != null) {
                String[] tokens = line.split("[ ]+");
                if (tokens.length < 6) {
                    continue;
                }

                // ARP column format is
                // Address HWType HWAddress Flags Mask IFace
                String ip = tokens[0];
                String mac = tokens[3];

                if (ipAddress.equals(ip)) {
                    macAddress = mac;
                    break;
                }
            }

            if (macAddress == null) {
                loge("Did not find remoteAddress {" + ipAddress + "} in " +
                        "/proc/net/arp");
            }

        } catch (FileNotFoundException e) {
            loge("Could not open /proc/net/arp to lookup mac address");
        } catch (IOException e) {
            loge("Could not read /proc/net/arp to lookup mac address");
        } finally {
            try {
                if (reader != null) {
                    reader.close();
                }
            } catch (IOException e) {
                // Do nothing
            }
        }
        return macAddress;

    }

    private class WifiNetworkFactory extends NetworkFactory {
        public WifiNetworkFactory(Looper l, Context c, String TAG, NetworkCapabilities f) {
            super(l, c, TAG, f);
        }

        @Override
        protected void needNetworkFor(NetworkRequest networkRequest, int score) {
            ++mConnectionRequests;
        }

        @Override
        protected void releaseNetworkFor(NetworkRequest networkRequest) {
            --mConnectionRequests;
        }

        public void dump(FileDescriptor fd, PrintWriter pw, String[] args) {
            pw.println("mConnectionRequests " + mConnectionRequests);
        }

    }

    private class UntrustedWifiNetworkFactory extends NetworkFactory {
        private int mUntrustedReqCount;

        public UntrustedWifiNetworkFactory(Looper l, Context c, String tag, NetworkCapabilities f) {
            super(l, c, tag, f);
        }

        @Override
        protected void needNetworkFor(NetworkRequest networkRequest, int score) {
            if (!networkRequest.networkCapabilities.hasCapability(
                    NetworkCapabilities.NET_CAPABILITY_TRUSTED)) {
                if (++mUntrustedReqCount == 1) {
                    mWifiAutoJoinController.setAllowUntrustedConnections(true);
                }
            }
        }

        @Override
        protected void releaseNetworkFor(NetworkRequest networkRequest) {
            if (!networkRequest.networkCapabilities.hasCapability(
                    NetworkCapabilities.NET_CAPABILITY_TRUSTED)) {
                if (--mUntrustedReqCount == 0) {
                    mWifiAutoJoinController.setAllowUntrustedConnections(false);
                }
            }
        }

        public void dump(FileDescriptor fd, PrintWriter pw, String[] args) {
            pw.println("mUntrustedReqCount " + mUntrustedReqCount);
        }
    }

    void maybeRegisterNetworkFactory() {
        if (mNetworkFactory == null) {
            checkAndSetConnectivityInstance();
            if (mCm != null) {
                mNetworkFactory = new WifiNetworkFactory(getHandler().getLooper(), mContext,
                        NETWORKTYPE, mNetworkCapabilitiesFilter);
                mNetworkFactory.setScoreFilter(60);
                mNetworkFactory.register();

                // We can't filter untrusted network in the capabilities filter because a trusted
                // network would still satisfy a request that accepts untrusted ones.
                mUntrustedNetworkFactory = new UntrustedWifiNetworkFactory(getHandler().getLooper(),
                        mContext, NETWORKTYPE_UNTRUSTED, mNetworkCapabilitiesFilter);
                mUntrustedNetworkFactory.setScoreFilter(Integer.MAX_VALUE);
                mUntrustedNetworkFactory.register();
            }
        }
    }

    /********************************************************
     * HSM states
     *******************************************************/

    class DefaultState extends State {
        @Override
        public boolean processMessage(Message message) {
            logStateAndMessage(message, getClass().getSimpleName());

            switch (message.what) {
                case AsyncChannel.CMD_CHANNEL_HALF_CONNECTED: {
                    AsyncChannel ac = (AsyncChannel) message.obj;
                    if (ac == mWifiP2pChannel) {
                        if (message.arg1 == AsyncChannel.STATUS_SUCCESSFUL) {
                            mWifiP2pChannel.sendMessage(AsyncChannel.CMD_CHANNEL_FULL_CONNECTION);
                        } else {
                            loge("WifiP2pService connection failure, error=" + message.arg1);
                        }
                    } else {
                        loge("got HALF_CONNECTED for unknown channel");
                    }
                    break;
                }
                case AsyncChannel.CMD_CHANNEL_DISCONNECTED: {
                    AsyncChannel ac = (AsyncChannel) message.obj;
                    if (ac == mWifiP2pChannel) {
                        loge("WifiP2pService channel lost, message.arg1 =" + message.arg1);
                        //TODO: Re-establish connection to state machine after a delay
                        // mWifiP2pChannel.connect(mContext, getHandler(),
                        // mWifiP2pManager.getMessenger());
                    }
                    break;
                }
                case CMD_BLUETOOTH_ADAPTER_STATE_CHANGE:
                    mBluetoothConnectionActive = (message.arg1 !=
                            BluetoothAdapter.STATE_DISCONNECTED);
                    break;
                    /* Synchronous call returns */
                case CMD_PING_SUPPLICANT:
                case CMD_ENABLE_NETWORK:
                case CMD_ADD_OR_UPDATE_NETWORK:
                case CMD_REMOVE_NETWORK:
                case CMD_SAVE_CONFIG:
                    replyToMessage(message, message.what, FAILURE);
                    break;
                case CMD_GET_CAPABILITY_FREQ:
                    replyToMessage(message, message.what, null);
                    break;
                case CMD_GET_CONFIGURED_NETWORKS:
                    replyToMessage(message, message.what, (List<WifiConfiguration>) null);
                    break;
                case CMD_GET_PRIVILEGED_CONFIGURED_NETWORKS:
                    replyToMessage(message, message.what, (List<WifiConfiguration>) null);
                    break;
                case CMD_ENABLE_RSSI_POLL:
                    mEnableRssiPolling = (message.arg1 == 1);
                    break;
                case CMD_SET_HIGH_PERF_MODE:
                    if (message.arg1 == 1) {
                        setSuspendOptimizations(SUSPEND_DUE_TO_HIGH_PERF, false);
                    } else {
                        setSuspendOptimizations(SUSPEND_DUE_TO_HIGH_PERF, true);
                    }
                    break;
                case CMD_BOOT_COMPLETED:
                    String countryCode = mPersistedCountryCode;
                    if (TextUtils.isEmpty(countryCode) == false) {
                        Settings.Global.putString(mContext.getContentResolver(),
                                Settings.Global.WIFI_COUNTRY_CODE,
                                countryCode);
                        // It may be that the state transition that should send this info
                        // to the driver happened between mPersistedCountryCode getting set
                        // and now, so simply persisting it here would mean we have sent
                        // nothing to the driver.  Send the cmd so it might be set now.
                        int sequenceNum = mCountryCodeSequence.incrementAndGet();
                        sendMessageAtFrontOfQueue(CMD_SET_COUNTRY_CODE,
                                sequenceNum, 0, countryCode);
                    }
                    maybeRegisterNetworkFactory();
                    break;
                case CMD_SET_BATCHED_SCAN:
                    recordBatchedScanSettings(message.arg1, message.arg2, (Bundle)message.obj);
                    break;
                case CMD_POLL_BATCHED_SCAN:
                    handleBatchedScanPollRequest();
                    break;
                case CMD_START_NEXT_BATCHED_SCAN:
                    startNextBatchedScan();
                    break;
                case CMD_SCREEN_STATE_CHANGED:
                    handleScreenStateChanged(message.arg1 != 0,
                            /* startBackgroundScanIfNeeded = */ false);
                    break;
                    /* Discard */
                case CMD_START_SCAN:
                    messageHandlingStatus = MESSAGE_HANDLING_STATUS_DISCARD;
                    break;
                case CMD_START_SUPPLICANT:
                case CMD_STOP_SUPPLICANT:
                case CMD_STOP_SUPPLICANT_FAILED:
                case CMD_START_DRIVER:
                case CMD_STOP_DRIVER:
                case CMD_DELAYED_STOP_DRIVER:
                case CMD_DRIVER_START_TIMED_OUT:
                case CMD_START_AP:
                case CMD_START_AP_SUCCESS:
                case CMD_START_AP_FAILURE:
                case CMD_STOP_AP:
                case CMD_TETHER_STATE_CHANGE:
                case CMD_TETHER_NOTIFICATION_TIMED_OUT:
                case CMD_DISCONNECT:
                case CMD_RECONNECT:
                case CMD_REASSOCIATE:
                case CMD_RELOAD_TLS_AND_RECONNECT:
                case WifiMonitor.SUP_CONNECTION_EVENT:
                case WifiMonitor.SUP_DISCONNECTION_EVENT:
                case WifiMonitor.NETWORK_CONNECTION_EVENT:
                case WifiMonitor.NETWORK_DISCONNECTION_EVENT:
                case WifiMonitor.SCAN_RESULTS_EVENT:
                case WifiMonitor.SUPPLICANT_STATE_CHANGE_EVENT:
                case WifiMonitor.AUTHENTICATION_FAILURE_EVENT:
                case WifiMonitor.ASSOCIATION_REJECTION_EVENT:
                case WifiMonitor.WPS_OVERLAP_EVENT:
                case CMD_BLACKLIST_NETWORK:
                case CMD_CLEAR_BLACKLIST:
                case CMD_SET_OPERATIONAL_MODE:
                case CMD_SET_COUNTRY_CODE:
                case CMD_SET_FREQUENCY_BAND:
                case CMD_RSSI_POLL:
                case CMD_ENABLE_ALL_NETWORKS:
                case DhcpStateMachine.CMD_PRE_DHCP_ACTION:
                case DhcpStateMachine.CMD_POST_DHCP_ACTION:
                /* Handled by WifiApConfigStore */
                case CMD_SET_AP_CONFIG:
                case CMD_SET_AP_CONFIG_COMPLETED:
                case CMD_REQUEST_AP_CONFIG:
                case CMD_RESPONSE_AP_CONFIG:
                case WifiWatchdogStateMachine.POOR_LINK_DETECTED:
                case WifiWatchdogStateMachine.GOOD_LINK_DETECTED:
                case CMD_NO_NETWORKS_PERIODIC_SCAN:
                case CMD_DISABLE_P2P_RSP:
                case WifiMonitor.SUP_REQUEST_IDENTITY:
                case CMD_TEST_NETWORK_DISCONNECT:
                case CMD_OBTAINING_IP_ADDRESS_WATCHDOG_TIMER:
                case WifiMonitor.SUP_REQUEST_SIM_AUTH:
                case CMD_TARGET_BSSID:
                case CMD_AUTO_CONNECT:
                case CMD_AUTO_ROAM:
                case CMD_AUTO_SAVE_NETWORK:
                case CMD_ASSOCIATED_BSSID:
                case CMD_UNWANTED_NETWORK:
                case CMD_DISCONNECTING_WATCHDOG_TIMER:
                case CMD_ROAM_WATCHDOG_TIMER:
                case CMD_DISABLE_EPHEMERAL_NETWORK:
                    messageHandlingStatus = MESSAGE_HANDLING_STATUS_DISCARD;
                    break;
                case DhcpStateMachine.CMD_ON_QUIT:
                    mDhcpStateMachine = null;
                    break;
                case CMD_SET_SUSPEND_OPT_ENABLED:
                    if (message.arg1 == 1) {
                        mSuspendWakeLock.release();
                        setSuspendOptimizations(SUSPEND_DUE_TO_SCREEN, true);
                    } else {
                        setSuspendOptimizations(SUSPEND_DUE_TO_SCREEN, false);
                    }
                    break;
                case WifiMonitor.DRIVER_HUNG_EVENT:
                    setSupplicantRunning(false);
                    setSupplicantRunning(true);
                    break;
                case WifiManager.CONNECT_NETWORK:
                    replyToMessage(message, WifiManager.CONNECT_NETWORK_FAILED,
                            WifiManager.BUSY);
                    break;
                case WifiManager.FORGET_NETWORK:
                    replyToMessage(message, WifiManager.FORGET_NETWORK_FAILED,
                            WifiManager.BUSY);
                    break;
                case WifiManager.SAVE_NETWORK:
                    messageHandlingStatus = MESSAGE_HANDLING_STATUS_FAIL;
                    replyToMessage(message, WifiManager.SAVE_NETWORK_FAILED,
                            WifiManager.BUSY);
                    break;
                case WifiManager.START_WPS:
                    replyToMessage(message, WifiManager.WPS_FAILED,
                            WifiManager.BUSY);
                    break;
                case WifiManager.CANCEL_WPS:
                    replyToMessage(message, WifiManager.CANCEL_WPS_FAILED,
                            WifiManager.BUSY);
                    break;
                case WifiManager.DISABLE_NETWORK:
                    replyToMessage(message, WifiManager.DISABLE_NETWORK_FAILED,
                            WifiManager.BUSY);
                    break;
                case WifiManager.RSSI_PKTCNT_FETCH:
                    replyToMessage(message, WifiManager.RSSI_PKTCNT_FETCH_FAILED,
                            WifiManager.BUSY);
                    break;
                case CMD_GET_SUPPORTED_FEATURES:
                    if (WifiNative.startHal()) {
                        int featureSet = WifiNative.getSupportedFeatureSet();
                        replyToMessage(message, message.what, featureSet);
                    } else {
                        replyToMessage(message, message.what, 0);
                    }
                    break;
                case CMD_GET_SIM_INFO:
                    replyToMessage(message,message.what, (WifiEapSimInfo) null);
                    break;
                case CMD_GET_LINK_LAYER_STATS:
                    // Not supported hence reply with error message
                    replyToMessage(message, message.what, null);
                    break;
                case WifiP2pServiceImpl.P2P_CONNECTION_CHANGED:
                    NetworkInfo info = (NetworkInfo) message.obj;
                    mP2pConnected.set(info.isConnected());
                    break;
                case WifiP2pServiceImpl.DISCONNECT_WIFI_REQUEST:
                    mTemporarilyDisconnectWifi = (message.arg1 == 1);
                    replyToMessage(message, WifiP2pServiceImpl.DISCONNECT_WIFI_RESPONSE);
                    break;
                case WifiP2pServiceImpl.P2P_MIRACAST_MODE_CHANGED:
                    break;
                /* Link configuration (IP address, DNS, ...) changes notified via netlink */
                case CMD_UPDATE_LINKPROPERTIES:
                    updateLinkProperties(CMD_UPDATE_LINKPROPERTIES, (LinkProperties)message.obj);
                    break;
                case CMD_IP_CONFIGURATION_SUCCESSFUL:
                case CMD_IP_CONFIGURATION_LOST:
                    messageHandlingStatus = MESSAGE_HANDLING_STATUS_DISCARD;
                    break;
                case CMD_GET_CONNECTION_STATISTICS:
                    replyToMessage(message, message.what, mWifiConnectionStatistics);
                    break;
                default:
                    loge("Error! unhandled message" + message);
                    break;
            }
            return HANDLED;
        }
    }

    class InitialState extends State {
        @Override
        public void enter() {
            mWifiNative.unloadDriver();

            if (mWifiP2pChannel == null) {
                mWifiP2pChannel = new AsyncChannel();
                mWifiP2pChannel.connect(mContext, getHandler(),
                    mWifiP2pServiceImpl.getP2pStateMachineMessenger());
            }

            if (mWifiApConfigChannel == null) {
                mWifiApConfigChannel = new AsyncChannel();
                WifiApConfigStore wifiApConfigStore = WifiApConfigStore.makeWifiApConfigStore(
                        mContext, getHandler());
                wifiApConfigStore.loadApConfiguration();
                mWifiApConfigChannel.connectSync(mContext, getHandler(),
                        wifiApConfigStore.getMessenger());
            }
        }
        @Override
        public boolean processMessage(Message message) {
            logStateAndMessage(message, getClass().getSimpleName());
            switch (message.what) {
                case CMD_START_SUPPLICANT:
                    if (mWifiNative.loadDriver()) {
                        try {
                            mNwService.wifiFirmwareReload(mInterfaceName, "STA");
                        } catch (Exception e) {
                            loge("Failed to reload STA firmware " + e);
                            // Continue
                        }

                        try {
                            // A runtime crash can leave the interface up and
                            // IP addresses configured, and this affects
                            // connectivity when supplicant starts up.
                            // Ensure interface is down and we have no IP
                            // addresses before a supplicant start.
                            mNwService.setInterfaceDown(mInterfaceName);
                            mNwService.clearInterfaceAddresses(mInterfaceName);

                            // Set privacy extensions
                            mNwService.setInterfaceIpv6PrivacyExtensions(mInterfaceName, true);

                           // IPv6 is enabled only as long as access point is connected since:
                           // - IPv6 addresses and routes stick around after disconnection
                           // - kernel is unaware when connected and fails to start IPv6 negotiation
                           // - kernel can start autoconfiguration when 802.1x is not complete
                            mNwService.disableIpv6(mInterfaceName);
                        } catch (RemoteException re) {
                            loge("Unable to change interface settings: " + re);
                        } catch (IllegalStateException ie) {
                            loge("Unable to change interface settings: " + ie);
                        }

                       /* Stop a running supplicant after a runtime restart
                        * Avoids issues with drivers that do not handle interface down
                        * on a running supplicant properly.
                        */
                        mWifiMonitor.killSupplicant(mP2pSupported);
                        if(mWifiNative.startSupplicant(mP2pSupported)) {
                            setWifiState(WIFI_STATE_ENABLING);
                            if (DBG) log("Supplicant start successful");
                            mWifiMonitor.startMonitoring();
                            transitionTo(mSupplicantStartingState);
                        } else {
                            loge("Failed to start supplicant!");
                        }
                    } else {
                        loge("Failed to load driver");
                    }
                    break;
                case CMD_START_AP:
                    if (mWifiNative.loadDriver()) {
                        setWifiApState(WIFI_AP_STATE_ENABLING);
                        transitionTo(mSoftApStartingState);
                    } else {
                        loge("Failed to load driver for softap");
                    }
                default:
                    return NOT_HANDLED;
            }
            return HANDLED;
        }
    }

    class SupplicantStartingState extends State {
        private void initializeWpsDetails() {
            String detail;
            detail = SystemProperties.get("ro.product.name", "");
            if (!mWifiNative.setDeviceName(detail)) {
                loge("Failed to set device name " +  detail);
            }
            detail = SystemProperties.get("ro.product.manufacturer", "");
            if (!mWifiNative.setManufacturer(detail)) {
                loge("Failed to set manufacturer " + detail);
            }
            detail = SystemProperties.get("ro.product.model", "");
            if (!mWifiNative.setModelName(detail)) {
                loge("Failed to set model name " + detail);
            }
            detail = SystemProperties.get("ro.product.model", "");
            if (!mWifiNative.setModelNumber(detail)) {
                loge("Failed to set model number " + detail);
            }
            detail = SystemProperties.get("ro.serialno", "");
            if (!mWifiNative.setSerialNumber(detail)) {
                loge("Failed to set serial number " + detail);
            }
            if (!mWifiNative.setConfigMethods("physical_display virtual_push_button")) {
                loge("Failed to set WPS config methods");
            }
            if (!mWifiNative.setDeviceType(mPrimaryDeviceType)) {
                loge("Failed to set primary device type " + mPrimaryDeviceType);
            }
        }

        @Override
        public boolean processMessage(Message message) {
            logStateAndMessage(message, getClass().getSimpleName());

            switch(message.what) {
                case WifiMonitor.SUP_CONNECTION_EVENT:
                    if (DBG) log("Supplicant connection established");
                    setWifiState(WIFI_STATE_ENABLED);
                    mSupplicantRestartCount = 0;
                    /* Reset the supplicant state to indicate the supplicant
                     * state is not known at this time */
                    mSupplicantStateTracker.sendMessage(CMD_RESET_SUPPLICANT_STATE);
                    /* Initialize data structures */
                    mLastBssid = null;
                    mLastNetworkId = WifiConfiguration.INVALID_NETWORK_ID;
                    mLastSignalLevel = -1;

                    mWifiInfo.setMacAddress(mWifiNative.getMacAddress());
                    mWifiNative.enableSaveConfig();
                    mWifiConfigStore.loadAndEnableAllNetworks();
                    if (mContext.getResources().getBoolean(R.bool.wifi_autocon)
                        && !mWifiConfigStore.shouldAutoConnect()) {
                        mWifiConfigStore.disableAllNetworks();
                    }
                    if (mWifiConfigStore.enableVerboseLogging > 0) {
                        enableVerboseLogging(mWifiConfigStore.enableVerboseLogging);
                    }
                    if (mWifiConfigStore.associatedPartialScanPeriodMilli < 0) {
                        mWifiConfigStore.associatedPartialScanPeriodMilli = 0;
                    }
                    initializeWpsDetails();

                    sendSupplicantConnectionChangedBroadcast(true);
                    transitionTo(mDriverStartedState);
                    break;
                case WifiMonitor.SUP_DISCONNECTION_EVENT:
                    if (++mSupplicantRestartCount <= SUPPLICANT_RESTART_TRIES) {
                        loge("Failed to setup control channel, restart supplicant");
                        mWifiMonitor.killSupplicant(mP2pSupported);
                        transitionTo(mInitialState);
                        sendMessageDelayed(CMD_START_SUPPLICANT, SUPPLICANT_RESTART_INTERVAL_MSECS);
                    } else {
                        loge("Failed " + mSupplicantRestartCount +
                                " times to start supplicant, unload driver");
                        mSupplicantRestartCount = 0;
                        setWifiState(WIFI_STATE_UNKNOWN);
                        transitionTo(mInitialState);
                    }
                    break;
                case CMD_START_SUPPLICANT:
                case CMD_STOP_SUPPLICANT:
                case CMD_START_AP:
                case CMD_STOP_AP:
                case CMD_START_DRIVER:
                case CMD_STOP_DRIVER:
                case CMD_SET_OPERATIONAL_MODE:
                case CMD_SET_COUNTRY_CODE:
                case CMD_SET_FREQUENCY_BAND:
                case CMD_START_PACKET_FILTERING:
                case CMD_STOP_PACKET_FILTERING:
                    messageHandlingStatus = MESSAGE_HANDLING_STATUS_DEFERRED;
                    deferMessage(message);
                    break;
                default:
                    return NOT_HANDLED;
            }
            return HANDLED;
        }
    }

    class SupplicantStartedState extends State {
        @Override
        public void enter() {
            /* Wifi is available as long as we have a connection to supplicant */
            mNetworkInfo.setIsAvailable(true);
            if (mNetworkAgent != null) mNetworkAgent.sendNetworkInfo(mNetworkInfo);

            int defaultInterval = mContext.getResources().getInteger(
                    R.integer.config_wifi_supplicant_scan_interval);

            mSupplicantScanIntervalMs = Settings.Global.getLong(mContext.getContentResolver(),
                    Settings.Global.WIFI_SUPPLICANT_SCAN_INTERVAL_MS,
                    defaultInterval);

            mWifiNative.setScanInterval((int)mSupplicantScanIntervalMs / 1000);
            mWifiNative.setExternalSim(true);

            setRandomMacOui();
            if (mWifiConfigStore.enableAutoJoinWhenAssociated) {
                mWifiNative.enableAutoConnect(false);
                mIsAutoJoinEnabled = true;
            } else {
                mIsAutoJoinEnabled = false;
                if (DBG) {
                    log("Autojoin is disabled, keep autoconnect enabled in supplicant");
                }
            }
            checkAndSetAutoConnection();
        }

        @Override
        public boolean processMessage(Message message) {
            logStateAndMessage(message, getClass().getSimpleName());

            switch(message.what) {
                case CMD_STOP_SUPPLICANT:   /* Supplicant stopped by user */
                    if (mP2pSupported) {
                        transitionTo(mWaitForP2pDisableState);
                    } else {
                        transitionTo(mSupplicantStoppingState);
                    }
                    break;
                case WifiMonitor.SUP_DISCONNECTION_EVENT:  /* Supplicant connection lost */
                    loge("Connection lost, restart supplicant");
                    handleSupplicantConnectionLoss(true);
                    handleNetworkDisconnect();
                    mSupplicantStateTracker.sendMessage(CMD_RESET_SUPPLICANT_STATE);
                    if (mP2pSupported) {
                        transitionTo(mWaitForP2pDisableState);
                    } else {
                        transitionTo(mInitialState);
                    }
                    sendMessageDelayed(CMD_START_SUPPLICANT, SUPPLICANT_RESTART_INTERVAL_MSECS);
                    break;
                case WifiMonitor.SCAN_RESULTS_EVENT:
                    maybeRegisterNetworkFactory(); // Make sure our NetworkFactory is registered
                    closeRadioScanStats();
                    noteScanEnd();
                    setScanResults();
                    if (mIsFullScanOngoing || mSendScanResultsBroadcast) {
                        /* Just updated results from full scan, let apps know about this */
                        sendScanResultsAvailableBroadcast();
                    }
                    mSendScanResultsBroadcast = false;
                    mIsScanOngoing = false;
                    mIsFullScanOngoing = false;
                    if (mBufferedScanMsg.size() > 0)
                        sendMessage(mBufferedScanMsg.remove());
                    break;
                case CMD_PING_SUPPLICANT:
                    boolean ok = mWifiNative.ping();
                    replyToMessage(message, message.what, ok ? SUCCESS : FAILURE);
                    break;
                case CMD_GET_CAPABILITY_FREQ:
                    String freqs = mWifiNative.getFreqCapability();
                    replyToMessage(message, message.what, freqs);
                    break;
                case CMD_START_AP:
                    /* Cannot start soft AP while in client mode */
                    loge("Failed to start soft AP with a running supplicant");
                    setWifiApState(WIFI_AP_STATE_FAILED);
                    break;
                case CMD_SET_OPERATIONAL_MODE:
                    mOperationalMode = message.arg1;
                    mWifiConfigStore.
                            setLastSelectedConfiguration(WifiConfiguration.INVALID_NETWORK_ID);
                    break;
                case CMD_TARGET_BSSID:
                    // Trying to associate to this BSSID
                    if (message.obj != null) {
                        mTargetRoamBSSID = (String) message.obj;
                    }
                    break;
                case CMD_GET_LINK_LAYER_STATS:
                    WifiLinkLayerStats stats = getWifiLinkLayerStats(DBG);
                    if (stats == null) {
                        // When firmware doesnt support link layer stats, return an empty object
                        stats = new WifiLinkLayerStats();
                    }
                    replyToMessage(message, message.what, stats);
                    break;
                default:
                    return NOT_HANDLED;
            }
            return HANDLED;
        }

        @Override
        public void exit() {
            mNetworkInfo.setIsAvailable(false);
            if (mNetworkAgent != null) mNetworkAgent.sendNetworkInfo(mNetworkInfo);
        }
    }

    class SupplicantStoppingState extends State {
        @Override
        public void enter() {
            /* Send any reset commands to supplicant before shutting it down */
            handleNetworkDisconnect();
            if (mDhcpStateMachine != null) {
                mDhcpStateMachine.doQuit();
            }

            String suppState = System.getProperty("init.svc.wpa_supplicant");
            if (suppState == null) suppState = "unknown";
            String p2pSuppState = System.getProperty("init.svc.p2p_supplicant");
            if (p2pSuppState == null) p2pSuppState = "unknown";

            loge("SupplicantStoppingState: stopSupplicant "
                    + " init.svc.wpa_supplicant=" + suppState
                    + " init.svc.p2p_supplicant=" + p2pSuppState);
            mWifiMonitor.stopSupplicant();

            /* Send ourselves a delayed message to indicate failure after a wait time */
            sendMessageDelayed(obtainMessage(CMD_STOP_SUPPLICANT_FAILED,
                    ++mSupplicantStopFailureToken, 0), SUPPLICANT_RESTART_INTERVAL_MSECS);
            setWifiState(WIFI_STATE_DISABLING);
            mSupplicantStateTracker.sendMessage(CMD_RESET_SUPPLICANT_STATE);
        }
        @Override
        public boolean processMessage(Message message) {
            logStateAndMessage(message, getClass().getSimpleName());

            switch(message.what) {
                case WifiMonitor.SUP_CONNECTION_EVENT:
                    loge("Supplicant connection received while stopping");
                    break;
                case WifiMonitor.SUP_DISCONNECTION_EVENT:
                    if (DBG) log("Supplicant connection lost");
                    handleSupplicantConnectionLoss(false);
                    transitionTo(mInitialState);
                    break;
                case CMD_STOP_SUPPLICANT_FAILED:
                    if (message.arg1 == mSupplicantStopFailureToken) {
                        loge("Timed out on a supplicant stop, kill and proceed");
                        handleSupplicantConnectionLoss(true);
                        transitionTo(mInitialState);
                    }
                    break;
                case CMD_START_SUPPLICANT:
                case CMD_STOP_SUPPLICANT:
                case CMD_START_AP:
                case CMD_STOP_AP:
                case CMD_START_DRIVER:
                case CMD_STOP_DRIVER:
                case CMD_SET_OPERATIONAL_MODE:
                case CMD_SET_COUNTRY_CODE:
                case CMD_SET_FREQUENCY_BAND:
                case CMD_START_PACKET_FILTERING:
                case CMD_STOP_PACKET_FILTERING:
                    deferMessage(message);
                    break;
                default:
                    return NOT_HANDLED;
            }
            return HANDLED;
        }
    }

    class DriverStartingState extends State {
        private int mTries;
        @Override
        public void enter() {
            mTries = 1;
            /* Send ourselves a delayed message to start driver a second time */
            sendMessageDelayed(obtainMessage(CMD_DRIVER_START_TIMED_OUT,
                        ++mDriverStartToken, 0), DRIVER_START_TIME_OUT_MSECS);
        }
        @Override
        public boolean processMessage(Message message) {
            logStateAndMessage(message, getClass().getSimpleName());

            switch(message.what) {
               case WifiMonitor.SUPPLICANT_STATE_CHANGE_EVENT:
                    SupplicantState state = handleSupplicantStateChange(message);
                    /* If suplicant is exiting out of INTERFACE_DISABLED state into
                     * a state that indicates driver has started, it is ready to
                     * receive driver commands
                     */
                    if (SupplicantState.isDriverActive(state)) {
                        transitionTo(mDriverStartedState);
                    }
                    break;
                case CMD_DRIVER_START_TIMED_OUT:
                    if (message.arg1 == mDriverStartToken) {
                        if (mTries >= 2) {
                            loge("Failed to start driver after " + mTries);
                            transitionTo(mDriverStoppedState);
                        } else {
                            loge("Driver start failed, retrying");
                            mWakeLock.acquire();
                            mWifiNative.startDriver();
                            mWakeLock.release();

                            ++mTries;
                            /* Send ourselves a delayed message to start driver again */
                            sendMessageDelayed(obtainMessage(CMD_DRIVER_START_TIMED_OUT,
                                        ++mDriverStartToken, 0), DRIVER_START_TIME_OUT_MSECS);
                        }
                    }
                    break;
                    /* Queue driver commands & connection events */
                case CMD_START_DRIVER:
                case CMD_STOP_DRIVER:
                case WifiMonitor.NETWORK_CONNECTION_EVENT:
                case WifiMonitor.NETWORK_DISCONNECTION_EVENT:
                case WifiMonitor.AUTHENTICATION_FAILURE_EVENT:
                case WifiMonitor.ASSOCIATION_REJECTION_EVENT:
                case WifiMonitor.WPS_OVERLAP_EVENT:
                case CMD_SET_COUNTRY_CODE:
                case CMD_SET_FREQUENCY_BAND:
                case CMD_START_PACKET_FILTERING:
                case CMD_STOP_PACKET_FILTERING:
                case CMD_START_SCAN:
                case CMD_DISCONNECT:
                case CMD_REASSOCIATE:
                case CMD_RECONNECT:
                    messageHandlingStatus = MESSAGE_HANDLING_STATUS_DEFERRED;
                    deferMessage(message);
                    break;
                case WifiMonitor.SCAN_RESULTS_EVENT:
                    // Loose scan results obtained in Driver Starting state, they can only confuse
                    // the state machine
                    break;
                default:
                    return NOT_HANDLED;
            }
            return HANDLED;
        }
    }

    class DriverStartedState extends State {
        @Override
        public void enter() {

            if (PDBG) {
                loge("DriverStartedState enter");
            }
            mIsRunning = true;
            mInDelayedStop = false;
            mDelayedStopCounter++;
            updateBatteryWorkSource(null);
            /**
             * Enable bluetooth coexistence scan mode when bluetooth connection is active.
             * When this mode is on, some of the low-level scan parameters used by the
             * driver are changed to reduce interference with bluetooth
             */
            mWifiNative.setBluetoothCoexistenceScanMode(mBluetoothConnectionActive);
            /* set country code */
            setCountryCode();
            /* set frequency band of operation */
            setFrequencyBand();
            /* initialize network state */
            setNetworkDetailedState(DetailedState.DISCONNECTED);

            /* Remove any filtering on Multicast v6 at start */
            mWifiNative.stopFilteringMulticastV6Packets();

            /* Reset Multicast v4 filtering state */
            if (mFilteringMulticastV4Packets.get()) {
                mWifiNative.startFilteringMulticastV4Packets();
            } else {
                mWifiNative.stopFilteringMulticastV4Packets();
            }

            mDhcpActive = false;

            startBatchedScan();

            if (mOperationalMode != CONNECT_MODE) {
                mWifiNative.disconnect();
                mWifiConfigStore.disableAllNetworks();
                if (mOperationalMode == SCAN_ONLY_WITH_WIFI_OFF_MODE) {
                    setWifiState(WIFI_STATE_DISABLED);
                }
                transitionTo(mScanModeState);
            } else {

                // Status pulls in the current supplicant state and network connection state
                // events over the monitor connection. This helps framework sync up with
                // current supplicant state
                // TODO: actually check th supplicant status string and make sure the supplicant
                // is in disconnecte4d state.
                mWifiNative.status();
                // Transitioning to Disconnected state will trigger a scan and subsequently AutoJoin
                transitionTo(mDisconnectedState);
            }

            // We may have missed screen update at boot
            if (mScreenBroadcastReceived.get() == false) {
                PowerManager powerManager = (PowerManager)mContext.getSystemService(
                        Context.POWER_SERVICE);
                handleScreenStateChanged(powerManager.isScreenOn(),
                        /* startBackgroundScanIfNeeded = */ false);
            } else {
                // Set the right suspend mode settings
                mWifiNative.setSuspendOptimizations(mSuspendOptNeedsDisabled == 0
                        && mUserWantsSuspendOpt.get());
            }
            mWifiNative.setPowerSave(true);

            if (mP2pSupported) {
                if (mOperationalMode == CONNECT_MODE) {
                    mWifiP2pChannel.sendMessage(WifiStateMachine.CMD_ENABLE_P2P);
                } else {
                    // P2P statemachine starts in disabled state, and is not enabled until
                    // CMD_ENABLE_P2P is sent from here; so, nothing needs to be done to
                    // keep it disabled.
                }
            }

            final Intent intent = new Intent(WifiManager.WIFI_SCAN_AVAILABLE);
            intent.addFlags(Intent.FLAG_RECEIVER_REGISTERED_ONLY_BEFORE_BOOT);
            intent.putExtra(WifiManager.EXTRA_SCAN_AVAILABLE, WIFI_STATE_ENABLED);
            mContext.sendStickyBroadcastAsUser(intent, UserHandle.ALL);

            if (PDBG) {
                loge("Driverstarted State enter done");
            }
        }

        @Override
        public boolean processMessage(Message message) {
            logStateAndMessage(message, getClass().getSimpleName());

            switch(message.what) {
                case CMD_START_SCAN:
                    handleScanRequest(WifiNative.SCAN_WITHOUT_CONNECTION_SETUP, message);
                    break;
                case CMD_SET_BATCHED_SCAN:
                    if (recordBatchedScanSettings(message.arg1, message.arg2,
                            (Bundle)message.obj)) {
                        if (mBatchedScanSettings != null) {
                            startBatchedScan();
                        } else {
                            stopBatchedScan();
                        }
                    }
                    break;
                case CMD_SET_COUNTRY_CODE:
                    String country = (String) message.obj;
                    final boolean persist = (message.arg2 == 1);
                    final int sequence = message.arg1;
                    if (sequence != mCountryCodeSequence.get()) {
                        if (DBG) log("set country code ignored due to sequnce num");
                        break;
                    }
                    if (DBG) log("set country code " + country);
                    if (persist) {
                        mPersistedCountryCode = country;
                        Settings.Global.putString(mContext.getContentResolver(),
                                Settings.Global.WIFI_COUNTRY_CODE,
                                country);
                    }
                    country = country.toUpperCase(Locale.ROOT);
                    if (mLastSetCountryCode == null
                            || country.equals(mLastSetCountryCode) == false) {
                        if (mWifiNative.setCountryCode(country)) {
                            mLastSetCountryCode = country;
                        } else {
                            loge("Failed to set country code " + country);
                        }
                    }
                    mWifiP2pChannel.sendMessage(WifiP2pServiceImpl.SET_COUNTRY_CODE, country);
                    break;
                case CMD_SET_FREQUENCY_BAND:
                    int band =  message.arg1;
                    if (DBG) log("set frequency band " + band);
                    if (mWifiNative.setBand(band)) {

                        if (PDBG)  loge("did set frequency band " + band);

                        mFrequencyBand.set(band);
                        mWifiConfigStore.setConfiguredBand(band);
                        // Flush old data - like scan results
                        mWifiNative.bssFlush();
                        if (mFrequencyBand.get() == WifiManager.WIFI_FREQUENCY_BAND_2GHZ) {
                            mWifiNative.disable5GHzFrequencies(true);
                            mDisabled5GhzFrequencies = true;
                        } else if ((mFrequencyBand.get() != WifiManager.WIFI_FREQUENCY_BAND_2GHZ)
                           && (mDisabled5GhzFrequencies)) {
                            mWifiNative.disable5GHzFrequencies(false);
                            mDisabled5GhzFrequencies = false;
                        }
                        // Fetch the latest scan results when frequency band is set
                        startScanNative(WifiNative.SCAN_WITHOUT_CONNECTION_SETUP, null);

                        if (PDBG)  loge("done set frequency band " + band);

                    } else {
                        loge("Failed to set frequency band " + band);
                    }
                    break;
                case CMD_GET_SIM_INFO:
                     String mSimInfo =  mWifiNative.getSimInfoNative();
                     WifiEapSimInfo mWifiEapSimInfo = null;
                     try {
                         if (mSimInfo != null) {
                             mWifiEapSimInfo = new WifiEapSimInfo(mSimInfo);
                         }
                     } catch (IllegalArgumentException e) {
                         loge("Exception: EAP-SIM not supported");
                     }
                     if (mWifiEapSimInfo != null) {
                         replyToMessage(message, message.what ,(WifiEapSimInfo) mWifiEapSimInfo);
                     } else {
                         replyToMessage(message, message.what ,(WifiEapSimInfo) null);
                     }
                     break;
                case CMD_BLUETOOTH_ADAPTER_STATE_CHANGE:
                    mBluetoothConnectionActive = (message.arg1 !=
                            BluetoothAdapter.STATE_DISCONNECTED);
                    mWifiNative.setBluetoothCoexistenceScanMode(mBluetoothConnectionActive);
                    break;
                case CMD_STOP_DRIVER:
                    int mode = message.arg1;

                    /* Already doing a delayed stop */
                    if (mInDelayedStop) {
                        if (DBG) log("Already in delayed stop");
                        break;
                    }
                    /* disconnect right now, but leave the driver running for a bit */
                    mWifiConfigStore.disableAllNetworks();

                    mInDelayedStop = true;
                    mDelayedStopCounter++;
                    if (DBG) log("Delayed stop message " + mDelayedStopCounter);

                    /* send regular delayed shut down */
                    Intent driverStopIntent = new Intent(ACTION_DELAYED_DRIVER_STOP, null);
                    driverStopIntent.setPackage(this.getClass().getPackage().getName());
                    driverStopIntent.putExtra(DELAYED_STOP_COUNTER, mDelayedStopCounter);
                    mDriverStopIntent = PendingIntent.getBroadcast(mContext,
                            DRIVER_STOP_REQUEST, driverStopIntent,
                            PendingIntent.FLAG_UPDATE_CURRENT);

                    mAlarmManager.set(AlarmManager.RTC_WAKEUP, System.currentTimeMillis()
                            + mDriverStopDelayMs, mDriverStopIntent);
                    break;
                case CMD_START_DRIVER:
                    if (mInDelayedStop) {
                        mInDelayedStop = false;
                        mDelayedStopCounter++;
                        mAlarmManager.cancel(mDriverStopIntent);
                        if (DBG) log("Delayed stop ignored due to start");
                        if (mOperationalMode == CONNECT_MODE) {
                            mWifiConfigStore.enableAllNetworks();
                        }
                    }
                    break;
                case CMD_DELAYED_STOP_DRIVER:
                    if (DBG) log("delayed stop " + message.arg1 + " " + mDelayedStopCounter);
                    if (message.arg1 != mDelayedStopCounter) break;
                    if (getCurrentState() != mDisconnectedState) {
                        mWifiNative.disconnect();
                        handleNetworkDisconnect();
                    }
                    mWakeLock.acquire();
                    mWifiNative.stopDriver();
                    mWakeLock.release();
                    if (mP2pSupported) {
                        transitionTo(mWaitForP2pDisableState);
                    } else {
                        transitionTo(mDriverStoppingState);
                    }
                    break;
                case CMD_START_PACKET_FILTERING:
                    if (message.arg1 == MULTICAST_V6) {
                        mWifiNative.startFilteringMulticastV6Packets();
                    } else if (message.arg1 == MULTICAST_V4) {
                        mWifiNative.startFilteringMulticastV4Packets();
                    } else {
                        loge("Illegal arugments to CMD_START_PACKET_FILTERING");
                    }
                    break;
                case CMD_STOP_PACKET_FILTERING:
                    if (message.arg1 == MULTICAST_V6) {
                        mWifiNative.stopFilteringMulticastV6Packets();
                    } else if (message.arg1 == MULTICAST_V4) {
                        mWifiNative.stopFilteringMulticastV4Packets();
                    } else {
                        loge("Illegal arugments to CMD_STOP_PACKET_FILTERING");
                    }
                    break;
                case CMD_SET_SUSPEND_OPT_ENABLED:
                    if (message.arg1 == 1) {
                        setSuspendOptimizationsNative(SUSPEND_DUE_TO_SCREEN, true);
                        mSuspendWakeLock.release();
                    } else {
                        setSuspendOptimizationsNative(SUSPEND_DUE_TO_SCREEN, false);
                    }
                    break;
                case CMD_SET_HIGH_PERF_MODE:
                    if (message.arg1 == 1) {
                        setSuspendOptimizationsNative(SUSPEND_DUE_TO_HIGH_PERF, false);
                    } else {
                        setSuspendOptimizationsNative(SUSPEND_DUE_TO_HIGH_PERF, true);
                    }
                    break;
                case CMD_ENABLE_TDLS:
                    if (message.obj != null) {
                        String remoteAddress = (String) message.obj;
                        boolean enable = (message.arg1 == 1);
                        mWifiNative.startTdls(remoteAddress, enable);
                    }
                    break;
                default:
                    return NOT_HANDLED;
            }
            return HANDLED;
        }
        @Override
        public void exit() {
            mIsRunning = false;
            updateBatteryWorkSource(null);
            mScanResults = new ArrayList<ScanResult>();

            stopBatchedScan();

            final Intent intent = new Intent(WifiManager.WIFI_SCAN_AVAILABLE);
            intent.addFlags(Intent.FLAG_RECEIVER_REGISTERED_ONLY_BEFORE_BOOT);
            intent.putExtra(WifiManager.EXTRA_SCAN_AVAILABLE, WIFI_STATE_DISABLED);
            mContext.sendStickyBroadcastAsUser(intent, UserHandle.ALL);
            noteScanEnd(); // wrap up any pending request.
            mBufferedScanMsg.clear();

            mLastSetCountryCode = null;
        }
    }

    class WaitForP2pDisableState extends State {
        private State mTransitionToState;
        @Override
        public void enter() {
            switch (getCurrentMessage().what) {
                case WifiMonitor.SUP_DISCONNECTION_EVENT:
                    mTransitionToState = mInitialState;
                    break;
                case CMD_DELAYED_STOP_DRIVER:
                    mTransitionToState = mDriverStoppingState;
                    break;
                case CMD_STOP_SUPPLICANT:
                    mTransitionToState = mSupplicantStoppingState;
                    break;
                default:
                    mTransitionToState = mDriverStoppingState;
                    break;
            }
            mWifiP2pChannel.sendMessage(WifiStateMachine.CMD_DISABLE_P2P_REQ);
        }
        @Override
        public boolean processMessage(Message message) {
            logStateAndMessage(message, getClass().getSimpleName());

            switch(message.what) {
                case WifiStateMachine.CMD_DISABLE_P2P_RSP:
                    transitionTo(mTransitionToState);
                    break;
                /* Defer wifi start/shut and driver commands */
                case WifiMonitor.SUPPLICANT_STATE_CHANGE_EVENT:
                case CMD_START_SUPPLICANT:
                case CMD_STOP_SUPPLICANT:
                case CMD_START_AP:
                case CMD_STOP_AP:
                case CMD_START_DRIVER:
                case CMD_STOP_DRIVER:
                case CMD_SET_OPERATIONAL_MODE:
                case CMD_SET_COUNTRY_CODE:
                case CMD_SET_FREQUENCY_BAND:
                case CMD_START_PACKET_FILTERING:
                case CMD_STOP_PACKET_FILTERING:
                case CMD_START_SCAN:
                case CMD_DISCONNECT:
                case CMD_REASSOCIATE:
                case CMD_RECONNECT:
                    messageHandlingStatus = MESSAGE_HANDLING_STATUS_DEFERRED;
                    deferMessage(message);
                    break;
                default:
                    return NOT_HANDLED;
            }
            return HANDLED;
        }
    }

    class DriverStoppingState extends State {
        @Override
        public boolean processMessage(Message message) {
            logStateAndMessage(message, getClass().getSimpleName());

            switch(message.what) {
                case WifiMonitor.SUPPLICANT_STATE_CHANGE_EVENT:
                    SupplicantState state = handleSupplicantStateChange(message);
                    if (state == SupplicantState.INTERFACE_DISABLED) {
                        transitionTo(mDriverStoppedState);
                    }
                    break;
                    /* Queue driver commands */
                case CMD_START_DRIVER:
                case CMD_STOP_DRIVER:
                case CMD_SET_COUNTRY_CODE:
                case CMD_SET_FREQUENCY_BAND:
                case CMD_START_PACKET_FILTERING:
                case CMD_STOP_PACKET_FILTERING:
                case CMD_START_SCAN:
                case CMD_DISCONNECT:
                case CMD_REASSOCIATE:
                case CMD_RECONNECT:
                    messageHandlingStatus = MESSAGE_HANDLING_STATUS_DEFERRED;
                    deferMessage(message);
                    break;
                default:
                    return NOT_HANDLED;
            }
            return HANDLED;
        }
    }

    class DriverStoppedState extends State {
        @Override
        public boolean processMessage(Message message) {
            logStateAndMessage(message, getClass().getSimpleName());
            switch (message.what) {
                case WifiMonitor.SUPPLICANT_STATE_CHANGE_EVENT:
                    StateChangeResult stateChangeResult = (StateChangeResult) message.obj;
                    SupplicantState state = stateChangeResult.state;
                    // A WEXT bug means that we can be back to driver started state
                    // unexpectedly
                    if (SupplicantState.isDriverActive(state)) {
                        transitionTo(mDriverStartedState);
                    }
                    break;
                case CMD_START_DRIVER:
                    mWakeLock.acquire();
                    mWifiNative.startDriver();
                    mWakeLock.release();
                    transitionTo(mDriverStartingState);
                    break;
                default:
                    return NOT_HANDLED;
            }
            return HANDLED;
        }
    }

    class ScanModeState extends State {
        private int mLastOperationMode;
        @Override
        public void enter() {
            mLastOperationMode = mOperationalMode;
        }
        @Override
        public boolean processMessage(Message message) {
            logStateAndMessage(message, getClass().getSimpleName());

            switch(message.what) {
                case CMD_SET_OPERATIONAL_MODE:
                    if (message.arg1 == CONNECT_MODE) {

                        if (mLastOperationMode == SCAN_ONLY_WITH_WIFI_OFF_MODE) {
                            setWifiState(WIFI_STATE_ENABLED);
                            // Load and re-enable networks when going back to enabled state
                            // This is essential for networks to show up after restore
                            mWifiConfigStore.loadAndEnableAllNetworks();
                            mWifiP2pChannel.sendMessage(CMD_ENABLE_P2P);
                        } else {
                            mWifiConfigStore.enableAllNetworks();
                        }

                        // Try autojoining with recent network already present in the cache
                        // If none are found then trigger a scan which will trigger autojoin
                        // upon reception of scan results event
                        if (!mWifiAutoJoinController.attemptAutoJoin()) {
                            startScan(ENABLE_WIFI, 0, null, null);
                        }

                        // Loose last selection choice since user toggled WiFi
                        mWifiConfigStore.
                                setLastSelectedConfiguration(WifiConfiguration.INVALID_NETWORK_ID);

                        mOperationalMode = CONNECT_MODE;
                        transitionTo(mDisconnectedState);
                    } else {
                        // Nothing to do
                        return HANDLED;
                    }
                    break;
                // Handle scan. All the connection related commands are
                // handled only in ConnectModeState
                case CMD_START_SCAN:
                    handleScanRequest(WifiNative.SCAN_WITHOUT_CONNECTION_SETUP, message);
                    break;
                default:
                    return NOT_HANDLED;
            }
            return HANDLED;
        }
    }


    String smToString(Message message) {
        return smToString(message.what);
    }

    String smToString(int what) {
        String s = "unknown";
        switch (what) {
            case WifiMonitor.DRIVER_HUNG_EVENT:
                s = "DRIVER_HUNG_EVENT";
                break;
            case AsyncChannel.CMD_CHANNEL_HALF_CONNECTED:
                s = "AsyncChannel.CMD_CHANNEL_HALF_CONNECTED";
                break;
            case AsyncChannel.CMD_CHANNEL_DISCONNECTED:
                s = "AsyncChannel.CMD_CHANNEL_DISCONNECTED";
                break;
            case CMD_SET_FREQUENCY_BAND:
                s = "CMD_SET_FREQUENCY_BAND";
                break;
            case CMD_DELAYED_NETWORK_DISCONNECT:
                s = "CMD_DELAYED_NETWORK_DISCONNECT";
                break;
            case CMD_TEST_NETWORK_DISCONNECT:
                s = "CMD_TEST_NETWORK_DISCONNECT";
                break;
            case CMD_OBTAINING_IP_ADDRESS_WATCHDOG_TIMER:
                s = "CMD_OBTAINING_IP_ADDRESS_WATCHDOG_TIMER";
                break;
            case CMD_DISABLE_EPHEMERAL_NETWORK:
                s = "CMD_DISABLE_EPHEMERAL_NETWORK";
                break;
            case CMD_START_DRIVER:
                s = "CMD_START_DRIVER";
                break;
            case CMD_STOP_DRIVER:
                s = "CMD_STOP_DRIVER";
                break;
            case CMD_STOP_SUPPLICANT:
                s = "CMD_STOP_SUPPLICANT";
                break;
            case CMD_STOP_SUPPLICANT_FAILED:
                s = "CMD_STOP_SUPPLICANT_FAILED";
                break;
            case CMD_START_SUPPLICANT:
                s = "CMD_START_SUPPLICANT";
                break;
            case CMD_REQUEST_AP_CONFIG:
                s = "CMD_REQUEST_AP_CONFIG";
                break;
            case CMD_RESPONSE_AP_CONFIG:
                s = "CMD_RESPONSE_AP_CONFIG";
                break;
            case CMD_TETHER_STATE_CHANGE:
                s = "CMD_TETHER_STATE_CHANGE";
                break;
            case CMD_TETHER_NOTIFICATION_TIMED_OUT:
                s = "CMD_TETHER_NOTIFICATION_TIMED_OUT";
                break;
            case CMD_BLUETOOTH_ADAPTER_STATE_CHANGE:
                s = "CMD_BLUETOOTH_ADAPTER_STATE_CHANGE";
                break;
            case CMD_ADD_OR_UPDATE_NETWORK:
                s = "CMD_ADD_OR_UPDATE_NETWORK";
                break;
            case CMD_REMOVE_NETWORK:
                s = "CMD_REMOVE_NETWORK";
                break;
            case CMD_ENABLE_NETWORK:
                s = "CMD_ENABLE_NETWORK";
                break;
            case CMD_ENABLE_ALL_NETWORKS:
                s = "CMD_ENABLE_ALL_NETWORKS";
                break;
            case CMD_AUTO_CONNECT:
                s = "CMD_AUTO_CONNECT";
                break;
            case CMD_AUTO_ROAM:
                s = "CMD_AUTO_ROAM";
                break;
            case CMD_AUTO_SAVE_NETWORK:
                s = "CMD_AUTO_SAVE_NETWORK";
                break;
            case CMD_BOOT_COMPLETED:
                s = "CMD_BOOT_COMPLETED";
                break;
            case DhcpStateMachine.CMD_START_DHCP:
                s = "CMD_START_DHCP";
                break;
            case DhcpStateMachine.CMD_STOP_DHCP:
                s = "CMD_STOP_DHCP";
                break;
            case DhcpStateMachine.CMD_RENEW_DHCP:
                s = "CMD_RENEW_DHCP";
                break;
            case DhcpStateMachine.CMD_PRE_DHCP_ACTION:
                s = "CMD_PRE_DHCP_ACTION";
                break;
            case DhcpStateMachine.CMD_POST_DHCP_ACTION:
                s = "CMD_POST_DHCP_ACTION";
                break;
            case DhcpStateMachine.CMD_PRE_DHCP_ACTION_COMPLETE:
                s = "CMD_PRE_DHCP_ACTION_COMPLETE";
                break;
            case DhcpStateMachine.CMD_ON_QUIT:
                s = "CMD_ON_QUIT";
                break;
            case WifiP2pServiceImpl.DISCONNECT_WIFI_REQUEST:
                s = "WifiP2pServiceImpl.DISCONNECT_WIFI_REQUEST";
                break;
            case WifiManager.DISABLE_NETWORK:
                s = "WifiManager.DISABLE_NETWORK";
                break;
            case CMD_BLACKLIST_NETWORK:
                s = "CMD_BLACKLIST_NETWORK";
                break;
            case CMD_CLEAR_BLACKLIST:
                s = "CMD_CLEAR_BLACKLIST";
                break;
            case CMD_SAVE_CONFIG:
                s = "CMD_SAVE_CONFIG";
                break;
            case CMD_GET_CONFIGURED_NETWORKS:
                s = "CMD_GET_CONFIGURED_NETWORKS";
                break;
            case CMD_GET_SUPPORTED_FEATURES:
                s = "CMD_GET_ADAPTORS";
                break;
            case CMD_UNWANTED_NETWORK:
                s = "CMD_UNWANTED_NETWORK";
                break;
            case CMD_NETWORK_STATUS:
                s = "CMD_NETWORK_STATUS";
                break;
            case CMD_GET_LINK_LAYER_STATS:
                s = "CMD_GET_LINK_LAYER_STATS";
                break;
            case CMD_GET_PRIVILEGED_CONFIGURED_NETWORKS:
                s = "CMD_GET_PRIVILEGED_CONFIGURED_NETWORKS";
                break;
            case CMD_DISCONNECT:
                s = "CMD_DISCONNECT";
                break;
            case CMD_RECONNECT:
                s = "CMD_RECONNECT";
                break;
            case CMD_REASSOCIATE:
                s = "CMD_REASSOCIATE";
                break;
            case CMD_GET_CONNECTION_STATISTICS:
                s = "CMD_GET_CONNECTION_STATISTICS";
                break;
            case CMD_SET_HIGH_PERF_MODE:
                s = "CMD_SET_HIGH_PERF_MODE";
                break;
            case CMD_SET_COUNTRY_CODE:
                s = "CMD_SET_COUNTRY_CODE";
                break;
            case CMD_ENABLE_RSSI_POLL:
                s = "CMD_ENABLE_RSSI_POLL";
                break;
            case CMD_RSSI_POLL:
                s = "CMD_RSSI_POLL";
                break;
            case CMD_START_PACKET_FILTERING:
                s = "CMD_START_PACKET_FILTERING";
                break;
            case CMD_STOP_PACKET_FILTERING:
                s = "CMD_STOP_PACKET_FILTERING";
                break;
            case CMD_SET_SUSPEND_OPT_ENABLED:
                s = "CMD_SET_SUSPEND_OPT_ENABLED";
                break;
            case CMD_NO_NETWORKS_PERIODIC_SCAN:
                s = "CMD_NO_NETWORKS_PERIODIC_SCAN";
                break;
            case CMD_SET_BATCHED_SCAN:
                s = "CMD_SET_BATCHED_SCAN";
                break;
            case CMD_START_NEXT_BATCHED_SCAN:
                s = "CMD_START_NEXT_BATCHED_SCAN";
                break;
            case CMD_POLL_BATCHED_SCAN:
                s = "CMD_POLL_BATCHED_SCAN";
                break;
            case CMD_UPDATE_LINKPROPERTIES:
                s = "CMD_UPDATE_LINKPROPERTIES";
                break;
            case CMD_RELOAD_TLS_AND_RECONNECT:
                s = "CMD_RELOAD_TLS_AND_RECONNECT";
                break;
            case WifiManager.CONNECT_NETWORK:
                s = "CONNECT_NETWORK";
                break;
            case WifiManager.SAVE_NETWORK:
                s = "SAVE_NETWORK";
                break;
            case WifiManager.FORGET_NETWORK:
                s = "FORGET_NETWORK";
                break;
            case WifiMonitor.SUP_CONNECTION_EVENT:
                s = "SUP_CONNECTION_EVENT";
                break;
            case WifiMonitor.SUP_DISCONNECTION_EVENT:
                s = "SUP_DISCONNECTION_EVENT";
                break;
            case WifiMonitor.SCAN_RESULTS_EVENT:
                s = "SCAN_RESULTS_EVENT";
                break;
            case WifiMonitor.SUPPLICANT_STATE_CHANGE_EVENT:
                s = "SUPPLICANT_STATE_CHANGE_EVENT";
                break;
            case WifiMonitor.AUTHENTICATION_FAILURE_EVENT:
                s = "AUTHENTICATION_FAILURE_EVENT";
                break;
            case WifiMonitor.SSID_TEMP_DISABLED:
                s = "SSID_TEMP_DISABLED";
                break;
            case WifiMonitor.SSID_REENABLED:
                s = "SSID_REENABLED";
                break;
            case WifiMonitor.WPS_SUCCESS_EVENT:
                s = "WPS_SUCCESS_EVENT";
                break;
            case WifiMonitor.WPS_FAIL_EVENT:
                s = "WPS_FAIL_EVENT";
                break;
            case WifiMonitor.SUP_REQUEST_IDENTITY:
                s = "SUP_REQUEST_IDENTITY";
                break;
            case WifiMonitor.NETWORK_CONNECTION_EVENT:
                s = "NETWORK_CONNECTION_EVENT";
                break;
            case WifiMonitor.NETWORK_DISCONNECTION_EVENT:
                s = "NETWORK_DISCONNECTION_EVENT";
                break;
            case WifiMonitor.ASSOCIATION_REJECTION_EVENT:
                s = "ASSOCIATION_REJECTION_EVENT";
                break;
            case CMD_SET_OPERATIONAL_MODE:
                s = "CMD_SET_OPERATIONAL_MODE";
                break;
            case CMD_START_SCAN:
                s = "CMD_START_SCAN";
                break;
            case CMD_DISABLE_P2P_RSP:
                s = "CMD_DISABLE_P2P_RSP";
                break;
            case CMD_DISABLE_P2P_REQ:
                s = "CMD_DISABLE_P2P_REQ";
                break;
            case WifiWatchdogStateMachine.GOOD_LINK_DETECTED:
                s = "GOOD_LINK_DETECTED";
                break;
            case WifiWatchdogStateMachine.POOR_LINK_DETECTED:
                s = "POOR_LINK_DETECTED";
                break;
            case WifiP2pServiceImpl.GROUP_CREATING_TIMED_OUT:
                s = "GROUP_CREATING_TIMED_OUT";
                break;
            case WifiP2pServiceImpl.P2P_CONNECTION_CHANGED:
                s = "P2P_CONNECTION_CHANGED";
                break;
            case WifiP2pServiceImpl.DISCONNECT_WIFI_RESPONSE:
                s = "P2P.DISCONNECT_WIFI_RESPONSE";
                break;
            case WifiP2pServiceImpl.SET_MIRACAST_MODE:
                s = "P2P.SET_MIRACAST_MODE";
                break;
            case WifiP2pServiceImpl.BLOCK_DISCOVERY:
                s = "P2P.BLOCK_DISCOVERY";
                break;
            case WifiP2pServiceImpl.SET_COUNTRY_CODE:
                s = "P2P.SET_COUNTRY_CODE";
                break;
            case WifiManager.CANCEL_WPS:
                s = "CANCEL_WPS";
                break;
            case WifiManager.CANCEL_WPS_FAILED:
                s = "CANCEL_WPS_FAILED";
                break;
            case WifiManager.CANCEL_WPS_SUCCEDED:
                s = "CANCEL_WPS_SUCCEDED";
                break;
            case WifiManager.START_WPS:
                s = "START_WPS";
                break;
            case WifiManager.START_WPS_SUCCEEDED:
                s = "START_WPS_SUCCEEDED";
                break;
            case WifiManager.WPS_FAILED:
                s = "WPS_FAILED";
                break;
            case WifiManager.WPS_COMPLETED:
                s = "WPS_COMPLETED";
                break;
            case WifiManager.RSSI_PKTCNT_FETCH:
                s = "RSSI_PKTCNT_FETCH";
                break;
            case CMD_IP_CONFIGURATION_LOST:
                s = "CMD_IP_CONFIGURATION_LOST";
                break;
            case CMD_IP_CONFIGURATION_SUCCESSFUL:
                s = "CMD_IP_CONFIGURATION_SUCCESSFUL";
                break;
            case CMD_STATIC_IP_SUCCESS:
                s = "CMD_STATIC_IP_SUCCESSFUL";
                break;
            case CMD_STATIC_IP_FAILURE:
                s = "CMD_STATIC_IP_FAILURE";
                break;
            case DhcpStateMachine.DHCP_SUCCESS:
                s = "DHCP_SUCCESS";
                break;
            case DhcpStateMachine.DHCP_FAILURE:
                s = "DHCP_FAILURE";
                break;
            case CMD_TARGET_BSSID:
                s = "CMD_TARGET_BSSID";
                break;
            case CMD_ASSOCIATED_BSSID:
                s = "CMD_ASSOCIATED_BSSID";
                break;
            case CMD_ROAM_WATCHDOG_TIMER:
                s = "CMD_ROAM_WATCHDOG_TIMER";
                break;
            case CMD_SCREEN_STATE_CHANGED:
                s = "CMD_SCREEN_STATE_CHANGED";
                break;
            case CMD_DISCONNECTING_WATCHDOG_TIMER:
                s = "CMD_DISCONNECTING_WATCHDOG_TIMER";
                break;
            default:
                s = "what:" + Integer.toString(what);
                break;
        }
        return s;
    }

    void registerConnected() {
       if (mLastNetworkId != WifiConfiguration.INVALID_NETWORK_ID) {
           long now_ms = System.currentTimeMillis();
           // We are switching away from this configuration,
           // hence record the time we were connected last
           WifiConfiguration config = mWifiConfigStore.getWifiConfiguration(mLastNetworkId);
           if (config != null) {
               config.lastConnected = System.currentTimeMillis();
               config.autoJoinBailedDueToLowRssi = false;
               config.setAutoJoinStatus(WifiConfiguration.AUTO_JOIN_ENABLED);
               config.numConnectionFailures = 0;
               config.numIpConfigFailures = 0;
               config.numAuthFailures = 0;
               config.numAssociation++;
           }
           mBadLinkspeedcount = 0;
       }
    }

    void registerDisconnected() {
        if (mLastNetworkId != WifiConfiguration.INVALID_NETWORK_ID) {
            long now_ms = System.currentTimeMillis();
            // We are switching away from this configuration,
            // hence record the time we were connected last
            WifiConfiguration config = mWifiConfigStore.getWifiConfiguration(mLastNetworkId);
            if (config != null) {
                config.lastDisconnected = System.currentTimeMillis();
                if (config.ephemeral) {
                    // Remove ephemeral WifiConfigurations from file
                    mWifiConfigStore.forgetNetwork(mLastNetworkId);
                }
            }
        }
    }

    void noteWifiDisabledWhileAssociated() {
        // We got disabled by user while we were associated, make note of it
        int rssi = mWifiInfo.getRssi();
        WifiConfiguration config = getCurrentWifiConfiguration();
        if (getCurrentState() == mConnectedState
                && rssi != WifiInfo.INVALID_RSSI
                && config != null) {
            boolean is24GHz = mWifiInfo.is24GHz();
            boolean isBadRSSI = (is24GHz && rssi < mWifiConfigStore.thresholdBadRssi24)
                    || (!is24GHz && rssi < mWifiConfigStore.thresholdBadRssi5);
            boolean isLowRSSI = (is24GHz && rssi < mWifiConfigStore.thresholdLowRssi24)
                    || (!is24GHz && mWifiInfo.getRssi() < mWifiConfigStore.thresholdLowRssi5);
            boolean isHighRSSI = (is24GHz && rssi >= mWifiConfigStore.thresholdGoodRssi24)
                    || (!is24GHz && mWifiInfo.getRssi() >= mWifiConfigStore.thresholdGoodRssi5);
            if (isBadRSSI) {
                // Take note that we got disabled while RSSI was Bad
                config.numUserTriggeredWifiDisableLowRSSI++;
            } else if (isLowRSSI) {
                // Take note that we got disabled while RSSI was Low
                config.numUserTriggeredWifiDisableBadRSSI++;
            } else if (!isHighRSSI) {
                // Take note that we got disabled while RSSI was Not high
                config.numUserTriggeredWifiDisableNotHighRSSI++;
            }
        }
    }

    WifiConfiguration getCurrentWifiConfiguration() {
        if (mLastNetworkId == WifiConfiguration.INVALID_NETWORK_ID) {
            return null;
        }
        return mWifiConfigStore.getWifiConfiguration(mLastNetworkId);
    }

    ScanResult getCurrentScanResult() {
        WifiConfiguration config = getCurrentWifiConfiguration();
        if (config == null) {
            return null;
        }
        String BSSID = mWifiInfo.getBSSID();
        if (BSSID == null) {
            BSSID = mTargetRoamBSSID;
        }
        if (config.scanResultCache == null) {
            return null;
        }
        return config.scanResultCache.get(BSSID);
    }

    String getCurrentBSSID() {
        if (linkDebouncing) {
            return null;
        }
        return mLastBssid;
    }

    class ConnectModeState extends State {
        @Override
        public boolean processMessage(Message message) {
            WifiConfiguration config;
            int netId;
            boolean ok;
            boolean didDisconnect;
            String bssid;
            String ssid;
            NetworkUpdateResult result;
            logStateAndMessage(message, getClass().getSimpleName());

            switch (message.what) {
                case WifiMonitor.ASSOCIATION_REJECTION_EVENT:
                    didBlackListBSSID = false;
                    bssid = (String) message.obj;
                    if (bssid == null || TextUtils.isEmpty(bssid)) {
                        // If BSSID is null, use the target roam BSSID
                        bssid = mTargetRoamBSSID;
                    }
                    if (bssid != null) {
                        // If we have a BSSID, tell configStore to black list it
                        synchronized(mScanResultCache) {
                            didBlackListBSSID = mWifiConfigStore.handleBSSIDBlackList
                                    (mLastNetworkId, bssid, false);
                        }
                    }
                    mSupplicantStateTracker.sendMessage(WifiMonitor.ASSOCIATION_REJECTION_EVENT);
                    break;
                case WifiMonitor.AUTHENTICATION_FAILURE_EVENT:
                    mSupplicantStateTracker.sendMessage(WifiMonitor.AUTHENTICATION_FAILURE_EVENT);
                    if ((mScreenOn == false) && mEnableBackgroundScan) {
                         // Background SCAN should trigger to initiate
                         // connection attempt on authentication failure.
                         // Hence issue PNO SCAN if authentication fails
                         // and LCD is off.
                        if (!mIsScanOngoing) {
                            if (!mWifiNative.enableBackgroundScan(true)) {
                                handlePnoFailError();
                            }
                        }
                    }
                    break;
                case WifiMonitor.SSID_TEMP_DISABLED:
                case WifiMonitor.SSID_REENABLED:
                    String substr = (String) message.obj;
                    String en = message.what == WifiMonitor.SSID_TEMP_DISABLED ?
                            "temp-disabled" : "re-enabled";
                    loge("ConnectModeState SSID state=" + en + " nid="
                            + Integer.toString(message.arg1) + " [" + substr + "]");
                    synchronized(mScanResultCache) {
                        mWifiConfigStore.handleSSIDStateChange(message.arg1, message.what ==
                                WifiMonitor.SSID_REENABLED, substr, mWifiInfo.getBSSID());
                    }
                    break;
                case WifiMonitor.SUPPLICANT_STATE_CHANGE_EVENT:
                    SupplicantState state = handleSupplicantStateChange(message);
                    // A driver/firmware hang can now put the interface in a down state.
                    // We detect the interface going down and recover from it
                    if (!SupplicantState.isDriverActive(state)) {
                        if (mNetworkInfo.getState() != NetworkInfo.State.DISCONNECTED) {
                            handleNetworkDisconnect();
                        }
                        log("Detected an interface down, restart driver");
                        transitionTo(mDriverStoppedState);
                        sendMessage(CMD_START_DRIVER);
                        break;
                    }

                    // Supplicant can fail to report a NETWORK_DISCONNECTION_EVENT
                    // when authentication times out after a successful connection,
                    // we can figure this from the supplicant state. If supplicant
                    // state is DISCONNECTED, but the mNetworkInfo says we are not
                    // disconnected, we need to handle a disconnection
                    if (!linkDebouncing && state == SupplicantState.DISCONNECTED &&
                            mNetworkInfo.getState() != NetworkInfo.State.DISCONNECTED) {
                        if (DBG) log("Missed CTRL-EVENT-DISCONNECTED, disconnect");
                        handleNetworkDisconnect();
                        transitionTo(mDisconnectedState);
                    }
                    break;
                case WifiP2pServiceImpl.DISCONNECT_WIFI_REQUEST:
                    if (message.arg1 == 1) {
                        mWifiNative.disconnect();
                        mTemporarilyDisconnectWifi = true;
                    } else {
                        mWifiNative.reconnect();
                        mTemporarilyDisconnectWifi = false;
                    }
                    break;
                case CMD_ADD_OR_UPDATE_NETWORK:
                    config = (WifiConfiguration) message.obj;
                    int res = mWifiConfigStore.addOrUpdateNetwork(config, message.sendingUid);
                    if (res < 0) {
                        messageHandlingStatus = MESSAGE_HANDLING_STATUS_FAIL;
                    } else {
                        WifiConfiguration curConfig = getCurrentWifiConfiguration();
                        if (curConfig != null && config != null) {
                            if (curConfig.priority < config.priority
                                    && config.status == WifiConfiguration.Status.ENABLED) {
                                // Interpret this as a connect attempt
                                // Set the last selected configuration so as to allow the system to
                                // stick the last user choice without persisting the choice
                                mWifiConfigStore.setLastSelectedConfiguration(res);

                                // Remember time of last connection attempt
                                lastConnectAttempt = System.currentTimeMillis();

                                mWifiConnectionStatistics.numWifiManagerJoinAttempt++;

                                // As a courtesy to the caller, trigger a scan now
                                startScan(ADD_OR_UPDATE_SOURCE, 0, null, null);
                            }
                        }
                    }
                    replyToMessage(message, CMD_ADD_OR_UPDATE_NETWORK, res);
                    break;
                case CMD_REMOVE_NETWORK:
                    ok = mWifiConfigStore.removeNetwork(message.arg1);
                    if (!ok) {
                        messageHandlingStatus = MESSAGE_HANDLING_STATUS_FAIL;
                    }
                    replyToMessage(message, message.what, ok ? SUCCESS : FAILURE);
                    break;
                case CMD_ENABLE_NETWORK:
                    boolean others = message.arg2 == 1;
                    // Tell autojoin the user did try to select to that network
                    // However, do NOT persist the choice by bumping the priority of the network
                    if (others) {
                        mWifiAutoJoinController.
                                updateConfigurationHistory(message.arg1, true, false);
                        // Set the last selected configuration so as to allow the system to
                        // stick the last user choice without persisting the choice
                        mWifiConfigStore.setLastSelectedConfiguration(message.arg1);

                        // Remember time of last connection attempt
                        lastConnectAttempt = System.currentTimeMillis();

                        mWifiConnectionStatistics.numWifiManagerJoinAttempt++;
                    }
                    // Cancel auto roam requests
                    autoRoamSetBSSID(message.arg1, "any");

                    ok = mWifiConfigStore.enableNetwork(message.arg1, message.arg2 == 1);
                    if (!ok) {
                        messageHandlingStatus = MESSAGE_HANDLING_STATUS_FAIL;
                    }
                    replyToMessage(message, message.what, ok ? SUCCESS : FAILURE);
                    break;
                case CMD_ENABLE_ALL_NETWORKS:
                    long time = android.os.SystemClock.elapsedRealtime();
                    if (time - mLastEnableAllNetworksTime > MIN_INTERVAL_ENABLE_ALL_NETWORKS_MS) {
                        mWifiConfigStore.enableAllNetworks();
                        mLastEnableAllNetworksTime = time;
                    }
                    break;
                case WifiManager.DISABLE_NETWORK:
                    if (mWifiConfigStore.disableNetwork(message.arg1,
                            WifiConfiguration.DISABLED_BY_WIFI_MANAGER) == true) {
                        replyToMessage(message, WifiManager.DISABLE_NETWORK_SUCCEEDED);
                    } else {
                        messageHandlingStatus = MESSAGE_HANDLING_STATUS_FAIL;
                        replyToMessage(message, WifiManager.DISABLE_NETWORK_FAILED,
                                WifiManager.ERROR);
                    }
                    break;
                case CMD_DISABLE_EPHEMERAL_NETWORK:
                    config = mWifiConfigStore.disableEphemeralNetwork((String)message.obj);
                    if (config != null) {
                        if (config.networkId == mLastNetworkId) {
                            // Disconnect and let autojoin reselect a new network
                            sendMessage(CMD_DISCONNECT);
                        }
                    }
                    break;
                case CMD_BLACKLIST_NETWORK:
                    mWifiNative.addToBlacklist((String) message.obj);
                    break;
                case CMD_CLEAR_BLACKLIST:
                    mWifiNative.clearBlacklist();
                    break;
                case CMD_SAVE_CONFIG:
                    ok = mWifiConfigStore.saveConfig();

                    if (DBG) loge("wifistatemachine did save config " + ok);
                    replyToMessage(message, CMD_SAVE_CONFIG, ok ? SUCCESS : FAILURE);

                    // Inform the backup manager about a data change
                    IBackupManager ibm = IBackupManager.Stub.asInterface(
                            ServiceManager.getService(Context.BACKUP_SERVICE));
                    if (ibm != null) {
                        try {
                            ibm.dataChanged("com.android.providers.settings");
                        } catch (Exception e) {
                            // Try again later
                        }
                    }
                    break;
                case CMD_GET_CONFIGURED_NETWORKS:
                    replyToMessage(message, message.what,
                            mWifiConfigStore.getConfiguredNetworks());
                    break;
                case WifiMonitor.SUP_REQUEST_IDENTITY:
                    // Supplicant lacks credentials to connect to that network, hence black list
                    ssid = (String) message.obj;

                    if (targetWificonfiguration != null && ssid != null
                            && targetWificonfiguration.SSID != null
                            && targetWificonfiguration.SSID.equals("\"" + ssid + "\"")) {
                        mWifiConfigStore.handleSSIDStateChange(targetWificonfiguration.networkId,
                                false, "AUTH_FAILED no identity", null);
                    }
                    // Disconnect now, as we don't have any way to fullfill the  supplicant request.
                    mWifiConfigStore.setLastSelectedConfiguration
                            (WifiConfiguration.INVALID_NETWORK_ID);
                    mWifiNative.disconnect();
                    break;
                case WifiMonitor.SUP_REQUEST_SIM_AUTH:
                    logd("Received SUP_REQUEST_SIM_AUTH");
                    SimAuthRequestData requestData = (SimAuthRequestData) message.obj;
                    if (requestData != null) {
                        if (requestData.protocol == WifiEnterpriseConfig.Eap.SIM) {
                            handleGsmAuthRequest(requestData);
                        } else if (requestData.protocol == WifiEnterpriseConfig.Eap.AKA) {
                            handle3GAuthRequest(requestData);
                        }
                    } else {
                        loge("Invalid sim auth request");
                    }
                    break;
                case CMD_GET_PRIVILEGED_CONFIGURED_NETWORKS:
                    replyToMessage(message, message.what,
                            mWifiConfigStore.getPrivilegedConfiguredNetworks());
                    break;
                    /* Do a redundant disconnect without transition */
                case CMD_DISCONNECT:
                    mWifiConfigStore.setLastSelectedConfiguration
                            (WifiConfiguration.INVALID_NETWORK_ID);
                    mWifiNative.disconnect();
                    break;
                case CMD_RECONNECT:
                    mWifiAutoJoinController.attemptAutoJoin();
                    break;
                case CMD_REASSOCIATE:
                    lastConnectAttempt = System.currentTimeMillis();
                    mWifiNative.reassociate();
                    break;
                case CMD_RELOAD_TLS_AND_RECONNECT:
                    if (mWifiConfigStore.needsUnlockedKeyStore()) {
                        logd("Reconnecting to give a chance to un-connected TLS networks");
                        mWifiNative.disconnect();
                        lastConnectAttempt = System.currentTimeMillis();
                        mWifiNative.reconnect();
                    }
                    break;
                case CMD_AUTO_ROAM:
                    messageHandlingStatus = MESSAGE_HANDLING_STATUS_DISCARD;
                    return HANDLED;
                case CMD_AUTO_CONNECT:
                    /* Work Around: wpa_supplicant can get in a bad state where it returns a non
                     * associated status to the STATUS command but somehow-someplace still thinks
                     * it is associated and thus will ignore select/reconnect command with
                     * following message:
                     * "Already associated with the selected network - do nothing"
                     *
                     * Hence, sends a disconnect to supplicant first.
                     */
                    didDisconnect = false;
                    if (getCurrentState() != mDisconnectedState) {
                        /** Supplicant will ignore the reconnect if we are currently associated,
                         * hence trigger a disconnect
                         */
                        didDisconnect = true;
                        mWifiNative.disconnect();
                    }

                    /* connect command coming from auto-join */
                    config = (WifiConfiguration) message.obj;
                    netId = message.arg1;
                    int roam = message.arg2;
                    loge("CMD_AUTO_CONNECT sup state "
                            + mSupplicantStateTracker.getSupplicantStateName()
                            + " my state " + getCurrentState().getName()
                            + " nid=" + Integer.toString(netId)
                            + " roam=" + Integer.toString(roam));
                    if (config == null) {
                        loge("AUTO_CONNECT and no config, bail out...");
                        break;
                    }

                    /* Make sure we cancel any previous roam request */
                    autoRoamSetBSSID(netId, config.BSSID);

                    /* Save the network config */
                    loge("CMD_AUTO_CONNECT will save config -> " + config.SSID
                            + " nid=" + Integer.toString(netId));
                    result = mWifiConfigStore.saveNetwork(config, -1);
                    netId = result.getNetworkId();
                    loge("CMD_AUTO_CONNECT did save config -> "
                            + " nid=" + Integer.toString(netId));

                    // Make sure the network is enabled, since supplicant will not reenable it
                    mWifiConfigStore.enableNetworkWithoutBroadcast(netId, false);

                    if (mWifiConfigStore.selectNetwork(netId) &&
                            mWifiNative.reconnect()) {
                        lastConnectAttempt = System.currentTimeMillis();
                        targetWificonfiguration = mWifiConfigStore.getWifiConfiguration(netId);
                        config = mWifiConfigStore.getWifiConfiguration(netId);
                        if (config != null
                                && !mWifiConfigStore.isLastSelectedConfiguration(config)) {
                            // If we autojoined a different config than the user selected one,
                            // it means we could not see the last user selection,
                            // or that the last user selection was faulty and ended up blacklisted
                            // for some reason (in which case the user is notified with an error
                            // message in the Wifi picker), and thus we managed to auto-join away
                            // from the selected  config. -> in that case we need to forget
                            // the selection because we don't want to abruptly switch back to it.
                            //
                            // Note that the user selection is also forgotten after a period of time
                            // during which the device has been disconnected.
                            // The default value is 30 minutes : see the code path at bottom of
                            // setScanResults() function.
                            mWifiConfigStore.
                                 setLastSelectedConfiguration(WifiConfiguration.INVALID_NETWORK_ID);
                        }
                        mAutoRoaming = roam;
                        if (isRoaming() || linkDebouncing) {
                            transitionTo(mRoamingState);
                        } else if (didDisconnect) {
                            transitionTo(mDisconnectingState);
                        } else {
                            /* Already in disconnected state, nothing to change */
                        }
                    } else {
                        loge("Failed to connect config: " + config + " netId: " + netId);
                        replyToMessage(message, WifiManager.CONNECT_NETWORK_FAILED,
                                WifiManager.ERROR);
                        break;
                    }
                    break;
                case WifiManager.CONNECT_NETWORK:
                    /**
                     *  The connect message can contain a network id passed as arg1 on message or
                     * or a config passed as obj on message.
                     * For a new network, a config is passed to create and connect.
                     * For an existing network, a network id is passed
                     */
                    netId = message.arg1;
                    config = (WifiConfiguration) message.obj;
                    mWifiConnectionStatistics.numWifiManagerJoinAttempt++;
                    boolean updatedExisting = false;

                    /* Save the network config */
                    if (config != null) {
                        String configKey = config.configKey(true /* allowCached */);
                        WifiConfiguration savedConfig =
                                mWifiConfigStore.getWifiConfiguration(configKey);
                        if (savedConfig != null) {
                            // There is an existing config with this netId, but it wasn't exposed
                            // (either AUTO_JOIN_DELETED or ephemeral; see WifiConfigStore#
                            // getConfiguredNetworks). Remove those bits and update the config.
                            config = savedConfig;
                            loge("CONNECT_NETWORK updating existing config with id=" +
                                    config.networkId + " configKey=" + configKey);
                            config.ephemeral = false;
                            config.autoJoinStatus = WifiConfiguration.AUTO_JOIN_ENABLED;
                            updatedExisting = true;
                        }

                        result = mWifiConfigStore.saveNetwork(config, message.sendingUid);
                        netId = result.getNetworkId();
                    }
                    config = mWifiConfigStore.getWifiConfiguration(netId);

                    if (config == null) {
                        loge("CONNECT_NETWORK id=" + Integer.toString(netId) + " "
                                + mSupplicantStateTracker.getSupplicantStateName() + " my state "
                                + getCurrentState().getName());
                    } else {
                        String wasSkipped = config.autoJoinBailedDueToLowRssi ? " skipped" : "";
                        loge("CONNECT_NETWORK id=" + Integer.toString(netId)
                                + " config=" + config.SSID
                                + " cnid=" + config.networkId
                                + " supstate=" + mSupplicantStateTracker.getSupplicantStateName()
                                + " my state " + getCurrentState().getName()
                                + " uid = " + message.sendingUid
                                + wasSkipped);
                    }

                    autoRoamSetBSSID(netId, "any");

                    if (message.sendingUid == Process.WIFI_UID
                        || message.sendingUid == Process.SYSTEM_UID) {
                        // As a sanity measure, clear the BSSID in the supplicant network block.
                        // If system or Wifi Settings want to connect, they will not
                        // specify the BSSID.
                        // If an app however had added a BSSID to this configuration, and the BSSID
                        // was wrong, Then we would forever fail to connect until that BSSID
                        // is cleaned up.
                        clearConfigBSSID(config, "CONNECT_NETWORK");
                    }

                    mAutoRoaming = WifiAutoJoinController.AUTO_JOIN_IDLE;

                    /* Tell autojoin the user did try to connect to that network */
                    mWifiAutoJoinController.updateConfigurationHistory(netId, true, true);

                    mWifiConfigStore.setLastSelectedConfiguration(netId);

                    didDisconnect = false;
                    if (mLastNetworkId != WifiConfiguration.INVALID_NETWORK_ID
                            && mLastNetworkId != netId) {
                        /** Supplicant will ignore the reconnect if we are currently associated,
                         * hence trigger a disconnect
                         */
                        didDisconnect = true;
                        mWifiNative.disconnect();
                    }

                    // Make sure the network is enabled, since supplicant will not reenable it
                    mWifiConfigStore.enableNetworkWithoutBroadcast(netId, false);

                    if (mWifiConfigStore.selectNetwork(netId) &&
                            mWifiNative.reconnect()) {
                        lastConnectAttempt = System.currentTimeMillis();
                        targetWificonfiguration = mWifiConfigStore.getWifiConfiguration(netId);

                        /* The state tracker handles enabling networks upon completion/failure */
                        mSupplicantStateTracker.sendMessage(WifiManager.CONNECT_NETWORK);
                        replyToMessage(message, WifiManager.CONNECT_NETWORK_SUCCEEDED);
                        if (didDisconnect) {
                            /* Expect a disconnection from the old connection */
                            transitionTo(mDisconnectingState);
                        } else if (updatedExisting && getCurrentState() == mConnectedState &&
                                getCurrentWifiConfiguration().networkId == netId) {
                            // Update the current set of network capabilities, but stay in the
                            // current state.
                            updateCapabilities(config);
                        } else {
                            /**
                             *  Directly go to disconnected state where we
                             * process the connection events from supplicant
                             **/
                            transitionTo(mDisconnectedState);
                        }
                    } else {
                        loge("Failed to connect config: " + config + " netId: " + netId);
                        replyToMessage(message, WifiManager.CONNECT_NETWORK_FAILED,
                                WifiManager.ERROR);
                        break;
                    }
                    break;
                case WifiManager.SAVE_NETWORK:
                    mWifiConnectionStatistics.numWifiManagerJoinAttempt++;
                    // Fall thru
                case WifiStateMachine.CMD_AUTO_SAVE_NETWORK:
                    lastSavedConfigurationAttempt = null; // Used for debug
                    config = (WifiConfiguration) message.obj;
                    if (config == null) {
                        loge("ERROR: SAVE_NETWORK with null configuration"
                                + mSupplicantStateTracker.getSupplicantStateName()
                                + " my state " + getCurrentState().getName());
                        messageHandlingStatus = MESSAGE_HANDLING_STATUS_FAIL;
                        replyToMessage(message, WifiManager.SAVE_NETWORK_FAILED,
                                WifiManager.ERROR);
                        break;
                    }
                    lastSavedConfigurationAttempt = new WifiConfiguration(config);
                    int nid = config.networkId;
                    loge("SAVE_NETWORK id=" + Integer.toString(nid)
                                + " config=" + config.SSID
                                + " nid=" + config.networkId
                                + " supstate=" + mSupplicantStateTracker.getSupplicantStateName()
                                + " my state " + getCurrentState().getName());

                    result = mWifiConfigStore.saveNetwork(config, -1);
                    if (result.getNetworkId() != WifiConfiguration.INVALID_NETWORK_ID) {
                        if (mWifiInfo.getNetworkId() == result.getNetworkId()) {
                            if (result.hasIpChanged()) {
                                // The currently connection configuration was changed
                                // We switched from DHCP to static or from static to DHCP, or the
                                // static IP address has changed.
                                log("Reconfiguring IP on connection");
                                // TODO: clear addresses and disable IPv6
                                // to simplify obtainingIpState.
                                transitionTo(mObtainingIpState);
                            }
                            if (result.hasProxyChanged()) {
                                log("Reconfiguring proxy on connection");
                                updateLinkProperties(CMD_UPDATE_LINKPROPERTIES,
                                        mNetlinkTracker.getLinkProperties());
                            }
                        }
                        replyToMessage(message, WifiManager.SAVE_NETWORK_SUCCEEDED);
                        if (VDBG) {
                           loge("Success save network nid="
                                        + Integer.toString(result.getNetworkId()));
                        }

                        synchronized(mScanResultCache) {
                            /**
                             * If the command comes from WifiManager, then
                             * tell autojoin the user did try to modify and save that network,
                             * and interpret the SAVE_NETWORK as a request to connect
                             */
                            boolean user = message.what == WifiManager.SAVE_NETWORK;
                            mWifiAutoJoinController.updateConfigurationHistory(result.getNetworkId()
                                    , user, true);
                            mWifiAutoJoinController.attemptAutoJoin();
                        }
                    } else {
                        loge("Failed to save network");
                        messageHandlingStatus = MESSAGE_HANDLING_STATUS_FAIL;
                        replyToMessage(message, WifiManager.SAVE_NETWORK_FAILED,
                                WifiManager.ERROR);
                    }
                    break;
                case WifiManager.FORGET_NETWORK:
                    // Debug only, remember last configuration that was forgotten
                    WifiConfiguration toRemove
                            = mWifiConfigStore.getWifiConfiguration(message.arg1);
                    if (toRemove == null) {
                        lastForgetConfigurationAttempt = null;
                    } else {
                        lastForgetConfigurationAttempt = new WifiConfiguration(toRemove);
                    }
                    if (mWifiConfigStore.forgetNetwork(message.arg1)) {
                        replyToMessage(message, WifiManager.FORGET_NETWORK_SUCCEEDED);
                    } else {
                        loge("Failed to forget network");
                        replyToMessage(message, WifiManager.FORGET_NETWORK_FAILED,
                                WifiManager.ERROR);
                    }
                    break;
                case WifiManager.START_WPS:
                    WpsInfo wpsInfo = (WpsInfo) message.obj;
                    WpsResult wpsResult;
                    switch (wpsInfo.setup) {
                        case WpsInfo.PBC:
                            clearRandomMacOui();
                            mIsRandomMacCleared = true;
                            wpsResult = mWifiConfigStore.startWpsPbc(wpsInfo);
                            break;
                        case WpsInfo.KEYPAD:
                            wpsResult = mWifiConfigStore.startWpsWithPinFromAccessPoint(wpsInfo);
                            break;
                        case WpsInfo.DISPLAY:
                            wpsResult = mWifiConfigStore.startWpsWithPinFromDevice(wpsInfo);
                            break;
                        default:
                            wpsResult = new WpsResult(Status.FAILURE);
                            loge("Invalid setup for WPS");
                            break;
                    }
                    mWifiConfigStore.setLastSelectedConfiguration
                            (WifiConfiguration.INVALID_NETWORK_ID);
                    if (wpsResult.status == Status.SUCCESS) {
                        replyToMessage(message, WifiManager.START_WPS_SUCCEEDED, wpsResult);
                        transitionTo(mWpsRunningState);
                    } else {
                        loge("Failed to start WPS with config " + wpsInfo.toString());
                        replyToMessage(message, WifiManager.WPS_FAILED, WifiManager.ERROR);
                    }
                    break;
                case WifiMonitor.NETWORK_CONNECTION_EVENT:
                    if (DBG) log("Network connection established");
                    mLastNetworkId = message.arg1;
                    mLastBssid = (String) message.obj;

                    mWifiInfo.setBSSID(mLastBssid);
                    mWifiInfo.setNetworkId(mLastNetworkId);

                    sendNetworkStateChangeBroadcast(mLastBssid);
                    transitionTo(mObtainingIpState);
                    break;
                case WifiMonitor.NETWORK_DISCONNECTION_EVENT:
                    // Calling handleNetworkDisconnect here is redundant because we might already
                    // have called it when leaving L2ConnectedState to go to disconnecting state
                    // or thru other path
                    // We should normally check the mWifiInfo or mLastNetworkId so as to check
                    // if they are valid, and only in this case call handleNEtworkDisconnect,
                    // TODO: this should be fixed for a L MR release
                    // The side effect of calling handleNetworkDisconnect twice is that a bunch of
                    // idempotent commands are executed twice (stopping Dhcp, enabling the SPS mode
                    // at the chip etc...
                    if (DBG) log("ConnectModeState: Network connection lost ");
                    handleNetworkDisconnect();
                    transitionTo(mDisconnectedState);
                    break;
                default:
                    return NOT_HANDLED;
            }
            return HANDLED;
        }
    }

    private void updateCapabilities(WifiConfiguration config) {
        if (config.ephemeral) {
            mNetworkCapabilities.removeCapability(
                    NetworkCapabilities.NET_CAPABILITY_TRUSTED);
        } else {
            mNetworkCapabilities.addCapability(
                    NetworkCapabilities.NET_CAPABILITY_TRUSTED);
        }
        mNetworkAgent.sendNetworkCapabilities(mNetworkCapabilities);
    }

    private class WifiNetworkAgent extends NetworkAgent {
        public WifiNetworkAgent(Looper l, Context c, String TAG, NetworkInfo ni,
                NetworkCapabilities nc, LinkProperties lp, int score) {
            super(l, c, TAG, ni, nc, lp, score);
        }
        protected void unwanted() {
            // Ignore if we're not the current networkAgent.
            if (this != mNetworkAgent) return;
            if (DBG) log("WifiNetworkAgent -> Wifi unwanted score "
                    + Integer.toString(mWifiInfo.score));
            unwantedNetwork(network_status_unwanted_disconnect);
        }

        protected void networkStatus(int status) {
            if (status == NetworkAgent.INVALID_NETWORK) {
                if (DBG) log("WifiNetworkAgent -> Wifi networkStatus invalid, score="
                        + Integer.toString(mWifiInfo.score));
                unwantedNetwork(network_status_unwanted_disable_autojoin);
            } else if (status == NetworkAgent.VALID_NETWORK) {
                if (DBG && mWifiInfo != null) log("WifiNetworkAgent -> Wifi networkStatus valid, score= "
                        + Integer.toString(mWifiInfo.score));
                doNetworkStatus(status);
            }
        }
    }

    void unwantedNetwork(int reason) {
        sendMessage(CMD_UNWANTED_NETWORK, reason);
    }

    void doNetworkStatus(int status) {
        sendMessage(CMD_NETWORK_STATUS, status);
    }

    boolean startScanForConfiguration(WifiConfiguration config, boolean restrictChannelList) {
        if (config == null)
            return false;

        // We are still seeing a fairly high power consumption triggered by autojoin scans
        // Hence do partial scans only for PSK configuration that are roamable since the
        // primary purpose of the partial scans is roaming.
        // Full badn scans with exponential backoff for the purpose or extended roaming and
        // network switching are performed unconditionally.
        if (config.scanResultCache == null
                || !config.allowedKeyManagement.get(WifiConfiguration.KeyMgmt.WPA_PSK)
                || config.scanResultCache.size() > 6) {
            //return true but to not trigger the scan
            return true;
        }
        HashSet<Integer> channels
                = mWifiConfigStore.makeChannelList(config,
                ONE_HOUR_MILLI, restrictChannelList);
        if (channels != null && channels.size() != 0) {
            StringBuilder freqs = new StringBuilder();
            boolean first = true;
            for (Integer channel : channels) {
                if (!first)
                    freqs.append(",");
                freqs.append(channel.toString());
                first = false;
            }
            //if (DBG) {
            loge("WifiStateMachine starting scan for " + config.configKey() + " with " + freqs);
            //}
            // Call wifi native to start the scan
            if (startScanNative(
                    WifiNative.SCAN_WITHOUT_CONNECTION_SETUP,
                    freqs.toString())) {
                // Only count battery consumption if scan request is accepted
                noteScanStart(SCAN_ALARM_SOURCE, null);
                messageHandlingStatus = MESSAGE_HANDLING_STATUS_OK;
            } else {
                // used for debug only, mark scan as failed
                messageHandlingStatus = MESSAGE_HANDLING_STATUS_HANDLING_ERROR;
            }
            return true;
        } else {
            if (DBG) loge("WifiStateMachine no channels for " + config.configKey());
            return false;
        }
    }

    void clearCurrentConfigBSSID(String dbg) {
        // Clear the bssid in the current config's network block
        WifiConfiguration config = getCurrentWifiConfiguration();
        if (config == null)
            return;
        clearConfigBSSID(config, dbg);
    }
    void clearConfigBSSID(WifiConfiguration config, String dbg) {
        if (config == null)
            return;
        if (DBG) {
            loge(dbg + " " + mTargetRoamBSSID + " config " + config.configKey()
                    + " config.bssid " + config.BSSID);
        }
        config.autoJoinBSSID = "any";

        // If an app specified a BSSID then dont over-write it
        if ( !mWifiAutoJoinController.isBlacklistedBSSID(config.BSSID) ) {
            config.BSSID = "any";
        }

        if (DBG) {
           loge(dbg + " " + config.SSID
                    + " nid=" + Integer.toString(config.networkId));
        }
        mWifiConfigStore.saveWifiConfigBSSID(config);
    }

    class L2ConnectedState extends State {
        @Override
        public void enter() {
            mRssiPollToken++;
            if (mEnableRssiPolling) {
                sendMessage(CMD_RSSI_POLL, mRssiPollToken, 0);
            }
            if (mNetworkAgent != null) {
                loge("Have NetworkAgent when entering L2Connected");
                setNetworkDetailedState(DetailedState.DISCONNECTED);
            }
            setNetworkDetailedState(DetailedState.CONNECTING);

            if (TextUtils.isEmpty(mTcpBufferSizes) == false) {
                mLinkProperties.setTcpBufferSizes(mTcpBufferSizes);
            }
            mNetworkAgent = new WifiNetworkAgent(getHandler().getLooper(), mContext,
                    "WifiNetworkAgent", mNetworkInfo, mNetworkCapabilitiesFilter,
                    mLinkProperties, DEFAULT_SCORE);

            // We must clear the config BSSID, as the wifi chipset may decide to roam
            // from this point on and having the BSSID specified in the network block would
            // cause the roam to faile and the device to disconnect
            clearCurrentConfigBSSID("L2ConnectedState");
        }

        @Override
        public void exit() {
            // This is handled by receiving a NETWORK_DISCONNECTION_EVENT in ConnectModeState
            // Bug: 15347363
            // For paranoia's sake, call handleNetworkDisconnect
            // only if BSSID is null or last networkId
            // is not invalid.
            if (DBG) {
                StringBuilder sb = new StringBuilder();
                sb.append("leaving L2ConnectedState state nid=" + Integer.toString(mLastNetworkId));
                if (mLastBssid !=null) {
                    sb.append(" ").append(mLastBssid);
                }
            }
            if (mLastBssid != null || mLastNetworkId != WifiConfiguration.INVALID_NETWORK_ID) {
                handleNetworkDisconnect();
            }
        }

        @Override
        public boolean processMessage(Message message) {
            logStateAndMessage(message, getClass().getSimpleName());

            switch (message.what) {
              case DhcpStateMachine.CMD_PRE_DHCP_ACTION:
                  handlePreDhcpSetup();
                  break;
              case DhcpStateMachine.CMD_POST_DHCP_ACTION:
                  handlePostDhcpSetup();
                  if (message.arg1 == DhcpStateMachine.DHCP_SUCCESS) {
                      if (DBG) log("WifiStateMachine DHCP successful");
                      handleIPv4Success((DhcpResults) message.obj, DhcpStateMachine.DHCP_SUCCESS);
                      // We advance to mVerifyingLinkState because handleIPv4Success will call
                      // updateLinkProperties, which then sends CMD_IP_CONFIGURATION_SUCCESSFUL.
                  } else if (message.arg1 == DhcpStateMachine.DHCP_FAILURE) {
                      if (DBG) {
                          int count = -1;
                          WifiConfiguration config = getCurrentWifiConfiguration();
                          if (config != null) {
                              count = config.numConnectionFailures;
                          }
                          log("WifiStateMachine DHCP failure count=" + count);
                      }
                      handleIPv4Failure(DhcpStateMachine.DHCP_FAILURE);
                      // As above, we transition to mDisconnectingState via updateLinkProperties.
                  }
                  break;
                case CMD_IP_CONFIGURATION_SUCCESSFUL:
                    handleSuccessfulIpConfiguration();
                    sendConnectedState();
                    transitionTo(mConnectedState);
                    break;
                case CMD_IP_CONFIGURATION_LOST:
                    // Get Link layer stats so as we get fresh tx packet counters
                    getWifiLinkLayerStats(true);
                    handleIpConfigurationLost();
                    transitionTo(mDisconnectingState);
                    break;
                case CMD_DISCONNECT:
                    mWifiNative.disconnect();
                    transitionTo(mDisconnectingState);
                    break;
                case WifiP2pServiceImpl.DISCONNECT_WIFI_REQUEST:
                    if (message.arg1 == 1) {
                        mWifiNative.disconnect();
                        mTemporarilyDisconnectWifi = true;
                        transitionTo(mDisconnectingState);
                    }
                    break;
                case CMD_SET_OPERATIONAL_MODE:
                    if (message.arg1 != CONNECT_MODE) {
                        sendMessage(CMD_DISCONNECT);
                        deferMessage(message);
                        if (message.arg1 == SCAN_ONLY_WITH_WIFI_OFF_MODE) {
                            noteWifiDisabledWhileAssociated();
                        }
                    }
                    mWifiConfigStore.
                                setLastSelectedConfiguration(WifiConfiguration.INVALID_NETWORK_ID);
                    break;
                case CMD_SET_COUNTRY_CODE:
                    messageHandlingStatus = MESSAGE_HANDLING_STATUS_DEFERRED;
                    deferMessage(message);
                    break;
                case CMD_START_SCAN:
                    //if (DBG) {
                        loge("WifiStateMachine CMD_START_SCAN source " + message.arg1
                              + " txSuccessRate="+String.format( "%.2f", mWifiInfo.txSuccessRate)
                              + " rxSuccessRate="+String.format( "%.2f", mWifiInfo.rxSuccessRate)
                              + " targetRoamBSSID=" + mTargetRoamBSSID
                              + " RSSI=" + mWifiInfo.getRssi());
                    //}
                    if (message.arg1 == SCAN_ALARM_SOURCE) {
                        // Check if the CMD_START_SCAN message is obsolete (and thus if it should
                        // not be processed) and restart the scan if needed
                        boolean shouldScan =
                                mScreenOn && mWifiConfigStore.enableAutoJoinScanWhenAssociated;
                        if (!checkAndRestartDelayedScan(message.arg2,
                                shouldScan,
                                mWifiConfigStore.associatedPartialScanPeriodMilli, null, null)) {
                            messageHandlingStatus = MESSAGE_HANDLING_STATUS_OBSOLETE;
                            loge("WifiStateMachine L2Connected CMD_START_SCAN source "
                                    + message.arg1
                                    + " " + message.arg2 + ", " + mDelayedScanCounter
                                    + " -> obsolete");
                            return HANDLED;
                        }
                        if (mP2pConnected.get()) {
                            loge("WifiStateMachine L2Connected CMD_START_SCAN source "
                                    + message.arg1
                                    + " " + message.arg2 + ", " + mDelayedScanCounter
                                    + " ignore because P2P is connected");
                            messageHandlingStatus = MESSAGE_HANDLING_STATUS_DISCARD;
                            return HANDLED;
                        }
                        boolean tryFullBandScan = false;
                        boolean restrictChannelList = false;
                        long now_ms = System.currentTimeMillis();
                        if (DBG) {
                            loge("WifiStateMachine CMD_START_SCAN with age="
                                    + Long.toString(now_ms - lastFullBandConnectedTimeMilli)
                                    + " interval=" + fullBandConnectedTimeIntervalMilli
                                    + " maxinterval=" + maxFullBandConnectedTimeIntervalMilli);
                        }
                        if (mWifiInfo != null) {
                            if (mWifiConfigStore.enableFullBandScanWhenAssociated &&
                                    (now_ms - lastFullBandConnectedTimeMilli)
                                    > fullBandConnectedTimeIntervalMilli) {
                                if (DBG) {
                                    loge("WifiStateMachine CMD_START_SCAN try full band scan age="
                                         + Long.toString(now_ms - lastFullBandConnectedTimeMilli)
                                         + " interval=" + fullBandConnectedTimeIntervalMilli
                                         + " maxinterval=" + maxFullBandConnectedTimeIntervalMilli);
                                }
                                tryFullBandScan = true;
                            }

                            if (mWifiInfo.txSuccessRate >
                                    mWifiConfigStore.maxTxPacketForFullScans
                                    || mWifiInfo.rxSuccessRate >
                                    mWifiConfigStore.maxRxPacketForFullScans) {
                                // Too much traffic at the interface, hence no full band scan
                                if (DBG) {
                                    loge("WifiStateMachine CMD_START_SCAN " +
                                            "prevent full band scan due to pkt rate");
                                }
                                tryFullBandScan = false;
                            }

                            if (mWifiInfo.txSuccessRate >
                                    mWifiConfigStore.maxTxPacketForPartialScans
                                    || mWifiInfo.rxSuccessRate >
                                    mWifiConfigStore.maxRxPacketForPartialScans) {
                                // Don't scan if lots of packets are being sent
                                restrictChannelList = true;
                                if (mWifiConfigStore.alwaysEnableScansWhileAssociated == 0) {
                                    if (DBG) {
                                     loge("WifiStateMachine CMD_START_SCAN source " + message.arg1
                                        + " ...and ignore scans"
                                        + " tx=" + String.format("%.2f", mWifiInfo.txSuccessRate)
                                        + " rx=" + String.format("%.2f", mWifiInfo.rxSuccessRate));
                                    }
                                    messageHandlingStatus = MESSAGE_HANDLING_STATUS_REFUSED;
                                    return HANDLED;
                                }
                            }
                        }

                        WifiConfiguration currentConfiguration = getCurrentWifiConfiguration();
                        if (DBG) {
                            loge("WifiStateMachine CMD_START_SCAN full=" +
                                    tryFullBandScan);
                        }
                        if (currentConfiguration != null) {
                            if (fullBandConnectedTimeIntervalMilli
                                    < mWifiConfigStore.associatedPartialScanPeriodMilli) {
                                // Sanity
                                fullBandConnectedTimeIntervalMilli
                                        = mWifiConfigStore.associatedPartialScanPeriodMilli;
                            }
                            if (tryFullBandScan) {
                                lastFullBandConnectedTimeMilli = now_ms;
                                if (fullBandConnectedTimeIntervalMilli
                                        < mWifiConfigStore.associatedFullScanMaxIntervalMilli) {
                                    // Increase the interval
                                    fullBandConnectedTimeIntervalMilli
                                            = fullBandConnectedTimeIntervalMilli
                                            * mWifiConfigStore.associatedFullScanBackoff / 8;

                                    if (DBG) {
                                        loge("WifiStateMachine CMD_START_SCAN bump interval ="
                                        + fullBandConnectedTimeIntervalMilli);
                                    }
                                }
                                handleScanRequest(
                                        WifiNative.SCAN_WITHOUT_CONNECTION_SETUP, message);
                            } else {
                                if (!startScanForConfiguration(
                                        currentConfiguration, restrictChannelList)) {
                                    if (DBG) {
                                        loge("WifiStateMachine starting scan, " +
                                                " did not find channels -> full");
                                    }
                                    lastFullBandConnectedTimeMilli = now_ms;
                                    if (fullBandConnectedTimeIntervalMilli
                                            < mWifiConfigStore.associatedFullScanMaxIntervalMilli) {
                                        // Increase the interval
                                        fullBandConnectedTimeIntervalMilli
                                                = fullBandConnectedTimeIntervalMilli
                                                * mWifiConfigStore.associatedFullScanBackoff / 8;

                                        if (DBG) {
                                            loge("WifiStateMachine CMD_START_SCAN bump interval ="
                                                    + fullBandConnectedTimeIntervalMilli);
                                        }
                                    }
                                    handleScanRequest(
                                                WifiNative.SCAN_WITHOUT_CONNECTION_SETUP, message);
                                }
                            }

                        } else {
                            loge("CMD_START_SCAN : connected mode and no configuration");
                            messageHandlingStatus = MESSAGE_HANDLING_STATUS_HANDLING_ERROR;
                        }
                    } else {
                        // Not scan alarm source
                        return NOT_HANDLED;
                    }
                    break;
                    /* Ignore connection to same network */
                case WifiManager.CONNECT_NETWORK:
                    int netId = message.arg1;
                    if (mWifiInfo.getNetworkId() == netId) {
                        break;
                    }
                    return NOT_HANDLED;
                    /* Ignore */
                case WifiMonitor.NETWORK_CONNECTION_EVENT:
                    break;
                case CMD_RSSI_POLL:
                    if (message.arg1 == mRssiPollToken) {
                        if (mWifiConfigStore.enableChipWakeUpWhenAssociated) {
                            if (VVDBG) log(" get link layer stats " + mWifiLinkLayerStatsSupported);
                            WifiLinkLayerStats stats = getWifiLinkLayerStats(VDBG);
                            if (stats != null) {
                                // Sanity check the results provided by driver
                                if (mWifiInfo.getRssi() != WifiInfo.INVALID_RSSI
                                        && (stats.rssi_mgmt == 0
                                        || stats.beacon_rx == 0)) {
                                    stats = null;
                                }
                            }
                            // Get Info and continue polling
                            fetchRssiLinkSpeedAndFrequencyNative();
                            calculateWifiScore(stats);
                        }
                        sendMessageDelayed(obtainMessage(CMD_RSSI_POLL,
                                mRssiPollToken, 0), POLL_RSSI_INTERVAL_MSECS);

                        if (DBG) sendRssiChangeBroadcast(mWifiInfo.getRssi());
                    } else {
                        // Polling has completed
                    }
                    break;
                case CMD_ENABLE_RSSI_POLL:
                    if (mWifiConfigStore.enableRssiPollWhenAssociated) {
                        mEnableRssiPolling = (message.arg1 == 1);
                    } else {
                        mEnableRssiPolling = false;
                    }
                    mRssiPollToken++;
                    if (mEnableRssiPolling) {
                        // First poll
                        fetchRssiLinkSpeedAndFrequencyNative();
                        sendMessageDelayed(obtainMessage(CMD_RSSI_POLL,
                                mRssiPollToken, 0), POLL_RSSI_INTERVAL_MSECS);
                    } else {
                        cleanWifiScore();
                    }
                    break;
                case WifiManager.RSSI_PKTCNT_FETCH:
                    RssiPacketCountInfo info = new RssiPacketCountInfo();
                    fetchRssiLinkSpeedAndFrequencyNative();
                    info.rssi = mWifiInfo.getRssi();
                    fetchPktcntNative(info);
                    replyToMessage(message, WifiManager.RSSI_PKTCNT_FETCH_SUCCEEDED, info);
                    break;
                case CMD_DELAYED_NETWORK_DISCONNECT:
                    if (!linkDebouncing && mWifiConfigStore.enableLinkDebouncing) {

                        // Ignore if we are not debouncing
                        loge("CMD_DELAYED_NETWORK_DISCONNECT and not debouncing - ignore "
                                + message.arg1);
                        return HANDLED;
                    } else {
                        loge("CMD_DELAYED_NETWORK_DISCONNECT and debouncing - disconnect "
                                + message.arg1);

                        linkDebouncing = false;
                        // If we are still debouncing while this message comes,
                        // it means we were not able to reconnect within the alloted time
                        // = LINK_FLAPPING_DEBOUNCE_MSEC
                        // and thus, trigger a real disconnect
                        handleNetworkDisconnect();
                        transitionTo(mDisconnectedState);
                    }
                    break;
                case CMD_ASSOCIATED_BSSID:
                    if ((String) message.obj == null) {
                        loge("Associated command w/o BSSID");
                        break;
                    }
                    mLastBssid = (String) message.obj;
                    mWifiInfo.setBSSID((String) message.obj);
                    break;
                default:
                    return NOT_HANDLED;
            }

            return HANDLED;
        }
    }

    class ObtainingIpState extends State {
        @Override
        public void enter() {
            if (DBG) {
                String key = "";
                if (getCurrentWifiConfiguration() != null) {
                    key = getCurrentWifiConfiguration().configKey();
                }
                log("enter ObtainingIpState netId=" + Integer.toString(mLastNetworkId)
                        + " " + key + " "
                        + " roam=" + mAutoRoaming
                        + " static=" + mWifiConfigStore.isUsingStaticIp(mLastNetworkId)
                        + " watchdog= " + obtainingIpWatchdogCount);
            }

            // Reset link Debouncing, indicating we have successfully re-connected to the AP
            // We might still be roaming
            linkDebouncing = false;

            // Send event to CM & network change broadcast
            setNetworkDetailedState(DetailedState.OBTAINING_IPADDR);

            // We must clear the config BSSID, as the wifi chipset may decide to roam
            // from this point on and having the BSSID specified in the network block would
            // cause the roam to faile and the device to disconnect
            clearCurrentConfigBSSID("ObtainingIpAddress");

            try {
                mNwService.enableIpv6(mInterfaceName);
            } catch (RemoteException re) {
                loge("Failed to enable IPv6: " + re);
            } catch (IllegalStateException e) {
                loge("Failed to enable IPv6: " + e);
            }

            if (!mWifiConfigStore.isUsingStaticIp(mLastNetworkId)) {
                if (isRoaming()) {
                    renewDhcp();
                } else {
                    // Remove any IP address on the interface in case we're switching from static
                    // IP configuration to DHCP. This is safe because if we get here when not
                    // roaming, we don't have a usable address.
                    clearIPv4Address(mInterfaceName);
                    startDhcp();
                }
                obtainingIpWatchdogCount++;
                loge("Start Dhcp Watchdog " + obtainingIpWatchdogCount);
                // Get Link layer stats so as we get fresh tx packet counters
                getWifiLinkLayerStats(true);
                sendMessageDelayed(obtainMessage(CMD_OBTAINING_IP_ADDRESS_WATCHDOG_TIMER,
                        obtainingIpWatchdogCount, 0), OBTAINING_IP_ADDRESS_GUARD_TIMER_MSEC);
            } else {
                // stop any running dhcp before assigning static IP
                stopDhcp();
                StaticIpConfiguration config = mWifiConfigStore.getStaticIpConfiguration(
                        mLastNetworkId);
                if (config.ipAddress == null) {
                    loge("Static IP lacks address");
                    sendMessage(CMD_STATIC_IP_FAILURE);
                } else {
                    InterfaceConfiguration ifcg = new InterfaceConfiguration();
                    ifcg.setLinkAddress(config.ipAddress);
                    ifcg.setInterfaceUp();
                    try {
                        mNwService.setInterfaceConfig(mInterfaceName, ifcg);
                        if (DBG) log("Static IP configuration succeeded");
                        DhcpResults dhcpResults = new DhcpResults(config);
                        sendMessage(CMD_STATIC_IP_SUCCESS, dhcpResults);
                    } catch (RemoteException re) {
                        loge("Static IP configuration failed: " + re);
                        sendMessage(CMD_STATIC_IP_FAILURE);
                    } catch (IllegalStateException e) {
                        loge("Static IP configuration failed: " + e);
                        sendMessage(CMD_STATIC_IP_FAILURE);
                    }
                }
            }
        }
      @Override
      public boolean processMessage(Message message) {
          logStateAndMessage(message, getClass().getSimpleName());

          switch(message.what) {
              case CMD_STATIC_IP_SUCCESS:
                  handleIPv4Success((DhcpResults) message.obj, CMD_STATIC_IP_SUCCESS);
                  break;
              case CMD_STATIC_IP_FAILURE:
                  handleIPv4Failure(CMD_STATIC_IP_FAILURE);
                  break;
              case CMD_AUTO_CONNECT:
              case CMD_AUTO_ROAM:
                  messageHandlingStatus = MESSAGE_HANDLING_STATUS_DISCARD;
                  break;
              case WifiManager.SAVE_NETWORK:
              case WifiStateMachine.CMD_AUTO_SAVE_NETWORK:
                  messageHandlingStatus = MESSAGE_HANDLING_STATUS_DEFERRED;
                  deferMessage(message);
                  break;
                  /* Defer any power mode changes since we must keep active power mode at DHCP */
              case CMD_SET_HIGH_PERF_MODE:
                  messageHandlingStatus = MESSAGE_HANDLING_STATUS_DEFERRED;
                  deferMessage(message);
                  break;
                  /* Defer scan request since we should not switch to other channels at DHCP */
              case CMD_START_SCAN:
                  messageHandlingStatus = MESSAGE_HANDLING_STATUS_DEFERRED;
                  deferMessage(message);
                  break;
              case CMD_OBTAINING_IP_ADDRESS_WATCHDOG_TIMER:
                  if (message.arg1 == obtainingIpWatchdogCount) {
                      loge("ObtainingIpAddress: Watchdog Triggered, count="
                              + obtainingIpWatchdogCount);
                      handleIpConfigurationLost();
                      transitionTo(mDisconnectingState);
                      break;
                  }
                  messageHandlingStatus = MESSAGE_HANDLING_STATUS_DISCARD;
                  break;
              default:
                  return NOT_HANDLED;
          }
          return HANDLED;
      }
    }

    class VerifyingLinkState extends State {
        @Override
        public void enter() {
            log(getName() + " enter");
            setNetworkDetailedState(DetailedState.VERIFYING_POOR_LINK);
            mWifiConfigStore.updateStatus(mLastNetworkId, DetailedState.VERIFYING_POOR_LINK);
            sendNetworkStateChangeBroadcast(mLastBssid);
            // End roaming
            mAutoRoaming = WifiAutoJoinController.AUTO_JOIN_IDLE;
        }
        @Override
        public boolean processMessage(Message message) {
            logStateAndMessage(message, getClass().getSimpleName());

            switch (message.what) {
                case WifiWatchdogStateMachine.POOR_LINK_DETECTED:
                    // Stay here
                    log(getName() + " POOR_LINK_DETECTED: no transition");
                    break;
                case WifiWatchdogStateMachine.GOOD_LINK_DETECTED:
                    log(getName() + " GOOD_LINK_DETECTED: transition to captive portal check");

                    log(getName() + " GOOD_LINK_DETECTED: transition to CONNECTED");
                    sendConnectedState();
                    transitionTo(mConnectedState);
                    break;
                default:
                    if (DBG) log(getName() + " what=" + message.what + " NOT_HANDLED");
                    return NOT_HANDLED;
            }
            return HANDLED;
        }
    }

    private void sendConnectedState() {
        // Send out a broadcast with the CAPTIVE_PORTAL_CHECK to preserve
        // existing behaviour. The captive portal check really happens after we
        // transition into DetailedState.CONNECTED.
        setNetworkDetailedState(DetailedState.CAPTIVE_PORTAL_CHECK);
        mWifiConfigStore.updateStatus(mLastNetworkId,
        DetailedState.CAPTIVE_PORTAL_CHECK);
        sendNetworkStateChangeBroadcast(mLastBssid);

        if (mWifiConfigStore.getLastSelectedConfiguration() != null) {
            if (mNetworkAgent != null) mNetworkAgent.explicitlySelected();
        }

        setNetworkDetailedState(DetailedState.CONNECTED);
        mWifiConfigStore.updateStatus(mLastNetworkId, DetailedState.CONNECTED);
        sendNetworkStateChangeBroadcast(mLastBssid);
    }

    class RoamingState extends State {
        boolean mAssociated;
        @Override
        public void enter() {
            if (DBG) {
                log("RoamingState Enter"
                        + " mScreenOn=" + mScreenOn );
            }
            setScanAlarm(false);

            // Make sure we disconnect if roaming fails
            roamWatchdogCount++;
            loge("Start Roam Watchdog " + roamWatchdogCount);
            sendMessageDelayed(obtainMessage(CMD_ROAM_WATCHDOG_TIMER,
                    roamWatchdogCount, 0), ROAM_GUARD_TIMER_MSEC);
            mAssociated = false;
        }
        @Override
        public boolean processMessage(Message message) {
            logStateAndMessage(message, getClass().getSimpleName());
            WifiConfiguration config;
            switch (message.what) {
                case CMD_IP_CONFIGURATION_LOST:
                    config = getCurrentWifiConfiguration();
                    if (config != null) {
                        mWifiConfigStore.noteRoamingFailure(config,
                                WifiConfiguration.ROAMING_FAILURE_IP_CONFIG);
                    }
                    return NOT_HANDLED;
               case WifiWatchdogStateMachine.POOR_LINK_DETECTED:
                    if (DBG) log("Roaming and Watchdog reports poor link -> ignore");
                    return HANDLED;
               case CMD_UNWANTED_NETWORK:
                    if (DBG) log("Roaming and CS doesnt want the network -> ignore");
                    return HANDLED;
               case CMD_SET_OPERATIONAL_MODE:
                    if (message.arg1 != CONNECT_MODE) {
                        deferMessage(message);
                    }
                    break;
               case WifiMonitor.SUPPLICANT_STATE_CHANGE_EVENT:
                    /**
                     * If we get a SUPPLICANT_STATE_CHANGE_EVENT indicating a DISCONNECT
                     * before NETWORK_DISCONNECTION_EVENT
                     * And there is an associated BSSID corresponding to our target BSSID, then
                     * we have missed the network disconnection, transition to mDisconnectedState
                     * and handle the rest of the events there.
                     */
                    StateChangeResult stateChangeResult = (StateChangeResult) message.obj;
                    if (stateChangeResult.state == SupplicantState.DISCONNECTED
                            || stateChangeResult.state == SupplicantState.INACTIVE
                            || stateChangeResult.state == SupplicantState.INTERFACE_DISABLED) {
                        if (DBG) {
                            log("STATE_CHANGE_EVENT in roaming state "
                                    + stateChangeResult.toString() );
                        }
                        if (stateChangeResult.BSSID != null
                                && stateChangeResult.BSSID.equals(mTargetRoamBSSID)) {
                            handleNetworkDisconnect();
                            transitionTo(mDisconnectedState);
                        }
                    }
                    if (stateChangeResult.state == SupplicantState.ASSOCIATED) {
                        // We completed the layer2 roaming part
                        mAssociated = true;
                        if (stateChangeResult.BSSID != null) {
                            mTargetRoamBSSID = (String) stateChangeResult.BSSID;
                        }
                    }
                    break;
                case CMD_ROAM_WATCHDOG_TIMER:
                    if (roamWatchdogCount == message.arg1) {
                        if (DBG) log("roaming watchdog! -> disconnect");
                        mRoamFailCount++;
                        handleNetworkDisconnect();
                        mWifiNative.disconnect();
                        transitionTo(mDisconnectedState);
                    }
                    break;
               case WifiMonitor.NETWORK_CONNECTION_EVENT:
                   if (mAssociated) {
                       if (DBG) log("roaming and Network connection established");
                       mLastNetworkId = message.arg1;
                       mLastBssid = (String) message.obj;
                       mWifiInfo.setBSSID(mLastBssid);
                       mWifiInfo.setNetworkId(mLastNetworkId);
                       mWifiConfigStore.handleBSSIDBlackList(mLastNetworkId, mLastBssid, true);
                       transitionTo(mObtainingIpState);
                   } else {
                       messageHandlingStatus = MESSAGE_HANDLING_STATUS_DISCARD;
                   }
                   break;
               case WifiMonitor.NETWORK_DISCONNECTION_EVENT:
                   // Throw away but only if it corresponds to the network we're roaming to
                   String bssid = (String)message.obj;
                   if (true) {
                       String target = "";
                       if (mTargetRoamBSSID != null) target = mTargetRoamBSSID;
                       log("NETWORK_DISCONNECTION_EVENT in roaming state"
                               + " BSSID=" + bssid
                               + " target=" + target);
                   }
                   if (bssid != null && bssid.equals(mTargetRoamBSSID)) {
                       handleNetworkDisconnect();
                       transitionTo(mDisconnectedState);
                   }
                   break;
                case WifiMonitor.SSID_TEMP_DISABLED:
                    // Auth error while roaming
                    loge("SSID_TEMP_DISABLED nid=" + Integer.toString(mLastNetworkId)
                            + " id=" + Integer.toString(message.arg1)
                            + " isRoaming=" + isRoaming()
                            + " roam=" + Integer.toString(mAutoRoaming));
                    if (message.arg1 == mLastNetworkId) {
                        config = getCurrentWifiConfiguration();
                        if (config != null) {
                            mWifiConfigStore.noteRoamingFailure(config,
                                    WifiConfiguration.ROAMING_FAILURE_AUTH_FAILURE);
                        }
                        handleNetworkDisconnect();
                        transitionTo(mDisconnectingState);
                    }
                    return NOT_HANDLED;
                case CMD_START_SCAN:
                    deferMessage(message);
                    break;
                default:
                    return NOT_HANDLED;
            }
            return HANDLED;
        }

        @Override
        public void exit() {
            loge("WifiStateMachine: Leaving Roaming state");
        }
    }

    class ConnectedState extends State {
        @Override
        public void enter() {
            String address;
            updateDefaultRouteMacAddress(1000);
            if (DBG) {
                log("ConnectedState Enter "
                        + " mScreenOn=" + mScreenOn
                        + " scanperiod="
                        + Integer.toString(mWifiConfigStore.associatedPartialScanPeriodMilli) );
            }
            if (mScreenOn
                    && mWifiConfigStore.enableAutoJoinScanWhenAssociated) {
                // restart scan alarm
                startDelayedScan(mWifiConfigStore.associatedPartialScanPeriodMilli, null, null);
            }
            registerConnected();
            lastConnectAttempt = 0;
            targetWificonfiguration = null;
            // Paranoia
            linkDebouncing = false;

            // Not roaming anymore
            mAutoRoaming = WifiAutoJoinController.AUTO_JOIN_IDLE;

            if (testNetworkDisconnect) {
                testNetworkDisconnectCounter++;
                loge("ConnectedState Enter start disconnect test " +
                        testNetworkDisconnectCounter);
                sendMessageDelayed(obtainMessage(CMD_TEST_NETWORK_DISCONNECT,
                        testNetworkDisconnectCounter, 0), 15000);
            }

            // Reenable all networks, allow for hidden networks to be scanned
            mWifiConfigStore.enableAllNetworks();

            mLastDriverRoamAttempt = 0;
        }
        @Override
        public boolean processMessage(Message message) {
            WifiConfiguration config = null;
            logStateAndMessage(message, getClass().getSimpleName());

            switch (message.what) {
                case WifiWatchdogStateMachine.POOR_LINK_DETECTED:
                    if (DBG) log("Watchdog reports poor link");
                    transitionTo(mVerifyingLinkState);
                    break;
                case CMD_UNWANTED_NETWORK:
                    if (message.arg1 == network_status_unwanted_disconnect) {
                        mWifiConfigStore.handleBadNetworkDisconnectReport(mLastNetworkId, mWifiInfo);
                        mWifiNative.disconnect();
                        transitionTo(mDisconnectingState);
                    } else if (message.arg1 == network_status_unwanted_disable_autojoin) {
                        config = getCurrentWifiConfiguration();
                        if (config != null) {
                            // Disable autojoin
                            config.numNoInternetAccessReports += 1;
                        }
                    }
                    return HANDLED;
                case CMD_NETWORK_STATUS:
                    if (message.arg1 == NetworkAgent.VALID_NETWORK) {
                        config = getCurrentWifiConfiguration();
                        if (config != null) {
                            // re-enable autojoin
                            config.numNoInternetAccessReports = 0;
                            config.validatedInternetAccess = true;
                        }
                    }
                    return HANDLED;
                case CMD_TEST_NETWORK_DISCONNECT:
                    // Force a disconnect
                    if (message.arg1 == testNetworkDisconnectCounter) {
                        mWifiNative.disconnect();
                    }
                    break;
                case CMD_ASSOCIATED_BSSID:
                    // ASSOCIATING to a new BSSID while already connected, indicates
                    // that driver is roaming
                    mLastDriverRoamAttempt = System.currentTimeMillis();
                    String toBSSID = (String)message.obj;
                    if (toBSSID != null && !toBSSID.equals(mWifiInfo.getBSSID())) {
                        mWifiConfigStore.driverRoamedFrom(mWifiInfo);
                    }
                    return NOT_HANDLED;
                case WifiMonitor.NETWORK_DISCONNECTION_EVENT:
                    long lastRoam = 0;
                    if (mLastDriverRoamAttempt != 0) {
                        // Calculate time since last driver roam attempt
                        lastRoam = System.currentTimeMillis() - mLastDriverRoamAttempt;
                        mLastDriverRoamAttempt = 0;
                    }
                    config = getCurrentWifiConfiguration();
                    if (mScreenOn
                            && !linkDebouncing
                            && config != null
                            && config.autoJoinStatus == WifiConfiguration.AUTO_JOIN_ENABLED
                            && !mWifiConfigStore.isLastSelectedConfiguration(config)
                            && (message.arg2 != 3 /* reason cannot be 3, i.e. locally generated */
                                || (lastRoam > 0 && lastRoam < 2000) /* unless driver is roaming */)
                            && ((ScanResult.is24GHz(mWifiInfo.getFrequency())
                                    && mWifiInfo.getRssi() >
                                    WifiConfiguration.BAD_RSSI_24)
                                    || (ScanResult.is5GHz(mWifiInfo.getFrequency())
                                    && mWifiInfo.getRssi() >
                                    WifiConfiguration.BAD_RSSI_5))) {
                        // Start de-bouncing the L2 disconnection:
                        // this L2 disconnection might be spurious.
                        // Hence we allow 7 seconds for the state machine to try
                        // to reconnect, go thru the
                        // roaming cycle and enter Obtaining IP address
                        // before signalling the disconnect to ConnectivityService and L3
                        startScanForConfiguration(getCurrentWifiConfiguration(), false);
                        linkDebouncing = true;

                        sendMessageDelayed(obtainMessage(CMD_DELAYED_NETWORK_DISCONNECT,
                                0, mLastNetworkId), LINK_FLAPPING_DEBOUNCE_MSEC);
                        if (DBG) {
                            log("NETWORK_DISCONNECTION_EVENT in connected state"
                                    + " BSSID=" + mWifiInfo.getBSSID()
                                    + " RSSI=" + mWifiInfo.getRssi()
                                    + " freq=" + mWifiInfo.getFrequency()
                                    + " reason=" + message.arg2
                                    + " -> debounce");
                        }
                        return HANDLED;
                    } else {
                        if (DBG) {
                            int ajst = -1;
                            if (config != null) ajst = config.autoJoinStatus;
                            log("NETWORK_DISCONNECTION_EVENT in connected state"
                                    + " BSSID=" + mWifiInfo.getBSSID()
                                    + " RSSI=" + mWifiInfo.getRssi()
                                    + " freq=" + mWifiInfo.getFrequency()
                                    + " was debouncing=" + linkDebouncing
                                    + " reason=" + message.arg2
                                    + " ajst=" + ajst);
                        }
                    }
                    break;
                case CMD_AUTO_ROAM:
                    // Clear the driver roam indication since we are attempting a framerwork roam
                    mLastDriverRoamAttempt = 0;

                    /* Connect command coming from auto-join */
                    ScanResult candidate = (ScanResult)message.obj;
                    String bssid = "any";
                    if (candidate != null && candidate.is5GHz()) {
                        // Only lock BSSID for 5GHz networks
                        bssid = candidate.BSSID;
                    }
                    int netId = mLastNetworkId;
                    config = getCurrentWifiConfiguration();


                    if (config == null) {
                        loge("AUTO_ROAM and no config, bail out...");
                        break;
                    }

                    loge("CMD_AUTO_ROAM sup state "
                            + mSupplicantStateTracker.getSupplicantStateName()
                            + " my state " + getCurrentState().getName()
                            + " nid=" + Integer.toString(netId)
                            + " config " + config.configKey()
                            + " roam=" + Integer.toString(message.arg2)
                            + " to " + bssid
                            + " targetRoamBSSID " + mTargetRoamBSSID);

                    /* Save the BSSID so as to lock it @ firmware */
                    if (!autoRoamSetBSSID(config, bssid) && !linkDebouncing) {
                        loge("AUTO_ROAM nothing to do");
                        // Same BSSID, nothing to do
                        messageHandlingStatus = MESSAGE_HANDLING_STATUS_DISCARD;
                        break;
                    };

                    // Make sure the network is enabled, since supplicant will not reenable it
                    mWifiConfigStore.enableNetworkWithoutBroadcast(netId, false);

                    boolean ret = false;
                    if (mLastNetworkId != netId) {
                       if (mWifiConfigStore.selectNetwork(netId) &&
                           mWifiNative.reconnect()) {
                           ret = true;
                       }
                    } else {
                         ret = mWifiNative.reassociate();
                    }
                    if (ret) {
                        lastConnectAttempt = System.currentTimeMillis();
                        targetWificonfiguration = mWifiConfigStore.getWifiConfiguration(netId);

                        // replyToMessage(message, WifiManager.CONNECT_NETWORK_SUCCEEDED);
                        mAutoRoaming = message.arg2;
                        transitionTo(mRoamingState);

                    } else {
                        loge("Failed to connect config: " + config + " netId: " + netId);
                        replyToMessage(message, WifiManager.CONNECT_NETWORK_FAILED,
                                WifiManager.ERROR);
                        messageHandlingStatus = MESSAGE_HANDLING_STATUS_FAIL;
                        break;
                    }
                    break;
                default:
                    return NOT_HANDLED;
            }
            return HANDLED;
        }

        @Override
        public void exit() {
            loge("WifiStateMachine: Leaving Connected state");
            setScanAlarm(false);
            mLastDriverRoamAttempt = 0;
        }
    }

    class DisconnectingState extends State {

        @Override
        public void enter() {

            if (PDBG) {
                loge(" Enter DisconnectingState State scan interval " + mFrameworkScanIntervalMs
                        + " mEnableBackgroundScan= " + mEnableBackgroundScan
                        + " screenOn=" + mScreenOn);
            }

            // Make sure we disconnect: we enter this state prior connecting to a new
            // network, waiting for either a DISCONECT event or a SUPPLICANT_STATE_CHANGE
            // event which in this case will be indicating that supplicant started to associate.
            // In some cases supplicant doesn't ignore the connect requests (it might not
            // find the target SSID in its cache),
            // Therefore we end up stuck that state, hence the need for the watchdog.
            disconnectingWatchdogCount++;
            loge("Start Disconnecting Watchdog " + disconnectingWatchdogCount);
            sendMessageDelayed(obtainMessage(CMD_DISCONNECTING_WATCHDOG_TIMER,
                    disconnectingWatchdogCount, 0), DISCONNECTING_GUARD_TIMER_MSEC);
        }

        @Override
        public boolean processMessage(Message message) {
            logStateAndMessage(message, getClass().getSimpleName());
            switch (message.what) {
                case CMD_SET_OPERATIONAL_MODE:
                    if (message.arg1 != CONNECT_MODE) {
                        deferMessage(message);
                    }
                    break;
                case CMD_START_SCAN:
                    deferMessage(message);
                    return HANDLED;
                case CMD_DISCONNECTING_WATCHDOG_TIMER:
                    if (disconnectingWatchdogCount == message.arg1) {
                        if (DBG) log("disconnecting watchdog! -> disconnect");
                        handleNetworkDisconnect();
                        transitionTo(mDisconnectedState);
                    }
                    break;
                case WifiMonitor.SUPPLICANT_STATE_CHANGE_EVENT:
                    /**
                     * If we get a SUPPLICANT_STATE_CHANGE_EVENT before NETWORK_DISCONNECTION_EVENT
                     * we have missed the network disconnection, transition to mDisconnectedState
                     * and handle the rest of the events there
                     */
                    deferMessage(message);
                    handleNetworkDisconnect();
                    transitionTo(mDisconnectedState);
                    break;
                default:
                    return NOT_HANDLED;
            }
            return HANDLED;
        }
    }

    class DisconnectedState extends State {
        @Override
        public void enter() {
            // We dont scan frequently if this is a temporary disconnect
            // due to p2p
            if (mTemporarilyDisconnectWifi) {
                mWifiP2pChannel.sendMessage(WifiP2pServiceImpl.DISCONNECT_WIFI_RESPONSE);
                return;
            }

            mFrameworkScanIntervalMs = Settings.Global.getLong(mContext.getContentResolver(),
                    Settings.Global.WIFI_FRAMEWORK_SCAN_INTERVAL_MS,
                    mDefaultFrameworkScanIntervalMs);

            if (PDBG) {
                loge(" Enter disconnected State scan interval " + mFrameworkScanIntervalMs
                        + " mEnableBackgroundScan= " + mEnableBackgroundScan
                        + " screenOn=" + mScreenOn
                        + " mFrameworkScanIntervalMs=" + mFrameworkScanIntervalMs);
            }

            /** clear the roaming state, if we were roaming, we failed */
            mAutoRoaming = WifiAutoJoinController.AUTO_JOIN_IDLE;
<<<<<<< HEAD
            if (mContext.getResources().getBoolean(R.bool.wifi_autocon)
                    && !mWifiConfigStore.shouldAutoConnect()) {
               if (DBG) {
                   logd("Auto connect disabled, skip enable networks");
               }
            } else {
               // Reenable all networks, allow for hidden networks to be scanned
               mWifiConfigStore.enableAllNetworks();
            }

            /**
             * - screen dark and PNO supported => scan alarm disabled
             * - everything else => scan alarm enabled with mDefaultFrameworkScanIntervalMs period
             */
            if ((mScreenOn == false) && mEnableBackgroundScan) { //mEnableBackgroundScan)
                /* If a regular scan result is pending, do not initiate background
                 * scan until the scan results are returned. This is needed because
                 * initiating a background scan will cancel the regular scan and
                 * scan results will not be returned until background scanning is
                 * cleared
=======

            if (mScreenOn) {
                /**
                 * screen lit and => delayed timer
>>>>>>> 543b12a3
                 */
                startDelayedScan(mDisconnectedScanPeriodMs, null, null);
            } else {
                /**
                 * screen dark and PNO supported => scan alarm disabled
                 */
                if (mEnableBackgroundScan) {
                    /* If a regular scan result is pending, do not initiate background
                     * scan until the scan results are returned. This is needed because
                     * initiating a background scan will cancel the regular scan and
                     * scan results will not be returned until background scanning is
                     * cleared
                     */
                    if (!mIsScanOngoing) {
                        enableBackgroundScan(true);
                    }
                } else {
                    setScanAlarm(true);
                }
            }

            /**
             * If we have no networks saved, the supplicant stops doing the periodic scan.
             * The scans are useful to notify the user of the presence of an open network.
             * Note that these are not wake up scans.
             */
            if (!mP2pConnected.get() && mWifiConfigStore.getConfiguredNetworks().size() == 0) {
                sendMessageDelayed(obtainMessage(CMD_NO_NETWORKS_PERIODIC_SCAN,
                        ++mPeriodicScanToken, 0), mSupplicantScanIntervalMs);
            }

            mDisconnectedTimeStamp = System.currentTimeMillis();

        }
        @Override
        public boolean processMessage(Message message) {
            boolean ret = HANDLED;

            logStateAndMessage(message, getClass().getSimpleName());

            switch (message.what) {
                case CMD_NO_NETWORKS_PERIODIC_SCAN:
                    if (mP2pConnected.get()) break;
                    if (message.arg1 == mPeriodicScanToken &&
                            mWifiConfigStore.getConfiguredNetworks().size() == 0) {
                        startScan(UNKNOWN_SCAN_SOURCE, -1, null, null);
                        sendMessageDelayed(obtainMessage(CMD_NO_NETWORKS_PERIODIC_SCAN,
                                    ++mPeriodicScanToken, 0), mSupplicantScanIntervalMs);
                    }
                    break;
                case WifiManager.FORGET_NETWORK:
                case CMD_REMOVE_NETWORK:
                    // Set up a delayed message here. After the forget/remove is handled
                    // the handled delayed message will determine if there is a need to
                    // scan and continue
                    sendMessageDelayed(obtainMessage(CMD_NO_NETWORKS_PERIODIC_SCAN,
                                ++mPeriodicScanToken, 0), mSupplicantScanIntervalMs);
                    ret = NOT_HANDLED;
                    break;
                case CMD_SET_OPERATIONAL_MODE:
                    if (message.arg1 != CONNECT_MODE) {
                        mOperationalMode = message.arg1;

                        mWifiConfigStore.disableAllNetworks();
                        if (mOperationalMode == SCAN_ONLY_WITH_WIFI_OFF_MODE) {
                            mWifiP2pChannel.sendMessage(CMD_DISABLE_P2P_REQ);
                            setWifiState(WIFI_STATE_DISABLED);
                        }
                        transitionTo(mScanModeState);
                    }
                    mWifiConfigStore.
                            setLastSelectedConfiguration(WifiConfiguration.INVALID_NETWORK_ID);
                    break;
                    /* Ignore network disconnect */
                case WifiMonitor.NETWORK_DISCONNECTION_EVENT:
                    break;
                case WifiMonitor.SUPPLICANT_STATE_CHANGE_EVENT:
                    StateChangeResult stateChangeResult = (StateChangeResult) message.obj;
                    if (DBG) {
                        loge("SUPPLICANT_STATE_CHANGE_EVENT state=" + stateChangeResult.state +
                                " -> state= " + WifiInfo.getDetailedStateOf(stateChangeResult.state)
                                + " debouncing=" + linkDebouncing);
                    }
                    setNetworkDetailedState(WifiInfo.getDetailedStateOf(stateChangeResult.state));
                    /* ConnectModeState does the rest of the handling */
                    ret = NOT_HANDLED;
                    break;
                case CMD_START_SCAN:
                    if (!checkOrDeferScanAllowed(message)) {
                        // The scan request was rescheduled
                        messageHandlingStatus = MESSAGE_HANDLING_STATUS_REFUSED;
                        return HANDLED;
                    }
                    /* Disable background scan temporarily during a regular scan */
                    if (mEnableBackgroundScan) {
                        enableBackgroundScan(false);
                    }
                    if (message.arg1 == SCAN_ALARM_SOURCE) {
                        // Check if the CMD_START_SCAN message is obsolete (and thus if it should
                        // not be processed) and restart the scan
                        int period =  mDisconnectedScanPeriodMs;
                        if (mP2pConnected.get()) {
                           period = (int)Settings.Global.getLong(mContext.getContentResolver(),
                                    Settings.Global.WIFI_SCAN_INTERVAL_WHEN_P2P_CONNECTED_MS,
                                    mDisconnectedScanPeriodMs);
                        }
                        if (!checkAndRestartDelayedScan(message.arg2,
                                true, period, null, null)) {
                            messageHandlingStatus = MESSAGE_HANDLING_STATUS_OBSOLETE;
                            loge("WifiStateMachine Disconnected CMD_START_SCAN source "
                                    + message.arg1
                                    + " " + message.arg2 + ", " + mDelayedScanCounter
                                    + " -> obsolete");
                            return HANDLED;
                        }
                        handleScanRequest(WifiNative.SCAN_WITHOUT_CONNECTION_SETUP, message);
                        ret = HANDLED;
                    } else {
                        ret = NOT_HANDLED;
                    }
                    break;
                case WifiMonitor.SCAN_RESULTS_EVENT:
                    /* Re-enable background scan when a pending scan result is received */
                    if (mEnableBackgroundScan && mIsScanOngoing) {
                        enableBackgroundScan(true);
                    }
                    /* Handled in parent state */
                    ret = NOT_HANDLED;
                    break;
                case WifiP2pServiceImpl.P2P_CONNECTION_CHANGED:
                    NetworkInfo info = (NetworkInfo) message.obj;
                    mP2pConnected.set(info.isConnected());
                    if (mP2pConnected.get()) {
                        int defaultInterval = mContext.getResources().getInteger(
                                R.integer.config_wifi_scan_interval_p2p_connected);
                        long scanIntervalMs = Settings.Global.getLong(mContext.getContentResolver(),
                                Settings.Global.WIFI_SCAN_INTERVAL_WHEN_P2P_CONNECTED_MS,
                                defaultInterval);
                        mWifiNative.setScanInterval((int) scanIntervalMs/1000);
                    } else if (mWifiConfigStore.getConfiguredNetworks().size() == 0) {
                        if (DBG) log("Turn on scanning after p2p disconnected");
                        sendMessageDelayed(obtainMessage(CMD_NO_NETWORKS_PERIODIC_SCAN,
                                    ++mPeriodicScanToken, 0), mSupplicantScanIntervalMs);
                    } else {
                        // If P2P is not connected and there are saved networks, then restart
                        // scanning at the normal period. This is necessary because scanning might
                        // have been disabled altogether if WIFI_SCAN_INTERVAL_WHEN_P2P_CONNECTED_MS
                        // was set to zero.
                        startDelayedScan(mDisconnectedScanPeriodMs, null, null);
                    }
                case CMD_RECONNECT:
                case CMD_REASSOCIATE:
                    if (mTemporarilyDisconnectWifi) {
                        // Drop a third party reconnect/reassociate if STA is
                        // temporarily disconnected for p2p
                        break;
                    } else {
                        // ConnectModeState handles it
                        ret = NOT_HANDLED;
                    }
                    break;
                case WifiP2pServiceImpl.P2P_MIRACAST_MODE_CHANGED:
                    setScanIntevelOnMiracastModeChange(message.arg1);
                    break;
                case CMD_SCREEN_STATE_CHANGED:
                    handleScreenStateChanged(message.arg1 != 0,
                            /* startBackgroundScanIfNeeded = */ true);
                    break;
                default:
                    ret = NOT_HANDLED;
            }
            return ret;
        }

        @Override
        public void exit() {
            /* No need for a background scan upon exit from a disconnected state */
            if (mEnableBackgroundScan) {
                enableBackgroundScan(false);
            }
            setScanAlarm(false);
        }
    }

    class WpsRunningState extends State {
        // Tracks the source to provide a reply
        private Message mSourceMessage;
        @Override
        public void enter() {
            mSourceMessage = Message.obtain(getCurrentMessage());
        }
        @Override
        public boolean processMessage(Message message) {
            logStateAndMessage(message, getClass().getSimpleName());

            switch (message.what) {
                case WifiMonitor.WPS_SUCCESS_EVENT:
                    // Ignore intermediate success, wait for full connection
                    break;
                case WifiMonitor.NETWORK_CONNECTION_EVENT:
                    replyToMessage(mSourceMessage, WifiManager.WPS_COMPLETED);
                    mSourceMessage.recycle();
                    mSourceMessage = null;
                    deferMessage(message);
                    transitionTo(mDisconnectedState);
                    break;
                case WifiMonitor.WPS_OVERLAP_EVENT:
                    replyToMessage(mSourceMessage, WifiManager.WPS_FAILED,
                            WifiManager.WPS_OVERLAP_ERROR);
                    mSourceMessage.recycle();
                    mSourceMessage = null;
                    transitionTo(mDisconnectedState);
                    break;
                case WifiMonitor.WPS_FAIL_EVENT:
                    // Arg1 has the reason for the failure
                    if ((message.arg1 != WifiManager.ERROR) || (message.arg2 != 0)) {
                        replyToMessage(mSourceMessage, WifiManager.WPS_FAILED, message.arg1);
                        mSourceMessage.recycle();
                        mSourceMessage = null;
                        transitionTo(mDisconnectedState);
                    } else {
                        if (DBG) log("Ignore unspecified fail event during WPS connection");
                    }
                    break;
                case WifiMonitor.WPS_TIMEOUT_EVENT:
                    replyToMessage(mSourceMessage, WifiManager.WPS_FAILED,
                            WifiManager.WPS_TIMED_OUT);
                    mSourceMessage.recycle();
                    mSourceMessage = null;
                    transitionTo(mDisconnectedState);
                    break;
                case WifiManager.START_WPS:
                    replyToMessage(message, WifiManager.WPS_FAILED, WifiManager.IN_PROGRESS);
                    break;
                case WifiManager.CANCEL_WPS:
                    if (mWifiNative.cancelWps()) {
                        replyToMessage(message, WifiManager.CANCEL_WPS_SUCCEDED);
                    } else {
                        replyToMessage(message, WifiManager.CANCEL_WPS_FAILED, WifiManager.ERROR);
                    }
                    transitionTo(mDisconnectedState);
                    break;
                /**
                 * Defer all commands that can cause connections to a different network
                 * or put the state machine out of connect mode
                 */
                case CMD_STOP_DRIVER:
                case CMD_SET_OPERATIONAL_MODE:
                case WifiManager.CONNECT_NETWORK:
                case CMD_ENABLE_NETWORK:
                case CMD_RECONNECT:
                case CMD_REASSOCIATE:
                    deferMessage(message);
                    break;
                case CMD_AUTO_CONNECT:
                case CMD_AUTO_ROAM:
                    messageHandlingStatus = MESSAGE_HANDLING_STATUS_DISCARD;
                    return HANDLED;
                case CMD_START_SCAN:
                    messageHandlingStatus = MESSAGE_HANDLING_STATUS_DISCARD;
                    return HANDLED;
                case WifiMonitor.NETWORK_DISCONNECTION_EVENT:
                    if (DBG) log("Network connection lost");
                    handleNetworkDisconnect();
                    break;
                case WifiMonitor.ASSOCIATION_REJECTION_EVENT:
                    if (DBG) log("Ignore Assoc reject event during WPS Connection");
                    break;
                case WifiMonitor.AUTHENTICATION_FAILURE_EVENT:
                    // Disregard auth failure events during WPS connection. The
                    // EAP sequence is retried several times, and there might be
                    // failures (especially for wps pin). We will get a WPS_XXX
                    // event at the end of the sequence anyway.
                    if (DBG) log("Ignore auth failure during WPS connection");
                    break;
                case WifiMonitor.SUPPLICANT_STATE_CHANGE_EVENT:
                    // Throw away supplicant state changes when WPS is running.
                    // We will start getting supplicant state changes once we get
                    // a WPS success or failure
                    break;
                default:
                    return NOT_HANDLED;
            }
            return HANDLED;
        }

        @Override
        public void exit() {
            mWifiConfigStore.enableAllNetworks();
            mWifiConfigStore.loadConfiguredNetworks();
            if (mIsRandomMacCleared) {
                setRandomMacOui();
                mIsRandomMacCleared = false;
            }
        }
    }

    class SoftApStartingState extends State {
        @Override
        public void enter() {
            final Message message = getCurrentMessage();
            if (message.what == CMD_START_AP) {
                final WifiConfiguration config = (WifiConfiguration) message.obj;

                if (config == null) {
                    mWifiApConfigChannel.sendMessage(CMD_REQUEST_AP_CONFIG);
                } else {
                    mWifiApConfigChannel.sendMessage(CMD_SET_AP_CONFIG, config);
                    startSoftApWithConfig(config);
                }
            } else {
                throw new RuntimeException("Illegal transition to SoftApStartingState: " + message);
            }
        }
        @Override
        public boolean processMessage(Message message) {
            logStateAndMessage(message, getClass().getSimpleName());

            switch(message.what) {
                case CMD_START_SUPPLICANT:
                case CMD_STOP_SUPPLICANT:
                case CMD_START_AP:
                case CMD_STOP_AP:
                case CMD_START_DRIVER:
                case CMD_STOP_DRIVER:
                case CMD_SET_OPERATIONAL_MODE:
                case CMD_SET_COUNTRY_CODE:
                case CMD_SET_FREQUENCY_BAND:
                case CMD_START_PACKET_FILTERING:
                case CMD_STOP_PACKET_FILTERING:
                case CMD_TETHER_STATE_CHANGE:
                    deferMessage(message);
                    break;
                case WifiStateMachine.CMD_RESPONSE_AP_CONFIG:
                    WifiConfiguration config = (WifiConfiguration) message.obj;
                    if (config != null) {
                        startSoftApWithConfig(config);
                    } else {
                        loge("Softap config is null!");
                        sendMessage(CMD_START_AP_FAILURE);
                    }
                    break;
                case CMD_START_AP_SUCCESS:
                    setWifiApState(WIFI_AP_STATE_ENABLED);
                    transitionTo(mSoftApStartedState);
                    break;
                case CMD_START_AP_FAILURE:
                    setWifiApState(WIFI_AP_STATE_FAILED);
                    transitionTo(mInitialState);
                    break;
                default:
                    return NOT_HANDLED;
            }
            return HANDLED;
        }
    }

    class SoftApStartedState extends State {
        @Override
        public boolean processMessage(Message message) {
            logStateAndMessage(message, getClass().getSimpleName());

            switch(message.what) {
                case CMD_STOP_AP:
                    if (DBG) log("Stopping Soft AP");
                    /* We have not tethered at this point, so we just shutdown soft Ap */
                    try {
                        mNwService.stopAccessPoint(mInterfaceName);
                    } catch(Exception e) {
                        loge("Exception in stopAccessPoint()");
                    }
                    setWifiApState(WIFI_AP_STATE_DISABLED);
                    transitionTo(mInitialState);
                    break;
                case CMD_START_AP:
                    // Ignore a start on a running access point
                    break;
                    // Fail client mode operation when soft AP is enabled
                case CMD_START_SUPPLICANT:
                    loge("Cannot start supplicant with a running soft AP");
                    setWifiState(WIFI_STATE_UNKNOWN);
                    break;
                case CMD_TETHER_STATE_CHANGE:
                    TetherStateChange stateChange = (TetherStateChange) message.obj;
                    if (startTethering(stateChange.available)) {
                        transitionTo(mTetheringState);
                    }
                    break;
                default:
                    return NOT_HANDLED;
            }
            return HANDLED;
        }
    }

    class TetheringState extends State {
        @Override
        public void enter() {
            /* Send ourselves a delayed message to shut down if tethering fails to notify */
            sendMessageDelayed(obtainMessage(CMD_TETHER_NOTIFICATION_TIMED_OUT,
                    ++mTetherToken, 0), TETHER_NOTIFICATION_TIME_OUT_MSECS);
        }
        @Override
        public boolean processMessage(Message message) {
            logStateAndMessage(message, getClass().getSimpleName());

            switch(message.what) {
                case CMD_TETHER_STATE_CHANGE:
                    TetherStateChange stateChange = (TetherStateChange) message.obj;
                    if (isWifiTethered(stateChange.active)) {
                        transitionTo(mTetheredState);
                    }
                    return HANDLED;
                case CMD_TETHER_NOTIFICATION_TIMED_OUT:
                    if (message.arg1 == mTetherToken) {
                        loge("Failed to get tether update, shutdown soft access point");
                        transitionTo(mSoftApStartedState);
                        setWifiApState(WIFI_AP_STATE_FAILED);
                        // Needs to be first thing handled
                        sendMessageAtFrontOfQueue(CMD_STOP_AP);
                    }
                    break;
                case CMD_START_SUPPLICANT:
                case CMD_STOP_SUPPLICANT:
                case CMD_START_AP:
                case CMD_STOP_AP:
                case CMD_START_DRIVER:
                case CMD_STOP_DRIVER:
                case CMD_SET_OPERATIONAL_MODE:
                case CMD_SET_COUNTRY_CODE:
                case CMD_SET_FREQUENCY_BAND:
                case CMD_START_PACKET_FILTERING:
                case CMD_STOP_PACKET_FILTERING:
                    deferMessage(message);
                    break;
                default:
                    return NOT_HANDLED;
            }
            return HANDLED;
        }
    }

    class TetheredState extends State {
        @Override
        public boolean processMessage(Message message) {
            logStateAndMessage(message, getClass().getSimpleName());

            switch(message.what) {
                case CMD_TETHER_STATE_CHANGE:
                    TetherStateChange stateChange = (TetherStateChange) message.obj;
                    if (!isWifiTethered(stateChange.active)) {
                        loge("Tethering reports wifi as untethered!, shut down soft Ap");
                        setHostApRunning(null, false);
                        setHostApRunning(null, true);
                    }
                    return HANDLED;
                case CMD_STOP_AP:
                    if (DBG) log("Untethering before stopping AP");
                    setWifiApState(WIFI_AP_STATE_DISABLING);
                    stopTethering();
                    transitionTo(mUntetheringState);
                    // More work to do after untethering
                    deferMessage(message);
                    break;
                default:
                    return NOT_HANDLED;
            }
            return HANDLED;
        }
    }

    class UntetheringState extends State {
        @Override
        public void enter() {
            /* Send ourselves a delayed message to shut down if tethering fails to notify */
            sendMessageDelayed(obtainMessage(CMD_TETHER_NOTIFICATION_TIMED_OUT,
                    ++mTetherToken, 0), TETHER_NOTIFICATION_TIME_OUT_MSECS);

        }
        @Override
        public boolean processMessage(Message message) {
            logStateAndMessage(message, getClass().getSimpleName());

            switch(message.what) {
                case CMD_TETHER_STATE_CHANGE:
                    TetherStateChange stateChange = (TetherStateChange) message.obj;

                    /* Wait till wifi is untethered */
                    if (isWifiTethered(stateChange.active)) break;

                    transitionTo(mSoftApStartedState);
                    break;
                case CMD_TETHER_NOTIFICATION_TIMED_OUT:
                    if (message.arg1 == mTetherToken) {
                        loge("Failed to get tether update, force stop access point");
                        transitionTo(mSoftApStartedState);
                    }
                    break;
                case CMD_START_SUPPLICANT:
                case CMD_STOP_SUPPLICANT:
                case CMD_START_AP:
                case CMD_STOP_AP:
                case CMD_START_DRIVER:
                case CMD_STOP_DRIVER:
                case CMD_SET_OPERATIONAL_MODE:
                case CMD_SET_COUNTRY_CODE:
                case CMD_SET_FREQUENCY_BAND:
                case CMD_START_PACKET_FILTERING:
                case CMD_STOP_PACKET_FILTERING:
                    deferMessage(message);
                    break;
                default:
                    return NOT_HANDLED;
            }
            return HANDLED;
        }
    }

    //State machine initiated requests can have replyTo set to null indicating
    //there are no recepients, we ignore those reply actions
    private void replyToMessage(Message msg, int what) {
        if (msg.replyTo == null) return;
        Message dstMsg = obtainMessageWithArg2(msg);
        dstMsg.what = what;
        mReplyChannel.replyToMessage(msg, dstMsg);
    }

    private void replyToMessage(Message msg, int what, int arg1) {
        if (msg.replyTo == null) return;
        Message dstMsg = obtainMessageWithArg2(msg);
        dstMsg.what = what;
        dstMsg.arg1 = arg1;
        mReplyChannel.replyToMessage(msg, dstMsg);
    }

    private void replyToMessage(Message msg, int what, Object obj) {
        if (msg.replyTo == null) return;
        Message dstMsg = obtainMessageWithArg2(msg);
        dstMsg.what = what;
        dstMsg.obj = obj;
        mReplyChannel.replyToMessage(msg, dstMsg);
    }

    /**
     * arg2 on the source message has a unique id that needs to be retained in replies
     * to match the request

     * see WifiManager for details
     */
    private Message obtainMessageWithArg2(Message srcMsg) {
        Message msg = Message.obtain();
        msg.arg2 = srcMsg.arg2;
        return msg;
    }

    private static int parseHex(char ch) {
        if ('0' <= ch && ch <= '9') {
            return ch - '0';
        } else if ('a' <= ch && ch <= 'f') {
            return ch - 'a' + 10;
        } else if ('A' <= ch && ch <= 'F') {
            return ch - 'A' + 10;
        } else {
            throw new NumberFormatException("" + ch + " is not a valid hex digit");
        }
    }

    private byte[] parseHex(String hex) {
        /* This only works for good input; don't throw bad data at it */
        if (hex == null) {
            return new byte[0];
        }

        if (hex.length() % 2 != 0) {
            throw new NumberFormatException(hex + " is not a valid hex string");
        }

        byte[] result = new byte[(hex.length())/2 + 1];
        result[0] = (byte) ((hex.length())/2);
        for (int i = 0, j = 1; i < hex.length(); i += 2, j++) {
            int val = parseHex(hex.charAt(i)) * 16 + parseHex(hex.charAt(i+1));
            byte b = (byte) (val & 0xFF);
            result[j] = b;
        }

        return result;
    }

    private static String makeHex(byte[] bytes) {
        StringBuilder sb = new StringBuilder();
        for (byte b : bytes) {
            sb.append(String.format("%02x", b));
        }
        return sb.toString();
    }

    private static String makeHex(byte[] bytes, int from, int len) {
        StringBuilder sb = new StringBuilder();
        for (int i = 0; i < len; i++) {
            sb.append(String.format("%02x", bytes[from+i]));
        }
        return sb.toString();
    }


    private static byte[] concat(byte[] array1, byte[] array2, byte[] array3) {

        int len = array1.length + array2.length + array3.length;

        if (array1.length != 0) {
            len++;                      /* add another byte for size */
        }

        if (array2.length != 0) {
            len++;                      /* add another byte for size */
        }

        if (array3.length != 0) {
            len++;                      /* add another byte for size */
        }

        byte[] result = new byte[len];

        int index = 0;
        if (array1.length != 0) {
            result[index] = (byte) (array1.length & 0xFF);
            index++;
            for (byte b : array1) {
                result[index] = b;
                index++;
            }
        }

        if (array2.length != 0) {
            result[index] = (byte) (array2.length & 0xFF);
            index++;
            for (byte b : array2) {
                result[index] = b;
                index++;
            }
        }

        if (array3.length != 0) {
            result[index] = (byte) (array3.length & 0xFF);
            index++;
            for (byte b : array3) {
                result[index] = b;
                index++;
            }
        }
        return result;
    }

    void handleGsmAuthRequest(SimAuthRequestData requestData) {
        if (targetWificonfiguration == null
                || targetWificonfiguration.networkId == requestData.networkId) {
            logd("id matches targetWifiConfiguration");
        } else {
            logd("id does not match targetWifiConfiguration");
            return;
        }

        TelephonyManager tm = (TelephonyManager)
                mContext.getSystemService(Context.TELEPHONY_SERVICE);

        if (tm != null) {
            StringBuilder sb = new StringBuilder();
            for (String challenge : requestData.challenges) {

                logd("RAND = " + challenge);

                byte[] rand = null;
                try {
                    rand = parseHex(challenge);
                } catch (NumberFormatException e) {
                    loge("malformed challenge");
                    continue;
                }

                String base64Challenge = android.util.Base64.encodeToString(
                        rand, android.util.Base64.NO_WRAP);
                /*
                 * appType = 1 => SIM, 2 => USIM according to
                 * com.android.internal.telephony.PhoneConstants#APPTYPE_xxx
                 */
                int appType = 2;
                String tmResponse = tm.getIccSimChallengeResponse(appType, base64Challenge);
                logv("Raw Response - " + tmResponse);

                if (tmResponse != null && tmResponse.length() > 4) {
                    byte[] result = android.util.Base64.decode(tmResponse,
                            android.util.Base64.DEFAULT);
                    logv("Hex Response -" + makeHex(result));
                    int sres_len = result[0];
                    String sres = makeHex(result, 1, sres_len);
                    int kc_offset = 1+sres_len;
                    int kc_len = result[kc_offset];
                    String kc = makeHex(result, 1+kc_offset, kc_len);
                    sb.append(":" + kc + ":" + sres);
                    logv("kc:" + kc + " sres:" + sres);
                } else {
                    loge("bad response - " + tmResponse);
                }
            }

            String response = sb.toString();
            logv("Supplicant Response -" + response);
            mWifiNative.simAuthResponse(requestData.networkId, response);
        } else {
            loge("could not get telephony manager");
        }
    }

    void handle3GAuthRequest(SimAuthRequestData requestData) {

    }
    private void setScanIntevelOnMiracastModeChange(int mode) {
        if ((mode == WifiP2pManager.MIRACAST_SOURCE)
                || (mode == WifiP2pManager.MIRACAST_SINK)) {
            int defaultWfdIntervel = mContext.getResources().getInteger(
                    R.integer.config_wifi_scan_interval_wfd_connected);
            long wfdScanIntervalMs = Settings.Global
                    .getLong(
                            mContext.getContentResolver(),
                            Settings.Global.WIFI_SUPPLICANT_SCAN_INTERVAL_WFD_CONNECTED_MS,
                            defaultWfdIntervel);
            mWifiNative.setScanInterval((int) wfdScanIntervalMs / 1000);
        }
    }
<<<<<<< HEAD

    private void handlePnoFailError() {
        /* PNO should not fail when P2P is not connected and there are
           saved profiles */
        if (!mP2pConnected.get() &&
            (mWifiConfigStore.getConfiguredNetworks().size() == 0)) {
            return;
        }
        /* Trigger a periodic scan for every 300Sec if PNO fails */
        if (mEnableBackgroundScan) {
            mBackgroundScanConfigured = false;
            sendMessageDelayed(obtainMessage(CMD_PNO_PERIODIC_SCAN,
                               ++mPnoPeriodicScanToken, 0),
                               mDefaultFrameworkScanIntervalMs);
        }
    }

    void disableLastNetwork() {
        if (getCurrentState() != mSupplicantStoppingState) {
            mWifiConfigStore.disableNetwork(mLastNetworkId,
                    WifiConfiguration.DISABLED_UNKNOWN_REASON);
        }
    }

    void checkAndSetAutoConnection() {
        if (mContext.getResources().getBoolean(R.bool.wifi_autocon)) {
            if (mWifiConfigStore.shouldAutoConnect()){
                if(mIsAutoJoinEnabled == false) {
                   mWifiConfigStore.enableAllNetworks();
                   mWifiNative.enableAutoConnect(true);
                } else if (mIsAutoJoinEnabled == true) {
                   mWifiConfigStore.enableAutoJoinWhenAssociated = true;
                   mWifiConfigStore.enableAutoJoinScanWhenAssociated = true;
                }
            } else {
               if (mIsAutoJoinEnabled == false) {
                   mWifiNative.enableAutoConnect(false);
               } else if (mIsAutoJoinEnabled == true ) {
                   mWifiConfigStore.enableAutoJoinWhenAssociated = false;
                   mWifiConfigStore.enableAutoJoinScanWhenAssociated = false;
                }
            }
        }
    }
=======
>>>>>>> 543b12a3
}<|MERGE_RESOLUTION|>--- conflicted
+++ resolved
@@ -654,13 +654,9 @@
 
     static final int CMD_ASSOCIATED_BSSID                = BASE + 147;
 
-<<<<<<< HEAD
-    static final int CMD_GET_SIM_INFO                    = BASE + 148;
-=======
     static final int CMD_NETWORK_STATUS                  = BASE + 148;
 
     static final int CMD_GET_SIM_INFO                    = BASE + 149;
->>>>>>> 543b12a3
 
     /* Wifi state machine modes of operation */
     /* CONNECT_MODE - connect to any 'known' AP when it becomes available */
@@ -1063,15 +1059,6 @@
                     public void onChange(boolean selfChange) {
                         mUserWantsSuspendOpt.set(Settings.Global.getInt(mContext.getContentResolver(),
                                 Settings.Global.WIFI_SUSPEND_OPTIMIZATIONS_ENABLED, 1) == 1);
-                    }
-                });
-
-        mContext.getContentResolver().registerContentObserver(Settings.System.getUriFor(
-                Settings.System.WIFI_AUTO_CONNECT_TYPE), false,
-                new ContentObserver(getHandler()) {
-                    @Override
-                    public void onChange(boolean selfChange) {
-                           checkAndSetAutoConnection();
                     }
                 });
 
@@ -2003,13 +1990,8 @@
 
     /** return true iff scan request is accepted */
     private boolean startScanNative(int type, String freqs) {
-<<<<<<< HEAD
         if ((!mWifiConfigStore.enableAutoJoinWhenAssociated) &&
             (getCurrentState() == mDisconnectedState)) {
-=======
-        if((!mWifiConfigStore.enableAutoJoinWhenAssociated)
-               &&(getCurrentState() == mDisconnectedState)) {
->>>>>>> 543b12a3
            type = WifiNative.SCAN_WITH_CONNECTION_SETUP;
         }
         if (mWifiNative.scan(type, freqs)) {
@@ -3390,21 +3372,6 @@
         intent.putExtra(WifiManager.EXTRA_PREVIOUS_WIFI_AP_STATE, previousWifiApState);
         mContext.sendStickyBroadcastAsUser(intent, UserHandle.ALL);
     }
-
-    /*
-    void ageOutScanResults(int age) {
-        synchronized(mScanResultCache) {
-            // Trim mScanResults, which prevent WifiStateMachine to return
-            // obsolete scan results to queriers
-            long now = System.CurrentTimeMillis();
-            for (int i = 0; i < mScanResults.size(); i++) {
-                ScanResult result = mScanResults.get(i);
-                if ((result.seen > now || (now - result.seen) > age)) {
-                    mScanResults.remove(i);
-                }
-            }
-        }
-    }*/
 
     private static final String ID_STR = "id=";
     private static final String BSSID_STR = "bssid=";
@@ -3630,10 +3597,6 @@
 
         if (mWifiConfigStore.enableAutoJoinWhenAssociated) {
             synchronized(mScanResultCache) {
-                if (mContext.getResources().getBoolean(R.bool.wifi_autocon)
-                        && !mWifiConfigStore.shouldAutoConnect()) {
-                    attemptAutoJoin = false;
-                }
                 // AutoJoincontroller will directly acces the scan result list and update it with
                 // ScanResult status
                 mNumScanResultsKnown = mWifiAutoJoinController.newSupplicantResults(attemptAutoJoin);
@@ -4450,10 +4413,6 @@
 
 
         clearCurrentConfigBSSID("handleNetworkDisconnect");
-        if (mContext.getResources().getBoolean(R.bool.wifi_autocon)
-                && !mWifiConfigStore.shouldAutoConnect()) {
-            disableLastNetwork();
-        }
 
         stopDhcp();
 
@@ -5211,10 +5170,6 @@
                     mWifiInfo.setMacAddress(mWifiNative.getMacAddress());
                     mWifiNative.enableSaveConfig();
                     mWifiConfigStore.loadAndEnableAllNetworks();
-                    if (mContext.getResources().getBoolean(R.bool.wifi_autocon)
-                        && !mWifiConfigStore.shouldAutoConnect()) {
-                        mWifiConfigStore.disableAllNetworks();
-                    }
                     if (mWifiConfigStore.enableVerboseLogging > 0) {
                         enableVerboseLogging(mWifiConfigStore.enableVerboseLogging);
                     }
@@ -5281,14 +5236,11 @@
             setRandomMacOui();
             if (mWifiConfigStore.enableAutoJoinWhenAssociated) {
                 mWifiNative.enableAutoConnect(false);
-                mIsAutoJoinEnabled = true;
             } else {
-                mIsAutoJoinEnabled = false;
                 if (DBG) {
                     log("Autojoin is disabled, keep autoconnect enabled in supplicant");
                 }
             }
-            checkAndSetAutoConnection();
         }
 
         @Override
@@ -6442,17 +6394,6 @@
                     break;
                 case WifiMonitor.AUTHENTICATION_FAILURE_EVENT:
                     mSupplicantStateTracker.sendMessage(WifiMonitor.AUTHENTICATION_FAILURE_EVENT);
-                    if ((mScreenOn == false) && mEnableBackgroundScan) {
-                         // Background SCAN should trigger to initiate
-                         // connection attempt on authentication failure.
-                         // Hence issue PNO SCAN if authentication fails
-                         // and LCD is off.
-                        if (!mIsScanOngoing) {
-                            if (!mWifiNative.enableBackgroundScan(true)) {
-                                handlePnoFailError();
-                            }
-                        }
-                    }
                     break;
                 case WifiMonitor.SSID_TEMP_DISABLED:
                 case WifiMonitor.SSID_REENABLED:
@@ -8096,33 +8037,9 @@
 
             /** clear the roaming state, if we were roaming, we failed */
             mAutoRoaming = WifiAutoJoinController.AUTO_JOIN_IDLE;
-<<<<<<< HEAD
-            if (mContext.getResources().getBoolean(R.bool.wifi_autocon)
-                    && !mWifiConfigStore.shouldAutoConnect()) {
-               if (DBG) {
-                   logd("Auto connect disabled, skip enable networks");
-               }
-            } else {
-               // Reenable all networks, allow for hidden networks to be scanned
-               mWifiConfigStore.enableAllNetworks();
-            }
-
-            /**
-             * - screen dark and PNO supported => scan alarm disabled
-             * - everything else => scan alarm enabled with mDefaultFrameworkScanIntervalMs period
-             */
-            if ((mScreenOn == false) && mEnableBackgroundScan) { //mEnableBackgroundScan)
-                /* If a regular scan result is pending, do not initiate background
-                 * scan until the scan results are returned. This is needed because
-                 * initiating a background scan will cancel the regular scan and
-                 * scan results will not be returned until background scanning is
-                 * cleared
-=======
-
             if (mScreenOn) {
                 /**
                  * screen lit and => delayed timer
->>>>>>> 543b12a3
                  */
                 startDelayedScan(mDisconnectedScanPeriodMs, null, null);
             } else {
@@ -8852,51 +8769,4 @@
             mWifiNative.setScanInterval((int) wfdScanIntervalMs / 1000);
         }
     }
-<<<<<<< HEAD
-
-    private void handlePnoFailError() {
-        /* PNO should not fail when P2P is not connected and there are
-           saved profiles */
-        if (!mP2pConnected.get() &&
-            (mWifiConfigStore.getConfiguredNetworks().size() == 0)) {
-            return;
-        }
-        /* Trigger a periodic scan for every 300Sec if PNO fails */
-        if (mEnableBackgroundScan) {
-            mBackgroundScanConfigured = false;
-            sendMessageDelayed(obtainMessage(CMD_PNO_PERIODIC_SCAN,
-                               ++mPnoPeriodicScanToken, 0),
-                               mDefaultFrameworkScanIntervalMs);
-        }
-    }
-
-    void disableLastNetwork() {
-        if (getCurrentState() != mSupplicantStoppingState) {
-            mWifiConfigStore.disableNetwork(mLastNetworkId,
-                    WifiConfiguration.DISABLED_UNKNOWN_REASON);
-        }
-    }
-
-    void checkAndSetAutoConnection() {
-        if (mContext.getResources().getBoolean(R.bool.wifi_autocon)) {
-            if (mWifiConfigStore.shouldAutoConnect()){
-                if(mIsAutoJoinEnabled == false) {
-                   mWifiConfigStore.enableAllNetworks();
-                   mWifiNative.enableAutoConnect(true);
-                } else if (mIsAutoJoinEnabled == true) {
-                   mWifiConfigStore.enableAutoJoinWhenAssociated = true;
-                   mWifiConfigStore.enableAutoJoinScanWhenAssociated = true;
-                }
-            } else {
-               if (mIsAutoJoinEnabled == false) {
-                   mWifiNative.enableAutoConnect(false);
-               } else if (mIsAutoJoinEnabled == true ) {
-                   mWifiConfigStore.enableAutoJoinWhenAssociated = false;
-                   mWifiConfigStore.enableAutoJoinScanWhenAssociated = false;
-                }
-            }
-        }
-    }
-=======
->>>>>>> 543b12a3
 }
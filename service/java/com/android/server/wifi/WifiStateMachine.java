--- conflicted
+++ resolved
@@ -67,6 +67,7 @@
 import android.net.wifi.WifiChannel;
 import android.net.wifi.WifiConfiguration;
 import android.net.wifi.WifiConnectionStatistics;
+import android.net.wifi.WifiEapSimInfo;
 import android.net.wifi.WifiEnterpriseConfig;
 import android.net.wifi.WifiInfo;
 import android.net.wifi.WifiLinkLayerStats;
@@ -651,11 +652,9 @@
 
     static final int CMD_ASSOCIATED_BSSID                = BASE + 147;
 
-<<<<<<< HEAD
-    static final int CMD_GET_SIM_INFO                    = BASE + 148;
-=======
     static final int CMD_NETWORK_STATUS                  = BASE + 148;
->>>>>>> 5921779b
+
+    static final int CMD_GET_SIM_INFO                    = BASE + 149;
 
     /* Wifi state machine modes of operation */
     /* CONNECT_MODE - connect to any 'known' AP when it becomes available */
@@ -3147,22 +3146,6 @@
                 // Scan after 500ms
                 startDelayedScan(500, null, null);
             } else if (getCurrentState() == mDisconnectedState) {
-<<<<<<< HEAD
-
-                // Configure the scan alarm time to mFrameworkScanIntervalMs
-                // (5 minutes) if there are no saved profiles as there is
-                // already a periodic scan getting issued for every
-                // mSupplicantScanIntervalMs seconds. However keep the
-                // scan frequency by setting it to mDisconnectedScanPeriodMs
-                // (10 seconds) when there are configured profiles.
-                if (mWifiConfigStore.getConfiguredNetworks().size() != 0) {
-                    mCurrentScanAlarmMs = mDisconnectedScanPeriodMs;
-                } else {
-                    mCurrentScanAlarmMs = mFrameworkScanIntervalMs;
-                }
-
-=======
->>>>>>> 5921779b
                 // Scan after 200ms
                 startDelayedScan(200, null, null);
             }
@@ -8039,22 +8022,6 @@
                     Settings.Global.WIFI_FRAMEWORK_SCAN_INTERVAL_MS,
                     mDefaultFrameworkScanIntervalMs);
 
-<<<<<<< HEAD
-            // Configure the scan alarm time to mFrameworkScanIntervalMs
-            // (5 minutes) if there are no saved profiles as there is
-            // already a periodic scan getting issued for every
-            // mSupplicantScanIntervalMs seconds. However keep the
-            // scan frequency by setting it to mDisconnectedScanPeriodMs
-            // (10 seconds) when there are configured profiles.
-            if (mScreenOn) {
-                if (mWifiConfigStore.getConfiguredNetworks().size() != 0) {
-                    mCurrentScanAlarmMs = mDisconnectedScanPeriodMs;
-                } else {
-                    mCurrentScanAlarmMs = mFrameworkScanIntervalMs;
-                }
-            }
-=======
->>>>>>> 5921779b
             if (PDBG) {
                 loge(" Enter disconnected State scan interval " + mFrameworkScanIntervalMs
                         + " mEnableBackgroundScan= " + mEnableBackgroundScan
@@ -8064,33 +8031,10 @@
 
             /** clear the roaming state, if we were roaming, we failed */
             mAutoRoaming = WifiAutoJoinController.AUTO_JOIN_IDLE;
-<<<<<<< HEAD
-            if (mContext.getResources().getBoolean(R.bool.wifi_autocon)
-                    && !mWifiConfigStore.shouldAutoConnect()) {
-               if (DBG) {
-                   logd("Auto connect disabled, skip enable networks");
-               }
-            } else {
-               // Reenable all networks, allow for hidden networks to be scanned
-               mWifiConfigStore.enableAllNetworks();
-            }
-
-            /**
-             * - screen dark and PNO supported => scan alarm disabled
-             * - everything else => scan alarm enabled with mDefaultFrameworkScanIntervalMs period
-             */
-            if ((mScreenOn == false) && mEnableBackgroundScan) { //mEnableBackgroundScan) {
-                /* If a regular scan result is pending, do not initiate background
-                 * scan until the scan results are returned. This is needed because
-                 * initiating a background scan will cancel the regular scan and
-                 * scan results will not be returned until background scanning is
-                 * cleared
-=======
 
             if (mScreenOn) {
                 /**
                  * screen lit and => delayed timer
->>>>>>> 5921779b
                  */
                 startDelayedScan(mDisconnectedScanPeriodMs, null, null);
             } else {

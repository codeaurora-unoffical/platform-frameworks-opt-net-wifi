/*
 * Copyright (C) 2010 The Android Open Source Project
 *
 * Licensed under the Apache License, Version 2.0 (the "License");
 * you may not use this file except in compliance with the License.
 * You may obtain a copy of the License at
 *
 *      http://www.apache.org/licenses/LICENSE-2.0
 *
 * Unless required by applicable law or agreed to in writing, software
 * distributed under the License is distributed on an "AS IS" BASIS,
 * WITHOUT WARRANTIES OR CONDITIONS OF ANY KIND, either express or implied.
 * See the License for the specific language governing permissions and
 * limitations under the License.
 */

package com.android.server.wifi;

import static android.net.wifi.WifiManager.WIFI_AP_STATE_DISABLED;
import static android.net.wifi.WifiManager.WIFI_AP_STATE_DISABLING;
import static android.net.wifi.WifiManager.WIFI_AP_STATE_ENABLED;
import static android.net.wifi.WifiManager.WIFI_AP_STATE_ENABLING;
import static android.net.wifi.WifiManager.WIFI_AP_STATE_FAILED;
import static android.net.wifi.WifiManager.WIFI_STATE_DISABLED;
import static android.net.wifi.WifiManager.WIFI_STATE_DISABLING;
import static android.net.wifi.WifiManager.WIFI_STATE_ENABLED;
import static android.net.wifi.WifiManager.WIFI_STATE_ENABLING;
/**
 * TODO:
 * Deprecate WIFI_STATE_UNKNOWN
 */
import static android.net.wifi.WifiManager.WIFI_STATE_UNKNOWN;

import android.Manifest;
import android.app.ActivityManager;
import android.app.AlarmManager;
import android.app.PendingIntent;
import android.app.backup.IBackupManager;
import android.bluetooth.BluetoothAdapter;
import android.content.BroadcastReceiver;
import android.content.Context;
import android.content.Intent;
import android.content.IntentFilter;
import android.content.pm.ApplicationInfo;
import android.content.pm.IPackageManager;
import android.content.pm.PackageManager;
import android.database.ContentObserver;
import android.net.ConnectivityManager;
import android.net.DhcpResults;
import android.net.BaseDhcpStateMachine;
import android.net.DhcpStateMachine;
import android.net.Network;
import android.net.dhcp.DhcpClient;
import android.net.InterfaceConfiguration;
import android.net.IpReachabilityMonitor;
import android.net.LinkAddress;
import android.net.LinkProperties;
import android.net.NetworkAgent;
import android.net.NetworkCapabilities;
import android.net.NetworkFactory;
import android.net.NetworkInfo;
import android.net.NetworkInfo.DetailedState;
import android.net.NetworkRequest;
import android.net.NetworkUtils;
import android.net.RouteInfo;
import android.net.StaticIpConfiguration;
import android.net.TrafficStats;
import android.net.wifi.RssiPacketCountInfo;
import android.net.wifi.ScanResult;
import android.net.wifi.ScanSettings;
import android.net.wifi.SupplicantState;
import android.net.wifi.WifiChannel;
import android.net.wifi.WifiConfiguration;
import android.net.wifi.WifiConnectionStatistics;
import android.net.wifi.WifiEnterpriseConfig;
import android.net.wifi.WifiInfo;
import android.net.wifi.WifiLinkLayerStats;
import android.net.wifi.WifiManager;
import android.net.wifi.WifiScanner;
import android.net.wifi.WifiSsid;
import android.net.wifi.WpsInfo;
import android.net.wifi.WpsResult;
import android.net.wifi.WpsResult.Status;
import android.net.wifi.p2p.IWifiP2pManager;
import android.os.BatteryStats;
import android.os.Binder;
import android.os.Bundle;
import android.os.IBinder;
import android.os.INetworkManagementService;
import android.os.Looper;
import android.os.Message;
import android.os.Messenger;
import android.os.PowerManager;
import android.os.Process;
import android.os.RemoteException;
import android.os.ServiceManager;
import android.os.SystemClock;
import android.os.SystemProperties;
import android.os.UserHandle;
import android.os.WorkSource;
import android.provider.Settings;
import android.telephony.TelephonyManager;
import android.text.TextUtils;
import android.util.Log;
import android.util.LruCache;

import com.android.internal.R;
import com.android.internal.app.IBatteryStats;
import com.android.internal.util.AsyncChannel;
import com.android.internal.util.Protocol;
import com.android.internal.util.State;
import com.android.internal.util.StateMachine;
import com.android.server.connectivity.KeepalivePacketData;
import com.android.server.net.NetlinkTracker;
import com.android.server.wifi.hotspot2.NetworkDetail;
import com.android.server.wifi.hotspot2.SupplicantBridge;
import com.android.server.wifi.hotspot2.Utils;
import com.android.server.wifi.p2p.WifiP2pServiceImpl;

import java.io.BufferedReader;
import java.io.FileDescriptor;
import java.io.FileNotFoundException;
import java.io.FileReader;
import java.io.IOException;
import java.io.PrintWriter;
import java.net.Inet4Address;
import java.net.InetAddress;
import java.util.ArrayList;
import java.util.Arrays;
import java.util.Calendar;
import java.util.HashSet;
import java.util.LinkedList;
import java.util.List;
import java.util.Locale;
import java.util.Queue;
import java.util.Random;
import java.util.concurrent.atomic.AtomicBoolean;
import java.util.concurrent.atomic.AtomicInteger;
import java.util.regex.Pattern;

/**
 * Track the state of Wifi connectivity. All event handling is done here,
 * and all changes in connectivity state are initiated here.
 *
 * Wi-Fi now supports three modes of operation: Client, SoftAp and p2p
 * In the current implementation, we support concurrent wifi p2p and wifi operation.
 * The WifiStateMachine handles SoftAp and Client operations while WifiP2pService
 * handles p2p operation.
 *
 * @hide
 */
public class WifiStateMachine extends StateMachine implements WifiNative.WifiPnoEventHandler,
    WifiNative.WifiRssiEventHandler {

    private static final String NETWORKTYPE = "WIFI";
    private static final String NETWORKTYPE_UNTRUSTED = "WIFI_UT";
    private static boolean DBG = false;
    private static boolean VDBG = false;
    private static boolean VVDBG = false;
    private static boolean USE_PAUSE_SCANS = false;
    private static boolean mLogMessages = false;
    private static final String TAG = "WifiStateMachine";

    private static final int ONE_HOUR_MILLI = 1000 * 60 * 60;

    private static final String GOOGLE_OUI = "DA-A1-19";

    /* temporary debug flag - best network selection development */
    private static boolean PDBG = false;

    /* debug flag, indicating if handling of ASSOCIATION_REJECT ended up blacklisting
     * the corresponding BSSID.
     */
    private boolean didBlackListBSSID = false;

    /**
     * Log with error attribute
     *
     * @param s is string log
     */
    protected void loge(String s) {
        Log.e(getName(), s);
    }
    protected void logd(String s) {
        Log.d(getName(), s);
    }
    protected void log(String s) {;
        Log.d(getName(), s);
    }

    private WifiMonitor mWifiMonitor;
    private WifiNative mWifiNative;
    private WifiConfigStore mWifiConfigStore;
    private WifiAutoJoinController mWifiAutoJoinController;
    private INetworkManagementService mNwService;
    private ConnectivityManager mCm;
    private DummyWifiLogger mWifiLogger;
    private WifiApConfigStore mWifiApConfigStore;
    private final boolean mP2pSupported;
    private final AtomicBoolean mP2pConnected = new AtomicBoolean(false);
    private boolean mTemporarilyDisconnectWifi = false;
    private final String mPrimaryDeviceType;

    /* Scan results handling */
    private List<ScanDetail> mScanResults = new ArrayList<>();
    private static final Pattern scanResultPattern = Pattern.compile("\t+");
    private static final int SCAN_RESULT_CACHE_SIZE = 160;
    private final LruCache<NetworkDetail, ScanDetail> mScanResultCache;
    // For debug, number of known scan results that were found as part of last scan result event,
    // as well the number of scans results returned by the supplicant with that message
    private int mNumScanResultsKnown;
    private int mNumScanResultsReturned;

    private boolean mScreenOn = false;
<<<<<<< HEAD

    private boolean mIsWiFiIpReachabilityEnabled ;

=======
    private int mCurrentAssociateNetworkId = -1;
>>>>>>> 78ca9b3d
    /* Chipset supports background scan */
    private final boolean mBackgroundScanSupported;

    private final String mInterfaceName;
    /* The interface for dhcp to act on */
    private final String mDataInterfaceName;
    /* Tethering interface could be separate from wlan interface */
    private String mTetherInterfaceName;

    private int mLastSignalLevel = -1;
    private String mLastBssid;
    private int mLastNetworkId; // The network Id we successfully joined
    private boolean linkDebouncing = false;

    private boolean mHalBasedPnoDriverSupported = false;

    // Below booleans are configurations coming from the Developper Settings
    private boolean mEnableAssociatedNetworkSwitchingInDevSettings = true;
    private boolean mHalBasedPnoEnableInDevSettings = false;

    /* Tracks sequence number on a periodic scan message for PNO failure */
    private int mPnoPeriodicScanToken = 0;

    private int mHalFeatureSet = 0;
    private static int mPnoResultFound = 0;

    @Override
    public void onPnoNetworkFound(ScanResult results[]) {
        if (DBG) {
            Log.e(TAG, "onPnoNetworkFound event received num = " + results.length);
            for (int i = 0; i < results.length; i++) {
                Log.e(TAG, results[i].toString());
            }
        }
        sendMessage(CMD_PNO_NETWORK_FOUND, results.length, 0, results);
    }

    public void processPnoNetworkFound(ScanResult results[]) {
        ScanSettings settings = new ScanSettings();
        settings.channelSet = new ArrayList<WifiChannel>();
        StringBuilder sb = new StringBuilder();
        sb.append("");
        for (int i=0; i<results.length; i++) {
            WifiChannel channel = new WifiChannel();
            channel.freqMHz = results[i].frequency;
            settings.channelSet.add(channel);
            sb.append(results[i].SSID).append(" ");
        }

        stopPnoOffload();

        Log.e(TAG, "processPnoNetworkFound starting scan cnt=" + mPnoResultFound);
        startScan(PNO_NETWORK_FOUND_SOURCE, mPnoResultFound,  settings, null);
        mPnoResultFound ++;
        //sendMessage(CMD_SCAN_RESULTS_AVAILABLE);
        int delay = 30 * 1000;
        // reconfigure Pno after 1 minutes if we're still in disconnected state
        sendMessageDelayed(CMD_RESTART_AUTOJOIN_OFFLOAD, delay,
                mRestartAutoJoinOffloadCounter, " processPnoNetworkFound " + sb.toString(),
                (long)delay);
        mRestartAutoJoinOffloadCounter++;
    }

    @Override
    public void onRssiThresholdBreached(byte curRssi) {
        if (DBG) {
            Log.e(TAG, "onRssiThresholdBreach event. Cur Rssi = " + curRssi);
        }
        sendMessage(CMD_RSSI_THRESHOLD_BREACH, curRssi);
    }

    public void processRssiThreshold(byte curRssi, int reason) {
        if (curRssi == Byte.MAX_VALUE || curRssi == Byte.MIN_VALUE) {
            Log.wtf(TAG, "processRssiThreshold: Invalid rssi " + curRssi);
            return;
        }
        for (int i = 0; i < mRssiRanges.length; i++) {
            if (curRssi < mRssiRanges[i]) {
                // Assume sorted values(ascending order) for rssi,
                // bounded by high(127) and low(-128) at extremeties
                byte maxRssi = mRssiRanges[i];
                byte minRssi = mRssiRanges[i-1];
                // This value of hw has to be believed as this value is averaged and has breached
                // the rssi thresholds and raised event to host. This would be eggregious if this
                // value is invalid
                mWifiInfo.setRssi((int) curRssi);
                updateCapabilities(getCurrentWifiConfiguration());
                int ret = startRssiMonitoringOffload(maxRssi, minRssi);
                Log.d(TAG, "Re-program RSSI thresholds for " + smToString(reason) +
                        ": [" + minRssi + ", " + maxRssi + "], curRssi=" + curRssi + " ret=" + ret);
                break;
            }
        }
    }
    public void registerNetworkDisabled(int netId) {
        // Restart legacy PNO and autojoin offload if needed
        sendMessage(CMD_RESTART_AUTOJOIN_OFFLOAD, 0,
                mRestartAutoJoinOffloadCounter, " registerNetworkDisabled " + netId);
        mRestartAutoJoinOffloadCounter++;
    }

    // Testing various network disconnect cases by sending lots of spurious
    // disconnect to supplicant
    private boolean testNetworkDisconnect = false;

    private boolean mEnableRssiPolling = false;
    private boolean mLegacyPnoEnabled = false;
    private boolean mDisabled5GhzFrequencies = false;
    private boolean mIsRandomMacCleared = false;
    private int mRssiPollToken = 0;
    /* 3 operational states for STA operation: CONNECT_MODE, SCAN_ONLY_MODE, SCAN_ONLY_WIFI_OFF_MODE
    * In CONNECT_MODE, the STA can scan and connect to an access point
    * In SCAN_ONLY_MODE, the STA can only scan for access points
    * In SCAN_ONLY_WIFI_OFF_MODE, the STA can only scan for access points with wifi toggle being off
    */
    private int mOperationalMode = CONNECT_MODE;
    private boolean mIsScanOngoing = false;
    private boolean mIsFullScanOngoing = false;
    private boolean mSendScanResultsBroadcast = false;

    private final Queue<Message> mBufferedScanMsg = new LinkedList<Message>();
    private WorkSource mScanWorkSource = null;
    private static final int UNKNOWN_SCAN_SOURCE = -1;
    private static final int SCAN_ALARM_SOURCE = -2;
    private static final int ADD_OR_UPDATE_SOURCE = -3;
    private static final int SET_ALLOW_UNTRUSTED_SOURCE = -4;
    private static final int ENABLE_WIFI = -5;
    public static final int DFS_RESTRICTED_SCAN_REQUEST = -6;
    public static final int PNO_NETWORK_FOUND_SOURCE = -7;

    private static final int SCAN_REQUEST_BUFFER_MAX_SIZE = 10;
    private static final String CUSTOMIZED_SCAN_SETTING = "customized_scan_settings";
    private static final String CUSTOMIZED_SCAN_WORKSOURCE = "customized_scan_worksource";
    private static final String SCAN_REQUEST_TIME = "scan_request_time";

    /* Tracks if state machine has received any screen state change broadcast yet.
     * We can miss one of these at boot.
     */
    private AtomicBoolean mScreenBroadcastReceived = new AtomicBoolean(false);

    private boolean mBluetoothConnectionActive = false;

    private PowerManager.WakeLock mSuspendWakeLock;

    /**
     * Interval in milliseconds between polling for RSSI
     * and linkspeed information
     */
    private static final int POLL_RSSI_INTERVAL_MSECS = 3000;

    /**
     * Interval in milliseconds between receiving a disconnect event
     * while connected to a good AP, and handling the disconnect proper
     */
    private static final int LINK_FLAPPING_DEBOUNCE_MSEC = 7000;

    /**
     * Delay between supplicant restarts upon failure to establish connection
     */
    private static final int SUPPLICANT_RESTART_INTERVAL_MSECS = 5000;

    /**
     * Number of times we attempt to restart supplicant
     */
    private static final int SUPPLICANT_RESTART_TRIES = 5;

    private int mSupplicantRestartCount = 0;
    /* Tracks sequence number on stop failure message */
    private int mSupplicantStopFailureToken = 0;

    /**
     * Tether state change notification time out
     */
    private static final int TETHER_NOTIFICATION_TIME_OUT_MSECS = 5000;

    /* Tracks sequence number on a tether notification time out */
    private int mTetherToken = 0;

    /**
     * Driver start time out.
     */
    private static final int DRIVER_START_TIME_OUT_MSECS = 10000;

    /* Tracks sequence number on a driver time out */
    private int mDriverStartToken = 0;

    /**
     * Don't select new network when previous network selection is
     * pending connection for this much time
     */
    private static final int CONNECT_TIMEOUT_MSEC = 3000;

    /**
     * The link properties of the wifi interface.
     * Do not modify this directly; use updateLinkProperties instead.
     */
    private LinkProperties mLinkProperties;

    /* Tracks sequence number on a periodic scan message */
    private int mPeriodicScanToken = 0;

    // Wakelock held during wifi start/stop and driver load/unload
    private PowerManager.WakeLock mWakeLock;

    private Context mContext;

    private final Object mDhcpResultsLock = new Object();
    private DhcpResults mDhcpResults;

    // NOTE: Do not return to clients - use #getWiFiInfoForUid(int)
    private WifiInfo mWifiInfo;
    private NetworkInfo mNetworkInfo;
    private NetworkCapabilities mNetworkCapabilities;
    private SupplicantStateTracker mSupplicantStateTracker;
    private BaseDhcpStateMachine mDhcpStateMachine;
    private boolean mDhcpActive = false;

    private int mWifiLinkLayerStatsSupported = 4; // Temporary disable

    private final AtomicInteger mCountryCodeSequence = new AtomicInteger();

    // Whether the state machine goes thru the Disconnecting->Disconnected->ObtainingIpAddress
    private int mAutoRoaming = WifiAutoJoinController.AUTO_JOIN_IDLE;

    // Roaming failure count
    private int mRoamFailCount = 0;

    // This is the BSSID we are trying to associate to, it can be set to "any"
    // if we havent selected a BSSID for joining.
    // if we havent selected a BSSID for joining.
    // The BSSID we are associated to is found in mWifiInfo
    private String mTargetRoamBSSID = "any";

    private long mLastDriverRoamAttempt = 0;

    private WifiConfiguration targetWificonfiguration = null;

    // Used as debug to indicate which configuration last was saved
    private WifiConfiguration lastSavedConfigurationAttempt = null;

    // Used as debug to indicate which configuration last was removed
    private WifiConfiguration lastForgetConfigurationAttempt = null;

    //Random used by softAP channel Selection
    private static Random mRandom = new Random(Calendar.getInstance().getTimeInMillis());

    boolean isRoaming() {
        return mAutoRoaming == WifiAutoJoinController.AUTO_JOIN_ROAMING
                || mAutoRoaming == WifiAutoJoinController.AUTO_JOIN_EXTENDED_ROAMING;
    }

    public void autoRoamSetBSSID(int netId, String bssid) {
        autoRoamSetBSSID(mWifiConfigStore.getWifiConfiguration(netId), bssid);
    }

    public boolean autoRoamSetBSSID(WifiConfiguration config, String bssid) {
        boolean ret = true;
        if (mTargetRoamBSSID == null) mTargetRoamBSSID = "any";
        if (bssid == null) bssid = "any";
        if (config == null) return false; // Nothing to do

        if (mTargetRoamBSSID != null && bssid == mTargetRoamBSSID && bssid == config.BSSID) {
            return false; // We didnt change anything
        }
        if (!mTargetRoamBSSID.equals("any") && bssid.equals("any")) {
            // Changing to ANY
            if (!mWifiConfigStore.roamOnAny) {
                ret = false; // Nothing to do
            }
        }
        if (VDBG) {
            logd("autoRoamSetBSSID " + bssid + " key=" + config.configKey());
        }
        config.autoJoinBSSID = bssid;
        mTargetRoamBSSID = bssid;
        mWifiConfigStore.saveWifiConfigBSSID(config);
        return ret;
    }

    /**
     * Save the UID correctly depending on if this is a new or existing network.
     * @return true if operation is authorized, false otherwise
     */
    boolean recordUidIfAuthorized(WifiConfiguration config, int uid, boolean onlyAnnotate) {
        if (!mWifiConfigStore.isNetworkConfigured(config)) {
            config.creatorUid = uid;
            config.creatorName = mContext.getPackageManager().getNameForUid(uid);
        } else if (!mWifiConfigStore.canModifyNetwork(uid, config, onlyAnnotate)) {
            return false;
        }

        config.lastUpdateUid = uid;
        config.lastUpdateName = mContext.getPackageManager().getNameForUid(uid);

        return true;

    }

    /**
     * Checks to see if user has specified if the apps configuration is connectable.
     * If the user hasn't specified we query the user and return true.
     *
     * @param message The message to be deferred
     * @param netId Network id of the configuration to check against
     * @param allowOverride If true we won't defer to the user if the uid of the message holds the
     *                      CONFIG_OVERRIDE_PERMISSION
     * @return True if we are waiting for user feedback or netId is invalid. False otherwise.
     */
    boolean deferForUserInput(Message message, int netId, boolean allowOverride){
        final WifiConfiguration config = mWifiConfigStore.getWifiConfiguration(netId);

        // We can only evaluate saved configurations.
        if (config == null) {
            logd("deferForUserInput: configuration for netId=" + netId + " not stored");
            return true;
        }

        switch (config.userApproved) {
            case WifiConfiguration.USER_APPROVED:
            case WifiConfiguration.USER_BANNED:
                return false;
            case WifiConfiguration.USER_PENDING:
            default: // USER_UNSPECIFIED
               /* the intention was to ask user here; but a dialog box is   *
                * too invasive; so we are going to allow connection for now */
                config.userApproved = WifiConfiguration.USER_APPROVED;
                return false;
        }
    }

    /**
     * Subset of link properties coming from netlink.
     * Currently includes IPv4 and IPv6 addresses. In the future will also include IPv6 DNS servers
     * and domains obtained from router advertisements (RFC 6106).
     */
    private NetlinkTracker mNetlinkTracker;

    private IpReachabilityMonitor mIpReachabilityMonitor;

    private AlarmManager mAlarmManager;
    private PendingIntent mScanIntent;
    private PendingIntent mDriverStopIntent;
    private PendingIntent mPnoIntent;

    private int mDisconnectedPnoAlarmCount = 0;
    /* Tracks current frequency mode */
    private AtomicInteger mFrequencyBand = new AtomicInteger(WifiManager.WIFI_FREQUENCY_BAND_AUTO);

    /* Tracks if we are filtering Multicast v4 packets. Default is to filter. */
    private AtomicBoolean mFilteringMulticastV4Packets = new AtomicBoolean(true);

    // Channel for sending replies.
    private AsyncChannel mReplyChannel = new AsyncChannel();

    private WifiP2pServiceImpl mWifiP2pServiceImpl;

    // Used to initiate a connection with WifiP2pService
    private AsyncChannel mWifiP2pChannel;
    private AsyncChannel mWifiApConfigChannel;

    private WifiScanner mWifiScanner;

    private int mConnectionRequests = 0;
    private WifiNetworkFactory mNetworkFactory;
    private UntrustedWifiNetworkFactory mUntrustedNetworkFactory;
    private WifiNetworkAgent mNetworkAgent;

    private String[] mWhiteListedSsids = null;

    private byte[] mRssiRanges;

    // Keep track of various statistics, for retrieval by System Apps, i.e. under @SystemApi
    // We should really persist that into the networkHistory.txt file, and read it back when
    // WifiStateMachine starts up
    private WifiConnectionStatistics mWifiConnectionStatistics = new WifiConnectionStatistics();

    // Used to filter out requests we couldn't possibly satisfy.
    private final NetworkCapabilities mNetworkCapabilitiesFilter = new NetworkCapabilities();

    private static final int WIFI_AUTO_CONNECT_TYPE_AUTO = 0;

    /* The base for wifi message types */
    static final int BASE = Protocol.BASE_WIFI;
    /* Start the supplicant */
    static final int CMD_START_SUPPLICANT                               = BASE + 11;
    /* Stop the supplicant */
    static final int CMD_STOP_SUPPLICANT                                = BASE + 12;
    /* Start the driver */
    static final int CMD_START_DRIVER                                   = BASE + 13;
    /* Stop the driver */
    static final int CMD_STOP_DRIVER                                    = BASE + 14;
    /* Indicates Static IP succeeded */
    static final int CMD_STATIC_IP_SUCCESS                              = BASE + 15;
    /* Indicates Static IP failed */
    static final int CMD_STATIC_IP_FAILURE                              = BASE + 16;
    /* Indicates supplicant stop failed */
    static final int CMD_STOP_SUPPLICANT_FAILED                         = BASE + 17;
    /* Delayed stop to avoid shutting down driver too quick*/
    static final int CMD_DELAYED_STOP_DRIVER                            = BASE + 18;
    /* A delayed message sent to start driver when it fail to come up */
    static final int CMD_DRIVER_START_TIMED_OUT                         = BASE + 19;

    /* Start the soft access point */
    static final int CMD_START_AP                                       = BASE + 21;
    /* Indicates soft ap start succeeded */
    static final int CMD_START_AP_SUCCESS                               = BASE + 22;
    /* Indicates soft ap start failed */
    static final int CMD_START_AP_FAILURE                               = BASE + 23;
    /* Stop the soft access point */
    static final int CMD_STOP_AP                                        = BASE + 24;
    /* Set the soft access point configuration */
    static final int CMD_SET_AP_CONFIG                                  = BASE + 25;
    /* Soft access point configuration set completed */
    static final int CMD_SET_AP_CONFIG_COMPLETED                        = BASE + 26;
    /* Request the soft access point configuration */
    static final int CMD_REQUEST_AP_CONFIG                              = BASE + 27;
    /* Response to access point configuration request */
    static final int CMD_RESPONSE_AP_CONFIG                             = BASE + 28;
    /* Invoked when getting a tether state change notification */
    static final int CMD_TETHER_STATE_CHANGE                            = BASE + 29;
    /* A delayed message sent to indicate tether state change failed to arrive */
    static final int CMD_TETHER_NOTIFICATION_TIMED_OUT                  = BASE + 30;

    static final int CMD_BLUETOOTH_ADAPTER_STATE_CHANGE                 = BASE + 31;

    /* Supplicant commands */
    /* Is supplicant alive ? */
    static final int CMD_PING_SUPPLICANT                                = BASE + 51;
    /* Add/update a network configuration */
    static final int CMD_ADD_OR_UPDATE_NETWORK                          = BASE + 52;
    /* Delete a network */
    static final int CMD_REMOVE_NETWORK                                 = BASE + 53;
    /* Enable a network. The device will attempt a connection to the given network. */
    static final int CMD_ENABLE_NETWORK                                 = BASE + 54;
    /* Enable all networks */
    static final int CMD_ENABLE_ALL_NETWORKS                            = BASE + 55;
    /* Blacklist network. De-prioritizes the given BSSID for connection. */
    static final int CMD_BLACKLIST_NETWORK                              = BASE + 56;
    /* Clear the blacklist network list */
    static final int CMD_CLEAR_BLACKLIST                                = BASE + 57;
    /* Save configuration */
    static final int CMD_SAVE_CONFIG                                    = BASE + 58;
    /* Get configured networks */
    static final int CMD_GET_CONFIGURED_NETWORKS                        = BASE + 59;
    /* Get available frequencies */
    static final int CMD_GET_CAPABILITY_FREQ                            = BASE + 60;
    /* Get adaptors */
    static final int CMD_GET_SUPPORTED_FEATURES                         = BASE + 61;
    /* Get configured networks with real preSharedKey */
    static final int CMD_GET_PRIVILEGED_CONFIGURED_NETWORKS             = BASE + 62;
    /* Get Link Layer Stats thru HAL */
    static final int CMD_GET_LINK_LAYER_STATS                           = BASE + 63;
    /* Supplicant commands after driver start*/
    /* Initiate a scan */
    static final int CMD_START_SCAN                                     = BASE + 71;
    /* Set operational mode. CONNECT, SCAN ONLY, SCAN_ONLY with Wi-Fi off mode */
    static final int CMD_SET_OPERATIONAL_MODE                           = BASE + 72;
    /* Disconnect from a network */
    static final int CMD_DISCONNECT                                     = BASE + 73;
    /* Reconnect to a network */
    static final int CMD_RECONNECT                                      = BASE + 74;
    /* Reassociate to a network */
    static final int CMD_REASSOCIATE                                    = BASE + 75;
    /* Get Connection Statistis */
    static final int CMD_GET_CONNECTION_STATISTICS                      = BASE + 76;

    /* Controls suspend mode optimizations
     *
     * When high perf mode is enabled, suspend mode optimizations are disabled
     *
     * When high perf mode is disabled, suspend mode optimizations are enabled
     *
     * Suspend mode optimizations include:
     * - packet filtering
     * - turn off roaming
     * - DTIM wake up settings
     */
    static final int CMD_SET_HIGH_PERF_MODE                             = BASE + 77;
    /* Set the country code */
    static final int CMD_SET_COUNTRY_CODE                               = BASE + 80;
    /* Enables RSSI poll */
    static final int CMD_ENABLE_RSSI_POLL                               = BASE + 82;
    /* RSSI poll */
    static final int CMD_RSSI_POLL                                      = BASE + 83;
    /* Set up packet filtering */
    static final int CMD_START_PACKET_FILTERING                         = BASE + 84;
    /* Clear packet filter */
    static final int CMD_STOP_PACKET_FILTERING                          = BASE + 85;
    /* Enable suspend mode optimizations in the driver */
    static final int CMD_SET_SUSPEND_OPT_ENABLED                        = BASE + 86;
    /* Delayed NETWORK_DISCONNECT */
    static final int CMD_DELAYED_NETWORK_DISCONNECT                     = BASE + 87;
    /* When there are no saved networks, we do a periodic scan to notify user of
     * an open network */
    static final int CMD_NO_NETWORKS_PERIODIC_SCAN                      = BASE + 88;
    /* Test network Disconnection NETWORK_DISCONNECT */
    static final int CMD_TEST_NETWORK_DISCONNECT                        = BASE + 89;

    private int testNetworkDisconnectCounter = 0;

    /* arg1 values to CMD_STOP_PACKET_FILTERING and CMD_START_PACKET_FILTERING */
    static final int MULTICAST_V6 = 1;
    static final int MULTICAST_V4 = 0;

    /* Set the frequency band */
    static final int CMD_SET_FREQUENCY_BAND                             = BASE + 90;
    /* Enable TDLS on a specific MAC address */
    static final int CMD_ENABLE_TDLS                                    = BASE + 92;
    /* DHCP/IP configuration watchdog */
    static final int CMD_OBTAINING_IP_ADDRESS_WATCHDOG_TIMER            = BASE + 93;

    /**
     * Watchdog for protecting against b/16823537
     * Leave time for 4-way handshake to succeed
     */
    static final int ROAM_GUARD_TIMER_MSEC = 15000;

    int roamWatchdogCount = 0;
    /* Roam state watchdog */
    static final int CMD_ROAM_WATCHDOG_TIMER                            = BASE + 94;
    /* Screen change intent handling */
    static final int CMD_SCREEN_STATE_CHANGED                           = BASE + 95;

    /* Disconnecting state watchdog */
    static final int CMD_DISCONNECTING_WATCHDOG_TIMER                   = BASE + 96;

    /* Remove a packages associated configrations */
    static final int CMD_REMOVE_APP_CONFIGURATIONS                      = BASE + 97;

    /* Disable an ephemeral network */
    static final int CMD_DISABLE_EPHEMERAL_NETWORK                      = BASE + 98;

    /* Get matching network */
    static final int CMD_GET_MATCHING_CONFIG                            = BASE + 99;

    /* alert from firmware */
    static final int CMD_FIRMWARE_ALERT                                 = BASE + 100;

    /**
     * Make this timer 40 seconds, which is about the normal DHCP timeout.
     * In no valid case, the WiFiStateMachine should remain stuck in ObtainingIpAddress
     * for more than 30 seconds.
     */
    static final int OBTAINING_IP_ADDRESS_GUARD_TIMER_MSEC = 40000;

    int obtainingIpWatchdogCount = 0;

    /* Commands from/to the SupplicantStateTracker */
    /* Reset the supplicant state tracker */
    static final int CMD_RESET_SUPPLICANT_STATE                         = BASE + 111;

    int disconnectingWatchdogCount = 0;
    static final int DISCONNECTING_GUARD_TIMER_MSEC = 5000;

    /* P2p commands */
    /* We are ok with no response here since we wont do much with it anyway */
    public static final int CMD_ENABLE_P2P                              = BASE + 131;
    /* In order to shut down supplicant cleanly, we wait till p2p has
     * been disabled */
    public static final int CMD_DISABLE_P2P_REQ                         = BASE + 132;
    public static final int CMD_DISABLE_P2P_RSP                         = BASE + 133;

    public static final int CMD_BOOT_COMPLETED                          = BASE + 134;

    /* We now have a valid IP configuration. */
    static final int CMD_IP_CONFIGURATION_SUCCESSFUL                    = BASE + 138;
    /* We no longer have a valid IP configuration. */
    static final int CMD_IP_CONFIGURATION_LOST                          = BASE + 139;
    /* Link configuration (IP address, DNS, ...) changes notified via netlink */
    static final int CMD_UPDATE_LINKPROPERTIES                          = BASE + 140;

    /* Supplicant is trying to associate to a given BSSID */
    static final int CMD_TARGET_BSSID                                   = BASE + 141;

    /* Reload all networks and reconnect */
    static final int CMD_RELOAD_TLS_AND_RECONNECT                       = BASE + 142;

    static final int CMD_AUTO_CONNECT                                   = BASE + 143;

    private static final int NETWORK_STATUS_UNWANTED_DISCONNECT         = 0;
    private static final int NETWORK_STATUS_UNWANTED_VALIDATION_FAILED  = 1;
    private static final int NETWORK_STATUS_UNWANTED_DISABLE_AUTOJOIN   = 2;

    static final int CMD_UNWANTED_NETWORK                               = BASE + 144;

    static final int CMD_AUTO_ROAM                                      = BASE + 145;

    static final int CMD_AUTO_SAVE_NETWORK                              = BASE + 146;

    static final int CMD_ASSOCIATED_BSSID                               = BASE + 147;

    static final int CMD_NETWORK_STATUS                                 = BASE + 148;

    /* A layer 3 neighbor on the Wi-Fi link became unreachable. */
    static final int CMD_IP_REACHABILITY_LOST                           = BASE + 149;

    /* Remove a packages associated configrations */
    static final int CMD_REMOVE_USER_CONFIGURATIONS                     = BASE + 152;

    static final int CMD_ACCEPT_UNVALIDATED                             = BASE + 153;

    /* used to restart PNO when it was stopped due to association attempt */
    static final int CMD_RESTART_AUTOJOIN_OFFLOAD                       = BASE + 154;

    static int mRestartAutoJoinOffloadCounter = 0;

    /* used to log if PNO was started */
    static final int CMD_STARTED_PNO_DBG                                = BASE + 155;

    static final int CMD_PNO_NETWORK_FOUND                              = BASE + 156;

    /* used to log if PNO was started */
    static final int CMD_UPDATE_ASSOCIATED_SCAN_PERMISSION              = BASE + 158;

    /* used to log if GSCAN was started */
    static final int CMD_STARTED_GSCAN_DBG                              = BASE + 159;

    /* used to offload sending IP packet */
    static final int CMD_START_IP_PACKET_OFFLOAD                        = BASE + 160;

    /* used to stop offload sending IP packet */
    static final int CMD_STOP_IP_PACKET_OFFLOAD                         = BASE + 161;

    /* used to start rssi monitoring in hw */
    static final int CMD_START_RSSI_MONITORING_OFFLOAD                  = BASE + 162;

    /* used to stop rssi moniroting in hw */
    static final int CMD_STOP_RSSI_MONITORING_OFFLOAD                   = BASE + 163;

    /* used to indicated RSSI threshold breach in hw */
    static final int CMD_RSSI_THRESHOLD_BREACH                          = BASE + 164;

    /* When there are saved networks and PNO fails, we do a periodic scan to notify
       a saved/open network in suspend mode */
    static final int CMD_PNO_PERIODIC_SCAN                              = BASE + 165;

    /* Wifi state machine modes of operation */
    /* CONNECT_MODE - connect to any 'known' AP when it becomes available */
    public static final int CONNECT_MODE = 1;
    /* SCAN_ONLY_MODE - don't connect to any APs; scan, but only while apps hold lock */
    public static final int SCAN_ONLY_MODE = 2;
    /* SCAN_ONLY_WITH_WIFI_OFF - scan, but don't connect to any APs */
    public static final int SCAN_ONLY_WITH_WIFI_OFF_MODE = 3;

    private static final int SUCCESS = 1;
    private static final int FAILURE = -1;

    /* Tracks if suspend optimizations need to be disabled by DHCP,
     * screen or due to high perf mode.
     * When any of them needs to disable it, we keep the suspend optimizations
     * disabled
     */
    private int mSuspendOptNeedsDisabled = 0;

    private static final int SUSPEND_DUE_TO_DHCP = 1;
    private static final int SUSPEND_DUE_TO_HIGH_PERF = 1 << 1;
    private static final int SUSPEND_DUE_TO_SCREEN = 1 << 2;

    /* Tracks if user has enabled suspend optimizations through settings */
    private AtomicBoolean mUserWantsSuspendOpt = new AtomicBoolean(true);

    /**
     * Default framework scan interval in milliseconds. This is used in the scenario in which
     * wifi chipset does not support background scanning to set up a
     * periodic wake up scan so that the device can connect to a new access
     * point on the move. {@link Settings.Global#WIFI_FRAMEWORK_SCAN_INTERVAL_MS} can
     * override this.
     */
    private final int mDefaultFrameworkScanIntervalMs;


    /**
     * Scan period for the NO_NETWORKS_PERIIDOC_SCAN_FEATURE
     */
    private final int mNoNetworksPeriodicScan;

    /**
     * Supplicant scan interval in milliseconds.
     * Comes from {@link Settings.Global#WIFI_SUPPLICANT_SCAN_INTERVAL_MS} or
     * from the default config if the setting is not set
     */
    private long mSupplicantScanIntervalMs;

    /**
     * timeStamp of last full band scan we perfoemed for autojoin while connected with screen lit
     */
    private long lastFullBandConnectedTimeMilli;

    /**
     * time interval to the next full band scan we will perform for
     * autojoin while connected with screen lit
     */
    private long fullBandConnectedTimeIntervalMilli;

    /**
     * max time interval to the next full band scan we will perform for
     * autojoin while connected with screen lit
     * Max time is 5 minutes
     */
    private static final long maxFullBandConnectedTimeIntervalMilli = 1000 * 60 * 5;

    /**
     * Minimum time interval between enabling all networks.
     * A device can end up repeatedly connecting to a bad network on screen on/off toggle
     * due to enabling every time. We add a threshold to avoid this.
     */
    private static final int MIN_INTERVAL_ENABLE_ALL_NETWORKS_MS = 10 * 60 * 1000; /* 10 minutes */
    private long mLastEnableAllNetworksTime;

    int mRunningBeaconCount = 0;

    /**
     * Starting and shutting down driver too quick causes problems leading to driver
     * being in a bad state. Delay driver stop.
     */
    private final int mDriverStopDelayMs;
    private int mDelayedStopCounter;
    private boolean mInDelayedStop = false;

    // config option that indicate whether or not to reset country code to default when
    // cellular radio indicates country code loss
    private boolean mRevertCountryCodeOnCellularLoss = false;

    private String mDefaultCountryCode;

    private static final String BOOT_DEFAULT_WIFI_COUNTRY_CODE = "ro.boot.wificountrycode";

    // Supplicant doesn't like setting the same country code multiple times (it may drop
    // currently connected network), so we save the current device set country code here to avoid
    // redundency
    private String mDriverSetCountryCode = null;

    /* Default parent state */
    private State mDefaultState = new DefaultState();
    /* Temporary initial state */
    private State mInitialState = new InitialState();
    /* Driver loaded, waiting for supplicant to start */
    private State mSupplicantStartingState = new SupplicantStartingState();
    /* Driver loaded and supplicant ready */
    private State mSupplicantStartedState = new SupplicantStartedState();
    /* Waiting for supplicant to stop and monitor to exit */
    private State mSupplicantStoppingState = new SupplicantStoppingState();
    /* Driver start issued, waiting for completed event */
    private State mDriverStartingState = new DriverStartingState();
    /* Driver started */
    private State mDriverStartedState = new DriverStartedState();
    /* Wait until p2p is disabled
     * This is a special state which is entered right after we exit out of DriverStartedState
     * before transitioning to another state.
     */
    private State mWaitForP2pDisableState = new WaitForP2pDisableState();
    /* Driver stopping */
    private State mDriverStoppingState = new DriverStoppingState();
    /* Driver stopped */
    private State mDriverStoppedState = new DriverStoppedState();
    /* Scan for networks, no connection will be established */
    private State mScanModeState = new ScanModeState();
    /* Connecting to an access point */
    private State mConnectModeState = new ConnectModeState();
    /* Connected at 802.11 (L2) level */
    private State mL2ConnectedState = new L2ConnectedState();
    /* fetching IP after connection to access point (assoc+auth complete) */
    private State mObtainingIpState = new ObtainingIpState();
    /* Waiting for link quality verification to be complete */
    private State mVerifyingLinkState = new VerifyingLinkState();
    /* Connected with IP addr */
    private State mConnectedState = new ConnectedState();
    /* Roaming */
    private State mRoamingState = new RoamingState();
    /* disconnect issued, waiting for network disconnect confirmation */
    private State mDisconnectingState = new DisconnectingState();
    /* Network is not connected, supplicant assoc+auth is not complete */
    private State mDisconnectedState = new DisconnectedState();
    /* Waiting for WPS to be completed*/
    private State mWpsRunningState = new WpsRunningState();

    /* Soft ap is starting up */
    private State mSoftApStartingState = new SoftApStartingState();
    /* Soft ap is running */
    private State mSoftApStartedState = new SoftApStartedState();
    /* Soft ap is running and we are waiting for tether notification */
    private State mTetheringState = new TetheringState();
    /* Soft ap is running and we are tethered through connectivity service */
    private State mTetheredState = new TetheredState();
    /* Waiting for untether confirmation before stopping soft Ap */
    private State mUntetheringState = new UntetheringState();



    private class WifiScanListener implements WifiScanner.ScanListener {
        @Override
        public void onSuccess() {
            Log.e(TAG, "WifiScanListener onSuccess");
        };
        @Override
        public void onFailure(int reason, String description) {
            Log.e(TAG, "WifiScanListener onFailure");
        };
        @Override
        public void onPeriodChanged(int periodInMs) {
            Log.e(TAG, "WifiScanListener onPeriodChanged  period=" + periodInMs);
        }
        @Override
        public void onResults(WifiScanner.ScanData[] results) {
            Log.e(TAG, "WifiScanListener onResults2 "  + results.length);
        }
        @Override
        public void onFullResult(ScanResult fullScanResult) {
            Log.e(TAG, "WifiScanListener onFullResult " + fullScanResult.toString());
        }

        WifiScanListener() {}
    }

    WifiScanListener mWifiScanListener = new WifiScanListener();


    private class TetherStateChange {
        ArrayList<String> available;
        ArrayList<String> active;

        TetherStateChange(ArrayList<String> av, ArrayList<String> ac) {
            available = av;
            active = ac;
        }
    }

    public static class SimAuthRequestData {
        int networkId;
        int protocol;
        String ssid;
        // EAP-SIM: data[] contains the 3 rand, one for each of the 3 challenges
        // EAP-AKA/AKA': data[] contains rand & authn couple for the single challenge
        String[] data;
    }

    /**
     * One of  {@link WifiManager#WIFI_STATE_DISABLED},
     * {@link WifiManager#WIFI_STATE_DISABLING},
     * {@link WifiManager#WIFI_STATE_ENABLED},
     * {@link WifiManager#WIFI_STATE_ENABLING},
     * {@link WifiManager#WIFI_STATE_UNKNOWN}
     */
    private final AtomicInteger mWifiState = new AtomicInteger(WIFI_STATE_DISABLED);

    /**
     * One of  {@link WifiManager#WIFI_AP_STATE_DISABLED},
     * {@link WifiManager#WIFI_AP_STATE_DISABLING},
     * {@link WifiManager#WIFI_AP_STATE_ENABLED},
     * {@link WifiManager#WIFI_AP_STATE_ENABLING},
     * {@link WifiManager#WIFI_AP_STATE_FAILED}
     */
    private final AtomicInteger mWifiApState = new AtomicInteger(WIFI_AP_STATE_DISABLED);

    private static final int SCAN_REQUEST = 0;
    private static final String ACTION_START_SCAN =
            "com.android.server.WifiManager.action.START_SCAN";

    private static final int PNO_START_REQUEST = 0;
    private static final String ACTION_START_PNO =
            "com.android.server.WifiManager.action.START_PNO";

    private static final String DELAYED_STOP_COUNTER = "DelayedStopCounter";
    private static final int DRIVER_STOP_REQUEST = 0;
    private static final String ACTION_DELAYED_DRIVER_STOP =
            "com.android.server.WifiManager.action.DELAYED_DRIVER_STOP";

    /**
     * Keep track of whether WIFI is running.
     */
    private boolean mIsRunning = false;

    /**
     * Keep track of whether we last told the battery stats we had started.
     */
    private boolean mReportedRunning = false;

    /**
     * Most recently set source of starting WIFI.
     */
    private final WorkSource mRunningWifiUids = new WorkSource();

    /**
     * The last reported UIDs that were responsible for starting WIFI.
     */
    private final WorkSource mLastRunningWifiUids = new WorkSource();

    private final IBatteryStats mBatteryStats;

    private String mTcpBufferSizes = null;

    // Used for debug and stats gathering
    private static int sScanAlarmIntentCount = 0;
    private boolean isPropFeatureEnabled = false;

    private static int DEFAULT_SCORE = NetworkAgent.WIFI_BASE_SCORE;

    final static int frameworkMinScanIntervalSaneValue = 10000;

    boolean mPnoEnabled;
    boolean mLazyRoamEnabled;
    long mGScanStartTimeMilli;
    long mGScanPeriodMilli;

    public WifiStateMachine(Context context, String wlanInterface,
                            WifiTrafficPoller trafficPoller) {
        super("WifiStateMachine");
        mContext = context;
        mInterfaceName = wlanInterface;
        if (SystemProperties.getInt("persist.fst.rate.upgrade.en", 0) == 1) {
            log("fst enabled");
            mDataInterfaceName = "bond0";
        } else {
            mDataInterfaceName = wlanInterface;
        }

        mNetworkInfo = new NetworkInfo(ConnectivityManager.TYPE_WIFI, 0, NETWORKTYPE, "");
        mBatteryStats = IBatteryStats.Stub.asInterface(ServiceManager.getService(
                BatteryStats.SERVICE_NAME));

        IBinder b = ServiceManager.getService(Context.NETWORKMANAGEMENT_SERVICE);
        mNwService = INetworkManagementService.Stub.asInterface(b);

        mP2pSupported = mContext.getPackageManager().hasSystemFeature(
                PackageManager.FEATURE_WIFI_DIRECT);

        mWifiNative = new WifiNative(mInterfaceName);
        mWifiConfigStore = new WifiConfigStore(context,this,  mWifiNative);
        mWifiAutoJoinController = new WifiAutoJoinController(context, this,
                mWifiConfigStore, mWifiConnectionStatistics, mWifiNative);
        mWifiMonitor = new WifiMonitor(this, mWifiNative);

        boolean enableFirmwareLogs = mContext.getResources().getBoolean(
                R.bool.config_wifi_enable_wifi_firmware_debugging);

        if (enableFirmwareLogs) {
            mWifiLogger = new WifiLogger(this);
        } else {
            mWifiLogger = new DummyWifiLogger();
        }

        mWifiInfo = new WifiInfo();
        mSupplicantStateTracker = new SupplicantStateTracker(context, this, mWifiConfigStore,
                getHandler());
        mLinkProperties = new LinkProperties();

        IBinder s1 = ServiceManager.getService(Context.WIFI_P2P_SERVICE);
        mWifiP2pServiceImpl = (WifiP2pServiceImpl) IWifiP2pManager.Stub.asInterface(s1);

        IBinder s2 = ServiceManager.getService(Context.WIFI_PASSPOINT_SERVICE);

        mNetworkInfo.setIsAvailable(false);
        mLastBssid = null;
        mLastNetworkId = WifiConfiguration.INVALID_NETWORK_ID;
        mLastSignalLevel = -1;

        mNetlinkTracker = new NetlinkTracker(mDataInterfaceName, new NetlinkTracker.Callback() {
            public void update() {
                sendMessage(CMD_UPDATE_LINKPROPERTIES);
            }
        });
        try {
            mNwService.registerObserver(mNetlinkTracker);
        } catch (RemoteException e) {
            loge("Couldn't register netlink tracker: " + e.toString());
        }

        mAlarmManager = (AlarmManager) mContext.getSystemService(Context.ALARM_SERVICE);
        mScanIntent = getPrivateBroadcast(ACTION_START_SCAN, SCAN_REQUEST);
        mPnoIntent = getPrivateBroadcast(ACTION_START_PNO, PNO_START_REQUEST);

        // Make sure the interval is not configured less than 10 seconds
        int period = mContext.getResources().getInteger(
                R.integer.config_wifi_framework_scan_interval);
        if (period < frameworkMinScanIntervalSaneValue) {
            period = frameworkMinScanIntervalSaneValue;
        }
        mDefaultFrameworkScanIntervalMs = period;

        mNoNetworksPeriodicScan = mContext.getResources().getInteger(
                R.integer.config_wifi_no_network_periodic_scan_interval);

        mDriverStopDelayMs = mContext.getResources().getInteger(
                R.integer.config_wifi_driver_stop_delay);

        mBackgroundScanSupported = mContext.getResources().getBoolean(
                R.bool.config_wifi_background_scan_support);

        mIsWiFiIpReachabilityEnabled = mContext.getResources().getBoolean(
                R.bool.config_wifi_ipreachability_monitor);

        mPrimaryDeviceType = mContext.getResources().getString(
                R.string.config_wifi_p2p_device_type);

        mRevertCountryCodeOnCellularLoss = mContext.getResources().getBoolean(
                R.bool.config_wifi_revert_country_code_on_cellular_loss);

        mDefaultCountryCode = SystemProperties.get(BOOT_DEFAULT_WIFI_COUNTRY_CODE);
        if (TextUtils.isEmpty(mDefaultCountryCode) == false) {
            mDefaultCountryCode = mDefaultCountryCode.toUpperCase(Locale.ROOT);
        }

        if (mRevertCountryCodeOnCellularLoss && TextUtils.isEmpty(mDefaultCountryCode)) {
            logw("config_wifi_revert_country_code_on_cellular_loss is set, " +
                    "but there is no default country code!! Resetting ...");
            mRevertCountryCodeOnCellularLoss = false;
        } else if (mRevertCountryCodeOnCellularLoss) {
            logd("initializing with and will revert to " + mDefaultCountryCode + " on MCC loss");
        }

        if (mRevertCountryCodeOnCellularLoss) {
            Settings.Global.putString(mContext.getContentResolver(),
                    Settings.Global.WIFI_COUNTRY_CODE, mDefaultCountryCode);
        }

        mUserWantsSuspendOpt.set(Settings.Global.getInt(mContext.getContentResolver(),
                Settings.Global.WIFI_SUSPEND_OPTIMIZATIONS_ENABLED, 1) == 1);

        mNetworkCapabilitiesFilter.addTransportType(NetworkCapabilities.TRANSPORT_WIFI);
        mNetworkCapabilitiesFilter.addCapability(NetworkCapabilities.NET_CAPABILITY_INTERNET);
        mNetworkCapabilitiesFilter.addCapability(NetworkCapabilities.NET_CAPABILITY_NOT_RESTRICTED);
        mNetworkCapabilitiesFilter.setLinkUpstreamBandwidthKbps(1024 * 1024);
        mNetworkCapabilitiesFilter.setLinkDownstreamBandwidthKbps(1024 * 1024);
        // TODO - needs to be a bit more dynamic
        mNetworkCapabilities = new NetworkCapabilities(mNetworkCapabilitiesFilter);

        mContext.registerReceiver(
                new BroadcastReceiver() {
                    @Override
                    public void onReceive(Context context, Intent intent) {
                        ArrayList<String> available = intent.getStringArrayListExtra(
                                ConnectivityManager.EXTRA_AVAILABLE_TETHER);
                        ArrayList<String> active = intent.getStringArrayListExtra(
                                ConnectivityManager.EXTRA_ACTIVE_TETHER);
                        sendMessage(CMD_TETHER_STATE_CHANGE, new TetherStateChange(available, active));
                    }
                }, new IntentFilter(ConnectivityManager.ACTION_TETHER_STATE_CHANGED));

        mContext.registerReceiver(
                new BroadcastReceiver() {
                    @Override
                    public void onReceive(Context context, Intent intent) {
                        sScanAlarmIntentCount++; // Used for debug only
                        startScan(SCAN_ALARM_SOURCE, mDelayedScanCounter.incrementAndGet(), null, null);
                        if (VDBG)
                            logd("SCAN ALARM -> " + mDelayedScanCounter.get());
                    }
                },
                new IntentFilter(ACTION_START_SCAN));

        mContext.registerReceiver(
                new BroadcastReceiver() {
                    @Override
                    public void onReceive(Context context, Intent intent) {
                        sendMessage(CMD_RESTART_AUTOJOIN_OFFLOAD, 0,
                                mRestartAutoJoinOffloadCounter, "pno alarm");
                        if (DBG)
                            logd("PNO START ALARM sent");
                    }
                },
                new IntentFilter(ACTION_START_PNO));


        IntentFilter filter = new IntentFilter();
        filter.addAction(Intent.ACTION_SCREEN_ON);
        filter.addAction(Intent.ACTION_SCREEN_OFF);
        addCneAction(filter);

        mContext.registerReceiver(
                new BroadcastReceiver() {
                    @Override
                    public void onReceive(Context context, Intent intent) {
                        String action = intent.getAction();

                        if (action.equals(Intent.ACTION_SCREEN_ON)) {
                            sendMessage(CMD_SCREEN_STATE_CHANGED, 1);
                        } else if (action.equals(Intent.ACTION_SCREEN_OFF)) {
                            sendMessage(CMD_SCREEN_STATE_CHANGED, 0);
                        }  else {
                            handleCneAction(intent, action);
                        }
                    }
                }, filter);

        mContext.registerReceiver(
                new BroadcastReceiver() {
                    @Override
                    public void onReceive(Context context, Intent intent) {
                        int counter = intent.getIntExtra(DELAYED_STOP_COUNTER, 0);
                        sendMessage(CMD_DELAYED_STOP_DRIVER, counter, 0);
                    }
                },
                new IntentFilter(ACTION_DELAYED_DRIVER_STOP));

        mContext.getContentResolver().registerContentObserver(Settings.Global.getUriFor(
                        Settings.Global.WIFI_SUSPEND_OPTIMIZATIONS_ENABLED), false,
                new ContentObserver(getHandler()) {
                    @Override
                    public void onChange(boolean selfChange) {
                        mUserWantsSuspendOpt.set(Settings.Global.getInt(mContext.getContentResolver(),
                                Settings.Global.WIFI_SUSPEND_OPTIMIZATIONS_ENABLED, 1) == 1);
                    }
                });

        mContext.getContentResolver().registerContentObserver(Settings.System.getUriFor(
                Settings.System.WIFI_AUTO_CONNECT_TYPE), false,
                new ContentObserver(getHandler()) {
                    @Override
                    public void onChange(boolean selfChange) {
                           checkAndSetAutoConnection();
                    }
                });

        mContext.registerReceiver(
                new BroadcastReceiver() {
                    @Override
                    public void onReceive(Context context, Intent intent) {
                        sendMessage(CMD_BOOT_COMPLETED);
                    }
                },
                new IntentFilter(Intent.ACTION_BOOT_COMPLETED));

        mScanResultCache = new LruCache<>(SCAN_RESULT_CACHE_SIZE);

        PowerManager powerManager = (PowerManager) mContext.getSystemService(Context.POWER_SERVICE);
        mWakeLock = powerManager.newWakeLock(PowerManager.PARTIAL_WAKE_LOCK, getName());

        mSuspendWakeLock = powerManager.newWakeLock(PowerManager.PARTIAL_WAKE_LOCK, "WifiSuspend");
        mSuspendWakeLock.setReferenceCounted(false);

        mTcpBufferSizes = mContext.getResources().getString(
                com.android.internal.R.string.config_wifi_tcp_buffers);

        addState(mDefaultState);
            addState(mInitialState, mDefaultState);
            addState(mSupplicantStartingState, mDefaultState);
            addState(mSupplicantStartedState, mDefaultState);
                addState(mDriverStartingState, mSupplicantStartedState);
                addState(mDriverStartedState, mSupplicantStartedState);
                    addState(mScanModeState, mDriverStartedState);
                    addState(mConnectModeState, mDriverStartedState);
                        addState(mL2ConnectedState, mConnectModeState);
                            addState(mObtainingIpState, mL2ConnectedState);
                            addState(mVerifyingLinkState, mL2ConnectedState);
                            addState(mConnectedState, mL2ConnectedState);
                            addState(mRoamingState, mL2ConnectedState);
                        addState(mDisconnectingState, mConnectModeState);
                        addState(mDisconnectedState, mConnectModeState);
                        addState(mWpsRunningState, mConnectModeState);
                addState(mWaitForP2pDisableState, mSupplicantStartedState);
                addState(mDriverStoppingState, mSupplicantStartedState);
                addState(mDriverStoppedState, mSupplicantStartedState);
            addState(mSupplicantStoppingState, mDefaultState);
            addState(mSoftApStartingState, mDefaultState);
            addState(mSoftApStartedState, mDefaultState);
                addState(mTetheringState, mSoftApStartedState);
                addState(mTetheredState, mSoftApStartedState);
                addState(mUntetheringState, mSoftApStartedState);

        setInitialState(mInitialState);

        setLogRecSize(ActivityManager.isLowRamDeviceStatic() ? 100 : 3000);
        setLogOnlyTransitions(false);
        if (VDBG) setDbg(true);

        //start the state machine
        start();

        final Intent intent = new Intent(WifiManager.WIFI_SCAN_AVAILABLE);
        intent.addFlags(Intent.FLAG_RECEIVER_REGISTERED_ONLY_BEFORE_BOOT);
        intent.putExtra(WifiManager.EXTRA_SCAN_AVAILABLE, WIFI_STATE_DISABLED);
        mContext.sendStickyBroadcastAsUser(intent, UserHandle.ALL);
    }


    PendingIntent getPrivateBroadcast(String action, int requestCode) {
        Intent intent = new Intent(action, null);
        intent.addFlags(Intent.FLAG_RECEIVER_REGISTERED_ONLY_BEFORE_BOOT);
        // TODO: Find the correct value so this is not hard coded
        intent.setPackage("android");
        return PendingIntent.getBroadcast(mContext, requestCode, intent, 0);
    }

    private int mVerboseLoggingLevel = 0;

    int getVerboseLoggingLevel() {
        return mVerboseLoggingLevel;
    }

    void enableVerboseLogging(int verbose) {
        mVerboseLoggingLevel = verbose;
        if (verbose > 0) {
            DBG = true;
            VDBG = true;
            PDBG = true;
            mLogMessages = true;
            mWifiNative.setSupplicantLogLevel("DEBUG");
        } else {
            DBG = false;
            VDBG = false;
            PDBG = false;
            mLogMessages = false;
            mWifiNative.setSupplicantLogLevel("INFO");
        }
        mWifiP2pServiceImpl.enableVerboseLogging(verbose);
        mWifiLogger.startLogging(mVerboseLoggingLevel > 0);
        mWifiAutoJoinController.enableVerboseLogging(verbose);
        mWifiMonitor.enableVerboseLogging(verbose);
        mWifiNative.enableVerboseLogging(verbose);
        mWifiConfigStore.enableVerboseLogging(verbose);
        mSupplicantStateTracker.enableVerboseLogging(verbose);
    }

    public void setHalBasedAutojoinOffload(int enabled) {
        // Shoult be used for debug only, triggered form developper settings
        // enabling HAl based PNO dynamically is not safe and not a normal operation
        mHalBasedPnoEnableInDevSettings = enabled > 0;
        mWifiConfigStore.enableHalBasedPno.set(mHalBasedPnoEnableInDevSettings);
        mWifiConfigStore.enableSsidWhitelist.set(mHalBasedPnoEnableInDevSettings);
        sendMessage(CMD_DISCONNECT);
    }

    int getHalBasedAutojoinOffload() {
        return mHalBasedPnoEnableInDevSettings ? 1 : 0;
    }

    boolean useHalBasedAutoJoinOffload() {
        // all three settings need to be true:
        // - developper settings switch
        // - driver support
        // - config option
        return mHalBasedPnoEnableInDevSettings
                && mHalBasedPnoDriverSupported
                && mWifiConfigStore.enableHalBasedPno.get();
    }

    boolean allowFullBandScanAndAssociated() {

        if (!getEnableAutoJoinWhenAssociated()) {
            if (DBG) {
                Log.e(TAG, "allowFullBandScanAndAssociated: "
                        + " enableAutoJoinWhenAssociated : disallow");
            }
            return false;
        }

        if (mWifiInfo.txSuccessRate >
                mWifiConfigStore.maxTxPacketForFullScans
                || mWifiInfo.rxSuccessRate >
                mWifiConfigStore.maxRxPacketForFullScans) {
            if (DBG) {
                Log.e(TAG, "allowFullBandScanAndAssociated: packet rate tx"
                        + mWifiInfo.txSuccessRate + "  rx "
                        + mWifiInfo.rxSuccessRate
                        + " allow scan with traffic " + getAllowScansWithTraffic());
            }
            // Too much traffic at the interface, hence no full band scan
            if (getAllowScansWithTraffic() == 0) {
                return false;
            }
        }

        if (getCurrentState() != mConnectedState) {
            if (DBG) {
                Log.e(TAG, "allowFullBandScanAndAssociated: getCurrentState() : disallow");
            }
            return false;
        }

        return true;
    }

    long mLastScanPermissionUpdate = 0;
    boolean mConnectedModeGScanOffloadStarted = false;
    // Don't do a G-scan enable/re-enable cycle more than once within 20seconds
    // The function updateAssociatedScanPermission() can be called quite frequently, hence
    // we want to throttle the GScan Stop->Start transition
    static final long SCAN_PERMISSION_UPDATE_THROTTLE_MILLI = 20000;
    void updateAssociatedScanPermission() {

        if (useHalBasedAutoJoinOffload()) {
            boolean allowed = allowFullBandScanAndAssociated();

            long now = System.currentTimeMillis();
            if (mConnectedModeGScanOffloadStarted && !allowed) {
                if (DBG) {
                    Log.e(TAG, " useHalBasedAutoJoinOffload stop offload");
                }
                stopPnoOffload();
                stopGScan(" useHalBasedAutoJoinOffload");
            }
            if (!mConnectedModeGScanOffloadStarted && allowed) {
                if ((now - mLastScanPermissionUpdate) > SCAN_PERMISSION_UPDATE_THROTTLE_MILLI) {
                    // Re-enable Gscan offload, this will trigger periodic scans and allow firmware
                    // to look for 5GHz BSSIDs and better networks
                    if (DBG) {
                        Log.e(TAG, " useHalBasedAutoJoinOffload restart offload");
                    }
                    startGScanConnectedModeOffload("updatePermission "
                            + (now - mLastScanPermissionUpdate) + "ms");
                    mLastScanPermissionUpdate = now;
                }
            }
        }
    }

    private int mAggressiveHandover = 0;

    int getAggressiveHandover() {
        return mAggressiveHandover;
    }

    void enableAggressiveHandover(int enabled) {
        mAggressiveHandover = enabled;
    }

    public void clearANQPCache() {
        mWifiConfigStore.trimANQPCache(true);
    }

    public void setAllowScansWithTraffic(int enabled) {
        mWifiConfigStore.alwaysEnableScansWhileAssociated.set(enabled);
    }

    public int getAllowScansWithTraffic() {
        return mWifiConfigStore.alwaysEnableScansWhileAssociated.get();
    }

    public boolean enableAutoJoinWhenAssociated(boolean enabled) {
        boolean old_state = getEnableAutoJoinWhenAssociated();
        mWifiConfigStore.enableAutoJoinWhenAssociated.set(enabled);
        if (!old_state && enabled && mScreenOn && getCurrentState() == mConnectedState) {
            startDelayedScan(mWifiConfigStore.wifiAssociatedShortScanIntervalMilli.get(), null,
                    null);
        }
        return true;
    }

    public boolean getEnableAutoJoinWhenAssociated() {
        return mWifiConfigStore.enableAutoJoinWhenAssociated.get();
    }
    /*
     *
     * Framework scan control
     */

    private boolean mAlarmEnabled = false;

    private AtomicInteger mDelayedScanCounter = new AtomicInteger();

    private void setScanAlarm(boolean enabled) {
        if (PDBG) {
            String state;
            if (enabled) state = "enabled"; else state = "disabled";
            logd("setScanAlarm " + state
                    + " defaultperiod " + mDefaultFrameworkScanIntervalMs
                    + " mBackgroundScanSupported " + mBackgroundScanSupported);
        }
        if (mBackgroundScanSupported == false) {
            // Scan alarm is only used for background scans if they are not
            // offloaded to the wifi chipset, hence enable the scan alarm
            // gicing us RTC_WAKEUP of backgroundScan is NOT supported
            enabled = true;
        }

        if (enabled == mAlarmEnabled) return;
        if (enabled) {
            /* Set RTC_WAKEUP alarms if PNO is not supported - because no one is */
            /* going to wake up the host processor to look for access points */
            mAlarmManager.set(AlarmManager.RTC_WAKEUP,
                    System.currentTimeMillis() + mDefaultFrameworkScanIntervalMs,
                    mScanIntent);
            mAlarmEnabled = true;
        } else {
            mAlarmManager.cancel(mScanIntent);
            mAlarmEnabled = false;
        }
    }

    private void cancelDelayedScan() {
        mDelayedScanCounter.incrementAndGet();
    }

    private boolean checkAndRestartDelayedScan(int counter, boolean restart, int milli,
                                               ScanSettings settings, WorkSource workSource) {

        if (counter != mDelayedScanCounter.get()) {
            return false;
        }
        if (restart)
            startDelayedScan(milli, settings, workSource);
        return true;
    }

    private void startDelayedScan(int milli, ScanSettings settings, WorkSource workSource) {
        if (milli <= 0) return;
        /**
         * The cases where the scan alarm should be run are :
         * - DisconnectedState && screenOn => used delayed timer
         * - DisconnectedState && !screenOn && mBackgroundScanSupported => PNO
         * - DisconnectedState && !screenOn && !mBackgroundScanSupported => used RTC_WAKEUP Alarm
         * - ConnectedState && screenOn => used delayed timer
         */

        mDelayedScanCounter.incrementAndGet();
        if (mScreenOn &&
                (getCurrentState() == mDisconnectedState
                        || getCurrentState() == mConnectedState)) {
            Bundle bundle = new Bundle();
            bundle.putParcelable(CUSTOMIZED_SCAN_SETTING, settings);
            bundle.putParcelable(CUSTOMIZED_SCAN_WORKSOURCE, workSource);
            bundle.putLong(SCAN_REQUEST_TIME, System.currentTimeMillis());
            sendMessageDelayed(CMD_START_SCAN, SCAN_ALARM_SOURCE,
                    mDelayedScanCounter.get(), bundle, milli);
            if (DBG) logd("startDelayedScan send -> " + mDelayedScanCounter + " milli " + milli);
        } else if (mBackgroundScanSupported == false
                && !mScreenOn && getCurrentState() == mDisconnectedState) {
            setScanAlarm(true);
            if (DBG) logd("startDelayedScan start scan alarm -> "
                    + mDelayedScanCounter + " milli " + milli);
        } else {
            if (DBG) logd("startDelayedScan unhandled -> "
                    + mDelayedScanCounter + " milli " + milli);
        }
    }

    private boolean setRandomMacOui() {
        String oui = mContext.getResources().getString(
                R.string.config_wifi_random_mac_oui, GOOGLE_OUI);
        String[] ouiParts = oui.split("-");
        byte[] ouiBytes = new byte[3];
        ouiBytes[0] = (byte) (Integer.parseInt(ouiParts[0], 16) & 0xFF);
        ouiBytes[1] = (byte) (Integer.parseInt(ouiParts[1], 16) & 0xFF);
        ouiBytes[2] = (byte) (Integer.parseInt(ouiParts[2], 16) & 0xFF);

        logd("Setting OUI to " + oui);
        return mWifiNative.setScanningMacOui(ouiBytes);
    }
    private boolean clearRandomMacOui() {
        byte[] ouiBytes = new byte[]{0,0,0};
        logd("Clear random OUI");
        return mWifiNative.setScanningMacOui(ouiBytes);
    }

    /**
     * ******************************************************
     * Methods exposed for public use
     * ******************************************************
     */

    public Messenger getMessenger() {
        return new Messenger(getHandler());
    }

    public WifiMonitor getWifiMonitor() {
        return mWifiMonitor;
    }

    /**
     * TODO: doc
     */
    public boolean syncPingSupplicant(AsyncChannel channel) {
        Message resultMsg = channel.sendMessageSynchronously(CMD_PING_SUPPLICANT);
        boolean result = (resultMsg.arg1 != FAILURE);
        resultMsg.recycle();
        return result;
    }

    public List<WifiChannel> syncGetChannelList(AsyncChannel channel) {
        Message resultMsg = channel.sendMessageSynchronously(CMD_GET_CAPABILITY_FREQ);
        List<WifiChannel> list = null;
        if (resultMsg.obj != null) {
            list = new ArrayList<WifiChannel>();
            String freqs = (String) resultMsg.obj;
            String[] lines = freqs.split("\n");
            for (String line : lines)
                if (line.contains("MHz")) {
                    // line format: " 52 = 5260 MHz (NO_IBSS) (DFS)"
                    WifiChannel c = new WifiChannel();
                    String[] prop = line.split(" ");
                    if (prop.length < 5) continue;
                    try {
                        c.channelNum = Integer.parseInt(prop[1]);
                        c.freqMHz = Integer.parseInt(prop[3]);
                    } catch (NumberFormatException e) {
                    }
                    c.isDFS = line.contains("(DFS)");
                    list.add(c);
                } else if (line.contains("Mode[B] Channels:")) {
                    // B channels are the same as G channels, skipped
                    break;
                }
        }
        resultMsg.recycle();
        return (list != null && list.size() > 0) ? list : null;
    }

    /**
     * When settings allowing making use of untrusted networks change, trigger a scan
     * so as to kick of autojoin.
     */
    public void startScanForUntrustedSettingChange() {
        startScan(SET_ALLOW_UNTRUSTED_SOURCE, 0, null, null);
    }

    /**
     * Initiate a wifi scan. If workSource is not null, blame is given to it, otherwise blame is
     * given to callingUid.
     *
     * @param callingUid The uid initiating the wifi scan. Blame will be given here unless
     *                   workSource is specified.
     * @param workSource If not null, blame is given to workSource.
     * @param settings   Scan settings, see {@link ScanSettings}.
     */
    public void startScan(int callingUid, int scanCounter,
                          ScanSettings settings, WorkSource workSource) {
        Bundle bundle = new Bundle();
        bundle.putParcelable(CUSTOMIZED_SCAN_SETTING, settings);
        bundle.putParcelable(CUSTOMIZED_SCAN_WORKSOURCE, workSource);
        bundle.putLong(SCAN_REQUEST_TIME, System.currentTimeMillis());
        sendMessage(CMD_START_SCAN, callingUid, scanCounter, bundle);
    }

    // called from BroadcastListener

    /**
     * Start reading new scan data
     * Data comes in as:
     * "scancount=5\n"
     * "nextcount=5\n"
     * "apcount=3\n"
     * "trunc\n" (optional)
     * "bssid=...\n"
     * "ssid=...\n"
     * "freq=...\n" (in Mhz)
     * "level=...\n"
     * "dist=...\n" (in cm)
     * "distsd=...\n" (standard deviation, in cm)
     * "===="
     * "bssid=...\n"
     * etc
     * "===="
     * "bssid=...\n"
     * etc
     * "%%%%"
     * "apcount=2\n"
     * "bssid=...\n"
     * etc
     * "%%%%
     * etc
     * "----"
     */
    private final static boolean DEBUG_PARSE = false;

    private long mDisconnectedTimeStamp = 0;

    public long getDisconnectedTimeMilli() {
        if (getCurrentState() == mDisconnectedState
                && mDisconnectedTimeStamp != 0) {
            long now_ms = System.currentTimeMillis();
            return now_ms - mDisconnectedTimeStamp;
        }
        return 0;
    }

    // Keeping track of scan requests
    private long lastStartScanTimeStamp = 0;
    private long lastScanDuration = 0;
    // Last connect attempt is used to prevent scan requests:
    //  - for a period of 10 seconds after attempting to connect
    private long lastConnectAttemptTimestamp = 0;
    private String lastScanFreqs = null;

    // For debugging, keep track of last message status handling
    // TODO, find an equivalent mechanism as part of parent class
    private static int MESSAGE_HANDLING_STATUS_PROCESSED = 2;
    private static int MESSAGE_HANDLING_STATUS_OK = 1;
    private static int MESSAGE_HANDLING_STATUS_UNKNOWN = 0;
    private static int MESSAGE_HANDLING_STATUS_REFUSED = -1;
    private static int MESSAGE_HANDLING_STATUS_FAIL = -2;
    private static int MESSAGE_HANDLING_STATUS_OBSOLETE = -3;
    private static int MESSAGE_HANDLING_STATUS_DEFERRED = -4;
    private static int MESSAGE_HANDLING_STATUS_DISCARD = -5;
    private static int MESSAGE_HANDLING_STATUS_LOOPED = -6;
    private static int MESSAGE_HANDLING_STATUS_HANDLING_ERROR = -7;

    private int messageHandlingStatus = 0;

    //TODO: this is used only to track connection attempts, however the link state and packet per
    //TODO: second logic should be folded into that
    private boolean checkOrDeferScanAllowed(Message msg) {
        long now = System.currentTimeMillis();
        if (lastConnectAttemptTimestamp != 0 && (now - lastConnectAttemptTimestamp) < 10000) {
            Message dmsg = Message.obtain(msg);
            sendMessageDelayed(dmsg, 11000 - (now - lastConnectAttemptTimestamp));
            return false;
        }
        return true;
    }

    private int mOnTime = 0;
    private int mTxTime = 0;
    private int mRxTime = 0;
    private int mOnTimeStartScan = 0;
    private int mTxTimeStartScan = 0;
    private int mRxTimeStartScan = 0;
    private int mOnTimeScan = 0;
    private int mTxTimeScan = 0;
    private int mRxTimeScan = 0;
    private int mOnTimeThisScan = 0;
    private int mTxTimeThisScan = 0;
    private int mRxTimeThisScan = 0;

    private int mOnTimeScreenStateChange = 0;
    private int mOnTimeAtLastReport = 0;
    private long lastOntimeReportTimeStamp = 0;
    private long lastScreenStateChangeTimeStamp = 0;
    private int mOnTimeLastReport = 0;
    private int mTxTimeLastReport = 0;
    private int mRxTimeLastReport = 0;

    private long lastLinkLayerStatsUpdate = 0;

    String reportOnTime() {
        long now = System.currentTimeMillis();
        StringBuilder sb = new StringBuilder();
        // Report stats since last report
        int on = mOnTime - mOnTimeLastReport;
        mOnTimeLastReport = mOnTime;
        int tx = mTxTime - mTxTimeLastReport;
        mTxTimeLastReport = mTxTime;
        int rx = mRxTime - mRxTimeLastReport;
        mRxTimeLastReport = mRxTime;
        int period = (int) (now - lastOntimeReportTimeStamp);
        lastOntimeReportTimeStamp = now;
        sb.append(String.format("[on:%d tx:%d rx:%d period:%d]", on, tx, rx, period));
        // Report stats since Screen State Changed
        on = mOnTime - mOnTimeScreenStateChange;
        period = (int) (now - lastScreenStateChangeTimeStamp);
        sb.append(String.format(" from screen [on:%d period:%d]", on, period));
        return sb.toString();
    }

    WifiLinkLayerStats getWifiLinkLayerStats(boolean dbg) {
        WifiLinkLayerStats stats = null;
        if (mWifiLinkLayerStatsSupported > 0) {
            String name = "wlan0";
            stats = mWifiNative.getWifiLinkLayerStats(name);
            if (name != null && stats == null && mWifiLinkLayerStatsSupported > 0) {
                mWifiLinkLayerStatsSupported -= 1;
            } else if (stats != null) {
                lastLinkLayerStatsUpdate = System.currentTimeMillis();
                mOnTime = stats.on_time;
                mTxTime = stats.tx_time;
                mRxTime = stats.rx_time;
                mRunningBeaconCount = stats.beacon_rx;
            }
        }
        if (stats == null || mWifiLinkLayerStatsSupported <= 0) {
            long mTxPkts = TrafficStats.getTxPackets(mDataInterfaceName);
            long mRxPkts = TrafficStats.getRxPackets(mDataInterfaceName);
            mWifiInfo.updatePacketRates(mTxPkts, mRxPkts);
        } else {
            mWifiInfo.updatePacketRates(stats);
        }
        if (useHalBasedAutoJoinOffload()) {
            sendMessage(CMD_UPDATE_ASSOCIATED_SCAN_PERMISSION);
        }
        return stats;
    }

    void startRadioScanStats() {
        WifiLinkLayerStats stats = getWifiLinkLayerStats(false);
        if (stats != null) {
            mOnTimeStartScan = stats.on_time;
            mTxTimeStartScan = stats.tx_time;
            mRxTimeStartScan = stats.rx_time;
            mOnTime = stats.on_time;
            mTxTime = stats.tx_time;
            mRxTime = stats.rx_time;
        }
    }

    void closeRadioScanStats() {
        WifiLinkLayerStats stats = getWifiLinkLayerStats(false);
        if (stats != null) {
            mOnTimeThisScan = stats.on_time - mOnTimeStartScan;
            mTxTimeThisScan = stats.tx_time - mTxTimeStartScan;
            mRxTimeThisScan = stats.rx_time - mRxTimeStartScan;
            mOnTimeScan += mOnTimeThisScan;
            mTxTimeScan += mTxTimeThisScan;
            mRxTimeScan += mRxTimeThisScan;
        }
    }

    int startWifiIPPacketOffload(int slot, KeepalivePacketData packetData, int intervalSeconds) {
        int ret = mWifiNative.startSendingOffloadedPacket(slot, packetData, intervalSeconds * 1000);
        if (ret != 0) {
            loge("startWifiIPPacketOffload(" + slot + ", " + intervalSeconds +
                    "): hardware error " + ret);
            return ConnectivityManager.PacketKeepalive.ERROR_HARDWARE_ERROR;
        } else {
            return ConnectivityManager.PacketKeepalive.SUCCESS;
        }
    }

    int stopWifiIPPacketOffload(int slot) {
        int ret = mWifiNative.stopSendingOffloadedPacket(slot);
        if (ret != 0) {
            loge("stopWifiIPPacketOffload(" + slot + "): hardware error " + ret);
            return ConnectivityManager.PacketKeepalive.ERROR_HARDWARE_ERROR;
        } else {
            return ConnectivityManager.PacketKeepalive.SUCCESS;
        }
    }

    int startRssiMonitoringOffload(byte maxRssi, byte minRssi) {
        return mWifiNative.startRssiMonitoring(maxRssi, minRssi, WifiStateMachine.this);
    }

    int stopRssiMonitoringOffload() {
        return mWifiNative.stopRssiMonitoring();
    }

    // If workSource is not null, blame is given to it, otherwise blame is given to callingUid.
    private void noteScanStart(int callingUid, WorkSource workSource) {
        if (lastStartScanTimeStamp != 0) {
            noteScanEnd();
        }
        long now = System.currentTimeMillis();
        lastStartScanTimeStamp = now;
        lastScanDuration = 0;
        if (DBG) {
            String ts = String.format("[%,d ms]", now);
            if (workSource != null) {
                if (DBG) logd(ts + " noteScanStart" + workSource.toString()
                        + " uid " + Integer.toString(callingUid));
            } else {
                if (DBG) logd(ts + " noteScanstart no scan source"
                        + " uid " + Integer.toString(callingUid));
            }
        }
        startRadioScanStats();
        if (mScanWorkSource == null && ((callingUid != UNKNOWN_SCAN_SOURCE
                && callingUid != SCAN_ALARM_SOURCE)
                || workSource != null)) {
            mScanWorkSource = workSource != null ? workSource : new WorkSource(callingUid);

            WorkSource batteryWorkSource = mScanWorkSource;
            if (mScanWorkSource.size() == 1 && mScanWorkSource.get(0) < 0) {
                // WiFi uses negative UIDs to mean special things. BatteryStats don't care!
                batteryWorkSource = new WorkSource(Process.WIFI_UID);
            }

            try {
                mBatteryStats.noteWifiScanStartedFromSource(batteryWorkSource);
            } catch (RemoteException e) {
                log(e.toString());
            }
        }
    }

    private void noteScanEnd() {
        closeRadioScanStats();
        long now = System.currentTimeMillis();
        if (lastStartScanTimeStamp != 0) {
            lastScanDuration = now - lastStartScanTimeStamp;
        }
        lastStartScanTimeStamp = 0;
        if (DBG) {
            String ts = String.format("[%,d ms]", now);
            if (mScanWorkSource != null)
                logd(ts + " noteScanEnd " + mScanWorkSource.toString()
                        + " onTime=" + mOnTimeThisScan);
            else
                logd(ts + " noteScanEnd no scan source"
                        + " onTime=" + mOnTimeThisScan);
        }
        if (mScanWorkSource != null) {
            try {
                mBatteryStats.noteWifiScanStoppedFromSource(mScanWorkSource);
            } catch (RemoteException e) {
                log(e.toString());
            } finally {
                mScanWorkSource = null;
            }
        }
    }

    private void handleScanRequest(int type, Message message) {
        ScanSettings settings = null;
        WorkSource workSource = null;

        // unbundle parameters
        Bundle bundle = (Bundle) message.obj;

        if (bundle != null) {
            settings = bundle.getParcelable(CUSTOMIZED_SCAN_SETTING);
            workSource = bundle.getParcelable(CUSTOMIZED_SCAN_WORKSOURCE);
        }

        // parse scan settings
        String freqs = null;
        if (settings != null && settings.channelSet != null) {
            StringBuilder sb = new StringBuilder();
            boolean first = true;
            for (WifiChannel channel : settings.channelSet) {
                if (!first) sb.append(',');
                else first = false;
                sb.append(channel.freqMHz);
            }
            freqs = sb.toString();
        }

        // call wifi native to start the scan
        if (startScanNative(type, freqs)) {
            // only count battery consumption if scan request is accepted
            noteScanStart(message.arg1, workSource);
            // a full scan covers everything, clearing scan request buffer
            if (freqs == null)
                mBufferedScanMsg.clear();
            messageHandlingStatus = MESSAGE_HANDLING_STATUS_OK;
            if (workSource != null) {
                // External worksource was passed along the scan request,
                // hence always send a broadcast
                mSendScanResultsBroadcast = true;
            }
            return;
        }

        // if reach here, scan request is rejected

        if (!mIsScanOngoing) {
            // if rejection is NOT due to ongoing scan (e.g. bad scan parameters),

            // discard this request and pop up the next one
            if (mBufferedScanMsg.size() > 0) {
                sendMessage(mBufferedScanMsg.remove());
            }
            messageHandlingStatus = MESSAGE_HANDLING_STATUS_DISCARD;
        } else if (!mIsFullScanOngoing) {
            // if rejection is due to an ongoing scan, and the ongoing one is NOT a full scan,
            // buffer the scan request to make sure specified channels will be scanned eventually
            if (freqs == null)
                mBufferedScanMsg.clear();
            if (mBufferedScanMsg.size() < SCAN_REQUEST_BUFFER_MAX_SIZE) {
                Message msg = obtainMessage(CMD_START_SCAN,
                        message.arg1, message.arg2, bundle);
                mBufferedScanMsg.add(msg);
            } else {
                // if too many requests in buffer, combine them into a single full scan
                bundle = new Bundle();
                bundle.putParcelable(CUSTOMIZED_SCAN_SETTING, null);
                bundle.putParcelable(CUSTOMIZED_SCAN_WORKSOURCE, workSource);
                Message msg = obtainMessage(CMD_START_SCAN, message.arg1, message.arg2, bundle);
                mBufferedScanMsg.clear();
                mBufferedScanMsg.add(msg);
            }
            messageHandlingStatus = MESSAGE_HANDLING_STATUS_LOOPED;
        } else {
            // mIsScanOngoing and mIsFullScanOngoing
            messageHandlingStatus = MESSAGE_HANDLING_STATUS_FAIL;
        }
    }


    /**
     * return true iff scan request is accepted
     */
    private boolean startScanNative(int type, String freqs) {
        if (mWifiNative.scan(type, freqs)) {
            mIsScanOngoing = true;
            mIsFullScanOngoing = (freqs == null);
            lastScanFreqs = freqs;
            return true;
        }
        return false;
    }

    /**
     * TODO: doc
     */
    public void setSupplicantRunning(boolean enable) {
        if (enable) {
            sendMessage(CMD_START_SUPPLICANT);
        } else {
            sendMessage(CMD_STOP_SUPPLICANT);
        }
    }

    /**
     * TODO: doc
     */
    public void setHostApRunning(WifiConfiguration wifiConfig, boolean enable) {
        if (enable) {
            sendMessage(CMD_START_AP, wifiConfig);
        } else {
            sendMessage(CMD_STOP_AP);
        }
    }

    public void setWifiApConfiguration(WifiConfiguration config) {
        mWifiApConfigChannel.sendMessage(CMD_SET_AP_CONFIG, config);
    }

    public WifiConfiguration syncGetWifiApConfiguration() {
        Message resultMsg = mWifiApConfigChannel.sendMessageSynchronously(CMD_REQUEST_AP_CONFIG);
        WifiConfiguration ret = (WifiConfiguration) resultMsg.obj;
        resultMsg.recycle();
        return ret;
    }

    /**
     * TODO: doc
     */
    public int syncGetWifiState() {
        return mWifiState.get();
    }

    /**
     * TODO: doc
     */
    public String syncGetWifiStateByName() {
        switch (mWifiState.get()) {
            case WIFI_STATE_DISABLING:
                return "disabling";
            case WIFI_STATE_DISABLED:
                return "disabled";
            case WIFI_STATE_ENABLING:
                return "enabling";
            case WIFI_STATE_ENABLED:
                return "enabled";
            case WIFI_STATE_UNKNOWN:
                return "unknown state";
            default:
                return "[invalid state]";
        }
    }

    /**
     * TODO: doc
     */
    public int syncGetWifiApState() {
        return mWifiApState.get();
    }

    /**
     * TODO: doc
     */
    public String syncGetWifiApStateByName() {
        switch (mWifiApState.get()) {
            case WIFI_AP_STATE_DISABLING:
                return "disabling";
            case WIFI_AP_STATE_DISABLED:
                return "disabled";
            case WIFI_AP_STATE_ENABLING:
                return "enabling";
            case WIFI_AP_STATE_ENABLED:
                return "enabled";
            case WIFI_AP_STATE_FAILED:
                return "failed";
            default:
                return "[invalid state]";
        }
    }

    /**
     * Get status information for the current connection, if any.
     *
     * @return a {@link WifiInfo} object containing information about the current connection
     */
    public WifiInfo syncRequestConnectionInfo() {
        return getWiFiInfoForUid(Binder.getCallingUid());
    }

    public DhcpResults syncGetDhcpResults() {
        synchronized (mDhcpResultsLock) {
            return new DhcpResults(mDhcpResults);
        }
    }

    /**
     * TODO: doc
     */
    public void setDriverStart(boolean enable) {
        if (enable) {
            sendMessage(CMD_START_DRIVER);
        } else {
            sendMessage(CMD_STOP_DRIVER);
        }
    }

    /**
     * TODO: doc
     */
    public void setOperationalMode(int mode) {
        if (DBG) log("setting operational mode to " + String.valueOf(mode));
        sendMessage(CMD_SET_OPERATIONAL_MODE, mode, 0);
    }

    /**
     * TODO: doc
     */
    public List<ScanResult> syncGetScanResultsList() {
        synchronized (mScanResultCache) {
            List<ScanResult> scanList = new ArrayList<ScanResult>();
            for (ScanDetail result : mScanResults) {
                scanList.add(new ScanResult(result.getScanResult()));
            }
            return scanList;
        }
    }

    public void disableEphemeralNetwork(String SSID) {
        if (SSID != null) {
            sendMessage(CMD_DISABLE_EPHEMERAL_NETWORK, SSID);
        }
    }

    /**
     * Get unsynchronized pointer to scan result list
     * Can be called only from AutoJoinController which runs in the WifiStateMachine context
     */
    public List<ScanDetail> getScanResultsListNoCopyUnsync() {
        return mScanResults;
    }

    /**
     * Disconnect from Access Point
     */
    public void disconnectCommand() {
        sendMessage(CMD_DISCONNECT);
    }

    public void disconnectCommand(int uid, int reason) {
        sendMessage(CMD_DISCONNECT, uid, reason);
    }

    /**
     * Initiate a reconnection to AP
     */
    public void reconnectCommand() {
        sendMessage(CMD_RECONNECT);
    }

    /**
     * Initiate a re-association to AP
     */
    public void reassociateCommand() {
        sendMessage(CMD_REASSOCIATE);
    }

    /**
     * Reload networks and then reconnect; helps load correct data for TLS networks
     */

    public void reloadTlsNetworksAndReconnect() {
        sendMessage(CMD_RELOAD_TLS_AND_RECONNECT);
    }

    /**
     * Add a network synchronously
     *
     * @return network id of the new network
     */
    public int syncAddOrUpdateNetwork(AsyncChannel channel, WifiConfiguration config) {
        Message resultMsg = channel.sendMessageSynchronously(CMD_ADD_OR_UPDATE_NETWORK, config);
        int result = resultMsg.arg1;
        resultMsg.recycle();
        return result;
    }

    /**
     * Get configured networks synchronously
     *
     * @param channel
     * @return
     */

    public List<WifiConfiguration> syncGetConfiguredNetworks(int uuid, AsyncChannel channel) {
        Message resultMsg = channel.sendMessageSynchronously(CMD_GET_CONFIGURED_NETWORKS, uuid);
        List<WifiConfiguration> result = (List<WifiConfiguration>) resultMsg.obj;
        resultMsg.recycle();
        return result;
    }

    public List<WifiConfiguration> syncGetPrivilegedConfiguredNetwork(AsyncChannel channel) {
        Message resultMsg = channel.sendMessageSynchronously(
                CMD_GET_PRIVILEGED_CONFIGURED_NETWORKS);
        List<WifiConfiguration> result = (List<WifiConfiguration>) resultMsg.obj;
        resultMsg.recycle();
        return result;
    }

    public WifiConfiguration syncGetMatchingWifiConfig(ScanResult scanResult, AsyncChannel channel) {
        Message resultMsg = channel.sendMessageSynchronously(CMD_GET_MATCHING_CONFIG, scanResult);
        return (WifiConfiguration) resultMsg.obj;
    }

    /**
     * Get connection statistics synchronously
     *
     * @param channel
     * @return
     */

    public WifiConnectionStatistics syncGetConnectionStatistics(AsyncChannel channel) {
        Message resultMsg = channel.sendMessageSynchronously(CMD_GET_CONNECTION_STATISTICS);
        WifiConnectionStatistics result = (WifiConnectionStatistics) resultMsg.obj;
        resultMsg.recycle();
        return result;
    }

    /**
     * Get adaptors synchronously
     */

    public int syncGetSupportedFeatures(AsyncChannel channel) {
        Message resultMsg = channel.sendMessageSynchronously(CMD_GET_SUPPORTED_FEATURES);
        int supportedFeatureSet = resultMsg.arg1;
        resultMsg.recycle();
        return supportedFeatureSet;
    }

    /**
     * Get link layers stats for adapter synchronously
     */
    public WifiLinkLayerStats syncGetLinkLayerStats(AsyncChannel channel) {
        Message resultMsg = channel.sendMessageSynchronously(CMD_GET_LINK_LAYER_STATS);
        WifiLinkLayerStats result = (WifiLinkLayerStats) resultMsg.obj;
        resultMsg.recycle();
        return result;
    }

    /**
     * Delete a network
     *
     * @param networkId id of the network to be removed
     */
    public boolean syncRemoveNetwork(AsyncChannel channel, int networkId) {
        Message resultMsg = channel.sendMessageSynchronously(CMD_REMOVE_NETWORK, networkId);
        boolean result = (resultMsg.arg1 != FAILURE);
        resultMsg.recycle();
        return result;
    }

    /**
     * Enable a network
     *
     * @param netId         network id of the network
     * @param disableOthers true, if all other networks have to be disabled
     * @return {@code true} if the operation succeeds, {@code false} otherwise
     */
    public boolean syncEnableNetwork(AsyncChannel channel, int netId, boolean disableOthers) {
        Message resultMsg = channel.sendMessageSynchronously(CMD_ENABLE_NETWORK, netId,
                disableOthers ? 1 : 0);
        boolean result = (resultMsg.arg1 != FAILURE);
        resultMsg.recycle();
        return result;
    }

    /**
     * Disable a network
     *
     * @param netId network id of the network
     * @return {@code true} if the operation succeeds, {@code false} otherwise
     */
    public boolean syncDisableNetwork(AsyncChannel channel, int netId) {
        Message resultMsg = channel.sendMessageSynchronously(WifiManager.DISABLE_NETWORK, netId);
        boolean result = (resultMsg.arg1 != WifiManager.DISABLE_NETWORK_FAILED);
        resultMsg.recycle();
        return result;
    }

    /**
     * Retrieves a WPS-NFC configuration token for the specified network
     *
     * @return a hex string representation of the WPS-NFC configuration token
     */
    public String syncGetWpsNfcConfigurationToken(int netId) {
        return mWifiNative.getNfcWpsConfigurationToken(netId);
    }

    boolean enableBackgroundScan(boolean enable) {
        if (enable) {
            if (mContext.getResources().getBoolean(R.bool.wifi_autocon)
                && !shouldAutoConnect()) {
                if (DBG) {
                    logd("No auto connect, skip enable networks during pno");
                }
            } else {
                mWifiConfigStore.enableAllNetworks();
            }
        }
        boolean ret = mWifiNative.enableBackgroundScan(enable);
        if (ret) {
            mLegacyPnoEnabled = enable;
        } else {
            Log.e(TAG, " Fail to set up pno, want " + enable + " now " + mLegacyPnoEnabled);
        }
        return ret;
    }

    /**
     * Blacklist a BSSID. This will avoid the AP if there are
     * alternate APs to connect
     *
     * @param bssid BSSID of the network
     */
    public void addToBlacklist(String bssid) {
        sendMessage(CMD_BLACKLIST_NETWORK, bssid);
    }

    /**
     * Clear the blacklist list
     */
    public void clearBlacklist() {
        sendMessage(CMD_CLEAR_BLACKLIST);
    }

    public void enableRssiPolling(boolean enabled) {
        sendMessage(CMD_ENABLE_RSSI_POLL, enabled ? 1 : 0, 0);
    }

    public void enableAllNetworks() {
        sendMessage(CMD_ENABLE_ALL_NETWORKS);
    }

    /**
     * Start filtering Multicast v4 packets
     */
    public void startFilteringMulticastV4Packets() {
        mFilteringMulticastV4Packets.set(true);
        sendMessage(CMD_START_PACKET_FILTERING, MULTICAST_V4, 0);
    }

    /**
     * Stop filtering Multicast v4 packets
     */
    public void stopFilteringMulticastV4Packets() {
        mFilteringMulticastV4Packets.set(false);
        sendMessage(CMD_STOP_PACKET_FILTERING, MULTICAST_V4, 0);
    }

    /**
     * Start filtering Multicast v4 packets
     */
    public void startFilteringMulticastV6Packets() {
        sendMessage(CMD_START_PACKET_FILTERING, MULTICAST_V6, 0);
    }

    /**
     * Stop filtering Multicast v4 packets
     */
    public void stopFilteringMulticastV6Packets() {
        sendMessage(CMD_STOP_PACKET_FILTERING, MULTICAST_V6, 0);
    }

    /**
     * Set high performance mode of operation.
     * Enabling would set active power mode and disable suspend optimizations;
     * disabling would set auto power mode and enable suspend optimizations
     *
     * @param enable true if enable, false otherwise
     */
    public void setHighPerfModeEnabled(boolean enable) {
        sendMessage(CMD_SET_HIGH_PERF_MODE, enable ? 1 : 0, 0);
    }

    /**
     * Set the country code
     *
     * @param countryCode following ISO 3166 format
     * @param persist     {@code true} if the setting should be remembered.
     */
    public synchronized void setCountryCode(String countryCode, boolean persist) {
        // If it's a good country code, apply after the current
        // wifi connection is terminated; ignore resetting of code
        // for now (it is unclear what the chipset should do when
        // country code is reset)

        // if mCountryCodeSequence == 0, it is the first time to set country code, always set
        // else only when the new country code is different from the current one to set

        if (TextUtils.isEmpty(countryCode)) {
            if (DBG) log("Ignoring resetting of country code");
        } else {
            int countryCodeSequence = mCountryCodeSequence.get();
            String currentCountryCode = getCurrentCountryCode();
            if (countryCodeSequence == 0
                    || TextUtils.equals(countryCode, currentCountryCode) == false) {

                countryCodeSequence = mCountryCodeSequence.incrementAndGet();
                sendMessage(CMD_SET_COUNTRY_CODE, countryCodeSequence, persist ? 1 : 0, 
                        countryCode);
            }
        }
    }

    /**
     * reset the country code to default
     */
    public synchronized void resetCountryCode() {
        if (mRevertCountryCodeOnCellularLoss && TextUtils.isEmpty(mDefaultCountryCode) == false) {
            logd("resetting country code to " + mDefaultCountryCode);
            setCountryCode(mDefaultCountryCode, /* persist = */ true);
        }
    }

    /**
     * Get Network object of current wifi network
     * @return Network object of current wifi network
     */
    public Network getCurrentNetwork() {
        if (mNetworkAgent != null) {
            return new Network(mNetworkAgent.netId);
        } else {
            return null;
        }
    }

    /**
     * Get the country code
     *
     * @return countryCode following ISO 3166 format
     */
    public String getCurrentCountryCode() {
        return Settings.Global.getString(
                mContext.getContentResolver(), Settings.Global.WIFI_COUNTRY_CODE);
    }

    /**
     * Set the operational frequency band
     *
     * @param band
     * @param persist {@code true} if the setting should be remembered.
     */
    public void setFrequencyBand(int band, boolean persist) {
        if (persist) {
            Settings.Global.putInt(mContext.getContentResolver(),
                    Settings.Global.WIFI_FREQUENCY_BAND,
                    band);
        }
        sendMessage(CMD_SET_FREQUENCY_BAND, band, 0);
    }

    /**
     * Enable TDLS for a specific MAC address
     */
    public void enableTdls(String remoteMacAddress, boolean enable) {
        int enabler = enable ? 1 : 0;
        sendMessage(CMD_ENABLE_TDLS, enabler, 0, remoteMacAddress);
    }

    /**
     * Returns the operational frequency band
     */
    public int getFrequencyBand() {
        return mFrequencyBand.get();
    }

    /**
     * Returns the wifi configuration file
     */
    public String getConfigFile() {
        return mWifiConfigStore.getConfigFile();
    }

    /**
     * Send a message indicating bluetooth adapter connection state changed
     */
    public void sendBluetoothAdapterStateChange(int state) {
        sendMessage(CMD_BLUETOOTH_ADAPTER_STATE_CHANGE, state, 0);
    }

    /**
     * Send a message indicating a package has been uninstalled.
     */
    public void removeAppConfigs(String packageName, int uid) {
        // Build partial AppInfo manually - package may not exist in database any more
        ApplicationInfo ai = new ApplicationInfo();
        ai.packageName = packageName;
        ai.uid = uid;
        sendMessage(CMD_REMOVE_APP_CONFIGURATIONS, ai);
    }

    /**
     * Send a message indicating a user has been removed.
     */
    public void removeUserConfigs(int userId) {
        sendMessage(CMD_REMOVE_USER_CONFIGURATIONS, userId);
    }

    /**
     * Save configuration on supplicant
     *
     * @return {@code true} if the operation succeeds, {@code false} otherwise
     * <p/>
     * TODO: deprecate this
     */
    public boolean syncSaveConfig(AsyncChannel channel) {
        Message resultMsg = channel.sendMessageSynchronously(CMD_SAVE_CONFIG);
        boolean result = (resultMsg.arg1 != FAILURE);
        resultMsg.recycle();
        return result;
    }

    public void updateBatteryWorkSource(WorkSource newSource) {
        synchronized (mRunningWifiUids) {
            try {
                if (newSource != null) {
                    mRunningWifiUids.set(newSource);
                }
                if (mIsRunning) {
                    if (mReportedRunning) {
                        // If the work source has changed since last time, need
                        // to remove old work from battery stats.
                        if (mLastRunningWifiUids.diff(mRunningWifiUids)) {
                            mBatteryStats.noteWifiRunningChanged(mLastRunningWifiUids,
                                    mRunningWifiUids);
                            mLastRunningWifiUids.set(mRunningWifiUids);
                        }
                    } else {
                        // Now being started, report it.
                        mBatteryStats.noteWifiRunning(mRunningWifiUids);
                        mLastRunningWifiUids.set(mRunningWifiUids);
                        mReportedRunning = true;
                    }
                } else {
                    if (mReportedRunning) {
                        // Last reported we were running, time to stop.
                        mBatteryStats.noteWifiStopped(mLastRunningWifiUids);
                        mLastRunningWifiUids.clear();
                        mReportedRunning = false;
                    }
                }
                mWakeLock.setWorkSource(newSource);
            } catch (RemoteException ignore) {
            }
        }
    }

    @Override
    public void dump(FileDescriptor fd, PrintWriter pw, String[] args) {
        super.dump(fd, pw, args);
        mSupplicantStateTracker.dump(fd, pw, args);
        pw.println("mLinkProperties " + mLinkProperties);
        pw.println("mWifiInfo " + mWifiInfo);
        pw.println("mDhcpResults " + mDhcpResults);
        pw.println("mNetworkInfo " + mNetworkInfo);
        pw.println("mLastSignalLevel " + mLastSignalLevel);
        pw.println("mLastBssid " + mLastBssid);
        pw.println("mLastNetworkId " + mLastNetworkId);
        pw.println("mOperationalMode " + mOperationalMode);
        pw.println("mUserWantsSuspendOpt " + mUserWantsSuspendOpt);
        pw.println("mSuspendOptNeedsDisabled " + mSuspendOptNeedsDisabled);
        pw.println("Supplicant status " + mWifiNative.status(true));
        pw.println("mLegacyPnoEnabled " + mLegacyPnoEnabled);
        pw.println("mDriverSetCountryCode " + mDriverSetCountryCode);
        pw.println("mConnectedModeGScanOffloadStarted " + mConnectedModeGScanOffloadStarted);
        pw.println("mGScanPeriodMilli " + mGScanPeriodMilli);
        if (mWhiteListedSsids != null && mWhiteListedSsids.length > 0) {
            pw.println("SSID whitelist :" );
            for (int i=0; i < mWhiteListedSsids.length; i++) {
                pw.println("       " + mWhiteListedSsids[i]);
            }
        }
        mNetworkFactory.dump(fd, pw, args);
        mUntrustedNetworkFactory.dump(fd, pw, args);
        pw.println();
        mWifiConfigStore.dump(fd, pw, args);
        pw.println();
        mWifiLogger.captureBugReportData(WifiLogger.REPORT_REASON_USER_ACTION);
        mWifiLogger.dump(fd, pw, args);
    }

    /**
     * ******************************************************
     * Internal private functions
     * ******************************************************
     */

    private void logStateAndMessage(Message message, String state) {
        messageHandlingStatus = 0;
        if (mLogMessages) {
            //long now = SystemClock.elapsedRealtimeNanos();
            //String ts = String.format("[%,d us]", now/1000);

            logd(" " + state + " " + getLogRecString(message));
        }
    }

    /**
     * helper, prints the milli time since boot wi and w/o suspended time
     */
    String printTime() {
        StringBuilder sb = new StringBuilder();
        sb.append(" rt=").append(SystemClock.uptimeMillis());
        sb.append("/").append(SystemClock.elapsedRealtime());
        return sb.toString();
    }

    /**
     * Return the additional string to be logged by LogRec, default
     *
     * @param msg that was processed
     * @return information to be logged as a String
     */
    protected String getLogRecString(Message msg) {
        WifiConfiguration config;
        Long now;
        String report;
        String key;
        StringBuilder sb = new StringBuilder();
        if (mScreenOn) {
            sb.append("!");
        }
        if (messageHandlingStatus != MESSAGE_HANDLING_STATUS_UNKNOWN) {
            sb.append("(").append(messageHandlingStatus).append(")");
        }
        sb.append(smToString(msg));
        if (msg.sendingUid > 0 && msg.sendingUid != Process.WIFI_UID) {
            sb.append(" uid=" + msg.sendingUid);
        }
        sb.append(" ").append(printTime());
        switch (msg.what) {
            case CMD_STARTED_GSCAN_DBG:
            case CMD_STARTED_PNO_DBG:
                sb.append(" ");
                sb.append(Integer.toString(msg.arg1));
                sb.append(" ");
                sb.append(Integer.toString(msg.arg2));
                if (msg.obj != null) {
                    sb.append(" " + (String)msg.obj);
                }
                break;
            case CMD_RESTART_AUTOJOIN_OFFLOAD:
                sb.append(" ");
                sb.append(Integer.toString(msg.arg1));
                sb.append(" ");
                sb.append(Integer.toString(msg.arg2));
                sb.append("/").append(Integer.toString(mRestartAutoJoinOffloadCounter));
                if (msg.obj != null) {
                    sb.append(" " + (String)msg.obj);
                }
                break;
            case CMD_UPDATE_ASSOCIATED_SCAN_PERMISSION:
                sb.append(" ");
                sb.append(Integer.toString(msg.arg1));
                sb.append(" ");
                sb.append(Integer.toString(msg.arg2));
                sb.append(" halAllowed=").append(useHalBasedAutoJoinOffload());
                sb.append(" scanAllowed=").append(allowFullBandScanAndAssociated());
                sb.append(" autojoinAllowed=");
                sb.append(mWifiConfigStore.enableAutoJoinWhenAssociated.get());
                sb.append(" withTraffic=").append(getAllowScansWithTraffic());
                sb.append(" tx=").append(mWifiInfo.txSuccessRate);
                sb.append("/").append(mWifiConfigStore.maxTxPacketForFullScans);
                sb.append(" rx=").append(mWifiInfo.rxSuccessRate);
                sb.append("/").append(mWifiConfigStore.maxRxPacketForFullScans);
                sb.append(" -> ").append(mConnectedModeGScanOffloadStarted);
                break;
            case CMD_PNO_NETWORK_FOUND:
                sb.append(" ");
                sb.append(Integer.toString(msg.arg1));
                sb.append(" ");
                sb.append(Integer.toString(msg.arg2));
                if (msg.obj != null) {
                    ScanResult[] results = (ScanResult[])msg.obj;
                    for (int i = 0; i < results.length; i++) {
                       sb.append(" ").append(results[i].SSID).append(" ");
                       sb.append(results[i].frequency);
                       sb.append(" ").append(results[i].level);
                    }
                }
                break;
            case CMD_START_SCAN:
                now = System.currentTimeMillis();
                sb.append(" ");
                sb.append(Integer.toString(msg.arg1));
                sb.append(" ");
                sb.append(Integer.toString(msg.arg2));
                sb.append(" ic=");
                sb.append(Integer.toString(sScanAlarmIntentCount));
                if (msg.obj != null) {
                    Bundle bundle = (Bundle) msg.obj;
                    Long request = bundle.getLong(SCAN_REQUEST_TIME, 0);
                    if (request != 0) {
                        sb.append(" proc(ms):").append(now - request);
                    }
                }
                if (mIsScanOngoing) sb.append(" onGoing");
                if (mIsFullScanOngoing) sb.append(" full");
                if (lastStartScanTimeStamp != 0) {
                    sb.append(" started:").append(lastStartScanTimeStamp);
                    sb.append(",").append(now - lastStartScanTimeStamp);
                }
                if (lastScanDuration != 0) {
                    sb.append(" dur:").append(lastScanDuration);
                }
                sb.append(" cnt=").append(mDelayedScanCounter);
                sb.append(" rssi=").append(mWifiInfo.getRssi());
                sb.append(" f=").append(mWifiInfo.getFrequency());
                sb.append(" sc=").append(mWifiInfo.score);
                sb.append(" link=").append(mWifiInfo.getLinkSpeed());
                sb.append(String.format(" tx=%.1f,", mWifiInfo.txSuccessRate));
                sb.append(String.format(" %.1f,", mWifiInfo.txRetriesRate));
                sb.append(String.format(" %.1f ", mWifiInfo.txBadRate));
                sb.append(String.format(" rx=%.1f", mWifiInfo.rxSuccessRate));
                if (lastScanFreqs != null) {
                    sb.append(" list=").append(lastScanFreqs);
                } else {
                    sb.append(" fiv=").append(fullBandConnectedTimeIntervalMilli);
                }
                report = reportOnTime();
                if (report != null) {
                    sb.append(" ").append(report);
                }
                break;
            case WifiMonitor.SUPPLICANT_STATE_CHANGE_EVENT:
                sb.append(" ");
                sb.append(Integer.toString(msg.arg1));
                sb.append(" ");
                sb.append(Integer.toString(msg.arg2));
                StateChangeResult stateChangeResult = (StateChangeResult) msg.obj;
                if (stateChangeResult != null) {
                    sb.append(stateChangeResult.toString());
                }
                break;
            case WifiManager.SAVE_NETWORK:
            case WifiStateMachine.CMD_AUTO_SAVE_NETWORK:
                sb.append(" ");
                sb.append(Integer.toString(msg.arg1));
                sb.append(" ");
                sb.append(Integer.toString(msg.arg2));
                if (lastSavedConfigurationAttempt != null) {
                    sb.append(" ").append(lastSavedConfigurationAttempt.configKey());
                    sb.append(" nid=").append(lastSavedConfigurationAttempt.networkId);
                    if (lastSavedConfigurationAttempt.hiddenSSID) {
                        sb.append(" hidden");
                    }
                    if (lastSavedConfigurationAttempt.preSharedKey != null
                            && !lastSavedConfigurationAttempt.preSharedKey.equals("*")) {
                        sb.append(" hasPSK");
                    }
                    if (lastSavedConfigurationAttempt.ephemeral) {
                        sb.append(" ephemeral");
                    }
                    if (lastSavedConfigurationAttempt.selfAdded) {
                        sb.append(" selfAdded");
                    }
                    sb.append(" cuid=").append(lastSavedConfigurationAttempt.creatorUid);
                    sb.append(" suid=").append(lastSavedConfigurationAttempt.lastUpdateUid);
                }
                break;
            case WifiManager.FORGET_NETWORK:
                sb.append(" ");
                sb.append(Integer.toString(msg.arg1));
                sb.append(" ");
                sb.append(Integer.toString(msg.arg2));
                if (lastForgetConfigurationAttempt != null) {
                    sb.append(" ").append(lastForgetConfigurationAttempt.configKey());
                    sb.append(" nid=").append(lastForgetConfigurationAttempt.networkId);
                    if (lastForgetConfigurationAttempt.hiddenSSID) {
                        sb.append(" hidden");
                    }
                    if (lastForgetConfigurationAttempt.preSharedKey != null) {
                        sb.append(" hasPSK");
                    }
                    if (lastForgetConfigurationAttempt.ephemeral) {
                        sb.append(" ephemeral");
                    }
                    if (lastForgetConfigurationAttempt.selfAdded) {
                        sb.append(" selfAdded");
                    }
                    sb.append(" cuid=").append(lastForgetConfigurationAttempt.creatorUid);
                    sb.append(" suid=").append(lastForgetConfigurationAttempt.lastUpdateUid);
                    sb.append(" ajst=").append(lastForgetConfigurationAttempt.autoJoinStatus);
                }
                break;
            case WifiMonitor.ASSOCIATION_REJECTION_EVENT:
                sb.append(" ");
                sb.append(Integer.toString(msg.arg1));
                sb.append(" ");
                sb.append(Integer.toString(msg.arg2));
                String bssid = (String) msg.obj;
                if (bssid != null && bssid.length() > 0) {
                    sb.append(" ");
                    sb.append(bssid);
                }
                sb.append(" blacklist=" + Boolean.toString(didBlackListBSSID));
                break;
            case WifiMonitor.SCAN_RESULTS_EVENT:
                sb.append(" ");
                sb.append(Integer.toString(msg.arg1));
                sb.append(" ");
                sb.append(Integer.toString(msg.arg2));
                if (mScanResults != null) {
                    sb.append(" found=");
                    sb.append(mScanResults.size());
                }
                sb.append(" known=").append(mNumScanResultsKnown);
                sb.append(" got=").append(mNumScanResultsReturned);
                if (lastScanDuration != 0) {
                    sb.append(" dur:").append(lastScanDuration);
                }
                if (mOnTime != 0) {
                    sb.append(" on:").append(mOnTimeThisScan).append(",").append(mOnTimeScan);
                    sb.append(",").append(mOnTime);
                }
                if (mTxTime != 0) {
                    sb.append(" tx:").append(mTxTimeThisScan).append(",").append(mTxTimeScan);
                    sb.append(",").append(mTxTime);
                }
                if (mRxTime != 0) {
                    sb.append(" rx:").append(mRxTimeThisScan).append(",").append(mRxTimeScan);
                    sb.append(",").append(mRxTime);
                }
                sb.append(String.format(" bcn=%d", mRunningBeaconCount));
                sb.append(String.format(" con=%d", mConnectionRequests));
                key = mWifiConfigStore.getLastSelectedConfiguration();
                if (key != null) {
                    sb.append(" last=").append(key);
                }
                break;
            case WifiMonitor.SCAN_FAILED_EVENT:
                break;
            case WifiMonitor.NETWORK_CONNECTION_EVENT:
                sb.append(" ");
                sb.append(Integer.toString(msg.arg1));
                sb.append(" ");
                sb.append(Integer.toString(msg.arg2));
                sb.append(" ").append(mLastBssid);
                sb.append(" nid=").append(mLastNetworkId);
                config = getCurrentWifiConfiguration();
                if (config != null) {
                    sb.append(" ").append(config.configKey());
                }
                key = mWifiConfigStore.getLastSelectedConfiguration();
                if (key != null) {
                    sb.append(" last=").append(key);
                }
                break;
            case CMD_TARGET_BSSID:
            case CMD_ASSOCIATED_BSSID:
                sb.append(" ");
                sb.append(Integer.toString(msg.arg1));
                sb.append(" ");
                sb.append(Integer.toString(msg.arg2));
                if (msg.obj != null) {
                    sb.append(" BSSID=").append((String) msg.obj);
                }
                if (mTargetRoamBSSID != null) {
                    sb.append(" Target=").append(mTargetRoamBSSID);
                }
                sb.append(" roam=").append(Integer.toString(mAutoRoaming));
                break;
            case WifiMonitor.NETWORK_DISCONNECTION_EVENT:
                if (msg.obj != null) {
                    sb.append(" ").append((String) msg.obj);
                }
                sb.append(" nid=").append(msg.arg1);
                sb.append(" reason=").append(msg.arg2);
                if (mLastBssid != null) {
                    sb.append(" lastbssid=").append(mLastBssid);
                }
                if (mWifiInfo.getFrequency() != -1) {
                    sb.append(" freq=").append(mWifiInfo.getFrequency());
                    sb.append(" rssi=").append(mWifiInfo.getRssi());
                }
                if (linkDebouncing) {
                    sb.append(" debounce");
                }
                break;
            case WifiMonitor.SSID_TEMP_DISABLED:
            case WifiMonitor.SSID_REENABLED:
                sb.append(" nid=").append(msg.arg1);
                if (msg.obj != null) {
                    sb.append(" ").append((String) msg.obj);
                }
                config = getCurrentWifiConfiguration();
                if (config != null) {
                    sb.append(" cur=").append(config.configKey());
                    sb.append(" ajst=").append(config.autoJoinStatus);
                    if (config.selfAdded) {
                        sb.append(" selfAdded");
                    }
                    if (config.status != 0) {
                        sb.append(" st=").append(config.status);
                        sb.append(" rs=").append(config.disableReason);
                    }
                    if (config.lastConnected != 0) {
                        now = System.currentTimeMillis();
                        sb.append(" lastconn=").append(now - config.lastConnected).append("(ms)");
                    }
                    if (mLastBssid != null) {
                        sb.append(" lastbssid=").append(mLastBssid);
                    }
                    if (mWifiInfo.getFrequency() != -1) {
                        sb.append(" freq=").append(mWifiInfo.getFrequency());
                        sb.append(" rssi=").append(mWifiInfo.getRssi());
                        sb.append(" bssid=").append(mWifiInfo.getBSSID());
                    }
                }
                break;
            case CMD_RSSI_POLL:
            case CMD_UNWANTED_NETWORK:
            case WifiManager.RSSI_PKTCNT_FETCH:
                sb.append(" ");
                sb.append(Integer.toString(msg.arg1));
                sb.append(" ");
                sb.append(Integer.toString(msg.arg2));
                if (mWifiInfo.getSSID() != null)
                    if (mWifiInfo.getSSID() != null)
                        sb.append(" ").append(mWifiInfo.getSSID());
                if (mWifiInfo.getBSSID() != null)
                    sb.append(" ").append(mWifiInfo.getBSSID());
                sb.append(" rssi=").append(mWifiInfo.getRssi());
                sb.append(" f=").append(mWifiInfo.getFrequency());
                sb.append(" sc=").append(mWifiInfo.score);
                sb.append(" link=").append(mWifiInfo.getLinkSpeed());
                sb.append(String.format(" tx=%.1f,", mWifiInfo.txSuccessRate));
                sb.append(String.format(" %.1f,", mWifiInfo.txRetriesRate));
                sb.append(String.format(" %.1f ", mWifiInfo.txBadRate));
                sb.append(String.format(" rx=%.1f", mWifiInfo.rxSuccessRate));
                sb.append(String.format(" bcn=%d", mRunningBeaconCount));
                report = reportOnTime();
                if (report != null) {
                    sb.append(" ").append(report);
                }
                if (wifiScoringReport != null) {
                    sb.append(wifiScoringReport);
                }
                if (mConnectedModeGScanOffloadStarted) {
                    sb.append(" offload-started periodMilli " + mGScanPeriodMilli);
                } else {
                    sb.append(" offload-stopped");
                }
                break;
            case CMD_AUTO_CONNECT:
            case WifiManager.CONNECT_NETWORK:
                sb.append(" ");
                sb.append(Integer.toString(msg.arg1));
                sb.append(" ");
                sb.append(Integer.toString(msg.arg2));
                config = (WifiConfiguration) msg.obj;
                if (config != null) {
                    sb.append(" ").append(config.configKey());
                    if (config.visibility != null) {
                        sb.append(" ").append(config.visibility.toString());
                    }
                }
                if (mTargetRoamBSSID != null) {
                    sb.append(" ").append(mTargetRoamBSSID);
                }
                sb.append(" roam=").append(Integer.toString(mAutoRoaming));
                config = getCurrentWifiConfiguration();
                if (config != null) {
                    sb.append(config.configKey());
                    if (config.visibility != null) {
                        sb.append(" ").append(config.visibility.toString());
                    }
                }
                break;
            case CMD_AUTO_ROAM:
                sb.append(" ");
                sb.append(Integer.toString(msg.arg1));
                sb.append(" ");
                sb.append(Integer.toString(msg.arg2));
                ScanResult result = (ScanResult) msg.obj;
                if (result != null) {
                    now = System.currentTimeMillis();
                    sb.append(" bssid=").append(result.BSSID);
                    sb.append(" rssi=").append(result.level);
                    sb.append(" freq=").append(result.frequency);
                    if (result.seen > 0 && result.seen < now) {
                        sb.append(" seen=").append(now - result.seen);
                    } else {
                        // Somehow the timestamp for this scan result is inconsistent
                        sb.append(" !seen=").append(result.seen);
                    }
                }
                if (mTargetRoamBSSID != null) {
                    sb.append(" ").append(mTargetRoamBSSID);
                }
                sb.append(" roam=").append(Integer.toString(mAutoRoaming));
                sb.append(" fail count=").append(Integer.toString(mRoamFailCount));
                break;
            case CMD_ADD_OR_UPDATE_NETWORK:
                sb.append(" ");
                sb.append(Integer.toString(msg.arg1));
                sb.append(" ");
                sb.append(Integer.toString(msg.arg2));
                if (msg.obj != null) {
                    config = (WifiConfiguration) msg.obj;
                    sb.append(" ").append(config.configKey());
                    sb.append(" prio=").append(config.priority);
                    sb.append(" status=").append(config.status);
                    if (config.BSSID != null) {
                        sb.append(" ").append(config.BSSID);
                    }
                    WifiConfiguration curConfig = getCurrentWifiConfiguration();
                    if (curConfig != null) {
                        if (curConfig.configKey().equals(config.configKey())) {
                            sb.append(" is current");
                        } else {
                            sb.append(" current=").append(curConfig.configKey());
                            sb.append(" prio=").append(curConfig.priority);
                            sb.append(" status=").append(curConfig.status);
                        }
                    }
                }
                break;
            case WifiManager.DISABLE_NETWORK:
            case CMD_ENABLE_NETWORK:
                sb.append(" ");
                sb.append(Integer.toString(msg.arg1));
                sb.append(" ");
                sb.append(Integer.toString(msg.arg2));
                key = mWifiConfigStore.getLastSelectedConfiguration();
                if (key != null) {
                    sb.append(" last=").append(key);
                }
                config = mWifiConfigStore.getWifiConfiguration(msg.arg1);
                if (config != null && (key == null || !config.configKey().equals(key))) {
                    sb.append(" target=").append(key);
                }
                break;
            case CMD_GET_CONFIGURED_NETWORKS:
                sb.append(" ");
                sb.append(Integer.toString(msg.arg1));
                sb.append(" ");
                sb.append(Integer.toString(msg.arg2));
                sb.append(" num=").append(mWifiConfigStore.getConfiguredNetworksSize());
                break;
            case DhcpStateMachine.CMD_PRE_DHCP_ACTION:
                sb.append(" ");
                sb.append(Integer.toString(msg.arg1));
                sb.append(" ");
                sb.append(Integer.toString(msg.arg2));
                sb.append(" txpkts=").append(mWifiInfo.txSuccess);
                sb.append(",").append(mWifiInfo.txBad);
                sb.append(",").append(mWifiInfo.txRetries);
                break;
            case DhcpStateMachine.CMD_POST_DHCP_ACTION:
                sb.append(" ");
                sb.append(Integer.toString(msg.arg1));
                sb.append(" ");
                sb.append(Integer.toString(msg.arg2));
                if (msg.arg1 == DhcpStateMachine.DHCP_SUCCESS) {
                    sb.append(" OK ");
                } else if (msg.arg1 == DhcpStateMachine.DHCP_FAILURE) {
                    sb.append(" FAIL ");
                }
                if (mLinkProperties != null) {
                    if (mLinkProperties.hasIPv4Address()) {
                        sb.append(" v4");
                    }
                    if (mLinkProperties.hasGlobalIPv6Address()) {
                        sb.append(" v6");
                    }
                    if (mLinkProperties.hasIPv4DefaultRoute()) {
                        sb.append(" v4r");
                    }
                    if (mLinkProperties.hasIPv6DefaultRoute()) {
                        sb.append(" v6r");
                    }
                    if (mLinkProperties.hasIPv4DnsServer()) {
                        sb.append(" v4dns");
                    }
                    if (mLinkProperties.hasIPv6DnsServer()) {
                        sb.append(" v6dns");
                    }
                }
                break;
            case WifiP2pServiceImpl.P2P_CONNECTION_CHANGED:
                sb.append(" ");
                sb.append(Integer.toString(msg.arg1));
                sb.append(" ");
                sb.append(Integer.toString(msg.arg2));
                if (msg.obj != null) {
                    NetworkInfo info = (NetworkInfo) msg.obj;
                    NetworkInfo.State state = info.getState();
                    NetworkInfo.DetailedState detailedState = info.getDetailedState();
                    if (state != null) {
                        sb.append(" st=").append(state);
                    }
                    if (detailedState != null) {
                        sb.append("/").append(detailedState);
                    }
                }
                break;
            case CMD_IP_CONFIGURATION_LOST:
                int count = -1;
                WifiConfiguration c = getCurrentWifiConfiguration();
                if (c != null) count = c.numIpConfigFailures;
                sb.append(" ");
                sb.append(Integer.toString(msg.arg1));
                sb.append(" ");
                sb.append(Integer.toString(msg.arg2));
                sb.append(" failures: ");
                sb.append(Integer.toString(count));
                sb.append("/");
                sb.append(Integer.toString(mWifiConfigStore.getMaxDhcpRetries()));
                if (mWifiInfo.getBSSID() != null) {
                    sb.append(" ").append(mWifiInfo.getBSSID());
                }
                if (c != null) {
                    ScanDetailCache scanDetailCache =
                            mWifiConfigStore.getScanDetailCache(c);
                    if (scanDetailCache != null) {
                        for (ScanDetail sd : scanDetailCache.values()) {
                            ScanResult r = sd.getScanResult();
                            if (r.BSSID.equals(mWifiInfo.getBSSID())) {
                                sb.append(" ipfail=").append(r.numIpConfigFailures);
                                sb.append(",st=").append(r.autoJoinStatus);
                            }
                        }
                    }
                    sb.append(" -> ajst=").append(c.autoJoinStatus);
                    sb.append(" ").append(c.disableReason);
                    sb.append(" txpkts=").append(mWifiInfo.txSuccess);
                    sb.append(",").append(mWifiInfo.txBad);
                    sb.append(",").append(mWifiInfo.txRetries);
                }
                sb.append(String.format(" bcn=%d", mRunningBeaconCount));
                break;
            case CMD_UPDATE_LINKPROPERTIES:
                sb.append(" ");
                sb.append(Integer.toString(msg.arg1));
                sb.append(" ");
                sb.append(Integer.toString(msg.arg2));
                if (mLinkProperties != null) {
                    if (mLinkProperties.hasIPv4Address()) {
                        sb.append(" v4");
                    }
                    if (mLinkProperties.hasGlobalIPv6Address()) {
                        sb.append(" v6");
                    }
                    if (mLinkProperties.hasIPv4DefaultRoute()) {
                        sb.append(" v4r");
                    }
                    if (mLinkProperties.hasIPv6DefaultRoute()) {
                        sb.append(" v6r");
                    }
                    if (mLinkProperties.hasIPv4DnsServer()) {
                        sb.append(" v4dns");
                    }
                    if (mLinkProperties.hasIPv6DnsServer()) {
                        sb.append(" v6dns");
                    }
                }
                break;
            case CMD_IP_REACHABILITY_LOST:
                if (msg.obj != null) {
                    sb.append(" ").append((String) msg.obj);
                }
                break;
            case CMD_SET_COUNTRY_CODE:
                sb.append(" ");
                sb.append(Integer.toString(msg.arg1));
                sb.append(" ");
                sb.append(Integer.toString(msg.arg2));
                if (msg.obj != null) {
                    sb.append(" ").append((String) msg.obj);
                }
                break;
            case CMD_ROAM_WATCHDOG_TIMER:
                sb.append(" ");
                sb.append(Integer.toString(msg.arg1));
                sb.append(" ");
                sb.append(Integer.toString(msg.arg2));
                sb.append(" cur=").append(roamWatchdogCount);
                break;
            case CMD_DISCONNECTING_WATCHDOG_TIMER:
                sb.append(" ");
                sb.append(Integer.toString(msg.arg1));
                sb.append(" ");
                sb.append(Integer.toString(msg.arg2));
                sb.append(" cur=").append(disconnectingWatchdogCount);
                break;
            case CMD_START_RSSI_MONITORING_OFFLOAD:
            case CMD_STOP_RSSI_MONITORING_OFFLOAD:
            case CMD_RSSI_THRESHOLD_BREACH:
                sb.append(" rssi=");
                sb.append(Integer.toString(msg.arg1));
                sb.append(" thresholds=");
                sb.append(Arrays.toString(mRssiRanges));
                break;
            default:
                sb.append(" ");
                sb.append(Integer.toString(msg.arg1));
                sb.append(" ");
                sb.append(Integer.toString(msg.arg2));
                break;
        }

        return sb.toString();
    }

    private void stopPnoOffload() {

        // clear the PNO list
        if (!WifiNative.setPnoList(null, WifiStateMachine.this)) {
            Log.e(TAG, "Failed to stop pno");
        }

    }


    private boolean configureSsidWhiteList() {

        mWhiteListedSsids = mWifiConfigStore.getWhiteListedSsids(getCurrentWifiConfiguration());
        if (mWhiteListedSsids == null || mWhiteListedSsids.length == 0) {
            return true;
        }

       if (!WifiNative.setSsidWhitelist(mWhiteListedSsids)) {
            loge("configureSsidWhiteList couldnt program SSID list, size "
                    + mWhiteListedSsids.length);
            return false;
        }

        logd("configureSsidWhiteList success");
        return true;
    }

    // In associated more, lazy roam will be looking for 5GHz roam candidate
    private boolean configureLazyRoam() {
        boolean status;
        if (!useHalBasedAutoJoinOffload()) return false;

        WifiNative.WifiLazyRoamParams params = mWifiNative.new WifiLazyRoamParams();
        params.A_band_boost_threshold = mWifiConfigStore.bandPreferenceBoostThreshold5.get();
        params.A_band_penalty_threshold = mWifiConfigStore.bandPreferencePenaltyThreshold5.get();
        params.A_band_boost_factor = mWifiConfigStore.bandPreferenceBoostFactor5;
        params.A_band_penalty_factor = mWifiConfigStore.bandPreferencePenaltyFactor5;
        params.A_band_max_boost = 65;
        params.lazy_roam_hysteresis = 25;
        params.alert_roam_rssi_trigger = -75;

        if (DBG) {
            Log.e(TAG, "configureLazyRoam " + params.toString());
        }

        if (!WifiNative.setLazyRoam(true, params)) {

            Log.e(TAG, "configureLazyRoam couldnt program params");

            return false;
        }
        if (DBG) {
            Log.e(TAG, "configureLazyRoam success");
        }
        return true;
    }

    // In associated more, lazy roam will be looking for 5GHz roam candidate
    private boolean stopLazyRoam() {
        boolean status;
        if (!useHalBasedAutoJoinOffload()) return false;
        if (DBG) {
            Log.e(TAG, "stopLazyRoam");
        }
        return WifiNative.setLazyRoam(false, null);
    }

    private boolean startGScanConnectedModeOffload(String reason) {
        if (DBG) {
            if (reason == null) {
                reason = "";
            }
            logd("startGScanConnectedModeOffload " + reason);
        }
        stopGScan("startGScanConnectedModeOffload " + reason);
        if (!mScreenOn) return false;

        if (USE_PAUSE_SCANS) {
            mWifiNative.pauseScan();
        }
        mPnoEnabled = configurePno();
        if (mPnoEnabled == false) {
            if (USE_PAUSE_SCANS) {
                mWifiNative.restartScan();
            }
            return false;
        }
        mLazyRoamEnabled = configureLazyRoam();
        if (mLazyRoamEnabled == false) {
            if (USE_PAUSE_SCANS) {
                mWifiNative.restartScan();
            }
            return false;
        }
        if (mWifiConfigStore.getLastSelectedConfiguration() == null) {
            configureSsidWhiteList();
        }
        if (!startConnectedGScan(reason)) {
            if (USE_PAUSE_SCANS) {
                mWifiNative.restartScan();
            }
            return false;
        }
        if (USE_PAUSE_SCANS) {
            mWifiNative.restartScan();
        }
        mConnectedModeGScanOffloadStarted = true;
        if (DBG) {
            logd("startGScanConnectedModeOffload success");
        }
        return true;
    }

    private boolean startGScanDisconnectedModeOffload(String reason) {
        if (DBG) {
            logd("startGScanDisconnectedModeOffload " + reason);
        }
        stopGScan("startGScanDisconnectedModeOffload " + reason);
        if (USE_PAUSE_SCANS) {
            mWifiNative.pauseScan();
        }
        mPnoEnabled = configurePno();
        if (mPnoEnabled == false) {
            if (USE_PAUSE_SCANS) {
                mWifiNative.restartScan();
            }
            return false;
        }
        if (!startDisconnectedGScan(reason)) {
            if (USE_PAUSE_SCANS) {
                mWifiNative.restartScan();
            }
            return false;
        }
        if (USE_PAUSE_SCANS) {
            mWifiNative.restartScan();
        }
        return true;
    }

    private boolean configurePno() {
        if (!useHalBasedAutoJoinOffload()) return false;

        if (mWifiScanner == null) {
            log("configurePno: mWifiScanner is null ");
            return true;
        }

        List<WifiNative.WifiPnoNetwork> llist
                = mWifiAutoJoinController.getPnoList(getCurrentWifiConfiguration());
        if (llist == null || llist.size() == 0) {
            stopPnoOffload();
            log("configurePno: empty PNO list ");
            return true;
        }
        if (DBG) {
            log("configurePno: got llist size " + llist.size());
        }

        // first program the network we want to look for thru the pno API
        WifiNative.WifiPnoNetwork list[]
                = (WifiNative.WifiPnoNetwork[]) llist.toArray(new WifiNative.WifiPnoNetwork[0]);

        if (!WifiNative.setPnoList(list, WifiStateMachine.this)) {
            Log.e(TAG, "Failed to set pno, length = " + list.length);
            return false;
        }

        if (true) {
            StringBuilder sb = new StringBuilder();
            for (WifiNative.WifiPnoNetwork network : list) {
                sb.append("[").append(network.SSID).append(" auth=").append(network.auth);
                sb.append(" flags=");
                sb.append(network.flags).append(" rssi").append(network.rssi_threshold);
                sb.append("] ");

            }
            sendMessage(CMD_STARTED_PNO_DBG, 1, (int)mGScanPeriodMilli, sb.toString());
        }
        return true;
    }

    final static int DISCONNECTED_SHORT_SCANS_DURATION_MILLI = 2 * 60 * 1000;
    final static int CONNECTED_SHORT_SCANS_DURATION_MILLI = 2 * 60 * 1000;

    private boolean startConnectedGScan(String reason) {
        // send a scan background request so as to kick firmware
        // 5GHz roaming and autojoin
        // We do this only if screen is on
        WifiScanner.ScanSettings settings;

        if (mPnoEnabled || mLazyRoamEnabled) {
            settings = new WifiScanner.ScanSettings();
            settings.band = WifiScanner.WIFI_BAND_BOTH;
            long now = System.currentTimeMillis();

            if (!mScreenOn  || (mGScanStartTimeMilli!= 0 && now > mGScanStartTimeMilli
                    && ((now - mGScanStartTimeMilli) > CONNECTED_SHORT_SCANS_DURATION_MILLI))) {
                settings.periodInMs = mWifiConfigStore.wifiAssociatedLongScanIntervalMilli.get();
            } else {
                mGScanStartTimeMilli = now;
                settings.periodInMs = mWifiConfigStore.wifiAssociatedShortScanIntervalMilli.get();
                // if we start offload with short interval, then reconfigure it after a given
                // duration of time so as to reduce the scan frequency
                int delay = 30 * 1000 + CONNECTED_SHORT_SCANS_DURATION_MILLI;
                sendMessageDelayed(CMD_RESTART_AUTOJOIN_OFFLOAD, delay,
                        mRestartAutoJoinOffloadCounter, " startConnectedGScan " + reason,
                        (long)delay);
                mRestartAutoJoinOffloadCounter++;
            }
            mGScanPeriodMilli = settings.periodInMs;
            settings.reportEvents = WifiScanner.REPORT_EVENT_AFTER_BUFFER_FULL;
            if (DBG) {
                log("startConnectedScan: settings band="+ settings.band
                        + " period=" + settings.periodInMs);
            }

            mWifiScanner.startBackgroundScan(settings, mWifiScanListener);
            if (true) {
                sendMessage(CMD_STARTED_GSCAN_DBG, 1, (int)mGScanPeriodMilli, reason);
            }
        }
        return true;
    }

    private boolean startDisconnectedGScan(String reason) {
        // send a scan background request so as to kick firmware
        // PNO
        // This is done in both screen On and screen Off modes
        WifiScanner.ScanSettings settings;

        if (mWifiScanner == null) {
            log("startDisconnectedGScan: no wifi scanner");
            return false;
        }

        if (mPnoEnabled || mLazyRoamEnabled) {
            settings = new WifiScanner.ScanSettings();
            settings.band = WifiScanner.WIFI_BAND_BOTH;
            long now = System.currentTimeMillis();


            if (!mScreenOn  || (mGScanStartTimeMilli != 0 && now > mGScanStartTimeMilli
                    && ((now - mGScanStartTimeMilli) > DISCONNECTED_SHORT_SCANS_DURATION_MILLI))) {
                settings.periodInMs = mWifiConfigStore.wifiDisconnectedLongScanIntervalMilli.get();
            } else {
                settings.periodInMs = mWifiConfigStore.wifiDisconnectedShortScanIntervalMilli.get();
                mGScanStartTimeMilli = now;
                // if we start offload with short interval, then reconfigure it after a given
                // duration of time so as to reduce the scan frequency
                int delay = 30 * 1000 + DISCONNECTED_SHORT_SCANS_DURATION_MILLI;
                sendMessageDelayed(CMD_RESTART_AUTOJOIN_OFFLOAD, delay,
                        mRestartAutoJoinOffloadCounter, " startDisconnectedGScan " + reason,
                        (long)delay);
                mRestartAutoJoinOffloadCounter++;
            }
            mGScanPeriodMilli = settings.periodInMs;
            settings.reportEvents = WifiScanner.REPORT_EVENT_AFTER_BUFFER_FULL;
            if (DBG) {
                log("startDisconnectedScan: settings band="+ settings.band
                        + " period=" + settings.periodInMs);
            }
            mWifiScanner.startBackgroundScan(settings, mWifiScanListener);
            if (true) {
                sendMessage(CMD_STARTED_GSCAN_DBG, 1, (int)mGScanPeriodMilli, reason);
            }
        }
        return true;
    }

    private boolean stopGScan(String reason) {
        mGScanStartTimeMilli = 0;
        mGScanPeriodMilli = 0;
        if (mWifiScanner != null) {
            mWifiScanner.stopBackgroundScan(mWifiScanListener);
        }
        mConnectedModeGScanOffloadStarted = false;
        if (true) {
            sendMessage(CMD_STARTED_GSCAN_DBG, 0, 0, reason);
        }
        return true;
    }

    private void handleScreenStateChanged(boolean screenOn) {
        mScreenOn = screenOn;
        if (PDBG) {
            logd(" handleScreenStateChanged Enter: screenOn=" + screenOn
                    + " mUserWantsSuspendOpt=" + mUserWantsSuspendOpt
                    + " state " + getCurrentState().getName()
                    + " suppState:" + mSupplicantStateTracker.getSupplicantStateName());
        }
        enableRssiPolling(screenOn);
        if (screenOn) {
            if (mContext.getResources().getBoolean(R.bool.wifi_autocon)) {
                if (!shouldAutoConnect()) {
                    if (DBG) {
                        logd("Don't auto connect skip enable networks if screen on");
                    }
                } else {
                    if (!mWifiConfigStore.enableAutoJoinWhenAssociated.get()) {
                        enableAllNetworks();
                    }
                }
            } else {
               enableAllNetworks();
            }
        }
        if (mUserWantsSuspendOpt.get()) {
            if (screenOn) {
                sendMessage(CMD_SET_SUSPEND_OPT_ENABLED, 0, 0);
            } else {
                // Allow 2s for suspend optimizations to be set
                mSuspendWakeLock.acquire(2000);
                sendMessage(CMD_SET_SUSPEND_OPT_ENABLED, 1, 0);
            }
        }
        mScreenBroadcastReceived.set(true);

        if (mIsRunning) {
            getWifiLinkLayerStats(false);
            mOnTimeScreenStateChange = mOnTime;
            lastScreenStateChangeTimeStamp = lastLinkLayerStatsUpdate;
        }

        cancelDelayedScan();

        if (screenOn) {
            enableBackgroundScan(false);
            setScanAlarm(false);
            clearBlacklist();

            fullBandConnectedTimeIntervalMilli
                    = mWifiConfigStore.wifiAssociatedShortScanIntervalMilli.get();
            // In either Disconnectedstate or ConnectedState,
            // start the scan alarm so as to enable autojoin
            if (getCurrentState() == mConnectedState
                    && allowFullBandScanAndAssociated()) {
                if (useHalBasedAutoJoinOffload()) {
                    startGScanConnectedModeOffload("screenOnConnected");
                } else {
                    // Scan after 500ms
                    startDelayedScan(500, null, null);
                }
            } else if (getCurrentState() == mDisconnectedState) {
                if (useHalBasedAutoJoinOffload()) {
                    startGScanDisconnectedModeOffload("screenOnDisconnected");
                } else {
                    // Scan after 500ms
                    startDelayedScan(500, null, null);
                }
            }
        } else {
            if (getCurrentState() == mDisconnectedState) {
                // Screen Off and Disconnected and chipset doesn't support scan offload
                //              => start scan alarm
                // Screen Off and Disconnected and chipset does support scan offload
                //              => will use scan offload (i.e. background scan)
                if (useHalBasedAutoJoinOffload()) {
                    startGScanDisconnectedModeOffload("screenOffDisconnected");
                } else {
                    if (!mBackgroundScanSupported) {
                        setScanAlarm(true);
                    } else {
                        if (!mIsScanOngoing) {
                            if (!enableBackgroundScan(true)) {
                               handlePnoFailError();
                            }
                        }
                    }
                }
            } else {
                enableBackgroundScan(false);
                if (useHalBasedAutoJoinOffload()) {
                    // don't try stop Gscan if it is not enabled
                    stopGScan("ScreenOffStop(enableBackground=" + mLegacyPnoEnabled + ") ");
                }
            }
        }
        if (DBG) logd("backgroundScan enabled=" + mLegacyPnoEnabled);

        if (DBG) log("handleScreenStateChanged Exit: " + screenOn);
    }

    private void checkAndSetConnectivityInstance() {
        if (mCm == null) {
            mCm = (ConnectivityManager) mContext.getSystemService(Context.CONNECTIVITY_SERVICE);
        }
    }

    private boolean startTethering(ArrayList<String> available) {

        boolean wifiAvailable = false;

        checkAndSetConnectivityInstance();

        String[] wifiRegexs = mCm.getTetherableWifiRegexs();

        for (String intf : available) {
            for (String regex : wifiRegexs) {
                if (intf.matches(regex)) {

                    InterfaceConfiguration ifcg = null;
                    try {
                        ifcg = mNwService.getInterfaceConfig(intf);
                        if (ifcg != null) {
                            /* IP/netmask: 192.168.43.1/255.255.255.0 */
                            ifcg.setLinkAddress(new LinkAddress(
                                    NetworkUtils.numericToInetAddress("192.168.43.1"), 24));
                            ifcg.setInterfaceUp();

                            mNwService.setInterfaceConfig(intf, ifcg);
                        }
                    } catch (Exception e) {
                        loge("Error configuring interface " + intf + ", :" + e);
                        return false;
                    }

                    if (mCm.tether(intf) != ConnectivityManager.TETHER_ERROR_NO_ERROR) {
                        loge("Error tethering on " + intf);
                        return false;
                    }
                    mTetherInterfaceName = intf;
                    return true;
                }
            }
        }
        // We found no interfaces to tether
        return false;
    }

    private void stopTethering() {

        checkAndSetConnectivityInstance();

        /* Clear the interface config to allow dhcp correctly configure new
           ip settings */
        InterfaceConfiguration ifcg = null;
        try {
            ifcg = mNwService.getInterfaceConfig(mTetherInterfaceName);
            if (ifcg != null) {
                ifcg.setLinkAddress(
                        new LinkAddress(NetworkUtils.numericToInetAddress("0.0.0.0"), 0));
                mNwService.setInterfaceConfig(mTetherInterfaceName, ifcg);
            }
        } catch (Exception e) {
            loge("Error resetting interface " + mTetherInterfaceName + ", :" + e);
        }

        if (mCm.untether(mTetherInterfaceName) != ConnectivityManager.TETHER_ERROR_NO_ERROR) {
            loge("Untether initiate failed!");
        }
    }

    private boolean isWifiTethered(ArrayList<String> active) {

        checkAndSetConnectivityInstance();

        String[] wifiRegexs = mCm.getTetherableWifiRegexs();
        for (String intf : active) {
            for (String regex : wifiRegexs) {
                if (intf.matches(regex)) {
                    return true;
                }
            }
        }
        // We found no interfaces that are tethered
        return false;
    }

    /**
     * Set the country code from the system setting value, if any.
     */
    private void initializeCountryCode() {
        String countryCode = getCurrentCountryCode();
        if (countryCode != null && !countryCode.isEmpty()) {
            setCountryCode(countryCode, false);
        } else {
            //use driver default
        }
    }

    /**
     * Set the frequency band from the system setting value, if any.
     */
    private void setFrequencyBand() {
        int band = Settings.Global.getInt(mContext.getContentResolver(),
                Settings.Global.WIFI_FREQUENCY_BAND, WifiManager.WIFI_FREQUENCY_BAND_AUTO);

        if (mWifiNative.setBand(band)) {
            mFrequencyBand.set(band);
            mWifiConfigStore.setConfiguredBand(band);
            if (mFrequencyBand.get() == WifiManager.WIFI_FREQUENCY_BAND_2GHZ) {
                mWifiNative.disable5GHzFrequencies(true);
                mDisabled5GhzFrequencies = true;
            } else if ((mFrequencyBand.get() != WifiManager.WIFI_FREQUENCY_BAND_2GHZ)
                && (mDisabled5GhzFrequencies)) {
                mWifiNative.disable5GHzFrequencies(false);
                mDisabled5GhzFrequencies = false;
            }
            if (PDBG) {
                logd("done set frequency band " + band);
            }
        } else {
            loge("Failed to set frequency band " + band);
        }
    }

    private void setSuspendOptimizationsNative(int reason, boolean enabled) {
        if (DBG) {
            log("setSuspendOptimizationsNative: " + reason + " " + enabled
                    + " -want " + mUserWantsSuspendOpt.get()
                    + " stack:" + Thread.currentThread().getStackTrace()[2].getMethodName()
                    + " - " + Thread.currentThread().getStackTrace()[3].getMethodName()
                    + " - " + Thread.currentThread().getStackTrace()[4].getMethodName()
                    + " - " + Thread.currentThread().getStackTrace()[5].getMethodName());
        }
        //mWifiNative.setSuspendOptimizations(enabled);

        if (enabled) {
            mSuspendOptNeedsDisabled &= ~reason;
            /* None of dhcp, screen or highperf need it disabled and user wants it enabled */
            if (mSuspendOptNeedsDisabled == 0 && mUserWantsSuspendOpt.get()) {
                if (DBG) {
                    log("setSuspendOptimizationsNative do it " + reason + " " + enabled
                            + " stack:" + Thread.currentThread().getStackTrace()[2].getMethodName()
                            + " - " + Thread.currentThread().getStackTrace()[3].getMethodName()
                            + " - " + Thread.currentThread().getStackTrace()[4].getMethodName()
                            + " - " + Thread.currentThread().getStackTrace()[5].getMethodName());
                }
                mWifiNative.setSuspendOptimizations(true);
            }
        } else {
            mSuspendOptNeedsDisabled |= reason;
            mWifiNative.setSuspendOptimizations(false);
        }
    }

    private void setSuspendOptimizations(int reason, boolean enabled) {
        if (DBG) log("setSuspendOptimizations: " + reason + " " + enabled);
        if (enabled) {
            mSuspendOptNeedsDisabled &= ~reason;
        } else {
            mSuspendOptNeedsDisabled |= reason;
        }
        if (DBG) log("mSuspendOptNeedsDisabled " + mSuspendOptNeedsDisabled);
    }

    private void setWifiState(int wifiState) {
        final int previousWifiState = mWifiState.get();

        try {
            if (wifiState == WIFI_STATE_ENABLED) {
                mBatteryStats.noteWifiOn();
            } else if (wifiState == WIFI_STATE_DISABLED) {
                mBatteryStats.noteWifiOff();
            }
        } catch (RemoteException e) {
            loge("Failed to note battery stats in wifi");
        }

        mWifiState.set(wifiState);

        if (DBG) log("setWifiState: " + syncGetWifiStateByName());

        final Intent intent = new Intent(WifiManager.WIFI_STATE_CHANGED_ACTION);
        intent.addFlags(Intent.FLAG_RECEIVER_REGISTERED_ONLY_BEFORE_BOOT);
        intent.putExtra(WifiManager.EXTRA_WIFI_STATE, wifiState);
        intent.putExtra(WifiManager.EXTRA_PREVIOUS_WIFI_STATE, previousWifiState);
        mContext.sendStickyBroadcastAsUser(intent, UserHandle.ALL);
    }

    private void setWifiApState(int wifiApState, int reason) {
        final int previousWifiApState = mWifiApState.get();

        try {
            if (wifiApState == WIFI_AP_STATE_ENABLED) {
                mBatteryStats.noteWifiOn();
            } else if (wifiApState == WIFI_AP_STATE_DISABLED) {
                mBatteryStats.noteWifiOff();
            }
        } catch (RemoteException e) {
            loge("Failed to note battery stats in wifi");
        }

        // Update state
        mWifiApState.set(wifiApState);

        if (DBG) log("setWifiApState: " + syncGetWifiApStateByName());

        final Intent intent = new Intent(WifiManager.WIFI_AP_STATE_CHANGED_ACTION);
        intent.addFlags(Intent.FLAG_RECEIVER_REGISTERED_ONLY_BEFORE_BOOT);
        intent.putExtra(WifiManager.EXTRA_WIFI_AP_STATE, wifiApState);
        intent.putExtra(WifiManager.EXTRA_PREVIOUS_WIFI_AP_STATE, previousWifiApState);
        if (wifiApState == WifiManager.WIFI_AP_STATE_FAILED) {
            //only set reason number when softAP start failed
            intent.putExtra(WifiManager.EXTRA_WIFI_AP_FAILURE_REASON, reason);
        }

        mContext.sendStickyBroadcastAsUser(intent, UserHandle.ALL);
    }

<<<<<<< HEAD
    /*
    void ageOutScanResults(int age) {
        synchronized(mScanResultCache) {
            // Trim mScanResults, which prevent WifiStateMachine to return
            // obsolete scan results to queriers
            long now = System.CurrentTimeMillis();
            for (int i = 0; i < mScanResults.size(); i++) {
                ScanResult result = mScanResults.get(i);
                if ((result.seen > now || (now - result.seen) > age)) {
                    mScanResults.remove(i);
                }
            }
        }
    }*/

    /**
     * Allow blacklist by BSSID
     *
     * @param enable
     * @param bssid
     * @param reason
     */
    private void handleBSSIDBlacklist(boolean enable, String bssid, int reason) {
        if (DBG) log("Blacklisting BSSID: " + bssid + ",reason:" + reason + ",enable:" + enable );
        if (bssid != null) {
            // Tell configStore to black list it
            synchronized(mScanResultCache) {
                mWifiAutoJoinController.handleBSSIDBlackList( enable, bssid, reason );
                mWifiConfigStore.handleDisabledAPs( enable, bssid, reason );
            }
        }
    }

    /**
     * Update the score based on indication of wifi quality
     *
     * @param state
     */
    private void handleStateChange(int state) {
        int offset;
        if (DBG) log("handle state change: " + state);
        if(state == 0) {
            // wifi is not good, reduce the score
            mWifiInfo.score = 1;
        } else {
            // wifi is good, increase the score
            mWifiInfo.score = NetworkAgent.WIFI_BASE_SCORE;
        }
        if(mNetworkAgent != null) {
            mNetworkAgent.sendNetworkScore(mWifiInfo.score);
        }
    }

    /**
     * Handle change of preference
     *
     * @param featureId
     * @param featureParam
     * @param value
     */
    private void handlePrefChange(int featureId, int featureParam, int value) {
        if (DBG) log("handle pref change : featurevalue: " + value);
        if(featureId == 1 && featureParam == 1) {
            if(value == 2/*enabled*/) {
                DEFAULT_SCORE = 1;
                isPropFeatureEnabled = true;
            } else if(value == 1/*disabled*/) {
                DEFAULT_SCORE = NetworkAgent.WIFI_BASE_SCORE;
                isPropFeatureEnabled = false;
            }
        }
    }

    /**
    * register for additional intents
    */
    private void addCneAction(IntentFilter filter) {
        int val = SystemProperties.getInt("persist.cne.feature", 0);
        boolean isPropFeatureAvail = (val == 3) ? true : false;
        if (isPropFeatureAvail) {
            DEFAULT_SCORE = 1;
            filter.addAction("com.quicinc.cne.CNE_PREFERENCE_CHANGED");
            filter.addAction("prop_state_change");
            filter.addAction("blacklist_bad_bssid");
        }
    }

    /**
    * handle intents for preference change, wifi quality indication,
    * and blackisting/unblacklisting indication
    */
    private void handleCneAction(Intent intent, String action) {
        if (null == action) return;
        if (action.equals("com.quicinc.cne.CNE_PREFERENCE_CHANGED")) {
            int featureId = intent.getIntExtra("cneFeatureId", -1);
            int featureParam = intent.getIntExtra("cneFeatureParameter", -1);
            int featureVal = intent.getIntExtra("cneParameterValue", -1);
            handlePrefChange(featureId, featureParam, featureVal);
        } else if (action.equals("prop_state_change")) {
            int state = intent.getIntExtra("state", 0);
            handleStateChange(state);
        } else if (action.equals("blacklist_bad_bssid") ) {
            // 1 = blacklist, 0 = unblacklist
            int blacklist = intent.getIntExtra("blacklistBSSID", -1);
            String bssid  =  intent.getStringExtra("BSSIDToBlacklist");
            int reason = intent.getIntExtra("blacklistReason", -1 );
            handleBSSIDBlacklist( ( blacklist == 0) ? true : false, bssid, reason );
        }
    }

=======
>>>>>>> 78ca9b3d
    private static final String IE_STR = "ie=";
    private static final String ID_STR = "id=";
    private static final String BSSID_STR = "bssid=";
    private static final String FREQ_STR = "freq=";
    private static final String LEVEL_STR = "level=";
    private static final String TSF_STR = "tsf=";
    private static final String FLAGS_STR = "flags=";
    private static final String SSID_STR = "ssid=";
    private static final String DELIMITER_STR = "====";
    private static final String END_STR = "####";

    // Used for matching BSSID strings, at least one characteer must be a non-zero number
    private static Pattern mNotZero = Pattern.compile("[1-9a-fA-F]");

    /**
     * Format:
     * <p/>
     * id=1
     * bssid=68:7f:76:d7:1a:6e
     * freq=2412
     * level=-44
     * tsf=1344626243700342
     * flags=[WPA2-PSK-CCMP][WPS][ESS]
     * ssid=zfdy
     * ====
     * id=2
     * bssid=68:5f:74:d7:1a:6f
     * freq=5180
     * level=-73
     * tsf=1344626243700373
     * flags=[WPA2-PSK-CCMP][WPS][ESS]
     * ssid=zuby
     * ====
     */
    private void setScanResults() {
        mNumScanResultsKnown = 0;
        mNumScanResultsReturned = 0;
        String bssid = "";
        int level = 0;
        int freq = 0;
        long tsf = 0;
        String flags = "";
        WifiSsid wifiSsid = null;
        String scanResults;
        String tmpResults;
        StringBuffer scanResultsBuf = new StringBuffer();
        int sid = 0;

        while (true) {
            tmpResults = mWifiNative.scanResults(sid);
            if (TextUtils.isEmpty(tmpResults)) break;
            scanResultsBuf.append(tmpResults);
            scanResultsBuf.append("\n");
            String[] lines = tmpResults.split("\n");
            sid = -1;
            for (int i = lines.length - 1; i >= 0; i--) {
                if (lines[i].startsWith(END_STR)) {
                    break;
                } else if (lines[i].startsWith(ID_STR)) {
                    try {
                        sid = Integer.parseInt(lines[i].substring(ID_STR.length())) + 1;
                    } catch (NumberFormatException e) {
                        // Nothing to do
                    }
                    break;
                }
            }
            if (sid == -1) break;
        }

        scanResults = scanResultsBuf.toString();

        if (TextUtils.isEmpty(scanResults)) {
            mScanResults = new ArrayList<>();
            return;
        }

        mWifiConfigStore.trimANQPCache(false);

        // note that all these splits and substrings keep references to the original
        // huge string buffer while the amount we really want is generally pretty small
        // so make copies instead (one example b/11087956 wasted 400k of heap here).
        synchronized (mScanResultCache) {
            mScanResults = new ArrayList<>();
            String[] lines = scanResults.split("\n");
            final int bssidStrLen = BSSID_STR.length();
            final int flagLen = FLAGS_STR.length();
            String infoElements = null;
            List<String> anqpLines = null;

            for (String line : lines) {
                if (line.startsWith(BSSID_STR)) {
                    bssid = new String(line.getBytes(), bssidStrLen, line.length() - bssidStrLen);
                } else if (line.startsWith(FREQ_STR)) {
                    try {
                        freq = Integer.parseInt(line.substring(FREQ_STR.length()));
                    } catch (NumberFormatException e) {
                        freq = 0;
                    }
                } else if (line.startsWith(LEVEL_STR)) {
                    try {
                        level = Integer.parseInt(line.substring(LEVEL_STR.length()));
                        /* some implementations avoid negative values by adding 256
                         * so we need to adjust for that here.
                         */
                        if (level > 0) level -= 256;
                    } catch (NumberFormatException e) {
                        level = 0;
                    }
                } else if (line.startsWith(TSF_STR)) {
                    try {
                        tsf = Long.parseLong(line.substring(TSF_STR.length()));
                    } catch (NumberFormatException e) {
                        tsf = 0;
                    }
                } else if (line.startsWith(FLAGS_STR)) {
                    flags = new String(line.getBytes(), flagLen, line.length() - flagLen);
                } else if (line.startsWith(SSID_STR)) {
                    wifiSsid = WifiSsid.createFromAsciiEncoded(
                            line.substring(SSID_STR.length()));
                } else if (line.startsWith(IE_STR)) {
                    infoElements = line;
                } else if (SupplicantBridge.isAnqpAttribute(line)) {
                    if (anqpLines == null) {
                        anqpLines = new ArrayList<>();
                    }
                    anqpLines.add(line);
                } else if (line.startsWith(DELIMITER_STR) || line.startsWith(END_STR)) {
                    if (bssid != null) {
                        try {
                            NetworkDetail networkDetail =
                                    new NetworkDetail(bssid, infoElements, anqpLines, freq);

                            String xssid = (wifiSsid != null) ? wifiSsid.toString() : WifiSsid.NONE;
                            if (!xssid.equals(networkDetail.getTrimmedSSID())) {
                                logd(String.format(
                                        "Inconsistent SSID on BSSID '%s': '%s' vs '%s': %s",
                                        bssid, xssid, networkDetail.getSSID(), infoElements));
                            }

                            if (networkDetail.hasInterworking()) {
                                Log.d(Utils.hs2LogTag(getClass()), "HSNwk: '" + networkDetail);
                            }

                            ScanDetail scanDetail = mScanResultCache.get(networkDetail);
                            if (scanDetail != null) {
                                scanDetail.updateResults(networkDetail, level, wifiSsid, xssid,
                                        flags, freq, tsf);
                            } else {
                                scanDetail = new ScanDetail(networkDetail, wifiSsid, bssid,
                                        flags, level, freq, tsf);
                                mScanResultCache.put(networkDetail, scanDetail);
                            }
                            if (mFrequencyBand.get()
                                    == WifiManager.WIFI_FREQUENCY_BAND_2GHZ) {
                                if (ScanResult.is5GHz(freq)) {
                                    continue;
                                }
                            } else if (mFrequencyBand.get()
                                        == WifiManager.WIFI_FREQUENCY_BAND_5GHZ) {
                                if (ScanResult.is24GHz(freq)) {
                                    continue;
                                 }
                            }

                            mNumScanResultsReturned++; // Keep track of how many scan results we got
                            // as part of this scan's processing
                            mScanResults.add(scanDetail);
                        } catch (IllegalArgumentException iae) {
                            Log.d(TAG, "Failed to parse information elements: " + iae);
                        }
                    }
                    bssid = null;
                    level = 0;
                    freq = 0;
                    tsf = 0;
                    flags = "";
                    wifiSsid = null;
                    infoElements = null;
                    anqpLines = null;
                }
            }
        }

        /* don't attempt autojoin if last connect attempt was just scheduled */
        boolean attemptAutoJoin =
                (System.currentTimeMillis() - lastConnectAttemptTimestamp) > CONNECT_TIMEOUT_MSEC;
        SupplicantState state = mWifiInfo.getSupplicantState();
        String selection = mWifiConfigStore.getLastSelectedConfiguration();
        if (getCurrentState() == mRoamingState
                || getCurrentState() == mObtainingIpState
                || getCurrentState() == mScanModeState
                || getCurrentState() == mDisconnectingState
                || (getCurrentState() == mConnectedState
                && !getEnableAutoJoinWhenAssociated())
                || linkDebouncing
                || state == SupplicantState.ASSOCIATING
                || state == SupplicantState.AUTHENTICATING
                || state == SupplicantState.FOUR_WAY_HANDSHAKE
                || state == SupplicantState.GROUP_HANDSHAKE
                || (/* keep autojoin enabled if user has manually selected a wifi network,
                        so as to make sure we reliably remain connected to this network */
                mConnectionRequests == 0 && selection == null)
                || mInDelayedStop) {
            // Dont attempt auto-joining again while we are already attempting to join
            // and/or obtaining Ip address
            attemptAutoJoin = false;
        }
        if (DBG) {
            if (selection == null) {
                selection = "<none>";
            }
            logd("wifi setScanResults state" + getCurrentState()
                    + " sup_state=" + state
                    + " debouncing=" + linkDebouncing
                    + " mConnectionRequests=" + mConnectionRequests
                    + " selection=" + selection
                    + " mNumScanResultsReturned " + mNumScanResultsReturned
                     + " mScanResults " + mScanResults.size());
        }
        if (attemptAutoJoin) {
            messageHandlingStatus = MESSAGE_HANDLING_STATUS_PROCESSED;
        }
        // Loose last selected configuration if we have been disconnected for 5 minutes
        if (getDisconnectedTimeMilli() > mWifiConfigStore.wifiConfigLastSelectionHysteresis) {
            mWifiConfigStore.setLastSelectedConfiguration(WifiConfiguration.INVALID_NETWORK_ID);
        }

        if (attemptAutoJoin) {
            synchronized (mScanResultCache) {
                if (mContext.getResources().getBoolean(R.bool.wifi_autocon)
                        && !shouldAutoConnect()) {
                    attemptAutoJoin = false;
                }
                // AutoJoincontroller will directly acces the scan result list and update it with
                // ScanResult status
                mNumScanResultsKnown = mWifiAutoJoinController.newSupplicantResults(attemptAutoJoin);
            }
        }
        if (linkDebouncing) {
            // If debouncing, we dont re-select a SSID or BSSID hence
            // there is no need to call the network selection code
            // in WifiAutoJoinController, instead,
            // just try to reconnect to the same SSID by triggering a roam
            sendMessage(CMD_AUTO_ROAM, mLastNetworkId, 1, null);
        }
    }

    /*
     * Fetch RSSI, linkspeed, and frequency on current connection
     */
    private void fetchRssiLinkSpeedAndFrequencyNative() {
        Integer newRssi = null;
        Integer newLinkSpeed = null;
        Integer newFrequency = null;

        String signalPoll = mWifiNative.signalPoll();

        if (signalPoll != null) {
            String[] lines = signalPoll.split("\n");
            for (String line : lines) {
                String[] prop = line.split("=");
                if (prop.length < 2) continue;
                try {
                    if (prop[0].equals("RSSI")) {
                        newRssi = Integer.parseInt(prop[1]);
                    } else if (prop[0].equals("LINKSPEED")) {
                        newLinkSpeed = Integer.parseInt(prop[1]);
                    } else if (prop[0].equals("FREQUENCY")) {
                        newFrequency = Integer.parseInt(prop[1]);
                    }
                } catch (NumberFormatException e) {
                    //Ignore, defaults on rssi and linkspeed are assigned
                }
            }
        }

        if (PDBG) {
            logd("fetchRssiLinkSpeedAndFrequencyNative rssi=" + newRssi +
                 " linkspeed=" + newLinkSpeed + " freq=" + newFrequency);
        }

        if (newRssi != null && newRssi > WifiInfo.INVALID_RSSI && newRssi < WifiInfo.MAX_RSSI) {
            // screen out invalid values
            /* some implementations avoid negative values by adding 256
             * so we need to adjust for that here.
             */
            if (newRssi > 0) newRssi -= 256;
            mWifiInfo.setRssi(newRssi);
            /*
             * Rather then sending the raw RSSI out every time it
             * changes, we precalculate the signal level that would
             * be displayed in the status bar, and only send the
             * broadcast if that much more coarse-grained number
             * changes. This cuts down greatly on the number of
             * broadcasts, at the cost of not informing others
             * interested in RSSI of all the changes in signal
             * level.
             */
            int newSignalLevel = WifiManager.calculateSignalLevel(newRssi, WifiManager.RSSI_LEVELS);
            if (newSignalLevel != mLastSignalLevel) {
                updateCapabilities(getCurrentWifiConfiguration());
                sendRssiChangeBroadcast(newRssi);
            }
            mLastSignalLevel = newSignalLevel;
        } else {
            mWifiInfo.setRssi(WifiInfo.INVALID_RSSI);
            updateCapabilities(getCurrentWifiConfiguration());
        }

        if (newLinkSpeed != null) {
            mWifiInfo.setLinkSpeed(newLinkSpeed);
        }
        if (newFrequency != null && newFrequency > 0) {
            if (ScanResult.is5GHz(newFrequency)) {
                mWifiConnectionStatistics.num5GhzConnected++;
            }
            if (ScanResult.is24GHz(newFrequency)) {
                mWifiConnectionStatistics.num24GhzConnected++;
            }
            mWifiInfo.setFrequency(newFrequency);
        }
        mWifiConfigStore.updateConfiguration(mWifiInfo);
    }

    /**
     * Determine if we need to switch network:
     * - the delta determine the urgency to switch and/or or the expected evilness of the disruption
     * - match the uregncy of the switch versus the packet usage at the interface
     */
    boolean shouldSwitchNetwork(int networkDelta) {
        int delta;
        if (networkDelta <= 0) {
            return false;
        }
        delta = networkDelta;
        if (mWifiInfo != null) {
            if (!getEnableAutoJoinWhenAssociated()
                    && mWifiInfo.getNetworkId() != WifiConfiguration.INVALID_NETWORK_ID) {
                // If AutoJoin while associated is not enabled,
                // we should never switch network when already associated
                delta = -1000;
            } else {
                // TODO: Look at per AC packet count, do not switch if VO/VI traffic is present
                // TODO: at the interface. We should also discriminate between ucast and mcast,
                // TODO: since the rxSuccessRate include all the bonjour and Ipv6
                // TODO: broadcasts
                if ((mWifiInfo.txSuccessRate > 20) || (mWifiInfo.rxSuccessRate > 80)) {
                    delta -= 999;
                } else if ((mWifiInfo.txSuccessRate > 5) || (mWifiInfo.rxSuccessRate > 30)) {
                    delta -= 6;
                }
                logd("shouldSwitchNetwork "
                        + " txSuccessRate=" + String.format("%.2f", mWifiInfo.txSuccessRate)
                        + " rxSuccessRate=" + String.format("%.2f", mWifiInfo.rxSuccessRate)
                        + " delta " + networkDelta + " -> " + delta);
            }
        } else {
            logd("shouldSwitchNetwork "
                    + " delta " + networkDelta + " -> " + delta);
        }
        if (delta > 0) {
            return true;
        }
        return false;
    }

    // Polling has completed, hence we wont have a score anymore
    private void cleanWifiScore() {
        mWifiInfo.txBadRate = 0;
        mWifiInfo.txSuccessRate = 0;
        mWifiInfo.txRetriesRate = 0;
        mWifiInfo.rxSuccessRate = 0;
    }

    int mBadLinkspeedcount = 0;

    // For debug, provide information about the last scoring operation
    String wifiScoringReport = null;

    private void calculateWifiScore(WifiLinkLayerStats stats) {
        StringBuilder sb = new StringBuilder();

        int score = 56; // Starting score, temporarily hardcoded in between 50 and 60
        boolean isBadLinkspeed = (mWifiInfo.is24GHz()
                && mWifiInfo.getLinkSpeed() < mWifiConfigStore.badLinkSpeed24)
                || (mWifiInfo.is5GHz() && mWifiInfo.getLinkSpeed()
                < mWifiConfigStore.badLinkSpeed5);
        boolean isGoodLinkspeed = (mWifiInfo.is24GHz()
                && mWifiInfo.getLinkSpeed() >= mWifiConfigStore.goodLinkSpeed24)
                || (mWifiInfo.is5GHz() && mWifiInfo.getLinkSpeed()
                >= mWifiConfigStore.goodLinkSpeed5);

        if (isBadLinkspeed) {
            if (mBadLinkspeedcount < 6)
                mBadLinkspeedcount++;
        } else {
            if (mBadLinkspeedcount > 0)
                mBadLinkspeedcount--;
        }

        if (isBadLinkspeed) sb.append(" bl(").append(mBadLinkspeedcount).append(")");
        if (isGoodLinkspeed) sb.append(" gl");

        /**
         * We want to make sure that we use the 24GHz RSSI thresholds if
         * there are 2.4GHz scan results
         * otherwise we end up lowering the score based on 5GHz values
         * which may cause a switch to LTE before roaming has a chance to try 2.4GHz
         * We also might unblacklist the configuation based on 2.4GHz
         * thresholds but joining 5GHz anyhow, and failing over to 2.4GHz because 5GHz is not good
         */
        boolean use24Thresholds = false;
        boolean homeNetworkBoost = false;
        WifiConfiguration currentConfiguration = getCurrentWifiConfiguration();
        ScanDetailCache scanDetailCache =
                mWifiConfigStore.getScanDetailCache(currentConfiguration);
        if (currentConfiguration != null && scanDetailCache != null) {
            currentConfiguration.setVisibility(scanDetailCache.getVisibility(12000, mFrequencyBand.get()));
            if (currentConfiguration.visibility != null) {
                if (currentConfiguration.visibility.rssi24 != WifiConfiguration.INVALID_RSSI
                        && currentConfiguration.visibility.rssi24
                        >= (currentConfiguration.visibility.rssi5 - 2)) {
                    use24Thresholds = true;
                }
            }
            if (scanDetailCache.size() <= 6
                && currentConfiguration.allowedKeyManagement.cardinality() == 1
                && currentConfiguration.allowedKeyManagement.
                    get(WifiConfiguration.KeyMgmt.WPA_PSK) == true) {
                // A PSK network with less than 6 known BSSIDs
                // This is most likely a home network and thus we want to stick to wifi more
                homeNetworkBoost = true;
            }
        }
        if (homeNetworkBoost) sb.append(" hn");
        if (use24Thresholds) sb.append(" u24");

        int rssi = mWifiInfo.getRssi() - 6 * mAggressiveHandover
                + (homeNetworkBoost ? WifiConfiguration.HOME_NETWORK_RSSI_BOOST : 0);
        sb.append(String.format(" rssi=%d ag=%d", rssi, mAggressiveHandover));

        boolean is24GHz = use24Thresholds || mWifiInfo.is24GHz();

        boolean isBadRSSI = (is24GHz && rssi < mWifiConfigStore.thresholdBadRssi24.get())
                || (!is24GHz && rssi < mWifiConfigStore.thresholdBadRssi5.get());
        boolean isLowRSSI = (is24GHz && rssi < mWifiConfigStore.thresholdLowRssi24.get())
                || (!is24GHz && mWifiInfo.getRssi() < mWifiConfigStore.thresholdLowRssi5.get());
        boolean isHighRSSI = (is24GHz && rssi >= mWifiConfigStore.thresholdGoodRssi24.get())
                || (!is24GHz && mWifiInfo.getRssi() >= mWifiConfigStore.thresholdGoodRssi5.get());

        if (isBadRSSI) sb.append(" br");
        if (isLowRSSI) sb.append(" lr");
        if (isHighRSSI) sb.append(" hr");

        int penalizedDueToUserTriggeredDisconnect = 0;        // For debug information
        if (currentConfiguration != null &&
                (mWifiInfo.txSuccessRate > 5 || mWifiInfo.rxSuccessRate > 5)) {
            if (isBadRSSI) {
                currentConfiguration.numTicksAtBadRSSI++;
                if (currentConfiguration.numTicksAtBadRSSI > 1000) {
                    // We remained associated for a compound amount of time while passing
                    // traffic, hence loose the corresponding user triggered disabled stats
                    if (currentConfiguration.numUserTriggeredWifiDisableBadRSSI > 0) {
                        currentConfiguration.numUserTriggeredWifiDisableBadRSSI--;
                    }
                    if (currentConfiguration.numUserTriggeredWifiDisableLowRSSI > 0) {
                        currentConfiguration.numUserTriggeredWifiDisableLowRSSI--;
                    }
                    if (currentConfiguration.numUserTriggeredWifiDisableNotHighRSSI > 0) {
                        currentConfiguration.numUserTriggeredWifiDisableNotHighRSSI--;
                    }
                    currentConfiguration.numTicksAtBadRSSI = 0;
                }
                if (mWifiConfigStore.enableWifiCellularHandoverUserTriggeredAdjustment &&
                        (currentConfiguration.numUserTriggeredWifiDisableBadRSSI > 0
                                || currentConfiguration.numUserTriggeredWifiDisableLowRSSI > 0
                                || currentConfiguration.numUserTriggeredWifiDisableNotHighRSSI > 0)) {
                    score = score - 5;
                    penalizedDueToUserTriggeredDisconnect = 1;
                    sb.append(" p1");
                }
            } else if (isLowRSSI) {
                currentConfiguration.numTicksAtLowRSSI++;
                if (currentConfiguration.numTicksAtLowRSSI > 1000) {
                    // We remained associated for a compound amount of time while passing
                    // traffic, hence loose the corresponding user triggered disabled stats
                    if (currentConfiguration.numUserTriggeredWifiDisableLowRSSI > 0) {
                        currentConfiguration.numUserTriggeredWifiDisableLowRSSI--;
                    }
                    if (currentConfiguration.numUserTriggeredWifiDisableNotHighRSSI > 0) {
                        currentConfiguration.numUserTriggeredWifiDisableNotHighRSSI--;
                    }
                    currentConfiguration.numTicksAtLowRSSI = 0;
                }
                if (mWifiConfigStore.enableWifiCellularHandoverUserTriggeredAdjustment &&
                        (currentConfiguration.numUserTriggeredWifiDisableLowRSSI > 0
                                || currentConfiguration.numUserTriggeredWifiDisableNotHighRSSI > 0)) {
                    score = score - 5;
                    penalizedDueToUserTriggeredDisconnect = 2;
                    sb.append(" p2");
                }
            } else if (!isHighRSSI) {
                currentConfiguration.numTicksAtNotHighRSSI++;
                if (currentConfiguration.numTicksAtNotHighRSSI > 1000) {
                    // We remained associated for a compound amount of time while passing
                    // traffic, hence loose the corresponding user triggered disabled stats
                    if (currentConfiguration.numUserTriggeredWifiDisableNotHighRSSI > 0) {
                        currentConfiguration.numUserTriggeredWifiDisableNotHighRSSI--;
                    }
                    currentConfiguration.numTicksAtNotHighRSSI = 0;
                }
                if (mWifiConfigStore.enableWifiCellularHandoverUserTriggeredAdjustment &&
                        currentConfiguration.numUserTriggeredWifiDisableNotHighRSSI > 0) {
                    score = score - 5;
                    penalizedDueToUserTriggeredDisconnect = 3;
                    sb.append(" p3");
                }
            }
            sb.append(String.format(" ticks %d,%d,%d", currentConfiguration.numTicksAtBadRSSI,
                    currentConfiguration.numTicksAtLowRSSI,
                    currentConfiguration.numTicksAtNotHighRSSI));
        }

        if (PDBG) {
            String rssiStatus = "";
            if (isBadRSSI) rssiStatus += " badRSSI ";
            else if (isHighRSSI) rssiStatus += " highRSSI ";
            else if (isLowRSSI) rssiStatus += " lowRSSI ";
            if (isBadLinkspeed) rssiStatus += " lowSpeed ";
            logd("calculateWifiScore freq=" + Integer.toString(mWifiInfo.getFrequency())
                    + " speed=" + Integer.toString(mWifiInfo.getLinkSpeed())
                    + " score=" + Integer.toString(mWifiInfo.score)
                    + rssiStatus
                    + " -> txbadrate=" + String.format("%.2f", mWifiInfo.txBadRate)
                    + " txgoodrate=" + String.format("%.2f", mWifiInfo.txSuccessRate)
                    + " txretriesrate=" + String.format("%.2f", mWifiInfo.txRetriesRate)
                    + " rxrate=" + String.format("%.2f", mWifiInfo.rxSuccessRate)
                    + " userTriggerdPenalty" + penalizedDueToUserTriggeredDisconnect);
        }

        if ((mWifiInfo.txBadRate >= 1) && (mWifiInfo.txSuccessRate < 3)
                && (isBadRSSI || isLowRSSI)) {
            // Link is stuck
            if (mWifiInfo.linkStuckCount < 5)
                mWifiInfo.linkStuckCount += 1;
            sb.append(String.format(" ls+=%d", mWifiInfo.linkStuckCount));
            if (PDBG) logd(" bad link -> stuck count ="
                    + Integer.toString(mWifiInfo.linkStuckCount));
        } else if (mWifiInfo.txBadRate < 0.3) {
            if (mWifiInfo.linkStuckCount > 0)
                mWifiInfo.linkStuckCount -= 1;
            sb.append(String.format(" ls-=%d", mWifiInfo.linkStuckCount));
            if (PDBG) logd(" good link -> stuck count ="
                    + Integer.toString(mWifiInfo.linkStuckCount));
        }

        sb.append(String.format(" [%d", score));

        if (mWifiInfo.linkStuckCount > 1) {
            // Once link gets stuck for more than 3 seconds, start reducing the score
            score = score - 2 * (mWifiInfo.linkStuckCount - 1);
        }
        sb.append(String.format(",%d", score));

        if (isBadLinkspeed) {
            score -= 4;
            if (PDBG) {
                logd(" isBadLinkspeed   ---> count=" + mBadLinkspeedcount
                        + " score=" + Integer.toString(score));
            }
        } else if ((isGoodLinkspeed) && (mWifiInfo.txSuccessRate > 5)) {
            score += 4; // So as bad rssi alone dont kill us
        }
        sb.append(String.format(",%d", score));

        if (isBadRSSI) {
            if (mWifiInfo.badRssiCount < 7)
                mWifiInfo.badRssiCount += 1;
        } else if (isLowRSSI) {
            mWifiInfo.lowRssiCount = 1; // Dont increment the lowRssi count above 1
            if (mWifiInfo.badRssiCount > 0) {
                // Decrement bad Rssi count
                mWifiInfo.badRssiCount -= 1;
            }
        } else {
            mWifiInfo.badRssiCount = 0;
            mWifiInfo.lowRssiCount = 0;
        }

        score -= mWifiInfo.badRssiCount * 2 + mWifiInfo.lowRssiCount;
        sb.append(String.format(",%d", score));

        if (PDBG) logd(" badRSSI count" + Integer.toString(mWifiInfo.badRssiCount)
                + " lowRSSI count" + Integer.toString(mWifiInfo.lowRssiCount)
                + " --> score " + Integer.toString(score));


        if (isHighRSSI) {
            score += 5;
            if (PDBG) logd(" isHighRSSI       ---> score=" + Integer.toString(score));
        }
        sb.append(String.format(",%d]", score));

        sb.append(String.format(" brc=%d lrc=%d", mWifiInfo.badRssiCount, mWifiInfo.lowRssiCount));

        //sanitize boundaries
        if (score > NetworkAgent.WIFI_BASE_SCORE)
            score = NetworkAgent.WIFI_BASE_SCORE;
        if (score < 0)
            score = 0;

        //report score
        if (score != mWifiInfo.score) {
            if (DBG) {
                logd("calculateWifiScore() report new score " + Integer.toString(score));
            }
            if (!isPropFeatureEnabled) {
                mWifiInfo.score = score;
                if(mNetworkAgent != null) {
                    mNetworkAgent.sendNetworkScore(score);
                }
            }
        }
        wifiScoringReport = sb.toString();
    }

    public double getTxPacketRate() {
        if (mWifiInfo != null) {
            return mWifiInfo.txSuccessRate;
        }
        return -1;
    }

    public double getRxPacketRate() {
        if (mWifiInfo != null) {
            return mWifiInfo.rxSuccessRate;
        }
        return -1;
    }

    /**
     * Fetch TX packet counters on current connection
     */
    private void fetchPktcntNative(RssiPacketCountInfo info) {
        String pktcntPoll = mWifiNative.pktcntPoll();

        if (pktcntPoll != null) {
            String[] lines = pktcntPoll.split("\n");
            for (String line : lines) {
                String[] prop = line.split("=");
                if (prop.length < 2) continue;
                try {
                    if (prop[0].equals("TXGOOD")) {
                        info.txgood = Integer.parseInt(prop[1]);
                    } else if (prop[0].equals("TXBAD")) {
                        info.txbad = Integer.parseInt(prop[1]);
                    }
                } catch (NumberFormatException e) {
                    // Ignore
                }
            }
        }
    }

    private boolean clearIPv4Address(String iface) {
        try {
            InterfaceConfiguration ifcg = new InterfaceConfiguration();
            ifcg.setLinkAddress(new LinkAddress("0.0.0.0/0"));
            mNwService.setInterfaceConfig(iface, ifcg);
            return true;
        } catch (RemoteException e) {
            return false;
        } catch (IllegalStateException ie) {
           loge("Unable to set interface config: " + ie);
           return false;
        }
    }

    private boolean isProvisioned(LinkProperties lp) {
        return lp.isProvisioned() ||
                (mWifiConfigStore.isUsingStaticIp(mLastNetworkId) && lp.hasIPv4Address());
    }

    /**
     * Creates a new LinkProperties object by merging information from various sources.
     * <p/>
     * This is needed because the information in mLinkProperties comes from multiple sources (DHCP,
     * netlink, static configuration, ...). When one of these sources of information has updated
     * link properties, we can't just assign them to mLinkProperties or we'd lose track of the
     * information that came from other sources. Instead, when one of those sources has new
     * information, we update the object that tracks the information from that source and then
     * call this method to integrate the change into a new LinkProperties object for subsequent
     * comparison with mLinkProperties.
     * <p/>
     * The information used to build LinkProperties is currently obtained as follows:
     *     - Interface name: set in the constructor.
     *     - IPv4 and IPv6 addresses: netlink, passed in by mNetlinkTracker.
     *     - IPv4 routes, DNS servers, and domains: DHCP.
     *     - IPv6 routes and DNS servers: netlink, passed in by mNetlinkTracker.
     *     - HTTP proxy: the wifi config store.
     */
    private LinkProperties makeLinkProperties() {
        LinkProperties newLp = new LinkProperties();

        // Interface name, proxy, and TCP buffer sizes are locally configured.
        newLp.setInterfaceName(mDataInterfaceName);
        newLp.setHttpProxy(mWifiConfigStore.getProxyProperties(mLastNetworkId));
        if (!TextUtils.isEmpty(mTcpBufferSizes)) {
            newLp.setTcpBufferSizes(mTcpBufferSizes);
        }

        // IPv4/v6 addresses, IPv6 routes and IPv6 DNS servers come from netlink.
        LinkProperties netlinkLinkProperties = mNetlinkTracker.getLinkProperties();
        newLp.setLinkAddresses(netlinkLinkProperties.getLinkAddresses());
        for (RouteInfo route : netlinkLinkProperties.getRoutes()) {
            newLp.addRoute(route);
        }
        for (InetAddress dns : netlinkLinkProperties.getDnsServers()) {
            // Only add likely reachable DNS servers.
            // TODO: investigate deleting this.
            if (newLp.isReachable(dns)) {
                newLp.addDnsServer(dns);
            }
        }

        // IPv4 routes, DNS servers and domains come from mDhcpResults.
        synchronized (mDhcpResultsLock) {
            // Even when we're using static configuration, we don't need to look at the config
            // store, because static IP configuration also populates mDhcpResults.
            if ((mDhcpResults != null)) {
                for (RouteInfo route : mDhcpResults.getRoutes(mDataInterfaceName)) {
                    newLp.addRoute(route);
                }
                for (InetAddress dns : mDhcpResults.dnsServers) {
                    // Only add likely reachable DNS servers.
                    // TODO: investigate deleting this.
                    if (newLp.isReachable(dns)) {
                        newLp.addDnsServer(dns);
                    }
                }
                newLp.setDomains(mDhcpResults.domains);
            }
        }

        return newLp;
    }

    private void updateLinkProperties(int reason) {
        LinkProperties newLp = makeLinkProperties();

        final boolean linkChanged = !newLp.equals(mLinkProperties);
        final boolean wasProvisioned = isProvisioned(mLinkProperties);
        final boolean isProvisioned = isProvisioned(newLp);
        // TODO: Teach LinkProperties how to understand static assignment
        // and simplify all this provisioning change detection logic by
        // unifying it under LinkProperties.compareProvisioning().
        final boolean lostProvisioning =
                (wasProvisioned && !isProvisioned) ||
                (mLinkProperties.hasIPv4Address() && !newLp.hasIPv4Address()) ||
                (mLinkProperties.isIPv6Provisioned() && !newLp.isIPv6Provisioned());
        final DetailedState detailedState = getNetworkDetailedState();

        if (linkChanged) {
            if (DBG) {
                log("Link configuration changed for netId: " + mLastNetworkId
                        + " old: " + mLinkProperties + " new: " + newLp);
            }
            mLinkProperties = newLp;
            if (mIpReachabilityMonitor != null) {
                mIpReachabilityMonitor.updateLinkProperties(mLinkProperties);
            }
            if (mNetworkAgent != null) mNetworkAgent.sendLinkProperties(mLinkProperties);
        }

        if (lostProvisioning) {
            log("Lost IP layer provisioning!" +
                    " was: " + mLinkProperties +
                    " now: " + newLp);
        }

        if (DBG) {
            StringBuilder sb = new StringBuilder();
            sb.append("updateLinkProperties nid: " + mLastNetworkId);
            sb.append(" state: " + detailedState);
            sb.append(" reason: " + smToString(reason));

            if (mLinkProperties != null) {
                if (mLinkProperties.hasIPv4Address()) {
                    sb.append(" v4");
                }
                if (mLinkProperties.hasGlobalIPv6Address()) {
                    sb.append(" v6");
                }
                if (mLinkProperties.hasIPv4DefaultRoute()) {
                    sb.append(" v4r");
                }
                if (mLinkProperties.hasIPv6DefaultRoute()) {
                    sb.append(" v6r");
                }
                if (mLinkProperties.hasIPv4DnsServer()) {
                    sb.append(" v4dns");
                }
                if (mLinkProperties.hasIPv6DnsServer()) {
                    sb.append(" v6dns");
                }
                if (isProvisioned) {
                    sb.append(" isprov");
                }
            }
            logd(sb.toString());
        }

        // If we just configured or lost IP configuration, do the needful.
        // We don't just call handleSuccessfulIpConfiguration() or handleIpConfigurationLost()
        // here because those should only be called if we're attempting to connect or already
        // connected, whereas updateLinkProperties can be called at any time.
        switch (reason) {
            case DhcpStateMachine.DHCP_SUCCESS:
            case CMD_STATIC_IP_SUCCESS:
                // IPv4 provisioning succeded. Advance to connected state.
                sendMessage(CMD_IP_CONFIGURATION_SUCCESSFUL);
                if (!isProvisioned) {
                    // Can never happen unless DHCP reports success but isProvisioned thinks the
                    // resulting configuration is invalid (e.g., no IPv4 address, or the state in
                    // mLinkProperties is out of sync with reality, or there's a bug in this code).
                    // TODO: disconnect here instead. If our configuration is not usable, there's no
                    // point in staying connected, and if mLinkProperties is out of sync with
                    // reality, that will cause problems in the future.
                    logd("IPv4 config succeeded, but not provisioned");
                }
                break;

            case DhcpStateMachine.DHCP_FAILURE:
                // DHCP failed. If we're not already provisioned, or we had IPv4 and now lost it,
                // give up and disconnect.
                // If we're already provisioned (e.g., IPv6-only network), stay connected.
                if (!isProvisioned || lostProvisioning) {
                    sendMessage(CMD_IP_CONFIGURATION_LOST);
                } else {
                    // DHCP failed, but we're provisioned (e.g., if we're on an IPv6-only network).
                    sendMessage(CMD_IP_CONFIGURATION_SUCCESSFUL);

                    // To be sure we don't get stuck with a non-working network if all we had is
                    // IPv4, remove the IPv4 address from the interface (since we're using DHCP,
                    // and DHCP failed). If we had an IPv4 address before, the deletion of the
                    // address  will cause a CMD_UPDATE_LINKPROPERTIES. If the IPv4 address was
                    // necessary for provisioning, its deletion will cause us to disconnect.
                    //
                    // This shouldn't be needed, because on an IPv4-only network a DHCP failure will
                    // have empty DhcpResults and thus empty LinkProperties, and isProvisioned will
                    // not return true if we're using DHCP and don't have an IPv4 default route. So
                    // for now it's only here for extra redundancy. However, it will increase
                    // robustness if we move to getting IPv4 routes from netlink as well.
                    loge("DHCP failure: provisioned, clearing IPv4 address.");
                    if (!clearIPv4Address(mDataInterfaceName)) {
                        sendMessage(CMD_IP_CONFIGURATION_LOST);
                    }
                }
                break;

            case CMD_STATIC_IP_FAILURE:
                // Static configuration was invalid, or an error occurred in applying it. Give up.
                sendMessage(CMD_IP_CONFIGURATION_LOST);
                break;

            case CMD_UPDATE_LINKPROPERTIES:
                // IP addresses, DNS servers, etc. changed. Act accordingly.
                if (lostProvisioning) {
                    // We no longer have a usable network configuration. Disconnect.
                    sendMessage(CMD_IP_CONFIGURATION_LOST);
                } else if (!wasProvisioned && isProvisioned) {
                    // We have a usable IPv6-only config. Advance to connected state.
                    sendMessage(CMD_IP_CONFIGURATION_SUCCESSFUL);
                }
                if (linkChanged && getNetworkDetailedState() == DetailedState.CONNECTED) {
                    // If anything has changed and we're already connected, send out a notification.
                    sendLinkConfigurationChangedBroadcast();
                }
                break;
        }
    }

    /**
     * Clears all our link properties.
     */
    private void clearLinkProperties() {
        // Clear the link properties obtained from DHCP and netlink.
        synchronized (mDhcpResultsLock) {
            if (mDhcpResults != null) {
                mDhcpResults.clear();
            }
        }
        mNetlinkTracker.clearLinkProperties();
        if (mIpReachabilityMonitor != null) {
            mIpReachabilityMonitor.clearLinkProperties();
        }

        // Now clear the merged link properties.
        mLinkProperties.clear();
        if (mNetworkAgent != null) mNetworkAgent.sendLinkProperties(mLinkProperties);
    }

    /**
     * try to update default route MAC address.
     */
    private String updateDefaultRouteMacAddress(int timeout) {
        String address = null;
        for (RouteInfo route : mLinkProperties.getRoutes()) {
            if (route.isDefaultRoute() && route.hasGateway()) {
                InetAddress gateway = route.getGateway();
                if (gateway instanceof Inet4Address) {
                    if (PDBG) {
                        logd("updateDefaultRouteMacAddress found Ipv4 default :"
                                + gateway.getHostAddress());
                    }
                    address = macAddressFromRoute(gateway.getHostAddress());
                    /* The gateway's MAC address is known */
                    if ((address == null) && (timeout > 0)) {
                        boolean reachable = false;
                        try {
                            reachable = gateway.isReachable(timeout);
                        } catch (Exception e) {
                            loge("updateDefaultRouteMacAddress exception reaching :"
                                    + gateway.getHostAddress());

                        } finally {
                            if (reachable == true) {

                                address = macAddressFromRoute(gateway.getHostAddress());
                                if (PDBG) {
                                    logd("updateDefaultRouteMacAddress reachable (tried again) :"
                                            + gateway.getHostAddress() + " found " + address);
                                }
                            }
                        }
                    }
                    if (address != null) {
                        mWifiConfigStore.setDefaultGwMacAddress(mLastNetworkId, address);
                    }
                }
            }
        }
        return address;
    }

    void sendScanResultsAvailableBroadcast(boolean scanSucceeded) {
        Intent intent = new Intent(WifiManager.SCAN_RESULTS_AVAILABLE_ACTION);
        intent.addFlags(Intent.FLAG_RECEIVER_REGISTERED_ONLY_BEFORE_BOOT);
        intent.putExtra(WifiManager.EXTRA_RESULTS_UPDATED, scanSucceeded);
        mContext.sendBroadcastAsUser(intent, UserHandle.ALL);
    }

    private void sendRssiChangeBroadcast(final int newRssi) {
        try {
            mBatteryStats.noteWifiRssiChanged(newRssi);
        } catch (RemoteException e) {
            // Won't happen.
        }
        Intent intent = new Intent(WifiManager.RSSI_CHANGED_ACTION);
        intent.addFlags(Intent.FLAG_RECEIVER_REGISTERED_ONLY_BEFORE_BOOT);
        intent.putExtra(WifiManager.EXTRA_NEW_RSSI, newRssi);
        mContext.sendStickyBroadcastAsUser(intent, UserHandle.ALL);
    }

    private void sendNetworkStateChangeBroadcast(String bssid) {
        Intent intent = new Intent(WifiManager.NETWORK_STATE_CHANGED_ACTION);
        intent.addFlags(Intent.FLAG_RECEIVER_REGISTERED_ONLY_BEFORE_BOOT);
        intent.putExtra(WifiManager.EXTRA_NETWORK_INFO, new NetworkInfo(mNetworkInfo));
        intent.putExtra(WifiManager.EXTRA_LINK_PROPERTIES, new LinkProperties(mLinkProperties));
        if (bssid != null)
            intent.putExtra(WifiManager.EXTRA_BSSID, bssid);
        if (mNetworkInfo.getDetailedState() == DetailedState.VERIFYING_POOR_LINK ||
                mNetworkInfo.getDetailedState() == DetailedState.CONNECTED) {
            // We no longer report MAC address to third-parties and our code does
            // not rely on this broadcast, so just send the default MAC address.
            WifiInfo sentWifiInfo = new WifiInfo(mWifiInfo);
            sentWifiInfo.setMacAddress(WifiInfo.DEFAULT_MAC_ADDRESS);
            intent.putExtra(WifiManager.EXTRA_WIFI_INFO, sentWifiInfo);
        }
        mContext.sendStickyBroadcastAsUser(intent, UserHandle.ALL);
    }

    private WifiInfo getWiFiInfoForUid(int uid) {
        if (Binder.getCallingUid() == Process.myUid()) {
            return mWifiInfo;
        }

        WifiInfo result = new WifiInfo(mWifiInfo);
        result.setMacAddress(WifiInfo.DEFAULT_MAC_ADDRESS);

        IBinder binder = ServiceManager.getService("package");
        IPackageManager packageManager = IPackageManager.Stub.asInterface(binder);

        try {
            if (packageManager.checkUidPermission(Manifest.permission.LOCAL_MAC_ADDRESS,
                    uid) == PackageManager.PERMISSION_GRANTED) {
                result.setMacAddress(mWifiInfo.getMacAddress());
            }
        } catch (RemoteException e) {
            Log.e(TAG, "Error checking receiver permission", e);
        }

        return result;
    }

    private void sendLinkConfigurationChangedBroadcast() {
        Intent intent = new Intent(WifiManager.LINK_CONFIGURATION_CHANGED_ACTION);
        intent.addFlags(Intent.FLAG_RECEIVER_REGISTERED_ONLY_BEFORE_BOOT);
        intent.putExtra(WifiManager.EXTRA_LINK_PROPERTIES, new LinkProperties(mLinkProperties));
        mContext.sendBroadcastAsUser(intent, UserHandle.ALL);
    }

    private void sendSupplicantConnectionChangedBroadcast(boolean connected) {
        Intent intent = new Intent(WifiManager.SUPPLICANT_CONNECTION_CHANGE_ACTION);
        intent.addFlags(Intent.FLAG_RECEIVER_REGISTERED_ONLY_BEFORE_BOOT);
        intent.putExtra(WifiManager.EXTRA_SUPPLICANT_CONNECTED, connected);
        mContext.sendBroadcastAsUser(intent, UserHandle.ALL);
    }

    /**
     * Record the detailed state of a network.
     *
     * @param state the new {@code DetailedState}
     */
    private boolean setNetworkDetailedState(NetworkInfo.DetailedState state) {
        boolean hidden = false;

        if (linkDebouncing || isRoaming()) {
            // There is generally a confusion in the system about colluding
            // WiFi Layer 2 state (as reported by supplicant) and the Network state
            // which leads to multiple confusion.
            //
            // If link is de-bouncing or roaming, we already have an IP address
            // as well we were connected and are doing L2 cycles of
            // reconnecting or renewing IP address to check that we still have it
            // This L2 link flapping should ne be reflected into the Network state
            // which is the state of the WiFi Network visible to Layer 3 and applications
            // Note that once debouncing and roaming are completed, we will
            // set the Network state to where it should be, or leave it as unchanged
            //
            hidden = true;
        }
        if (DBG) {
            log("setDetailed state, old ="
                    + mNetworkInfo.getDetailedState() + " and new state=" + state
                    + " hidden=" + hidden);
        }
        if (mNetworkInfo.getExtraInfo() != null && mWifiInfo.getSSID() != null) {
            // Always indicate that SSID has changed
            if (!mNetworkInfo.getExtraInfo().equals(mWifiInfo.getSSID())) {
                if (DBG) {
                    log("setDetailed state send new extra info" + mWifiInfo.getSSID());
                }
                mNetworkInfo.setExtraInfo(mWifiInfo.getSSID());
                sendNetworkStateChangeBroadcast(null);
            }
        }
        if (hidden == true) {
            return false;
        }

        if (state != mNetworkInfo.getDetailedState()) {
            mNetworkInfo.setDetailedState(state, null, mWifiInfo.getSSID());
            if (mNetworkAgent != null) {
                mNetworkAgent.sendNetworkInfo(mNetworkInfo);
            }
            sendNetworkStateChangeBroadcast(null);
            return true;
        }
        return false;
    }

    private DetailedState getNetworkDetailedState() {
        return mNetworkInfo.getDetailedState();
    }

    private SupplicantState handleSupplicantStateChange(Message message) {
        StateChangeResult stateChangeResult = (StateChangeResult) message.obj;
        SupplicantState state = stateChangeResult.state;
        // Supplicant state change
        // [31-13] Reserved for future use
        // [8 - 0] Supplicant state (as defined in SupplicantState.java)
        // 50023 supplicant_state_changed (custom|1|5)
        mWifiInfo.setSupplicantState(state);
        // Network id is only valid when we start connecting
        if (SupplicantState.isConnecting(state)) {
            mWifiInfo.setNetworkId(stateChangeResult.networkId);
        } else {
            mWifiInfo.setNetworkId(WifiConfiguration.INVALID_NETWORK_ID);
        }

        mWifiInfo.setBSSID(stateChangeResult.BSSID);

        if (mWhiteListedSsids != null
                && mWhiteListedSsids.length > 0
                && stateChangeResult.wifiSsid != null) {
            String SSID = stateChangeResult.wifiSsid.toString();
            String currentSSID = mWifiInfo.getSSID();
            if (SSID != null
                    && currentSSID != null
                    && !SSID.equals(WifiSsid.NONE)) {
                    // Remove quote before comparing
                    if (SSID.length() >= 2 && SSID.charAt(0) == '"'
                            && SSID.charAt(SSID.length() - 1) == '"')
                    {
                        SSID = SSID.substring(1, SSID.length() - 1);
                    }
                    if (currentSSID.length() >= 2 && currentSSID.charAt(0) == '"'
                            && currentSSID.charAt(currentSSID.length() - 1) == '"') {
                        currentSSID = currentSSID.substring(1, currentSSID.length() - 1);
                    }
                    if ((!SSID.equals(currentSSID)) && (getCurrentState() == mConnectedState)) {
                        lastConnectAttemptTimestamp = System.currentTimeMillis();
                        targetWificonfiguration
                            = mWifiConfigStore.getWifiConfiguration(mWifiInfo.getNetworkId());
                        transitionTo(mRoamingState);
                    }
             }
        }

        mWifiInfo.setSSID(stateChangeResult.wifiSsid);
        mWifiInfo.setEphemeral(mWifiConfigStore.isEphemeral(mWifiInfo.getNetworkId()));

        mSupplicantStateTracker.sendMessage(Message.obtain(message));

        return state;
    }

    /**
     * Resets the Wi-Fi Connections by clearing any state, resetting any sockets
     * using the interface, stopping DHCP & disabling interface
     */
    private void handleNetworkDisconnect() {
        if (DBG) log("handleNetworkDisconnect: Stopping DHCP and clearing IP"
                + " stack:" + Thread.currentThread().getStackTrace()[2].getMethodName()
                + " - " + Thread.currentThread().getStackTrace()[3].getMethodName()
                + " - " + Thread.currentThread().getStackTrace()[4].getMethodName()
                + " - " + Thread.currentThread().getStackTrace()[5].getMethodName());

        stopRssiMonitoringOffload();

        clearCurrentConfigBSSID("handleNetworkDisconnect");
        if (mContext.getResources().getBoolean(R.bool.wifi_autocon)
                && !shouldAutoConnect()) {
            /*
             * The following logic shall address the requirement for the DUT to
             * not reconnect to the last connected network when the Auto
             * Connect is disabled. This asks for the user prompt for any
             * connection attempt (as per the requirement)
             */
            disableLastNetwork();
        }

        stopDhcp();

        try {
            mNwService.clearInterfaceAddresses(mDataInterfaceName);
            mNwService.disableIpv6(mDataInterfaceName);
        } catch (Exception e) {
            loge("Failed to clear addresses or disable ipv6" + e);
        }

        /* Reset data structures */
        mBadLinkspeedcount = 0;
        mWifiInfo.reset();
        linkDebouncing = false;
        /* Reset roaming parameters */
        mAutoRoaming = WifiAutoJoinController.AUTO_JOIN_IDLE;

        /**
         *  fullBandConnectedTimeIntervalMilli:
         *  - start scans at mWifiConfigStore.wifiAssociatedShortScanIntervalMilli seconds interval
         *  - exponentially increase to mWifiConfigStore.associatedFullScanMaxIntervalMilli
         *  Initialize to sane value = 20 seconds
         */
        fullBandConnectedTimeIntervalMilli = 20 * 1000;

        setNetworkDetailedState(DetailedState.DISCONNECTED);
        if (mNetworkAgent != null) {
            mNetworkAgent.sendNetworkInfo(mNetworkInfo);
            mNetworkAgent = null;
        }
        mWifiConfigStore.updateStatus(mLastNetworkId, DetailedState.DISCONNECTED);

        /* Clear network properties */
        clearLinkProperties();

        /* Cend event to CM & network change broadcast */
        sendNetworkStateChangeBroadcast(mLastBssid);

        /* Cancel auto roam requests */
        autoRoamSetBSSID(mLastNetworkId, "any");

        mLastBssid = null;
        registerDisconnected();
        mLastNetworkId = WifiConfiguration.INVALID_NETWORK_ID;
    }

    private void handleSupplicantConnectionLoss(boolean killSupplicant) {
        /* Socket connection can be lost when we do a graceful shutdown
        * or when the driver is hung. Ensure supplicant is stopped here.
        */
        if (killSupplicant) {
            mWifiMonitor.killSupplicant(mP2pSupported);
        }
        mWifiNative.closeSupplicantConnection();
        sendSupplicantConnectionChangedBroadcast(false);
        setWifiState(WIFI_STATE_DISABLED);
    }

    void handlePreDhcpSetup() {
        mDhcpActive = true;
        // Disable the coexistence mode
        mWifiNative.setBluetoothCoexistenceMode(
                mWifiNative.BLUETOOTH_COEXISTENCE_MODE_DISABLED);

        // Disable power save and suspend optimizations during DHCP
        // Note: The order here is important for now. Brcm driver changes
        // power settings when we control suspend mode optimizations.
        // TODO: Remove this comment when the driver is fixed.
        setSuspendOptimizationsNative(SUSPEND_DUE_TO_DHCP, false);
        mWifiNative.setPowerSave(false);

        // Update link layer stats
        getWifiLinkLayerStats(false);

        /* P2p discovery breaks dhcp, shut it down in order to get through this */
        Message msg = new Message();
        msg.what = WifiP2pServiceImpl.BLOCK_DISCOVERY;
        msg.arg1 = WifiP2pServiceImpl.ENABLED;
        msg.arg2 = DhcpStateMachine.CMD_PRE_DHCP_ACTION_COMPLETE;
        msg.obj = mDhcpStateMachine;
        mWifiP2pChannel.sendMessage(msg);
    }


    private boolean useLegacyDhcpClient() {
        return Settings.Global.getInt(
                mContext.getContentResolver(),
                Settings.Global.LEGACY_DHCP_CLIENT, 0) == 1;
    }

    private void maybeInitDhcpStateMachine() {
        if (mDhcpStateMachine == null) {
            if (useLegacyDhcpClient()) {
                mDhcpStateMachine = DhcpStateMachine.makeDhcpStateMachine(
                        mContext, WifiStateMachine.this, mDataInterfaceName);
            } else {
                mDhcpStateMachine = DhcpClient.makeDhcpStateMachine(
                        mContext, WifiStateMachine.this, mDataInterfaceName);
            }
        }
    }

    void startDhcp() {
        maybeInitDhcpStateMachine();
        mDhcpStateMachine.registerForPreDhcpNotification();
        mDhcpStateMachine.sendMessage(DhcpStateMachine.CMD_START_DHCP);
    }

    void renewDhcp() {
        maybeInitDhcpStateMachine();
        mDhcpStateMachine.registerForPreDhcpNotification();
        mDhcpStateMachine.sendMessage(DhcpStateMachine.CMD_RENEW_DHCP);
    }

    void stopDhcp() {
        if (mDhcpStateMachine != null) {
            /* In case we were in middle of DHCP operation restore back powermode */
            handlePostDhcpSetup();
            mDhcpStateMachine.sendMessage(DhcpStateMachine.CMD_STOP_DHCP);
        }
    }

    void handlePostDhcpSetup() {
        /* Restore power save and suspend optimizations */
        setSuspendOptimizationsNative(SUSPEND_DUE_TO_DHCP, true);
        mWifiNative.setPowerSave(true);

        mWifiP2pChannel.sendMessage(WifiP2pServiceImpl.BLOCK_DISCOVERY, WifiP2pServiceImpl.DISABLED);

        // Set the coexistence mode back to its default value
        mWifiNative.setBluetoothCoexistenceMode(
                mWifiNative.BLUETOOTH_COEXISTENCE_MODE_SENSE);

        mDhcpActive = false;
    }

    void connectScanningService() {

        if (mWifiScanner == null) {
            mWifiScanner = (WifiScanner) mContext.getSystemService(Context.WIFI_SCANNING_SERVICE);
        }
    }

    private void handleIPv4Success(DhcpResults dhcpResults, int reason) {

        if (PDBG) {
            logd("handleIPv4Success <" + dhcpResults.toString() + ">");
            logd("link address " + dhcpResults.ipAddress);
        }

        Inet4Address addr;
        synchronized (mDhcpResultsLock) {
            mDhcpResults = dhcpResults;
            addr = (Inet4Address) dhcpResults.ipAddress.getAddress();
        }

        if (isRoaming()) {
            int previousAddress = mWifiInfo.getIpAddress();
            int newAddress = NetworkUtils.inetAddressToInt(addr);
            if (previousAddress != newAddress) {
                logd("handleIPv4Success, roaming and address changed" +
                        mWifiInfo + " got: " + addr);
            }
        }
        mWifiInfo.setInetAddress(addr);
        mWifiInfo.setMeteredHint(dhcpResults.hasMeteredHint());
        updateLinkProperties(reason);
    }

    private void handleSuccessfulIpConfiguration() {
        mLastSignalLevel = -1; // Force update of signal strength
        WifiConfiguration c = getCurrentWifiConfiguration();
        if (c != null) {
            // Reset IP failure tracking
            c.numConnectionFailures = 0;

            // Tell the framework whether the newly connected network is trusted or untrusted.
            updateCapabilities(c);
        }
        if (c != null) {
            ScanResult result = getCurrentScanResult();
            if (result == null) {
                logd("WifiStateMachine: handleSuccessfulIpConfiguration and no scan results" +
                        c.configKey());
            } else {
                // Clear the per BSSID failure count
                result.numIpConfigFailures = 0;
                // Clear the WHOLE BSSID blacklist, which means supplicant is free to retry
                // any BSSID, even though it may already have a non zero ip failure count,
                // this will typically happen if the user walks away and come back to his arrea
                // TODO: implement blacklisting based on a timer, i.e. keep BSSID blacklisted
                // in supplicant for a couple of hours or a day
                mWifiConfigStore.clearBssidBlacklist();
            }
        }
    }

    private void handleIPv4Failure(int reason) {
        synchronized(mDhcpResultsLock) {
             if (mDhcpResults != null) {
                 mDhcpResults.clear();
             }
        }
        if (PDBG) {
            logd("handleIPv4Failure");
        }
        updateLinkProperties(reason);
    }

    private void handleIpConfigurationLost() {
        mWifiInfo.setInetAddress(null);
        mWifiInfo.setMeteredHint(false);

        mWifiConfigStore.handleSSIDStateChange(mLastNetworkId, false,
                "DHCP FAILURE", mWifiInfo.getBSSID());

        /* DHCP times out after about 30 seconds, we do a
         * disconnect thru supplicant, we will let autojoin retry connecting to the network
         */
        mWifiNative.disconnect();
    }

    // TODO: De-duplicated this and handleIpConfigurationLost().
    private void handleIpReachabilityLost() {
        // No need to be told about any additional neighbors that might also
        // become unreachable--quiet them now while we start disconnecting.
        if (mIpReachabilityMonitor != null) {
            mIpReachabilityMonitor.clearLinkProperties();
        }

        mWifiInfo.setInetAddress(null);
        mWifiInfo.setMeteredHint(false);

        // TODO: Determine whether to call some form of mWifiConfigStore.handleSSIDStateChange().

        // Disconnect via supplicant, and let autojoin retry connecting to the network.
        mWifiNative.disconnect();
    }

    private int convertFrequencyToChannelNumber(int frequency) {
        if (frequency >= 2412 && frequency <= 2484) {
            return (frequency -2412) / 5 + 1;
        } else if (frequency >= 5170  &&  frequency <=5825) {
            //DFS is included
            return (frequency -5170) / 5 + 34;
        } else {
            return 0;
        }
    }

    private int chooseApChannel(int apBand) {
        int apChannel;
        int[] channel;

        if (apBand == 0)  {
            if (mWifiApConfigStore.allowed2GChannel == null ||
                    mWifiApConfigStore.allowed2GChannel.size() == 0) {
                //most safe channel to use
                if(DBG) {
                    Log.d(TAG, "No specified 2G allowed channel list");
                }
                apChannel = 6;
            } else {
                int index = mRandom.nextInt(mWifiApConfigStore.allowed2GChannel.size());
                apChannel = mWifiApConfigStore.allowed2GChannel.get(index).intValue();
            }
        } else {
            //5G without DFS
            channel = mWifiNative.getChannelsForBand(2);
            if (channel != null && channel.length > 0) {
                apChannel = channel[mRandom.nextInt(channel.length)];
                apChannel = convertFrequencyToChannelNumber(apChannel);
            } else {
                Log.e(TAG, "SoftAp do not get available channel list");
                apChannel = 0;
            }
        }

        if(DBG) {
            Log.d(TAG, "SoftAp set on channel " + apChannel);
        }

        return apChannel;
    }

    /* SoftAP configuration */
    private boolean enableSoftAp() {
        if (WifiNative.getInterfaces() != 0) {
            if (!mWifiNative.toggleInterface(0)) {
                if (DBG) Log.e(TAG, "toggleInterface failed");
                return false;
            }
        } else {
            if (DBG) Log.d(TAG, "No interfaces to toggle");
        }

        try {
            mNwService.wifiFirmwareReload(mInterfaceName, "AP");
            if (DBG) Log.d(TAG, "Firmware reloaded in AP mode");
        } catch (Exception e) {
            Log.e(TAG, "Failed to reload AP firmware " + e);
        }

        if (WifiNative.startHal() == false) {
            /* starting HAL is optional */
            Log.e(TAG, "Failed to start HAL");
        }
        return true;
    }

    /* Current design is to not set the config on a running hostapd but instead
     * stop and start tethering when user changes config on a running access point
     *
     * TODO: Add control channel setup through hostapd that allows changing config
     * on a running daemon
     */
    private void startSoftApWithConfig(final WifiConfiguration configuration) {
        // set channel
        final WifiConfiguration config = new WifiConfiguration(configuration);

        if (DBG) {
            Log.d(TAG, "SoftAp config channel is: " + config.apChannel);
        }

        //We need HAL support to set country code and get available channel list, if HAL is
        //not available, like razor, we regress to original implementaion (2GHz, channel 6)
        if (mWifiNative.isHalStarted()) {
            //set country code through HAL Here
            String countryCode = getCurrentCountryCode();

            if (countryCode != null) {
                if (!mWifiNative.setCountryCodeHal(countryCode.toUpperCase(Locale.ROOT))) {
                    if (config.apBand != 0) {
                        Log.e(TAG, "Fail to set country code. Can not setup Softap on 5GHz");
                        //countrycode is mandatory for 5GHz
                        sendMessage(CMD_START_AP_FAILURE, WifiManager.SAP_START_FAILURE_GENERAL);
                        return;
                    }
                }
            } else {
                if (config.apBand != 0) {
                    //countrycode is mandatory for 5GHz
                    Log.e(TAG, "Can not setup softAp on 5GHz without country code!");
                    sendMessage(CMD_START_AP_FAILURE, WifiManager.SAP_START_FAILURE_GENERAL);
                    return;
                }
            }

            if (config.apChannel == 0) {
                config.apChannel = chooseApChannel(config.apBand);
                if (config.apChannel == 0) {
                    if(mWifiNative.isGetChannelsForBandSupported()) {
                        //fail to get available channel
                        sendMessage(CMD_START_AP_FAILURE, WifiManager.SAP_START_FAILURE_NO_CHANNEL);
                        return;
                    } else {
                        //for some old device, wifiHal may not be supportedget valid channels are not
                        //supported
                        config.apBand = 0;
                        config.apChannel = 6;
                    }
                }
            }
        } else {
            //for some old device, wifiHal may not be supported
            config.apBand = 0;
            config.apChannel = 6;
        }
        // Start hostapd on a separate thread
        new Thread(new Runnable() {
            public void run() {
                try {
                    mNwService.startAccessPoint(config, mInterfaceName);
                } catch (Exception e) {
                    loge("Exception in softap start " + e);
                    try {
                        mNwService.stopAccessPoint(mInterfaceName);
                        mNwService.startAccessPoint(config, mInterfaceName);
                    } catch (Exception e1) {
                        loge("Exception in softap re-start " + e1);
                        sendMessage(CMD_START_AP_FAILURE, WifiManager.SAP_START_FAILURE_GENERAL);
                        return;
                    }
                }
                if (DBG) log("Soft AP start successful");
                sendMessage(CMD_START_AP_SUCCESS);
            }
        }).start();
    }

    private byte[] macAddressFromString(String macString) {
        String[] macBytes = macString.split(":");
        if (macBytes.length != 6) {
            throw new IllegalArgumentException("MAC address should be 6 bytes long!");
        }
        byte[] mac = new byte[6];
        for (int i = 0; i < macBytes.length; i++) {
            Integer hexVal = Integer.parseInt(macBytes[i], 16);
            mac[i] = hexVal.byteValue();
        }
        return mac;
    }

    /*
     * Read a MAC address in /proc/arp/table, used by WifistateMachine
     * so as to record MAC address of default gateway.
     **/
    private String macAddressFromRoute(String ipAddress) {
        String macAddress = null;
        BufferedReader reader = null;
        try {
            reader = new BufferedReader(new FileReader("/proc/net/arp"));

            // Skip over the line bearing colum titles
            String line = reader.readLine();

            while ((line = reader.readLine()) != null) {
                String[] tokens = line.split("[ ]+");
                if (tokens.length < 6) {
                    continue;
                }

                // ARP column format is
                // Address HWType HWAddress Flags Mask IFace
                String ip = tokens[0];
                String mac = tokens[3];

                if (ipAddress.equals(ip)) {
                    macAddress = mac;
                    break;
                }
            }

            if (macAddress == null) {
                loge("Did not find remoteAddress {" + ipAddress + "} in " +
                        "/proc/net/arp");
            }

        } catch (FileNotFoundException e) {
            loge("Could not open /proc/net/arp to lookup mac address");
        } catch (IOException e) {
            loge("Could not read /proc/net/arp to lookup mac address");
        } finally {
            try {
                if (reader != null) {
                    reader.close();
                }
            } catch (IOException e) {
                // Do nothing
            }
        }
        return macAddress;

    }

    private class WifiNetworkFactory extends NetworkFactory {
        public WifiNetworkFactory(Looper l, Context c, String TAG, NetworkCapabilities f) {
            super(l, c, TAG, f);
        }

        @Override
        protected void needNetworkFor(NetworkRequest networkRequest, int score) {
            ++mConnectionRequests;
        }

        @Override
        protected void releaseNetworkFor(NetworkRequest networkRequest) {
            --mConnectionRequests;
        }

        public void dump(FileDescriptor fd, PrintWriter pw, String[] args) {
            pw.println("mConnectionRequests " + mConnectionRequests);
        }

    }

    private class UntrustedWifiNetworkFactory extends NetworkFactory {
        private int mUntrustedReqCount;

        public UntrustedWifiNetworkFactory(Looper l, Context c, String tag, NetworkCapabilities f) {
            super(l, c, tag, f);
        }

        @Override
        protected void needNetworkFor(NetworkRequest networkRequest, int score) {
            if (!networkRequest.networkCapabilities.hasCapability(
                    NetworkCapabilities.NET_CAPABILITY_TRUSTED)) {
                if (++mUntrustedReqCount == 1) {
                    mWifiAutoJoinController.setAllowUntrustedConnections(true);
                }
            }
        }

        @Override
        protected void releaseNetworkFor(NetworkRequest networkRequest) {
            if (!networkRequest.networkCapabilities.hasCapability(
                    NetworkCapabilities.NET_CAPABILITY_TRUSTED)) {
                if (--mUntrustedReqCount == 0) {
                    mWifiAutoJoinController.setAllowUntrustedConnections(false);
                }
            }
        }

        public void dump(FileDescriptor fd, PrintWriter pw, String[] args) {
            pw.println("mUntrustedReqCount " + mUntrustedReqCount);
        }
    }

    void maybeRegisterNetworkFactory() {
        if (mNetworkFactory == null) {
            checkAndSetConnectivityInstance();
            if (mCm != null) {
                mNetworkFactory = new WifiNetworkFactory(getHandler().getLooper(), mContext,
                        NETWORKTYPE, mNetworkCapabilitiesFilter);
                mNetworkFactory.setScoreFilter(60);
                mNetworkFactory.register();

                // We can't filter untrusted network in the capabilities filter because a trusted
                // network would still satisfy a request that accepts untrusted ones.
                mUntrustedNetworkFactory = new UntrustedWifiNetworkFactory(getHandler().getLooper(),
                        mContext, NETWORKTYPE_UNTRUSTED, mNetworkCapabilitiesFilter);
                mUntrustedNetworkFactory.setScoreFilter(Integer.MAX_VALUE);
                mUntrustedNetworkFactory.register();
            }
        }
    }

    /********************************************************
     * HSM states
     *******************************************************/

    class DefaultState extends State {
        @Override
        public boolean processMessage(Message message) {
            logStateAndMessage(message, getClass().getSimpleName());

            switch (message.what) {
                case AsyncChannel.CMD_CHANNEL_HALF_CONNECTED: {
                    AsyncChannel ac = (AsyncChannel) message.obj;
                    if (ac == mWifiP2pChannel) {
                        if (message.arg1 == AsyncChannel.STATUS_SUCCESSFUL) {
                            mWifiP2pChannel.sendMessage(AsyncChannel.CMD_CHANNEL_FULL_CONNECTION);
                        } else {
                            loge("WifiP2pService connection failure, error=" + message.arg1);
                        }
                    } else {
                        loge("got HALF_CONNECTED for unknown channel");
                    }
                    break;
                }
                case AsyncChannel.CMD_CHANNEL_DISCONNECTED: {
                    AsyncChannel ac = (AsyncChannel) message.obj;
                    if (ac == mWifiP2pChannel) {
                        loge("WifiP2pService channel lost, message.arg1 =" + message.arg1);
                        //TODO: Re-establish connection to state machine after a delay
                        // mWifiP2pChannel.connect(mContext, getHandler(),
                        // mWifiP2pManager.getMessenger());
                    }
                    break;
                }
                case CMD_BLUETOOTH_ADAPTER_STATE_CHANGE:
                    mBluetoothConnectionActive = (message.arg1 !=
                            BluetoothAdapter.STATE_DISCONNECTED);
                    break;
                    /* Synchronous call returns */
                case CMD_PING_SUPPLICANT:
                case CMD_ENABLE_NETWORK:
                case CMD_ADD_OR_UPDATE_NETWORK:
                case CMD_REMOVE_NETWORK:
                case CMD_SAVE_CONFIG:
                    replyToMessage(message, message.what, FAILURE);
                    break;
                case CMD_GET_CAPABILITY_FREQ:
                    replyToMessage(message, message.what, null);
                    break;
                case CMD_GET_CONFIGURED_NETWORKS:
                    replyToMessage(message, message.what, (List<WifiConfiguration>) null);
                    break;
                case CMD_GET_PRIVILEGED_CONFIGURED_NETWORKS:
                    replyToMessage(message, message.what, (List<WifiConfiguration>) null);
                    break;
                case CMD_ENABLE_RSSI_POLL:
                    mEnableRssiPolling = (message.arg1 == 1);
                    break;
                case CMD_SET_HIGH_PERF_MODE:
                    if (message.arg1 == 1) {
                        setSuspendOptimizations(SUSPEND_DUE_TO_HIGH_PERF, false);
                    } else {
                        setSuspendOptimizations(SUSPEND_DUE_TO_HIGH_PERF, true);
                    }
                    break;
                case CMD_BOOT_COMPLETED:
                    maybeRegisterNetworkFactory();
                    break;
                case CMD_SCREEN_STATE_CHANGED:
                    handleScreenStateChanged(message.arg1 != 0);
                    break;
                    /* Discard */
                case CMD_START_SCAN:
                    messageHandlingStatus = MESSAGE_HANDLING_STATUS_DISCARD;
                    break;
                case CMD_START_SUPPLICANT:
                case CMD_STOP_SUPPLICANT:
                case CMD_STOP_SUPPLICANT_FAILED:
                case CMD_START_DRIVER:
                case CMD_STOP_DRIVER:
                case CMD_DELAYED_STOP_DRIVER:
                case CMD_DRIVER_START_TIMED_OUT:
                case CMD_START_AP:
                case CMD_START_AP_SUCCESS:
                case CMD_START_AP_FAILURE:
                case CMD_STOP_AP:
                case CMD_TETHER_STATE_CHANGE:
                case CMD_TETHER_NOTIFICATION_TIMED_OUT:
                case CMD_DISCONNECT:
                case CMD_RECONNECT:
                case CMD_REASSOCIATE:
                case CMD_RELOAD_TLS_AND_RECONNECT:
                case WifiMonitor.SUP_CONNECTION_EVENT:
                case WifiMonitor.SUP_DISCONNECTION_EVENT:
                case WifiMonitor.NETWORK_CONNECTION_EVENT:
                case WifiMonitor.NETWORK_DISCONNECTION_EVENT:
                case WifiMonitor.SCAN_RESULTS_EVENT:
                case WifiMonitor.SCAN_FAILED_EVENT:
                case WifiMonitor.SUPPLICANT_STATE_CHANGE_EVENT:
                case WifiMonitor.AUTHENTICATION_FAILURE_EVENT:
                case WifiMonitor.ASSOCIATION_REJECTION_EVENT:
                case WifiMonitor.WPS_OVERLAP_EVENT:
                case CMD_BLACKLIST_NETWORK:
                case CMD_CLEAR_BLACKLIST:
                case CMD_SET_OPERATIONAL_MODE:
                case CMD_SET_FREQUENCY_BAND:
                case CMD_RSSI_POLL:
                case CMD_ENABLE_ALL_NETWORKS:
                case DhcpStateMachine.CMD_PRE_DHCP_ACTION:
                case DhcpStateMachine.CMD_POST_DHCP_ACTION:
                /* Handled by WifiApConfigStore */
                case CMD_SET_AP_CONFIG:
                case CMD_SET_AP_CONFIG_COMPLETED:
                case CMD_REQUEST_AP_CONFIG:
                case CMD_RESPONSE_AP_CONFIG:
                case WifiWatchdogStateMachine.POOR_LINK_DETECTED:
                case WifiWatchdogStateMachine.GOOD_LINK_DETECTED:
                case CMD_NO_NETWORKS_PERIODIC_SCAN:
                case CMD_DISABLE_P2P_RSP:
                case WifiMonitor.SUP_REQUEST_IDENTITY:
                case CMD_TEST_NETWORK_DISCONNECT:
                case CMD_OBTAINING_IP_ADDRESS_WATCHDOG_TIMER:
                case WifiMonitor.SUP_REQUEST_SIM_AUTH:
                case CMD_TARGET_BSSID:
                case CMD_AUTO_CONNECT:
                case CMD_AUTO_ROAM:
                case CMD_AUTO_SAVE_NETWORK:
                case CMD_ASSOCIATED_BSSID:
                case CMD_UNWANTED_NETWORK:
                case CMD_DISCONNECTING_WATCHDOG_TIMER:
                case CMD_ROAM_WATCHDOG_TIMER:
                case CMD_DISABLE_EPHEMERAL_NETWORK:
                case CMD_RESTART_AUTOJOIN_OFFLOAD:
                case CMD_STARTED_PNO_DBG:
                case CMD_STARTED_GSCAN_DBG:
                case CMD_UPDATE_ASSOCIATED_SCAN_PERMISSION:
                    messageHandlingStatus = MESSAGE_HANDLING_STATUS_DISCARD;
                    break;
                case CMD_SET_COUNTRY_CODE:
                    String country = (String) message.obj;
                    final boolean persist = (message.arg2 == 1);
                    final int sequence = message.arg1;
                    if (sequence != mCountryCodeSequence.get()) {
                        if (DBG) log("set country code ignored due to sequnce num");
                        break;
                    }

                    if (persist) {
                        country = country.toUpperCase(Locale.ROOT);
                        if (DBG) log("set country code " + (country == null ? "(null)" : country));
                        Settings.Global.putString(mContext.getContentResolver(),
                                Settings.Global.WIFI_COUNTRY_CODE,
                                country == null ? "" : country);
                    }

                    break;
                case DhcpStateMachine.CMD_ON_QUIT:
                    mDhcpStateMachine = null;
                    break;
                case CMD_SET_SUSPEND_OPT_ENABLED:
                    if (message.arg1 == 1) {
                        mSuspendWakeLock.release();
                        setSuspendOptimizations(SUSPEND_DUE_TO_SCREEN, true);
                    } else {
                        setSuspendOptimizations(SUSPEND_DUE_TO_SCREEN, false);
                    }
                    break;
                case WifiMonitor.DRIVER_HUNG_EVENT:
                    setSupplicantRunning(false);
                    setSupplicantRunning(true);
                    break;
                case WifiManager.CONNECT_NETWORK:
                    replyToMessage(message, WifiManager.CONNECT_NETWORK_FAILED,
                            WifiManager.BUSY);
                    break;
                case WifiManager.FORGET_NETWORK:
                    replyToMessage(message, WifiManager.FORGET_NETWORK_FAILED,
                            WifiManager.BUSY);
                    break;
                case WifiManager.SAVE_NETWORK:
                    messageHandlingStatus = MESSAGE_HANDLING_STATUS_FAIL;
                    replyToMessage(message, WifiManager.SAVE_NETWORK_FAILED,
                            WifiManager.BUSY);
                    break;
                case WifiManager.START_WPS:
                    replyToMessage(message, WifiManager.WPS_FAILED,
                            WifiManager.BUSY);
                    break;
                case WifiManager.CANCEL_WPS:
                    replyToMessage(message, WifiManager.CANCEL_WPS_FAILED,
                            WifiManager.BUSY);
                    break;
                case WifiManager.DISABLE_NETWORK:
                    replyToMessage(message, WifiManager.DISABLE_NETWORK_FAILED,
                            WifiManager.BUSY);
                    break;
                case WifiManager.RSSI_PKTCNT_FETCH:
                    replyToMessage(message, WifiManager.RSSI_PKTCNT_FETCH_FAILED,
                            WifiManager.BUSY);
                    break;
                case CMD_GET_SUPPORTED_FEATURES:
                    int featureSet = WifiNative.getSupportedFeatureSet();
                    replyToMessage(message, message.what, featureSet);
                    break;
                case CMD_FIRMWARE_ALERT:
                    if (mWifiLogger != null) {
                        byte[] buffer = (byte[])message.obj;
                        mWifiLogger.captureAlertData(message.arg1, buffer);
                    }
                    break;
                case CMD_GET_LINK_LAYER_STATS:
                    // Not supported hence reply with error message
                    replyToMessage(message, message.what, null);
                    break;
                case WifiP2pServiceImpl.P2P_CONNECTION_CHANGED:
                    NetworkInfo info = (NetworkInfo) message.obj;
                    mP2pConnected.set(info.isConnected());
                    break;
                case WifiP2pServiceImpl.DISCONNECT_WIFI_REQUEST:
                    mTemporarilyDisconnectWifi = (message.arg1 == 1);
                    replyToMessage(message, WifiP2pServiceImpl.DISCONNECT_WIFI_RESPONSE);
                    break;
                /* Link configuration (IP address, DNS, ...) changes notified via netlink */
                case CMD_UPDATE_LINKPROPERTIES:
                    updateLinkProperties(CMD_UPDATE_LINKPROPERTIES);
                    break;
                case CMD_GET_MATCHING_CONFIG:
                    replyToMessage(message, message.what);
                    break;
                case CMD_IP_CONFIGURATION_SUCCESSFUL:
                case CMD_IP_CONFIGURATION_LOST:
                case CMD_IP_REACHABILITY_LOST:
                    messageHandlingStatus = MESSAGE_HANDLING_STATUS_DISCARD;
                    break;
                case CMD_GET_CONNECTION_STATISTICS:
                    replyToMessage(message, message.what, mWifiConnectionStatistics);
                    break;
                case CMD_REMOVE_APP_CONFIGURATIONS:
                    deferMessage(message);
                    break;
                case CMD_REMOVE_USER_CONFIGURATIONS:
                    deferMessage(message);
                    break;
                case CMD_START_IP_PACKET_OFFLOAD:
                    if (mNetworkAgent != null) mNetworkAgent.onPacketKeepaliveEvent(
                            message.arg1,
                            ConnectivityManager.PacketKeepalive.ERROR_INVALID_NETWORK);
                    break;
                case CMD_STOP_IP_PACKET_OFFLOAD:
                    if (mNetworkAgent != null) mNetworkAgent.onPacketKeepaliveEvent(
                            message.arg1,
                            ConnectivityManager.PacketKeepalive.ERROR_INVALID_NETWORK);
                    break;
                case CMD_START_RSSI_MONITORING_OFFLOAD:
                    messageHandlingStatus = MESSAGE_HANDLING_STATUS_DISCARD;
                    break;
                case CMD_STOP_RSSI_MONITORING_OFFLOAD:
                    messageHandlingStatus = MESSAGE_HANDLING_STATUS_DISCARD;
                    break;
                case CMD_PNO_PERIODIC_SCAN:
	             deferMessage(message);
                    break;
                default:
                    loge("Error! unhandled message" + message);
                    break;
            }
            return HANDLED;
        }
    }

    class InitialState extends State {
        @Override
        public void enter() {
            WifiNative.stopHal();
            mWifiNative.unloadDriver();
            if (mWifiP2pChannel == null) {
                mWifiP2pChannel = new AsyncChannel();
                mWifiP2pChannel.connect(mContext, getHandler(),
                    mWifiP2pServiceImpl.getP2pStateMachineMessenger());
            }

            if (mWifiApConfigChannel == null) {
                mWifiApConfigChannel = new AsyncChannel();
                mWifiApConfigStore = WifiApConfigStore.makeWifiApConfigStore(
                        mContext, getHandler());
                mWifiApConfigStore.loadApConfiguration();
                mWifiApConfigChannel.connectSync(mContext, getHandler(),
                        mWifiApConfigStore.getMessenger());
            }

            if (mWifiConfigStore.enableHalBasedPno.get()) {
                // make sure developer Settings are in sync with the config option
                mHalBasedPnoEnableInDevSettings = true;
            }
        }
        @Override
        public boolean processMessage(Message message) {
            logStateAndMessage(message, getClass().getSimpleName());
            switch (message.what) {
                case CMD_START_SUPPLICANT:
                    if (mWifiNative.loadDriver()) {
                        try {
                            mNwService.wifiFirmwareReload(mInterfaceName, "STA");
                        } catch (Exception e) {
                            loge("Failed to reload STA firmware " + e);
                            // Continue
                        }

                        try {
                            // A runtime crash can leave the interface up and
                            // IP addresses configured, and this affects
                            // connectivity when supplicant starts up.
                            // Ensure interface is down and we have no IP
                            // addresses before a supplicant start.
                            mNwService.setInterfaceDown(mInterfaceName);
                            mNwService.clearInterfaceAddresses(mDataInterfaceName);

                            // Set privacy extensions
                            mNwService.setInterfaceIpv6PrivacyExtensions(mDataInterfaceName, true);

                            // IPv6 is enabled only as long as access point is connected since:
                            // - IPv6 addresses and routes stick around after disconnection
                            // - kernel is unaware when connected and fails to start IPv6 negotiation
                            // - kernel can start autoconfiguration when 802.1x is not complete
                            mNwService.disableIpv6(mDataInterfaceName);
                        } catch (RemoteException re) {
                            loge("Unable to change interface settings: " + re);
                        } catch (IllegalStateException ie) {
                            loge("Unable to change interface settings: " + ie);
                        }

                       /* Stop a running supplicant after a runtime restart
                        * Avoids issues with drivers that do not handle interface down
                        * on a running supplicant properly.
                        */
                        mWifiMonitor.killSupplicant(mP2pSupported);

                        if (WifiNative.startHal() == false) {
                            /* starting HAL is optional */
                            loge("Failed to start HAL");
                        }

                        if (mWifiNative.startSupplicant(mP2pSupported)) {
                            setWifiState(WIFI_STATE_ENABLING);
                            if (DBG) log("Supplicant start successful");
                            mWifiMonitor.startMonitoring();
                            transitionTo(mSupplicantStartingState);
                        } else {
                            loge("Failed to start supplicant!");
                        }
                    } else {
                        loge("Failed to load driver");
                    }
                    break;
                case CMD_START_AP:
                    if (mWifiNative.loadDriver() == false) {
                        loge("Failed to load driver for softap");
                    } else {
                        if (enableSoftAp() == true) {
                            setWifiApState(WIFI_AP_STATE_ENABLING, 0);
                            transitionTo(mSoftApStartingState);
                        } else {
                            setWifiApState(WIFI_AP_STATE_FAILED,
                                    WifiManager.SAP_START_FAILURE_GENERAL);
                            transitionTo(mInitialState);
                        }
                    }
                    break;
                default:
                    return NOT_HANDLED;
            }
            return HANDLED;
        }
    }

    class SupplicantStartingState extends State {
        private void initializeWpsDetails() {
            String detail;
            detail = SystemProperties.get("ro.product.name", "");
            if (!mWifiNative.setDeviceName(detail)) {
                loge("Failed to set device name " +  detail);
            }
            detail = SystemProperties.get("ro.product.manufacturer", "");
            if (!mWifiNative.setManufacturer(detail)) {
                loge("Failed to set manufacturer " + detail);
            }
            detail = SystemProperties.get("ro.product.model", "");
            if (!mWifiNative.setModelName(detail)) {
                loge("Failed to set model name " + detail);
            }
            detail = SystemProperties.get("ro.product.model", "");
            if (!mWifiNative.setModelNumber(detail)) {
                loge("Failed to set model number " + detail);
            }
            detail = SystemProperties.get("ro.serialno", "");
            if (!mWifiNative.setSerialNumber(detail)) {
                loge("Failed to set serial number " + detail);
            }
            if (!mWifiNative.setConfigMethods("physical_display virtual_push_button")) {
                loge("Failed to set WPS config methods");
            }
            if (!mWifiNative.setDeviceType(mPrimaryDeviceType)) {
                loge("Failed to set primary device type " + mPrimaryDeviceType);
            }
        }

        @Override
        public boolean processMessage(Message message) {
            logStateAndMessage(message, getClass().getSimpleName());

            switch(message.what) {
                case WifiMonitor.SUP_CONNECTION_EVENT:
                    if (DBG) log("Supplicant connection established");
                    setWifiState(WIFI_STATE_ENABLED);
                    mSupplicantRestartCount = 0;
                    /* Reset the supplicant state to indicate the supplicant
                     * state is not known at this time */
                    mSupplicantStateTracker.sendMessage(CMD_RESET_SUPPLICANT_STATE);
                    /* Initialize data structures */
                    mLastBssid = null;
                    mLastNetworkId = WifiConfiguration.INVALID_NETWORK_ID;
                    mLastSignalLevel = -1;

                    mWifiInfo.setMacAddress(mWifiNative.getMacAddress());
                    /* set frequency band of operation */
                    setFrequencyBand();
                    mWifiNative.enableSaveConfig();
                    if (mWifiConfigStore.enableAutoJoinWhenAssociated.get()) {
                        mWifiNative.disconnect();
                    }
                    mWifiConfigStore.loadAndEnableAllNetworks();
                    if (mWifiConfigStore.enableVerboseLogging.get() > 0) {
                        enableVerboseLogging(mWifiConfigStore.enableVerboseLogging.get());
                    }
                    if (mContext.getResources().getBoolean(R.bool.wifi_autocon)
                        && !shouldAutoConnect()) {
                        mWifiConfigStore.disableAllNetworks();
                    }
                    initializeWpsDetails();

                    sendSupplicantConnectionChangedBroadcast(true);
                    transitionTo(mDriverStartedState);
                    break;
                case WifiMonitor.SUP_DISCONNECTION_EVENT:
                    if (++mSupplicantRestartCount <= SUPPLICANT_RESTART_TRIES) {
                        loge("Failed to setup control channel, restart supplicant");
                        mWifiMonitor.killSupplicant(mP2pSupported);
                        transitionTo(mInitialState);
                        sendMessageDelayed(CMD_START_SUPPLICANT, SUPPLICANT_RESTART_INTERVAL_MSECS);
                    } else {
                        loge("Failed " + mSupplicantRestartCount +
                                " times to start supplicant, unload driver");
                        mSupplicantRestartCount = 0;
                        setWifiState(WIFI_STATE_UNKNOWN);
                        transitionTo(mInitialState);
                    }
                    break;
                case CMD_START_SUPPLICANT:
                case CMD_STOP_SUPPLICANT:
                case CMD_START_AP:
                case CMD_STOP_AP:
                case CMD_START_DRIVER:
                case CMD_STOP_DRIVER:
                case CMD_SET_OPERATIONAL_MODE:
                case CMD_SET_COUNTRY_CODE:
                case CMD_SET_FREQUENCY_BAND:
                case CMD_START_PACKET_FILTERING:
                case CMD_STOP_PACKET_FILTERING:
                    messageHandlingStatus = MESSAGE_HANDLING_STATUS_DEFERRED;
                    deferMessage(message);
                    break;
                default:
                    return NOT_HANDLED;
            }
            return HANDLED;
        }
    }

    class SupplicantStartedState extends State {
        @Override
        public void enter() {
            /* Wifi is available as long as we have a connection to supplicant */
            mNetworkInfo.setIsAvailable(true);
            if (mNetworkAgent != null) mNetworkAgent.sendNetworkInfo(mNetworkInfo);

            int defaultInterval = mContext.getResources().getInteger(
                    R.integer.config_wifi_supplicant_scan_interval);

            mSupplicantScanIntervalMs = Settings.Global.getLong(mContext.getContentResolver(),
                    Settings.Global.WIFI_SUPPLICANT_SCAN_INTERVAL_MS,
                    defaultInterval);

            mWifiNative.setScanInterval((int)mSupplicantScanIntervalMs / 1000);
            mWifiNative.setExternalSim(true);

            /* turn on use of DFS channels */
            WifiNative.setDfsFlag(true);

            /* set country code */
            initializeCountryCode();

            setRandomMacOui();
            mWifiNative.enableAutoConnect(false);
        }

        @Override
        public boolean processMessage(Message message) {
            logStateAndMessage(message, getClass().getSimpleName());

            switch(message.what) {
                case CMD_STOP_SUPPLICANT:   /* Supplicant stopped by user */
                    if (mP2pSupported) {
                        transitionTo(mWaitForP2pDisableState);
                    } else {
                        transitionTo(mSupplicantStoppingState);
                    }
                    break;
                case WifiMonitor.SUP_DISCONNECTION_EVENT:  /* Supplicant connection lost */
                    loge("Connection lost, restart supplicant");
                    handleSupplicantConnectionLoss(true);
                    handleNetworkDisconnect();
                    mSupplicantStateTracker.sendMessage(CMD_RESET_SUPPLICANT_STATE);
                    if (mP2pSupported) {
                        transitionTo(mWaitForP2pDisableState);
                    } else {
                        transitionTo(mInitialState);
                    }
                    sendMessageDelayed(CMD_START_SUPPLICANT, SUPPLICANT_RESTART_INTERVAL_MSECS);
                    break;
                case WifiMonitor.SCAN_RESULTS_EVENT:
                case WifiMonitor.SCAN_FAILED_EVENT:
                    maybeRegisterNetworkFactory(); // Make sure our NetworkFactory is registered
                    noteScanEnd();
                    setScanResults();
                    if (mIsFullScanOngoing || mSendScanResultsBroadcast) {
                        /* Just updated results from full scan, let apps know about this */
                        boolean scanSucceeded = message.what == WifiMonitor.SCAN_RESULTS_EVENT;
                        sendScanResultsAvailableBroadcast(scanSucceeded);
                    }
                    mSendScanResultsBroadcast = false;
                    mIsScanOngoing = false;
                    mIsFullScanOngoing = false;
                    if (mBufferedScanMsg.size() > 0)
                        sendMessage(mBufferedScanMsg.remove());
                    break;
                case CMD_PING_SUPPLICANT:
                    boolean ok = mWifiNative.ping();
                    replyToMessage(message, message.what, ok ? SUCCESS : FAILURE);
                    break;
                case CMD_GET_CAPABILITY_FREQ:
                    String freqs = mWifiNative.getFreqCapability();
                    replyToMessage(message, message.what, freqs);
                    break;
                case CMD_START_AP:
                    /* Cannot start soft AP while in client mode */
                    loge("Failed to start soft AP with a running supplicant");
                    setWifiApState(WIFI_AP_STATE_FAILED, WifiManager.SAP_START_FAILURE_GENERAL);
                    break;
                case CMD_SET_OPERATIONAL_MODE:
                    mOperationalMode = message.arg1;
                    mWifiConfigStore.
                            setLastSelectedConfiguration(WifiConfiguration.INVALID_NETWORK_ID);
                    break;
                case CMD_TARGET_BSSID:
                    // Trying to associate to this BSSID
                    if (message.obj != null) {
                        mTargetRoamBSSID = (String) message.obj;
                    }
                    break;
                case CMD_GET_LINK_LAYER_STATS:
                    WifiLinkLayerStats stats = getWifiLinkLayerStats(DBG);
                    if (stats == null) {
                        // When firmware doesnt support link layer stats, return an empty object
                        stats = new WifiLinkLayerStats();
                    }
                    replyToMessage(message, message.what, stats);
                    break;
                case CMD_SET_COUNTRY_CODE:
                    String country = (String) message.obj;
                    final boolean persist = (message.arg2 == 1);
                    final int sequence = message.arg1;
                    if (sequence != mCountryCodeSequence.get()) {
                        if (DBG) log("set country code ignored due to sequnce num");
                        break;
                    }

                    country = country.toUpperCase(Locale.ROOT);

                    if (DBG) log("set country code " + (country == null ? "(null)" : country));

                    if (!TextUtils.equals(mDriverSetCountryCode, country)) {
                        if (mWifiNative.setCountryCode(country)) {
                            mDriverSetCountryCode = country;
                        } else {
                            loge("Failed to set country code " + country);
                        }
                    }

                    if (persist) {
                        Settings.Global.putString(mContext.getContentResolver(),
                                Settings.Global.WIFI_COUNTRY_CODE,
                                country == null ? "" : country);
                    }

                    mWifiP2pChannel.sendMessage(WifiP2pServiceImpl.SET_COUNTRY_CODE, country);
                    break;
                default:
                    return NOT_HANDLED;
            }
            return HANDLED;
        }

        @Override
        public void exit() {
            mNetworkInfo.setIsAvailable(false);
            if (mNetworkAgent != null) mNetworkAgent.sendNetworkInfo(mNetworkInfo);
        }
    }

    class SupplicantStoppingState extends State {
        @Override
        public void enter() {
            /* Send any reset commands to supplicant before shutting it down */
            handleNetworkDisconnect();
            if (mDhcpStateMachine != null) {
                mDhcpStateMachine.doQuit();
            }

            String suppState = System.getProperty("init.svc.wpa_supplicant");
            if (suppState == null) suppState = "unknown";
            String p2pSuppState = System.getProperty("init.svc.p2p_supplicant");
            if (p2pSuppState == null) p2pSuppState = "unknown";

            logd("SupplicantStoppingState: stopSupplicant "
                    + " init.svc.wpa_supplicant=" + suppState
                    + " init.svc.p2p_supplicant=" + p2pSuppState);
            mWifiMonitor.stopSupplicant();

            /* Send ourselves a delayed message to indicate failure after a wait time */
            sendMessageDelayed(obtainMessage(CMD_STOP_SUPPLICANT_FAILED,
                    ++mSupplicantStopFailureToken, 0), SUPPLICANT_RESTART_INTERVAL_MSECS);
            setWifiState(WIFI_STATE_DISABLING);
            mSupplicantStateTracker.sendMessage(CMD_RESET_SUPPLICANT_STATE);
        }
        @Override
        public boolean processMessage(Message message) {
            logStateAndMessage(message, getClass().getSimpleName());

            switch(message.what) {
                case WifiMonitor.SUP_CONNECTION_EVENT:
                    loge("Supplicant connection received while stopping");
                    break;
                case WifiMonitor.SUP_DISCONNECTION_EVENT:
                    if (DBG) log("Supplicant connection lost");
                    handleSupplicantConnectionLoss(false);
                    transitionTo(mInitialState);
                    break;
                case CMD_STOP_SUPPLICANT_FAILED:
                    if (message.arg1 == mSupplicantStopFailureToken) {
                        loge("Timed out on a supplicant stop, kill and proceed");
                        handleSupplicantConnectionLoss(true);
                        transitionTo(mInitialState);
                    }
                    break;
                case CMD_START_SUPPLICANT:
                case CMD_STOP_SUPPLICANT:
                case CMD_START_AP:
                case CMD_STOP_AP:
                case CMD_START_DRIVER:
                case CMD_STOP_DRIVER:
                case CMD_SET_OPERATIONAL_MODE:
                case CMD_SET_COUNTRY_CODE:
                case CMD_SET_FREQUENCY_BAND:
                case CMD_START_PACKET_FILTERING:
                case CMD_STOP_PACKET_FILTERING:
                    deferMessage(message);
                    break;
                default:
                    return NOT_HANDLED;
            }
            return HANDLED;
        }
    }

    class DriverStartingState extends State {
        private int mTries;
        @Override
        public void enter() {
            mTries = 1;
            /* Send ourselves a delayed message to start driver a second time */
            sendMessageDelayed(obtainMessage(CMD_DRIVER_START_TIMED_OUT,
                        ++mDriverStartToken, 0), DRIVER_START_TIME_OUT_MSECS);
        }
        @Override
        public boolean processMessage(Message message) {
            logStateAndMessage(message, getClass().getSimpleName());

            switch(message.what) {
               case WifiMonitor.SUPPLICANT_STATE_CHANGE_EVENT:
                    SupplicantState state = handleSupplicantStateChange(message);
                    /* If suplicant is exiting out of INTERFACE_DISABLED state into
                     * a state that indicates driver has started, it is ready to
                     * receive driver commands
                     */
                    if (SupplicantState.isDriverActive(state)) {
                        transitionTo(mDriverStartedState);
                    }
                    break;
                case CMD_DRIVER_START_TIMED_OUT:
                    if (message.arg1 == mDriverStartToken) {
                        if (mTries >= 2) {
                            loge("Failed to start driver after " + mTries);
                            transitionTo(mDriverStoppedState);
                        } else {
                            loge("Driver start failed, retrying");
                            mWakeLock.acquire();
                            mWifiNative.startDriver();
                            mWakeLock.release();

                            ++mTries;
                            /* Send ourselves a delayed message to start driver again */
                            sendMessageDelayed(obtainMessage(CMD_DRIVER_START_TIMED_OUT,
                                        ++mDriverStartToken, 0), DRIVER_START_TIME_OUT_MSECS);
                        }
                    }
                    break;
                    /* Queue driver commands & connection events */
                case CMD_START_DRIVER:
                case CMD_STOP_DRIVER:
                case WifiMonitor.NETWORK_CONNECTION_EVENT:
                case WifiMonitor.NETWORK_DISCONNECTION_EVENT:
                case WifiMonitor.AUTHENTICATION_FAILURE_EVENT:
                case WifiMonitor.ASSOCIATION_REJECTION_EVENT:
                case WifiMonitor.WPS_OVERLAP_EVENT:
                case CMD_SET_COUNTRY_CODE:
                case CMD_SET_FREQUENCY_BAND:
                case CMD_START_PACKET_FILTERING:
                case CMD_STOP_PACKET_FILTERING:
                case CMD_START_SCAN:
                case CMD_DISCONNECT:
                case CMD_REASSOCIATE:
                case CMD_RECONNECT:
                    messageHandlingStatus = MESSAGE_HANDLING_STATUS_DEFERRED;
                    deferMessage(message);
                    break;
                case WifiMonitor.SCAN_RESULTS_EVENT:
                case WifiMonitor.SCAN_FAILED_EVENT:
                    // Loose scan results obtained in Driver Starting state, they can only confuse
                    // the state machine
                    break;
                default:
                    return NOT_HANDLED;
            }
            return HANDLED;
        }
    }

    class DriverStartedState extends State {
        @Override
        public void enter() {

            if (PDBG) {
                logd("DriverStartedState enter");
            }

            mWifiLogger.startLogging(mVerboseLoggingLevel > 0);
            mIsRunning = true;
            mInDelayedStop = false;
            mDelayedStopCounter++;
            updateBatteryWorkSource(null);
            /**
             * Enable bluetooth coexistence scan mode when bluetooth connection is active.
             * When this mode is on, some of the low-level scan parameters used by the
             * driver are changed to reduce interference with bluetooth
             */
            mWifiNative.setBluetoothCoexistenceScanMode(mBluetoothConnectionActive);
            /* initialize network state */
            setNetworkDetailedState(DetailedState.DISCONNECTED);

            /* Remove any filtering on Multicast v6 at start */
            mWifiNative.stopFilteringMulticastV6Packets();

            /* Reset Multicast v4 filtering state */
            if (mFilteringMulticastV4Packets.get()) {
                mWifiNative.startFilteringMulticastV4Packets();
            } else {
                mWifiNative.stopFilteringMulticastV4Packets();
            }

            mDhcpActive = false;

            if (mOperationalMode != CONNECT_MODE) {
                mWifiNative.disconnect();
                mWifiConfigStore.disableAllNetworks();
                if (mOperationalMode == SCAN_ONLY_WITH_WIFI_OFF_MODE) {
                    setWifiState(WIFI_STATE_DISABLED);
                }
                transitionTo(mScanModeState);
            } else {

                // Status pulls in the current supplicant state and network connection state
                // events over the monitor connection. This helps framework sync up with
                // current supplicant state
                // TODO: actually check th supplicant status string and make sure the supplicant
                // is in disconnecte4d state.
                mWifiNative.status();
                // Transitioning to Disconnected state will trigger a scan and subsequently AutoJoin
                transitionTo(mDisconnectedState);
                transitionTo(mDisconnectedState);
            }

            // We may have missed screen update at boot
            if (mScreenBroadcastReceived.get() == false) {
                PowerManager powerManager = (PowerManager)mContext.getSystemService(
                        Context.POWER_SERVICE);
                handleScreenStateChanged(powerManager.isScreenOn());
            } else {
                // Set the right suspend mode settings
                mWifiNative.setSuspendOptimizations(mSuspendOptNeedsDisabled == 0
                        && mUserWantsSuspendOpt.get());
            }
            mWifiNative.setPowerSave(true);

            if (mP2pSupported) {
                if (mOperationalMode == CONNECT_MODE) {
                    mWifiP2pChannel.sendMessage(WifiStateMachine.CMD_ENABLE_P2P);
                } else {
                    // P2P statemachine starts in disabled state, and is not enabled until
                    // CMD_ENABLE_P2P is sent from here; so, nothing needs to be done to
                    // keep it disabled.
                }
            }

            final Intent intent = new Intent(WifiManager.WIFI_SCAN_AVAILABLE);
            intent.addFlags(Intent.FLAG_RECEIVER_REGISTERED_ONLY_BEFORE_BOOT);
            intent.putExtra(WifiManager.EXTRA_SCAN_AVAILABLE, WIFI_STATE_ENABLED);
            mContext.sendStickyBroadcastAsUser(intent, UserHandle.ALL);

            mHalFeatureSet = WifiNative.getSupportedFeatureSet();
            if ((mHalFeatureSet & WifiManager.WIFI_FEATURE_HAL_EPNO)
                    == WifiManager.WIFI_FEATURE_HAL_EPNO) {
                mHalBasedPnoDriverSupported = true;
            }

            // Enable link layer stats gathering
            mWifiNative.setWifiLinkLayerStats("wlan0", 1);

            if (PDBG) {
                logd("Driverstarted State enter done, epno=" + mHalBasedPnoDriverSupported
                     + " feature=" + mHalFeatureSet);
            }
        }

        @Override
        public boolean processMessage(Message message) {
            logStateAndMessage(message, getClass().getSimpleName());

            switch(message.what) {
                case CMD_START_SCAN:
                    handleScanRequest(WifiNative.SCAN_WITHOUT_CONNECTION_SETUP, message);
                    break;
                case CMD_SET_FREQUENCY_BAND:
                    int band =  message.arg1;
                    if (DBG) log("set frequency band " + band);
                    if (mWifiNative.setBand(band)) {

                        if (PDBG)  logd("did set frequency band " + band);

                        mFrequencyBand.set(band);
                        mWifiConfigStore.setConfiguredBand(band);
                        // Flush old data - like scan results
                        mWifiNative.bssFlush();
                       if (mFrequencyBand.get() == WifiManager.WIFI_FREQUENCY_BAND_2GHZ) {
                           mWifiNative.disable5GHzFrequencies(true);
                           mDisabled5GhzFrequencies = true;
                       } else if ((mFrequencyBand.get() != WifiManager.WIFI_FREQUENCY_BAND_2GHZ)
                          && (mDisabled5GhzFrequencies)) {
                           mWifiNative.disable5GHzFrequencies(false);
                           mDisabled5GhzFrequencies = false;
                       }
                        // Fetch the latest scan results when frequency band is set
//                        startScanNative(WifiNative.SCAN_WITHOUT_CONNECTION_SETUP, null);

                        if (PDBG)  logd("done set frequency band " + band);

                    } else {
                        loge("Failed to set frequency band " + band);
                    }
                    break;
                case CMD_BLUETOOTH_ADAPTER_STATE_CHANGE:
                    mBluetoothConnectionActive = (message.arg1 !=
                            BluetoothAdapter.STATE_DISCONNECTED);
                    mWifiNative.setBluetoothCoexistenceScanMode(mBluetoothConnectionActive);
                    break;
                case CMD_STOP_DRIVER:
                    int mode = message.arg1;

                    /* Already doing a delayed stop */
                    if (mInDelayedStop) {
                        if (DBG) log("Already in delayed stop");
                        break;
                    }
                    /* disconnect right now, but leave the driver running for a bit */
                    mWifiConfigStore.disableAllNetworks();

                    mInDelayedStop = true;
                    mDelayedStopCounter++;
                    if (DBG) log("Delayed stop message " + mDelayedStopCounter);

                    /* send regular delayed shut down */
                    Intent driverStopIntent = new Intent(ACTION_DELAYED_DRIVER_STOP, null);
<<<<<<< HEAD
                    driverStopIntent.setPackage(mContext.getPackageName());
=======
                    driverStopIntent.setPackage("android");
>>>>>>> 78ca9b3d
                    driverStopIntent.putExtra(DELAYED_STOP_COUNTER, mDelayedStopCounter);
                    mDriverStopIntent = PendingIntent.getBroadcast(mContext,
                            DRIVER_STOP_REQUEST, driverStopIntent,
                            PendingIntent.FLAG_UPDATE_CURRENT);

                    mAlarmManager.set(AlarmManager.RTC_WAKEUP, System.currentTimeMillis()
                            + mDriverStopDelayMs, mDriverStopIntent);
                    break;
                case CMD_START_DRIVER:
                    if (mInDelayedStop) {
                        mInDelayedStop = false;
                        mDelayedStopCounter++;
                        mAlarmManager.cancel(mDriverStopIntent);
                        if (DBG) log("Delayed stop ignored due to start");
                        if (mOperationalMode == CONNECT_MODE) {
                             if (mContext.getResources().getBoolean(R.bool.wifi_autocon)
                                    && !shouldAutoConnect()) {
                                 if (DBG) {
                                     logd("Auto connect disabled, skip enable networks");
                                 }
                             } else {
                                 mWifiConfigStore.enableAllNetworks();
                             }
                        }
                    }
                    break;
                case CMD_DELAYED_STOP_DRIVER:
                    if (DBG) log("delayed stop " + message.arg1 + " " + mDelayedStopCounter);
                    if (message.arg1 != mDelayedStopCounter) break;
                    if (getCurrentState() != mDisconnectedState) {
                        mWifiNative.disconnect();
                        handleNetworkDisconnect();
                    }
                    mWakeLock.acquire();
                    mWifiNative.stopDriver();
                    mWakeLock.release();
                    if (mP2pSupported) {
                        transitionTo(mWaitForP2pDisableState);
                    } else {
                        transitionTo(mDriverStoppingState);
                    }
                    break;
                case CMD_START_PACKET_FILTERING:
                    if (message.arg1 == MULTICAST_V6) {
                        mWifiNative.startFilteringMulticastV6Packets();
                    } else if (message.arg1 == MULTICAST_V4) {
                        mWifiNative.startFilteringMulticastV4Packets();
                    } else {
                        loge("Illegal arugments to CMD_START_PACKET_FILTERING");
                    }
                    break;
                case CMD_STOP_PACKET_FILTERING:
                    if (message.arg1 == MULTICAST_V6) {
                        mWifiNative.stopFilteringMulticastV6Packets();
                    } else if (message.arg1 == MULTICAST_V4) {
                        mWifiNative.stopFilteringMulticastV4Packets();
                    } else {
                        loge("Illegal arugments to CMD_STOP_PACKET_FILTERING");
                    }
                    break;
                case CMD_SET_SUSPEND_OPT_ENABLED:
                    if (message.arg1 == 1) {
                        setSuspendOptimizationsNative(SUSPEND_DUE_TO_SCREEN, true);
                        mSuspendWakeLock.release();
                    } else {
                        setSuspendOptimizationsNative(SUSPEND_DUE_TO_SCREEN, false);
                    }
                    break;
                case CMD_SET_HIGH_PERF_MODE:
                    if (message.arg1 == 1) {
                        setSuspendOptimizationsNative(SUSPEND_DUE_TO_HIGH_PERF, false);
                    } else {
                        setSuspendOptimizationsNative(SUSPEND_DUE_TO_HIGH_PERF, true);
                    }
                    break;
                case CMD_ENABLE_TDLS:
                    if (message.obj != null) {
                        String remoteAddress = (String) message.obj;
                        boolean enable = (message.arg1 == 1);
                        mWifiNative.startTdls(remoteAddress, enable);
                    }
                    break;
                case WifiMonitor.ANQP_DONE_EVENT:
                    mWifiConfigStore.notifyANQPDone((Long) message.obj, message.arg1 != 0);
                    break;
                case CMD_STOP_IP_PACKET_OFFLOAD: {
                    int slot = message.arg1;
                    int ret = stopWifiIPPacketOffload(slot);
                    if (mNetworkAgent != null) {
                        mNetworkAgent.onPacketKeepaliveEvent(slot, ret);
                    }
                    break;
                }
                default:
                    return NOT_HANDLED;
            }
            return HANDLED;
        }
        @Override
        public void exit() {

            mWifiLogger.stopLogging();

            mIsRunning = false;
            updateBatteryWorkSource(null);
            mScanResults = new ArrayList<>();

            final Intent intent = new Intent(WifiManager.WIFI_SCAN_AVAILABLE);
            intent.addFlags(Intent.FLAG_RECEIVER_REGISTERED_ONLY_BEFORE_BOOT);
            intent.putExtra(WifiManager.EXTRA_SCAN_AVAILABLE, WIFI_STATE_DISABLED);
            mContext.sendStickyBroadcastAsUser(intent, UserHandle.ALL);
            noteScanEnd(); // wrap up any pending request.
            mBufferedScanMsg.clear();
        }
    }

    class WaitForP2pDisableState extends State {
        private State mTransitionToState;
        @Override
        public void enter() {
            switch (getCurrentMessage().what) {
                case WifiMonitor.SUP_DISCONNECTION_EVENT:
                    mTransitionToState = mInitialState;
                    break;
                case CMD_DELAYED_STOP_DRIVER:
                    mTransitionToState = mDriverStoppingState;
                    break;
                case CMD_STOP_SUPPLICANT:
                    mTransitionToState = mSupplicantStoppingState;
                    break;
                default:
                    mTransitionToState = mDriverStoppingState;
                    break;
            }
            mWifiP2pChannel.sendMessage(WifiStateMachine.CMD_DISABLE_P2P_REQ);
        }
        @Override
        public boolean processMessage(Message message) {
            logStateAndMessage(message, getClass().getSimpleName());

            switch(message.what) {
                case WifiStateMachine.CMD_DISABLE_P2P_RSP:
                    transitionTo(mTransitionToState);
                    break;
                /* Defer wifi start/shut and driver commands */
                case WifiMonitor.SUPPLICANT_STATE_CHANGE_EVENT:
                case CMD_START_SUPPLICANT:
                case CMD_STOP_SUPPLICANT:
                case CMD_START_AP:
                case CMD_STOP_AP:
                case CMD_START_DRIVER:
                case CMD_STOP_DRIVER:
                case CMD_SET_OPERATIONAL_MODE:
                case CMD_SET_COUNTRY_CODE:
                case CMD_SET_FREQUENCY_BAND:
                case CMD_START_PACKET_FILTERING:
                case CMD_STOP_PACKET_FILTERING:
                case CMD_START_SCAN:
                case CMD_DISCONNECT:
                case CMD_REASSOCIATE:
                case CMD_RECONNECT:
                    messageHandlingStatus = MESSAGE_HANDLING_STATUS_DEFERRED;
                    deferMessage(message);
                    break;
                default:
                    return NOT_HANDLED;
            }
            return HANDLED;
        }
    }

    class DriverStoppingState extends State {
        @Override
        public boolean processMessage(Message message) {
            logStateAndMessage(message, getClass().getSimpleName());

            switch(message.what) {
                case WifiMonitor.SUPPLICANT_STATE_CHANGE_EVENT:
                    SupplicantState state = handleSupplicantStateChange(message);
                    if (state == SupplicantState.INTERFACE_DISABLED) {
                        transitionTo(mDriverStoppedState);
                    }
                    break;
                    /* Queue driver commands */
                case CMD_START_DRIVER:
                case CMD_STOP_DRIVER:
                case CMD_SET_COUNTRY_CODE:
                case CMD_SET_FREQUENCY_BAND:
                case CMD_START_PACKET_FILTERING:
                case CMD_STOP_PACKET_FILTERING:
                case CMD_START_SCAN:
                case CMD_DISCONNECT:
                case CMD_REASSOCIATE:
                case CMD_RECONNECT:
                    messageHandlingStatus = MESSAGE_HANDLING_STATUS_DEFERRED;
                    deferMessage(message);
                    break;
                default:
                    return NOT_HANDLED;
            }
            return HANDLED;
        }
    }

    class DriverStoppedState extends State {
        @Override
        public boolean processMessage(Message message) {
            logStateAndMessage(message, getClass().getSimpleName());
            switch (message.what) {
                case WifiMonitor.SUPPLICANT_STATE_CHANGE_EVENT:
                    StateChangeResult stateChangeResult = (StateChangeResult) message.obj;
                    SupplicantState state = stateChangeResult.state;
                    // A WEXT bug means that we can be back to driver started state
                    // unexpectedly
                    if (SupplicantState.isDriverActive(state)) {
                        transitionTo(mDriverStartedState);
                    }
                    break;
                case CMD_START_DRIVER:
                    mWakeLock.acquire();
                    mWifiNative.startDriver();
                    mWakeLock.release();
                    transitionTo(mDriverStartingState);
                    break;
                default:
                    return NOT_HANDLED;
            }
            return HANDLED;
        }
    }

    class ScanModeState extends State {
        private int mLastOperationMode;
        @Override
        public void enter() {
            mLastOperationMode = mOperationalMode;
        }
        @Override
        public boolean processMessage(Message message) {
            logStateAndMessage(message, getClass().getSimpleName());

            switch(message.what) {
                case CMD_SET_OPERATIONAL_MODE:
                    if (message.arg1 == CONNECT_MODE) {

                        if (mLastOperationMode == SCAN_ONLY_WITH_WIFI_OFF_MODE) {
                            setWifiState(WIFI_STATE_ENABLED);
                            // Load and re-enable networks when going back to enabled state
                            // This is essential for networks to show up after restore
                            mWifiConfigStore.loadAndEnableAllNetworks();
                            mWifiP2pChannel.sendMessage(CMD_ENABLE_P2P);
                        } else {
                            if (mContext.getResources().getBoolean(R.bool.wifi_autocon)
                                   && !shouldAutoConnect()) {
                                if (DBG) {
                                    logd("No auto, skip enable networks on mode change");
                                }
                            } else {
                                mWifiConfigStore.enableAllNetworks();
                            }
                        }

                        // Try autojoining with recent network already present in the cache
                        // If none are found then trigger a scan which will trigger autojoin
                        // upon reception of scan results event
                        if (!mWifiAutoJoinController.attemptAutoJoin()) {
                            startScan(ENABLE_WIFI, 0, null, null);
                        }

                        // Loose last selection choice since user toggled WiFi
                        mWifiConfigStore.
                                setLastSelectedConfiguration(WifiConfiguration.INVALID_NETWORK_ID);

                        mOperationalMode = CONNECT_MODE;
                        transitionTo(mDisconnectedState);
                    } else {
                        // Nothing to do
                        return HANDLED;
                    }
                    break;
                // Handle scan. All the connection related commands are
                // handled only in ConnectModeState
                case CMD_START_SCAN:
                    handleScanRequest(WifiNative.SCAN_WITHOUT_CONNECTION_SETUP, message);
                    break;
                case WifiMonitor.SUPPLICANT_STATE_CHANGE_EVENT:
                    SupplicantState state = handleSupplicantStateChange(message);
                    if(DBG) log("SupplicantState= " + state);
                    break;
                default:
                    return NOT_HANDLED;
            }
            return HANDLED;
        }
    }


    String smToString(Message message) {
        return smToString(message.what);
    }

    String smToString(int what) {
        String s = "unknown";
        switch (what) {
            case WifiMonitor.DRIVER_HUNG_EVENT:
                s = "DRIVER_HUNG_EVENT";
                break;
            case AsyncChannel.CMD_CHANNEL_HALF_CONNECTED:
                s = "AsyncChannel.CMD_CHANNEL_HALF_CONNECTED";
                break;
            case AsyncChannel.CMD_CHANNEL_DISCONNECTED:
                s = "AsyncChannel.CMD_CHANNEL_DISCONNECTED";
                break;
            case CMD_SET_FREQUENCY_BAND:
                s = "CMD_SET_FREQUENCY_BAND";
                break;
            case CMD_DELAYED_NETWORK_DISCONNECT:
                s = "CMD_DELAYED_NETWORK_DISCONNECT";
                break;
            case CMD_TEST_NETWORK_DISCONNECT:
                s = "CMD_TEST_NETWORK_DISCONNECT";
                break;
            case CMD_OBTAINING_IP_ADDRESS_WATCHDOG_TIMER:
                s = "CMD_OBTAINING_IP_ADDRESS_WATCHDOG_TIMER";
                break;
            case CMD_DISABLE_EPHEMERAL_NETWORK:
                s = "CMD_DISABLE_EPHEMERAL_NETWORK";
                break;
            case CMD_START_DRIVER:
                s = "CMD_START_DRIVER";
                break;
            case CMD_STOP_DRIVER:
                s = "CMD_STOP_DRIVER";
                break;
            case CMD_STOP_SUPPLICANT:
                s = "CMD_STOP_SUPPLICANT";
                break;
            case CMD_STOP_SUPPLICANT_FAILED:
                s = "CMD_STOP_SUPPLICANT_FAILED";
                break;
            case CMD_START_SUPPLICANT:
                s = "CMD_START_SUPPLICANT";
                break;
            case CMD_REQUEST_AP_CONFIG:
                s = "CMD_REQUEST_AP_CONFIG";
                break;
            case CMD_RESPONSE_AP_CONFIG:
                s = "CMD_RESPONSE_AP_CONFIG";
                break;
            case CMD_TETHER_STATE_CHANGE:
                s = "CMD_TETHER_STATE_CHANGE";
                break;
            case CMD_TETHER_NOTIFICATION_TIMED_OUT:
                s = "CMD_TETHER_NOTIFICATION_TIMED_OUT";
                break;
            case CMD_BLUETOOTH_ADAPTER_STATE_CHANGE:
                s = "CMD_BLUETOOTH_ADAPTER_STATE_CHANGE";
                break;
            case CMD_ADD_OR_UPDATE_NETWORK:
                s = "CMD_ADD_OR_UPDATE_NETWORK";
                break;
            case CMD_REMOVE_NETWORK:
                s = "CMD_REMOVE_NETWORK";
                break;
            case CMD_ENABLE_NETWORK:
                s = "CMD_ENABLE_NETWORK";
                break;
            case CMD_ENABLE_ALL_NETWORKS:
                s = "CMD_ENABLE_ALL_NETWORKS";
                break;
            case CMD_AUTO_CONNECT:
                s = "CMD_AUTO_CONNECT";
                break;
            case CMD_AUTO_ROAM:
                s = "CMD_AUTO_ROAM";
                break;
            case CMD_AUTO_SAVE_NETWORK:
                s = "CMD_AUTO_SAVE_NETWORK";
                break;
            case CMD_BOOT_COMPLETED:
                s = "CMD_BOOT_COMPLETED";
                break;
            case DhcpStateMachine.CMD_START_DHCP:
                s = "CMD_START_DHCP";
                break;
            case DhcpStateMachine.CMD_STOP_DHCP:
                s = "CMD_STOP_DHCP";
                break;
            case DhcpStateMachine.CMD_RENEW_DHCP:
                s = "CMD_RENEW_DHCP";
                break;
            case DhcpStateMachine.CMD_PRE_DHCP_ACTION:
                s = "CMD_PRE_DHCP_ACTION";
                break;
            case DhcpStateMachine.CMD_POST_DHCP_ACTION:
                s = "CMD_POST_DHCP_ACTION";
                break;
            case DhcpStateMachine.CMD_PRE_DHCP_ACTION_COMPLETE:
                s = "CMD_PRE_DHCP_ACTION_COMPLETE";
                break;
            case DhcpStateMachine.CMD_ON_QUIT:
                s = "CMD_ON_QUIT";
                break;
            case WifiP2pServiceImpl.DISCONNECT_WIFI_REQUEST:
                s = "WifiP2pServiceImpl.DISCONNECT_WIFI_REQUEST";
                break;
            case WifiManager.DISABLE_NETWORK:
                s = "WifiManager.DISABLE_NETWORK";
                break;
            case CMD_BLACKLIST_NETWORK:
                s = "CMD_BLACKLIST_NETWORK";
                break;
            case CMD_CLEAR_BLACKLIST:
                s = "CMD_CLEAR_BLACKLIST";
                break;
            case CMD_SAVE_CONFIG:
                s = "CMD_SAVE_CONFIG";
                break;
            case CMD_GET_CONFIGURED_NETWORKS:
                s = "CMD_GET_CONFIGURED_NETWORKS";
                break;
            case CMD_GET_SUPPORTED_FEATURES:
                s = "CMD_GET_SUPPORTED_FEATURES";
                break;
            case CMD_UNWANTED_NETWORK:
                s = "CMD_UNWANTED_NETWORK";
                break;
            case CMD_NETWORK_STATUS:
                s = "CMD_NETWORK_STATUS";
                break;
            case CMD_GET_LINK_LAYER_STATS:
                s = "CMD_GET_LINK_LAYER_STATS";
                break;
            case CMD_GET_MATCHING_CONFIG:
                s = "CMD_GET_MATCHING_CONFIG";
                break;
            case CMD_GET_PRIVILEGED_CONFIGURED_NETWORKS:
                s = "CMD_GET_PRIVILEGED_CONFIGURED_NETWORKS";
                break;
            case CMD_DISCONNECT:
                s = "CMD_DISCONNECT";
                break;
            case CMD_RECONNECT:
                s = "CMD_RECONNECT";
                break;
            case CMD_REASSOCIATE:
                s = "CMD_REASSOCIATE";
                break;
            case CMD_GET_CONNECTION_STATISTICS:
                s = "CMD_GET_CONNECTION_STATISTICS";
                break;
            case CMD_SET_HIGH_PERF_MODE:
                s = "CMD_SET_HIGH_PERF_MODE";
                break;
            case CMD_SET_COUNTRY_CODE:
                s = "CMD_SET_COUNTRY_CODE";
                break;
            case CMD_ENABLE_RSSI_POLL:
                s = "CMD_ENABLE_RSSI_POLL";
                break;
            case CMD_RSSI_POLL:
                s = "CMD_RSSI_POLL";
                break;
            case CMD_START_PACKET_FILTERING:
                s = "CMD_START_PACKET_FILTERING";
                break;
            case CMD_STOP_PACKET_FILTERING:
                s = "CMD_STOP_PACKET_FILTERING";
                break;
            case CMD_SET_SUSPEND_OPT_ENABLED:
                s = "CMD_SET_SUSPEND_OPT_ENABLED";
                break;
            case CMD_NO_NETWORKS_PERIODIC_SCAN:
                s = "CMD_NO_NETWORKS_PERIODIC_SCAN";
                break;
            case CMD_UPDATE_LINKPROPERTIES:
                s = "CMD_UPDATE_LINKPROPERTIES";
                break;
            case CMD_RELOAD_TLS_AND_RECONNECT:
                s = "CMD_RELOAD_TLS_AND_RECONNECT";
                break;
            case WifiManager.CONNECT_NETWORK:
                s = "CONNECT_NETWORK";
                break;
            case WifiManager.SAVE_NETWORK:
                s = "SAVE_NETWORK";
                break;
            case WifiManager.FORGET_NETWORK:
                s = "FORGET_NETWORK";
                break;
            case WifiMonitor.SUP_CONNECTION_EVENT:
                s = "SUP_CONNECTION_EVENT";
                break;
            case WifiMonitor.SUP_DISCONNECTION_EVENT:
                s = "SUP_DISCONNECTION_EVENT";
                break;
            case WifiMonitor.SCAN_RESULTS_EVENT:
                s = "SCAN_RESULTS_EVENT";
                break;
            case WifiMonitor.SCAN_FAILED_EVENT:
                s = "SCAN_FAILED_EVENT";
                break;
            case WifiMonitor.SUPPLICANT_STATE_CHANGE_EVENT:
                s = "SUPPLICANT_STATE_CHANGE_EVENT";
                break;
            case WifiMonitor.AUTHENTICATION_FAILURE_EVENT:
                s = "AUTHENTICATION_FAILURE_EVENT";
                break;
            case WifiMonitor.SSID_TEMP_DISABLED:
                s = "SSID_TEMP_DISABLED";
                break;
            case WifiMonitor.SSID_REENABLED:
                s = "SSID_REENABLED";
                break;
            case WifiMonitor.WPS_SUCCESS_EVENT:
                s = "WPS_SUCCESS_EVENT";
                break;
            case WifiMonitor.WPS_FAIL_EVENT:
                s = "WPS_FAIL_EVENT";
                break;
            case WifiMonitor.SUP_REQUEST_IDENTITY:
                s = "SUP_REQUEST_IDENTITY";
                break;
            case WifiMonitor.NETWORK_CONNECTION_EVENT:
                s = "NETWORK_CONNECTION_EVENT";
                break;
            case WifiMonitor.NETWORK_DISCONNECTION_EVENT:
                s = "NETWORK_DISCONNECTION_EVENT";
                break;
            case WifiMonitor.ASSOCIATION_REJECTION_EVENT:
                s = "ASSOCIATION_REJECTION_EVENT";
                break;
            case WifiMonitor.ANQP_DONE_EVENT:
                s = "WifiMonitor.ANQP_DONE_EVENT";
                break;
            case WifiMonitor.GAS_QUERY_DONE_EVENT:
                s = "WifiMonitor.GAS_QUERY_DONE_EVENT";
                break;
            case WifiMonitor.HS20_DEAUTH_EVENT:
                s = "WifiMonitor.HS20_DEAUTH_EVENT";
                break;
            case WifiMonitor.GAS_QUERY_START_EVENT:
                s = "WifiMonitor.GAS_QUERY_START_EVENT";
                break;
            case WifiMonitor.RSN_PMKID_MISMATCH_EVENT:
                s =  "WifiMonitor.RSN_PMKID_MISMATCH_EVENT";
                break;
            case CMD_SET_OPERATIONAL_MODE:
                s = "CMD_SET_OPERATIONAL_MODE";
                break;
            case CMD_START_SCAN:
                s = "CMD_START_SCAN";
                break;
            case CMD_DISABLE_P2P_RSP:
                s = "CMD_DISABLE_P2P_RSP";
                break;
            case CMD_DISABLE_P2P_REQ:
                s = "CMD_DISABLE_P2P_REQ";
                break;
            case WifiWatchdogStateMachine.GOOD_LINK_DETECTED:
                s = "GOOD_LINK_DETECTED";
                break;
            case WifiWatchdogStateMachine.POOR_LINK_DETECTED:
                s = "POOR_LINK_DETECTED";
                break;
            case WifiP2pServiceImpl.GROUP_CREATING_TIMED_OUT:
                s = "GROUP_CREATING_TIMED_OUT";
                break;
            case WifiP2pServiceImpl.P2P_CONNECTION_CHANGED:
                s = "P2P_CONNECTION_CHANGED";
                break;
            case WifiP2pServiceImpl.DISCONNECT_WIFI_RESPONSE:
                s = "P2P.DISCONNECT_WIFI_RESPONSE";
                break;
            case WifiP2pServiceImpl.SET_MIRACAST_MODE:
                s = "P2P.SET_MIRACAST_MODE";
                break;
            case WifiP2pServiceImpl.BLOCK_DISCOVERY:
                s = "P2P.BLOCK_DISCOVERY";
                break;
            case WifiP2pServiceImpl.SET_COUNTRY_CODE:
                s = "P2P.SET_COUNTRY_CODE";
                break;
            case WifiManager.CANCEL_WPS:
                s = "CANCEL_WPS";
                break;
            case WifiManager.CANCEL_WPS_FAILED:
                s = "CANCEL_WPS_FAILED";
                break;
            case WifiManager.CANCEL_WPS_SUCCEDED:
                s = "CANCEL_WPS_SUCCEDED";
                break;
            case WifiManager.START_WPS:
                s = "START_WPS";
                break;
            case WifiManager.START_WPS_SUCCEEDED:
                s = "START_WPS_SUCCEEDED";
                break;
            case WifiManager.WPS_FAILED:
                s = "WPS_FAILED";
                break;
            case WifiManager.WPS_COMPLETED:
                s = "WPS_COMPLETED";
                break;
            case WifiManager.RSSI_PKTCNT_FETCH:
                s = "RSSI_PKTCNT_FETCH";
                break;
            case CMD_IP_CONFIGURATION_LOST:
                s = "CMD_IP_CONFIGURATION_LOST";
                break;
            case CMD_IP_CONFIGURATION_SUCCESSFUL:
                s = "CMD_IP_CONFIGURATION_SUCCESSFUL";
                break;
            case CMD_IP_REACHABILITY_LOST:
                s = "CMD_IP_REACHABILITY_LOST";
                break;
            case CMD_STATIC_IP_SUCCESS:
                s = "CMD_STATIC_IP_SUCCESSFUL";
                break;
            case CMD_STATIC_IP_FAILURE:
                s = "CMD_STATIC_IP_FAILURE";
                break;
            case DhcpStateMachine.DHCP_SUCCESS:
                s = "DHCP_SUCCESS";
                break;
            case DhcpStateMachine.DHCP_FAILURE:
                s = "DHCP_FAILURE";
                break;
            case CMD_TARGET_BSSID:
                s = "CMD_TARGET_BSSID";
                break;
            case CMD_ASSOCIATED_BSSID:
                s = "CMD_ASSOCIATED_BSSID";
                break;
            case CMD_REMOVE_APP_CONFIGURATIONS:
                s = "CMD_REMOVE_APP_CONFIGURATIONS";
                break;
            case CMD_REMOVE_USER_CONFIGURATIONS:
                s = "CMD_REMOVE_USER_CONFIGURATIONS";
                break;
            case CMD_ROAM_WATCHDOG_TIMER:
                s = "CMD_ROAM_WATCHDOG_TIMER";
                break;
            case CMD_SCREEN_STATE_CHANGED:
                s = "CMD_SCREEN_STATE_CHANGED";
                break;
            case CMD_DISCONNECTING_WATCHDOG_TIMER:
                s = "CMD_DISCONNECTING_WATCHDOG_TIMER";
                break;
            case CMD_RESTART_AUTOJOIN_OFFLOAD:
                s = "CMD_RESTART_AUTOJOIN_OFFLOAD";
                break;
            case CMD_STARTED_PNO_DBG:
                s = "CMD_STARTED_PNO_DBG";
                break;
            case CMD_STARTED_GSCAN_DBG:
                s = "CMD_STARTED_GSCAN_DBG";
                break;
            case CMD_PNO_NETWORK_FOUND:
                s = "CMD_PNO_NETWORK_FOUND";
                break;
            case CMD_UPDATE_ASSOCIATED_SCAN_PERMISSION:
                s = "CMD_UPDATE_ASSOCIATED_SCAN_PERMISSION";
                break;
            case CMD_START_IP_PACKET_OFFLOAD:
                s = "CMD_START_IP_PACKET_OFFLOAD";
                break;
            case CMD_STOP_IP_PACKET_OFFLOAD:
                s = "CMD_STOP_IP_PACKET_OFFLOAD";
                break;
            case CMD_START_RSSI_MONITORING_OFFLOAD:
                s = "CMD_START_RSSI_MONITORING_OFFLOAD";
                break;
            case CMD_STOP_RSSI_MONITORING_OFFLOAD:
                s = "CMD_STOP_RSSI_MONITORING_OFFLOAD";
                break;
            case CMD_RSSI_THRESHOLD_BREACH:
                s = "CMD_RSSI_THRESHOLD_BREACH";
                break;
            default:
                s = "what:" + Integer.toString(what);
                break;
        }
        return s;
    }

    void registerConnected() {
       if (mLastNetworkId != WifiConfiguration.INVALID_NETWORK_ID) {
           long now_ms = System.currentTimeMillis();
           // We are switching away from this configuration,
           // hence record the time we were connected last
           WifiConfiguration config = mWifiConfigStore.getWifiConfiguration(mLastNetworkId);
           if (config != null) {
               config.lastConnected = System.currentTimeMillis();
               config.autoJoinBailedDueToLowRssi = false;
               config.setAutoJoinStatus(WifiConfiguration.AUTO_JOIN_ENABLED);
               config.numConnectionFailures = 0;
               config.numIpConfigFailures = 0;
               config.numAuthFailures = 0;
               config.numAssociation++;
           }
           mBadLinkspeedcount = 0;
       }
    }

    void registerDisconnected() {
        if (mLastNetworkId != WifiConfiguration.INVALID_NETWORK_ID) {
            long now_ms = System.currentTimeMillis();
            // We are switching away from this configuration,
            // hence record the time we were connected last
            WifiConfiguration config = mWifiConfigStore.getWifiConfiguration(mLastNetworkId);
            if (config != null) {
                config.lastDisconnected = System.currentTimeMillis();
                if (config.ephemeral) {
                    // Remove ephemeral WifiConfigurations from file
                    mWifiConfigStore.forgetNetwork(mLastNetworkId);
                }
            }
        }
    }

    void noteWifiDisabledWhileAssociated() {
        // We got disabled by user while we were associated, make note of it
        int rssi = mWifiInfo.getRssi();
        WifiConfiguration config = getCurrentWifiConfiguration();
        if (getCurrentState() == mConnectedState
                && rssi != WifiInfo.INVALID_RSSI
                && config != null) {
            boolean is24GHz = mWifiInfo.is24GHz();
            boolean isBadRSSI = (is24GHz && rssi < mWifiConfigStore.thresholdBadRssi24.get())
                    || (!is24GHz && rssi < mWifiConfigStore.thresholdBadRssi5.get());
            boolean isLowRSSI = (is24GHz && rssi < mWifiConfigStore.thresholdLowRssi24.get())
                    || (!is24GHz && mWifiInfo.getRssi() < mWifiConfigStore.thresholdLowRssi5.get());
            boolean isHighRSSI = (is24GHz && rssi >= mWifiConfigStore.thresholdGoodRssi24.get())
                    || (!is24GHz && mWifiInfo.getRssi() >= mWifiConfigStore.thresholdGoodRssi5.get());
            if (isBadRSSI) {
                // Take note that we got disabled while RSSI was Bad
                config.numUserTriggeredWifiDisableLowRSSI++;
            } else if (isLowRSSI) {
                // Take note that we got disabled while RSSI was Low
                config.numUserTriggeredWifiDisableBadRSSI++;
            } else if (!isHighRSSI) {
                // Take note that we got disabled while RSSI was Not high
                config.numUserTriggeredWifiDisableNotHighRSSI++;
            }
        }
    }

    WifiConfiguration getCurrentWifiConfiguration() {
        if (mLastNetworkId == WifiConfiguration.INVALID_NETWORK_ID) {
            return null;
        }
        return mWifiConfigStore.getWifiConfiguration(mLastNetworkId);
    }

    ScanResult getCurrentScanResult() {
        WifiConfiguration config = getCurrentWifiConfiguration();
        if (config == null) {
            return null;
        }
        String BSSID = mWifiInfo.getBSSID();
        if (BSSID == null) {
            BSSID = mTargetRoamBSSID;
        }
        ScanDetailCache scanDetailCache =
                mWifiConfigStore.getScanDetailCache(config);

        if (scanDetailCache == null) {
            return null;
        }

        return scanDetailCache.get(BSSID);
    }

    String getCurrentBSSID() {
        if (linkDebouncing) {
            return null;
        }
        return mLastBssid;
    }

    class ConnectModeState extends State {

        @Override
        public void enter() {
            connectScanningService();
        }

        @Override
        public boolean processMessage(Message message) {
            WifiConfiguration config;
            int netId;
            boolean ok;
            boolean didDisconnect;
            String bssid;
            String ssid;
            NetworkUpdateResult result;
            logStateAndMessage(message, getClass().getSimpleName());

            switch (message.what) {
                case WifiMonitor.ASSOCIATION_REJECTION_EVENT:
                    mWifiLogger.captureBugReportData(WifiLogger.REPORT_REASON_ASSOC_FAILURE);
                    didBlackListBSSID = false;
                    bssid = (String) message.obj;
                    if (bssid == null || TextUtils.isEmpty(bssid)) {
                        // If BSSID is null, use the target roam BSSID
                        bssid = mTargetRoamBSSID;
                    }
                    if (bssid != null) {
                        // If we have a BSSID, tell configStore to black list it
                        synchronized(mScanResultCache) {
                            didBlackListBSSID = mWifiConfigStore.handleBSSIDBlackList
                                    (mLastNetworkId, bssid, false);
                        }
                    }
                    mSupplicantStateTracker.sendMessage(WifiMonitor.ASSOCIATION_REJECTION_EVENT);
                    break;
                case WifiMonitor.AUTHENTICATION_FAILURE_EVENT:
                    mWifiLogger.captureBugReportData(WifiLogger.REPORT_REASON_AUTH_FAILURE);
                    mSupplicantStateTracker.sendMessage(WifiMonitor.AUTHENTICATION_FAILURE_EVENT);
                    if ((mScreenOn == false) && mBackgroundScanSupported) {
                         // Background SCAN should trigger to initiate
                         // connection attempt on authentication failure.
                         // Hence issue PNO SCAN if authentication fails
                         // and LCD is off.
                        if (!mIsScanOngoing) {
                            if (!enableBackgroundScan(true)) {
                                handlePnoFailError();
                            }
                        }
                    }
                    break;
                case WifiMonitor.SSID_TEMP_DISABLED:
                case WifiMonitor.SSID_REENABLED:
                    String substr = (String) message.obj;
                    String en = message.what == WifiMonitor.SSID_TEMP_DISABLED ?
                            "temp-disabled" : "re-enabled";
                    logd("ConnectModeState SSID state=" + en + " nid="
                            + Integer.toString(message.arg1) + " [" + substr + "]");
                    synchronized(mScanResultCache) {
                        mWifiConfigStore.handleSSIDStateChange(message.arg1, message.what ==
                                WifiMonitor.SSID_REENABLED, substr, mWifiInfo.getBSSID());
                    }
                    break;
                case WifiMonitor.SUPPLICANT_STATE_CHANGE_EVENT:
                    SupplicantState state = handleSupplicantStateChange(message);
                    // A driver/firmware hang can now put the interface in a down state.
                    // We detect the interface going down and recover from it
                    if (!SupplicantState.isDriverActive(state)) {
                        if (mNetworkInfo.getState() != NetworkInfo.State.DISCONNECTED) {
                            handleNetworkDisconnect();
                        }
                        log("Detected an interface down, restart driver");
                        transitionTo(mDriverStoppedState);
                        sendMessage(CMD_START_DRIVER);
                        break;
                    }

                    // Supplicant can fail to report a NETWORK_DISCONNECTION_EVENT
                    // when authentication times out after a successful connection,
                    // we can figure this from the supplicant state. If supplicant
                    // state is DISCONNECTED, but the mNetworkInfo says we are not
                    // disconnected, we need to handle a disconnection
                    if (!linkDebouncing && state == SupplicantState.DISCONNECTED &&
                            mNetworkInfo.getState() != NetworkInfo.State.DISCONNECTED) {
                        if (DBG) log("Missed CTRL-EVENT-DISCONNECTED, disconnect");
                        handleNetworkDisconnect();
                        transitionTo(mDisconnectedState);
                    }

                    // If we have COMPLETED a connection to a BSSID, start doing
                    // DNAv4/DNAv6 -style probing for on-link neighbors of
                    // interest (e.g. routers); harmless if none are configured.
                    if (state == SupplicantState.COMPLETED) {
                        if (mIpReachabilityMonitor != null) {
                            mIpReachabilityMonitor.probeAll();
                        }
                    }

                    if (state == SupplicantState.ASSOCIATED) {
                        StateChangeResult stateChangeResult = (StateChangeResult) message.obj;
                        if (stateChangeResult != null) {
                            mCurrentAssociateNetworkId = stateChangeResult.networkId;
                        }
                    }
                    break;
                case WifiP2pServiceImpl.DISCONNECT_WIFI_REQUEST:
                    if (message.arg1 == 1) {
                        mWifiNative.disconnect();
                        mTemporarilyDisconnectWifi = true;
                    } else {
                        mWifiNative.reconnect();
                        mTemporarilyDisconnectWifi = false;
                    }
                    break;
                case CMD_ADD_OR_UPDATE_NETWORK:
                    config = (WifiConfiguration) message.obj;

                    if (!recordUidIfAuthorized(config, message.sendingUid,
                            /* onlyAnnotate */ false)) {
                        logw("Not authorized to update network "
                             + " config=" + config.SSID
                             + " cnid=" + config.networkId
                             + " uid=" + message.sendingUid);
                        replyToMessage(message, message.what, FAILURE);
                        break;
                    }

                    int res = mWifiConfigStore.addOrUpdateNetwork(config, message.sendingUid);
                    if (res < 0) {
                        messageHandlingStatus = MESSAGE_HANDLING_STATUS_FAIL;
                    } else {
                        WifiConfiguration curConfig = getCurrentWifiConfiguration();
                        if (curConfig != null && config != null) {
                            if (curConfig.priority < config.priority
                                    && config.status == WifiConfiguration.Status.ENABLED) {
                                // Interpret this as a connect attempt
                                // Set the last selected configuration so as to allow the system to
                                // stick the last user choice without persisting the choice
                                mWifiConfigStore.setLastSelectedConfiguration(res);
                                mWifiConfigStore.updateLastConnectUid(config, message.sendingUid);
                                mWifiConfigStore.writeKnownNetworkHistory(false);

                                // Remember time of last connection attempt
                                lastConnectAttemptTimestamp = System.currentTimeMillis();

                                mWifiConnectionStatistics.numWifiManagerJoinAttempt++;

                                // As a courtesy to the caller, trigger a scan now
                                startScan(ADD_OR_UPDATE_SOURCE, 0, null, null);
                            }
                        }
                    }
                    replyToMessage(message, CMD_ADD_OR_UPDATE_NETWORK, res);
                    break;
                case CMD_REMOVE_NETWORK:
                    netId = message.arg1;
                    if (!mWifiConfigStore.canModifyNetwork(message.sendingUid, netId,
                            /* onlyAnnotate */ false)) {
                        logw("Not authorized to remove network "
                             + " cnid=" + netId
                             + " uid=" + message.sendingUid);
                        replyToMessage(message, message.what, FAILURE);
                        break;
                    }

                    ok = mWifiConfigStore.removeNetwork(message.arg1);
                    if (!ok) {
                        messageHandlingStatus = MESSAGE_HANDLING_STATUS_FAIL;
                    }
                    replyToMessage(message, message.what, ok ? SUCCESS : FAILURE);
                    break;
                case CMD_ENABLE_NETWORK:
                    boolean disableOthers = message.arg2 == 1;
                    netId = message.arg1;
                    config = mWifiConfigStore.getWifiConfiguration(netId);
                    if (config == null) {
                        loge("No network with id = " + netId);
                        messageHandlingStatus = MESSAGE_HANDLING_STATUS_FAIL;
                        break;
                    }

                    // Tell autojoin the user did try to select to that network
                    // However, do NOT persist the choice by bumping the priority of the network
                    if (disableOthers) {
                        mWifiAutoJoinController.
                                updateConfigurationHistory(netId, true, false);
                        // Set the last selected configuration so as to allow the system to
                        // stick the last user choice without persisting the choice
                        mWifiConfigStore.setLastSelectedConfiguration(netId);

                        // Remember time of last connection attempt
                        lastConnectAttemptTimestamp = System.currentTimeMillis();

                        mWifiConnectionStatistics.numWifiManagerJoinAttempt++;
                    }
                    // Cancel auto roam requests
                    autoRoamSetBSSID(netId, "any");

                    int uid = message.sendingUid;
                    ok = mWifiConfigStore.enableNetwork(netId, disableOthers, uid);
                    if (!ok) {
                        messageHandlingStatus = MESSAGE_HANDLING_STATUS_FAIL;
                    }

                    replyToMessage(message, message.what, ok ? SUCCESS : FAILURE);
                    break;
                case CMD_ENABLE_ALL_NETWORKS:
                    long time = android.os.SystemClock.elapsedRealtime();
                    if (time - mLastEnableAllNetworksTime > MIN_INTERVAL_ENABLE_ALL_NETWORKS_MS) {
                        mWifiConfigStore.enableAllNetworks();
                        mLastEnableAllNetworksTime = time;
                    }
                    break;
                case WifiManager.DISABLE_NETWORK:
                    if (mWifiConfigStore.disableNetwork(message.arg1,
                            WifiConfiguration.DISABLED_BY_WIFI_MANAGER) == true) {
                        replyToMessage(message, WifiManager.DISABLE_NETWORK_SUCCEEDED);
                    } else {
                        messageHandlingStatus = MESSAGE_HANDLING_STATUS_FAIL;
                        replyToMessage(message, WifiManager.DISABLE_NETWORK_FAILED,
                                WifiManager.ERROR);
                    }
                    break;
                case CMD_DISABLE_EPHEMERAL_NETWORK:
                    config = mWifiConfigStore.disableEphemeralNetwork((String)message.obj);
                    if (config != null) {
                        if (config.networkId == mLastNetworkId) {
                            // Disconnect and let autojoin reselect a new network
                            sendMessage(CMD_DISCONNECT);
                        }
                    }
                    break;
                case CMD_BLACKLIST_NETWORK:
                    mWifiConfigStore.blackListBssid((String) message.obj);
                    break;
                case CMD_CLEAR_BLACKLIST:
                    mWifiConfigStore.clearBssidBlacklist();
                    break;
                case CMD_SAVE_CONFIG:
                    ok = mWifiConfigStore.saveConfig();

                    if (DBG) logd("did save config " + ok);
                    replyToMessage(message, CMD_SAVE_CONFIG, ok ? SUCCESS : FAILURE);

                    // Inform the backup manager about a data change
                    IBackupManager ibm = IBackupManager.Stub.asInterface(
                            ServiceManager.getService(Context.BACKUP_SERVICE));
                    if (ibm != null) {
                        try {
                            ibm.dataChanged("com.android.providers.settings");
                        } catch (Exception e) {
                            // Try again later
                        }
                    }
                    break;
                case CMD_GET_CONFIGURED_NETWORKS:
                    replyToMessage(message, message.what,
                            mWifiConfigStore.getConfiguredNetworks());
                    break;
                case WifiMonitor.SUP_REQUEST_IDENTITY:
                    int networkId = message.arg2;
                    boolean identitySent = false;
                    int eapMethod = WifiEnterpriseConfig.Eap.NONE;

                    if (targetWificonfiguration != null
                            && targetWificonfiguration.enterpriseConfig != null) {
                        eapMethod = targetWificonfiguration.enterpriseConfig.getEapMethod();
                    }

                    // For SIM & AKA/AKA' EAP method Only, get identity from ICC
                    if (targetWificonfiguration != null
                            && targetWificonfiguration.networkId == networkId
                            && targetWificonfiguration.allowedKeyManagement
                                    .get(WifiConfiguration.KeyMgmt.IEEE8021X)
                            &&  (eapMethod == WifiEnterpriseConfig.Eap.SIM
                            || eapMethod == WifiEnterpriseConfig.Eap.AKA
                            || eapMethod == WifiEnterpriseConfig.Eap.AKA_PRIME)) {
                        TelephonyManager tm = (TelephonyManager)
                                mContext.getSystemService(Context.TELEPHONY_SERVICE);
                        if (tm != null) {
                            String imsi = tm.getSubscriberId();
                            String mccMnc = "";

                            if (tm.getSimState() == TelephonyManager.SIM_STATE_READY)
                                 mccMnc = tm.getSimOperator();

                            String identity = buildIdentity(eapMethod, imsi, mccMnc);

                            if (!identity.isEmpty()) {
                                mWifiNative.simIdentityResponse(networkId, identity);
                                identitySent = true;
                            }
                        }
                    }
                    if (!identitySent) {
                        // Supplicant lacks credentials to connect to that network, hence black list
                        ssid = (String) message.obj;
                        if (targetWificonfiguration != null && ssid != null
                                && targetWificonfiguration.SSID != null
                                && targetWificonfiguration.SSID.equals("\"" + ssid + "\"")) {
                            mWifiConfigStore.handleSSIDStateChange(
                                    targetWificonfiguration.networkId, false,
                                    "AUTH_FAILED no identity", null);
                        }
                        // Disconnect now, as we don't have any way to fullfill
                        // the  supplicant request.
                        mWifiConfigStore.setLastSelectedConfiguration(
                                WifiConfiguration.INVALID_NETWORK_ID);
                        mWifiNative.disconnect();
                    }
                    break;
                case WifiMonitor.SUP_REQUEST_SIM_AUTH:
                    logd("Received SUP_REQUEST_SIM_AUTH");
                    SimAuthRequestData requestData = (SimAuthRequestData) message.obj;
                    if (requestData != null) {
                        if (requestData.protocol == WifiEnterpriseConfig.Eap.SIM) {
                            handleGsmAuthRequest(requestData);
                        } else if (requestData.protocol == WifiEnterpriseConfig.Eap.AKA
                            || requestData.protocol == WifiEnterpriseConfig.Eap.AKA_PRIME) {
                            handle3GAuthRequest(requestData);
                        }
                    } else {
                        loge("Invalid sim auth request");
                    }
                    break;
                case CMD_GET_PRIVILEGED_CONFIGURED_NETWORKS:
                    replyToMessage(message, message.what,
                            mWifiConfigStore.getPrivilegedConfiguredNetworks());
                    break;
                case CMD_GET_MATCHING_CONFIG:
                    replyToMessage(message, message.what,
                            mWifiConfigStore.getMatchingConfig((ScanResult)message.obj));
                    break;
                /* Do a redundant disconnect without transition */
                case CMD_DISCONNECT:
                    mWifiConfigStore.setLastSelectedConfiguration
                            (WifiConfiguration.INVALID_NETWORK_ID);
                    mWifiNative.disconnect();
                    break;
                case CMD_RECONNECT:
                    mWifiAutoJoinController.attemptAutoJoin();
                    break;
                case CMD_REASSOCIATE:
                    lastConnectAttemptTimestamp = System.currentTimeMillis();
                    mWifiNative.reassociate();
                    break;
                case CMD_RELOAD_TLS_AND_RECONNECT:
                    if (mWifiConfigStore.needsUnlockedKeyStore()) {
                        logd("Reconnecting to give a chance to un-connected TLS networks");
                        mWifiNative.disconnect();
                        lastConnectAttemptTimestamp = System.currentTimeMillis();
                        mWifiNative.reconnect();
                    }
                    break;
                case CMD_AUTO_ROAM:
                    messageHandlingStatus = MESSAGE_HANDLING_STATUS_DISCARD;
                    return HANDLED;
                case CMD_AUTO_CONNECT:
                    /* Work Around: wpa_supplicant can get in a bad state where it returns a non
                     * associated status to the STATUS command but somehow-someplace still thinks
                     * it is associated and thus will ignore select/reconnect command with
                     * following message:
                     * "Already associated with the selected network - do nothing"
                     *
                     * Hence, sends a disconnect to supplicant first.
                     */
                    didDisconnect = false;
                    if (getCurrentState() != mDisconnectedState) {
                        /** Supplicant will ignore the reconnect if we are currently associated,
                         * hence trigger a disconnect
                         */
                        didDisconnect = true;
                        mWifiNative.disconnect();
                    }

                    /* connect command coming from auto-join */
                    config = (WifiConfiguration) message.obj;
                    netId = message.arg1;
                    int roam = message.arg2;
                    logd("CMD_AUTO_CONNECT sup state "
                            + mSupplicantStateTracker.getSupplicantStateName()
                            + " my state " + getCurrentState().getName()
                            + " nid=" + Integer.toString(netId)
                            + " roam=" + Integer.toString(roam));
                    if (config == null) {
                        loge("AUTO_CONNECT and no config, bail out...");
                        break;
                    }

                    /* Make sure we cancel any previous roam request */
                    autoRoamSetBSSID(netId, config.BSSID);

                    /* Save the network config */
                    logd("CMD_AUTO_CONNECT will save config -> " + config.SSID
                            + " nid=" + Integer.toString(netId));
                    result = mWifiConfigStore.saveNetwork(config, WifiConfiguration.UNKNOWN_UID);
                    netId = result.getNetworkId();
                    logd("CMD_AUTO_CONNECT did save config -> "
                            + " nid=" + Integer.toString(netId));

                    // Since we updated the config,read it back from config store:
                    config = mWifiConfigStore.getWifiConfiguration(netId);
                    if (config == null) {
                        loge("CMD_AUTO_CONNECT couldn't update the config, got null config");
                        break;
                    }
                    if (netId != config.networkId) {
                        loge("CMD_AUTO_CONNECT couldn't update the config, want"
                                + " nid=" + Integer.toString(netId) + " but got" + config.networkId);
                        break;
                    }

                    if (deferForUserInput(message, netId, false)) {
                        break;
                    } else if (mWifiConfigStore.getWifiConfiguration(netId).userApproved ==
                                                                   WifiConfiguration.USER_BANNED) {
                        replyToMessage(message, WifiManager.CONNECT_NETWORK_FAILED,
                                WifiManager.NOT_AUTHORIZED);
                        break;
                    }

                    // Make sure the network is enabled, since supplicant will not reenable it
                    mWifiConfigStore.enableNetworkWithoutBroadcast(netId, false);

                    // If we're autojoining a network that the user or an app explicitly selected,
                    // keep track of the UID that selected it.
                    int lastConnectUid = mWifiConfigStore.isLastSelectedConfiguration(config) ?
                            config.lastConnectUid : WifiConfiguration.UNKNOWN_UID;

                    if (mWifiConfigStore.selectNetwork(config, /* updatePriorities = */ false,
                            lastConnectUid) && mWifiNative.reconnect()) {
                        lastConnectAttemptTimestamp = System.currentTimeMillis();
                        targetWificonfiguration = mWifiConfigStore.getWifiConfiguration(netId);
                        config = mWifiConfigStore.getWifiConfiguration(netId);
                        if (config != null
                                && !mWifiConfigStore.isLastSelectedConfiguration(config)) {
                            // If we autojoined a different config than the user selected one,
                            // it means we could not see the last user selection,
                            // or that the last user selection was faulty and ended up blacklisted
                            // for some reason (in which case the user is notified with an error
                            // message in the Wifi picker), and thus we managed to auto-join away
                            // from the selected  config. -> in that case we need to forget
                            // the selection because we don't want to abruptly switch back to it.
                            //
                            // Note that the user selection is also forgotten after a period of time
                            // during which the device has been disconnected.
                            // The default value is 30 minutes : see the code path at bottom of
                            // setScanResults() function.
                            mWifiConfigStore.
                                 setLastSelectedConfiguration(WifiConfiguration.INVALID_NETWORK_ID);
                        }
                        mAutoRoaming = roam;
                        if (isRoaming() || linkDebouncing) {
                            transitionTo(mRoamingState);
                        } else if (didDisconnect) {
                            transitionTo(mDisconnectingState);
                        } else {
                            /* Already in disconnected state, nothing to change */
                            if (!mScreenOn && mLegacyPnoEnabled && mBackgroundScanSupported) {
                                int delay = 60 * 1000;
                                if (VDBG) {
                                    logd("Starting PNO alarm: " + delay);
                                }
                                mAlarmManager.set(AlarmManager.RTC_WAKEUP,
                                       System.currentTimeMillis() + delay,
                                       mPnoIntent);
                            }
                            mRestartAutoJoinOffloadCounter++;
                        }
                    } else {
                        loge("Failed to connect config: " + config + " netId: " + netId);
                        replyToMessage(message, WifiManager.CONNECT_NETWORK_FAILED,
                                WifiManager.ERROR);
                        break;
                    }
                    break;
                case CMD_REMOVE_APP_CONFIGURATIONS:
                    mWifiConfigStore.removeNetworksForApp((ApplicationInfo) message.obj);
                    break;
                case CMD_REMOVE_USER_CONFIGURATIONS:
                    mWifiConfigStore.removeNetworksForUser(message.arg1);
                    break;
                case WifiManager.CONNECT_NETWORK:
                    /**
                     *  The connect message can contain a network id passed as arg1 on message or
                     * or a config passed as obj on message.
                     * For a new network, a config is passed to create and connect.
                     * For an existing network, a network id is passed
                     */
                    netId = message.arg1;
                    config = (WifiConfiguration) message.obj;
                    mWifiConnectionStatistics.numWifiManagerJoinAttempt++;
                    boolean updatedExisting = false;

                    /* Save the network config */
                    if (config != null) {
                        // When connecting to an access point, WifiStateMachine wants to update the
                        // relevant config with administrative data. This update should not be
                        // considered a 'real' update, therefore lockdown by Device Owner must be
                        // disregarded.
                        if (!recordUidIfAuthorized(config, message.sendingUid,
                                /* onlyAnnotate */ true)) {
                            logw("Not authorized to update network "
                                 + " config=" + config.SSID
                                 + " cnid=" + config.networkId
                                 + " uid=" + message.sendingUid);
                            replyToMessage(message, WifiManager.CONNECT_NETWORK_FAILED,
                                           WifiManager.NOT_AUTHORIZED);
                            break;
                        }

                        String configKey = config.configKey(true /* allowCached */);
                        WifiConfiguration savedConfig =
                                mWifiConfigStore.getWifiConfiguration(configKey);
                        if (savedConfig != null) {
                            // There is an existing config with this netId, but it wasn't exposed
                            // (either AUTO_JOIN_DELETED or ephemeral; see WifiConfigStore#
                            // getConfiguredNetworks). Remove those bits and update the config.
                            config = savedConfig;
                            logd("CONNECT_NETWORK updating existing config with id=" +
                                    config.networkId + " configKey=" + configKey);
                            config.ephemeral = false;
                            config.autoJoinStatus = WifiConfiguration.AUTO_JOIN_ENABLED;
                            updatedExisting = true;
                        }

                        result = mWifiConfigStore.saveNetwork(config, message.sendingUid);
                        netId = result.getNetworkId();
                    }
                    config = mWifiConfigStore.getWifiConfiguration(netId);

                    if (config == null) {
                        logd("CONNECT_NETWORK no config for id=" + Integer.toString(netId) + " "
                                + mSupplicantStateTracker.getSupplicantStateName() + " my state "
                                + getCurrentState().getName());
                        replyToMessage(message, WifiManager.CONNECT_NETWORK_FAILED,
                                WifiManager.ERROR);
                        break;
                    } else {
                        String wasSkipped = config.autoJoinBailedDueToLowRssi ? " skipped" : "";
                        logd("CONNECT_NETWORK id=" + Integer.toString(netId)
                                + " config=" + config.SSID
                                + " cnid=" + config.networkId
                                + " supstate=" + mSupplicantStateTracker.getSupplicantStateName()
                                + " my state " + getCurrentState().getName()
                                + " uid = " + message.sendingUid
                                + wasSkipped);
                    }

                    autoRoamSetBSSID(netId, "any");

                    if (message.sendingUid == Process.WIFI_UID
                        || message.sendingUid == Process.SYSTEM_UID) {
                        // As a sanity measure, clear the BSSID in the supplicant network block.
                        // If system or Wifi Settings want to connect, they will not
                        // specify the BSSID.
                        // If an app however had added a BSSID to this configuration, and the BSSID
                        // was wrong, Then we would forever fail to connect until that BSSID
                        // is cleaned up.
                        clearConfigBSSID(config, "CONNECT_NETWORK");
                    }

                    if (deferForUserInput(message, netId, true)) {
                        break;
                    } else if (mWifiConfigStore.getWifiConfiguration(netId).userApproved ==
                                                                    WifiConfiguration.USER_BANNED) {
                        replyToMessage(message, WifiManager.CONNECT_NETWORK_FAILED,
                                WifiManager.NOT_AUTHORIZED);
                        break;
                    }

                    mAutoRoaming = WifiAutoJoinController.AUTO_JOIN_IDLE;

                    /* Tell autojoin the user did try to connect to that network if from settings */
                    boolean persist =
                        mWifiConfigStore.checkConfigOverridePermission(message.sendingUid);
                    mWifiAutoJoinController.updateConfigurationHistory(netId, true, persist);

                    mWifiConfigStore.setLastSelectedConfiguration(netId);

                    didDisconnect = false;
                    if (mLastNetworkId != WifiConfiguration.INVALID_NETWORK_ID
                            && mLastNetworkId != netId) {
                        /** Supplicant will ignore the reconnect if we are currently associated,
                         * hence trigger a disconnect
                         */
                        didDisconnect = true;
                        mWifiNative.disconnect();
                    }

                    // Make sure the network is enabled, since supplicant will not reenable it
                    mWifiConfigStore.enableNetworkWithoutBroadcast(netId, false);

                    if (mWifiConfigStore.selectNetwork(config, /* updatePriorities = */ true,
                            message.sendingUid) && mWifiNative.reconnect()) {
                        lastConnectAttemptTimestamp = System.currentTimeMillis();
                        targetWificonfiguration = mWifiConfigStore.getWifiConfiguration(netId);

                        /* The state tracker handles enabling networks upon completion/failure */
                        mSupplicantStateTracker.sendMessage(WifiManager.CONNECT_NETWORK);
                        replyToMessage(message, WifiManager.CONNECT_NETWORK_SUCCEEDED);
                        if (didDisconnect) {
                            /* Expect a disconnection from the old connection */
                            transitionTo(mDisconnectingState);
                        } else if (updatedExisting && getCurrentState() == mConnectedState &&
                                getCurrentWifiConfiguration().networkId == netId) {
                            // Update the current set of network capabilities, but stay in the
                            // current state.
                            updateCapabilities(config);
                        } else {
                            /**
                             *  Directly go to disconnected state where we
                             * process the connection events from supplicant
                             **/
                            transitionTo(mDisconnectedState);
                        }
                    } else {
                        loge("Failed to connect config: " + config + " netId: " + netId);
                        replyToMessage(message, WifiManager.CONNECT_NETWORK_FAILED,
                                WifiManager.ERROR);
                        break;
                    }
                    break;
                case WifiManager.SAVE_NETWORK:
                    mWifiConnectionStatistics.numWifiManagerJoinAttempt++;
                    // Fall thru
                case WifiStateMachine.CMD_AUTO_SAVE_NETWORK:
                    lastSavedConfigurationAttempt = null; // Used for debug
                    config = (WifiConfiguration) message.obj;
                    if (config == null) {
                        loge("ERROR: SAVE_NETWORK with null configuration"
                                + mSupplicantStateTracker.getSupplicantStateName()
                                + " my state " + getCurrentState().getName());
                        messageHandlingStatus = MESSAGE_HANDLING_STATUS_FAIL;
                        replyToMessage(message, WifiManager.SAVE_NETWORK_FAILED,
                                WifiManager.ERROR);
                        break;
                    }
                    lastSavedConfigurationAttempt = new WifiConfiguration(config);
                    int nid = config.networkId;
                    logd("SAVE_NETWORK id=" + Integer.toString(nid)
                                + " config=" + config.SSID
                                + " nid=" + config.networkId
                                + " supstate=" + mSupplicantStateTracker.getSupplicantStateName()
                                + " my state " + getCurrentState().getName());

                    // Only record the uid if this is user initiated
                    boolean checkUid = (message.what == WifiManager.SAVE_NETWORK);
                    if (checkUid && !recordUidIfAuthorized(config, message.sendingUid,
                            /* onlyAnnotate */ false)) {
                        logw("Not authorized to update network "
                             + " config=" + config.SSID
                             + " cnid=" + config.networkId
                             + " uid=" + message.sendingUid);
                        replyToMessage(message, WifiManager.SAVE_NETWORK_FAILED,
                                       WifiManager.NOT_AUTHORIZED);
                        break;
                    }

                    result = mWifiConfigStore.saveNetwork(config, WifiConfiguration.UNKNOWN_UID);
                    if (result.getNetworkId() != WifiConfiguration.INVALID_NETWORK_ID) {
                        if (mWifiInfo.getNetworkId() == result.getNetworkId()) {
                            if (result.hasIpChanged()) {
                                // The currently connection configuration was changed
                                // We switched from DHCP to static or from static to DHCP, or the
                                // static IP address has changed.
                                log("Reconfiguring IP on connection");
                                // TODO: clear addresses and disable IPv6
                                // to simplify obtainingIpState.
                                transitionTo(mObtainingIpState);
                            }
                            if (result.hasProxyChanged()) {
                                log("Reconfiguring proxy on connection");
                                updateLinkProperties(CMD_UPDATE_LINKPROPERTIES);
                            }
                        }
                        replyToMessage(message, WifiManager.SAVE_NETWORK_SUCCEEDED);
                        broadcastWifiCredentialChanged(WifiManager.WIFI_CREDENTIAL_SAVED, config);

                        if (VDBG) {
                           logd("Success save network nid="
                                    + Integer.toString(result.getNetworkId()));
                        }

                        synchronized(mScanResultCache) {
                            /**
                             * If the command comes from WifiManager, then
                             * tell autojoin the user did try to modify and save that network,
                             * and interpret the SAVE_NETWORK as a request to connect
                             */
                            boolean user = message.what == WifiManager.SAVE_NETWORK;

                            // Did this connect come from settings
                            boolean persistConnect =
                                mWifiConfigStore.checkConfigOverridePermission(message.sendingUid);

                            if (user) {
                                mWifiConfigStore.updateLastConnectUid(config, message.sendingUid);
                                mWifiConfigStore.writeKnownNetworkHistory(false);
                            }

                            mWifiAutoJoinController.updateConfigurationHistory(result.getNetworkId()
                                    , user, persistConnect);
                            mWifiAutoJoinController.attemptAutoJoin();
                        }
                    } else {
                        loge("Failed to save network");
                        messageHandlingStatus = MESSAGE_HANDLING_STATUS_FAIL;
                        replyToMessage(message, WifiManager.SAVE_NETWORK_FAILED,
                                WifiManager.ERROR);
                    }
                    break;
                case WifiManager.FORGET_NETWORK:
                    // Debug only, remember last configuration that was forgotten
                    WifiConfiguration toRemove
                            = mWifiConfigStore.getWifiConfiguration(message.arg1);
                    if (toRemove == null) {
                        lastForgetConfigurationAttempt = null;
                    } else {
                        lastForgetConfigurationAttempt = new WifiConfiguration(toRemove);
                    }
                    // check that the caller owns this network
                    netId = message.arg1;

                    if (!mWifiConfigStore.canModifyNetwork(message.sendingUid, netId,
                            /* onlyAnnotate */ false)) {
                        logw("Not authorized to forget network "
                             + " cnid=" + netId
                             + " uid=" + message.sendingUid);
                        replyToMessage(message, WifiManager.FORGET_NETWORK_FAILED,
                                WifiManager.NOT_AUTHORIZED);
                        break;
                    }

                    if (mWifiConfigStore.forgetNetwork(message.arg1)) {
                        replyToMessage(message, WifiManager.FORGET_NETWORK_SUCCEEDED);
                        broadcastWifiCredentialChanged(WifiManager.WIFI_CREDENTIAL_FORGOT,
                                (WifiConfiguration) message.obj);
                    } else {
                        loge("Failed to forget network");
                        replyToMessage(message, WifiManager.FORGET_NETWORK_FAILED,
                                WifiManager.ERROR);
                    }
                    break;
                case WifiManager.START_WPS:
                    WpsInfo wpsInfo = (WpsInfo) message.obj;
                    WpsResult wpsResult;
                    switch (wpsInfo.setup) {
                        case WpsInfo.PBC:
                            clearRandomMacOui();
                            mIsRandomMacCleared = true;
                            wpsResult = mWifiConfigStore.startWpsPbc(wpsInfo);
                            break;
                        case WpsInfo.KEYPAD:
                            wpsResult = mWifiConfigStore.startWpsWithPinFromAccessPoint(wpsInfo);
                            break;
                        case WpsInfo.DISPLAY:
                            wpsResult = mWifiConfigStore.startWpsWithPinFromDevice(wpsInfo);
                            break;
                        default:
                            wpsResult = new WpsResult(Status.FAILURE);
                            loge("Invalid setup for WPS");
                            break;
                    }
                    mWifiConfigStore.setLastSelectedConfiguration
                            (WifiConfiguration.INVALID_NETWORK_ID);
                    if (wpsResult.status == Status.SUCCESS) {
                        replyToMessage(message, WifiManager.START_WPS_SUCCEEDED, wpsResult);
                        transitionTo(mWpsRunningState);
                    } else {
                        loge("Failed to start WPS with config " + wpsInfo.toString());
                        replyToMessage(message, WifiManager.WPS_FAILED, WifiManager.ERROR);
                    }
                    break;
                case WifiMonitor.NETWORK_CONNECTION_EVENT:
                    if (DBG) log("Network connection established");
                    mLastNetworkId = message.arg1;
                    mLastBssid = (String) message.obj;

                    mWifiInfo.setBSSID(mLastBssid);
                    mWifiInfo.setNetworkId(mLastNetworkId);

                    sendNetworkStateChangeBroadcast(mLastBssid);
                    transitionTo(mObtainingIpState);
                    break;
                case WifiMonitor.NETWORK_DISCONNECTION_EVENT:
                    // Calling handleNetworkDisconnect here is redundant because we might already
                    // have called it when leaving L2ConnectedState to go to disconnecting state
                    // or thru other path
                    // We should normally check the mWifiInfo or mLastNetworkId so as to check
                    // if they are valid, and only in this case call handleNEtworkDisconnect,
                    // TODO: this should be fixed for a L MR release
                    // The side effect of calling handleNetworkDisconnect twice is that a bunch of
                    // idempotent commands are executed twice (stopping Dhcp, enabling the SPS mode
                    // at the chip etc...
                    if (DBG) log("ConnectModeState: Network connection lost ");
                    handleNetworkDisconnect();
                    transitionTo(mDisconnectedState);
                    break;
                case CMD_PNO_NETWORK_FOUND:
                    processPnoNetworkFound((ScanResult[])message.obj);
                    break;
                default:
                    return NOT_HANDLED;
            }
            return HANDLED;
        }
    }

    private void updateCapabilities(WifiConfiguration config) {
        if (config != null) {
            if (config.ephemeral) {
                mNetworkCapabilities.removeCapability(
                        NetworkCapabilities.NET_CAPABILITY_TRUSTED);
            } else {
                mNetworkCapabilities.addCapability(
                        NetworkCapabilities.NET_CAPABILITY_TRUSTED);
            }
        }
        mNetworkCapabilities.setSignalStrength(mWifiInfo.getRssi() != WifiInfo.INVALID_RSSI ?
                mWifiInfo.getRssi() : NetworkCapabilities.SIGNAL_STRENGTH_UNSPECIFIED);
        mNetworkAgent.sendNetworkCapabilities(mNetworkCapabilities);
    }

    private class WifiNetworkAgent extends NetworkAgent {
        public WifiNetworkAgent(Looper l, Context c, String TAG, NetworkInfo ni,
                NetworkCapabilities nc, LinkProperties lp, int score) {
            super(l, c, TAG, ni, nc, lp, score);
        }
        protected void unwanted() {
            // Ignore if we're not the current networkAgent.
            if (this != mNetworkAgent) return;
            if (DBG) log("WifiNetworkAgent -> Wifi unwanted score "
                    + Integer.toString(mWifiInfo.score));
            unwantedNetwork(NETWORK_STATUS_UNWANTED_DISCONNECT);
        }

        @Override
        protected void networkStatus(int status) {
            if (this != mNetworkAgent) return;
            if (status == NetworkAgent.INVALID_NETWORK) {
                if (DBG) log("WifiNetworkAgent -> Wifi networkStatus invalid, score="
                        + Integer.toString(mWifiInfo.score));
                unwantedNetwork(NETWORK_STATUS_UNWANTED_VALIDATION_FAILED);
            } else if (status == NetworkAgent.VALID_NETWORK) {
                if (DBG && mWifiInfo != null) log("WifiNetworkAgent -> Wifi networkStatus valid, score= "
                        + Integer.toString(mWifiInfo.score));
                doNetworkStatus(status);
            }
        }

        @Override
        protected void saveAcceptUnvalidated(boolean accept) {
            if (this != mNetworkAgent) return;
            WifiStateMachine.this.sendMessage(CMD_ACCEPT_UNVALIDATED, accept ? 1 : 0);
        }

        @Override
        protected void startPacketKeepalive(Message msg) {
            WifiStateMachine.this.sendMessage(
                    CMD_START_IP_PACKET_OFFLOAD, msg.arg1, msg.arg2, msg.obj);
        }

        @Override
        protected void stopPacketKeepalive(Message msg) {
            WifiStateMachine.this.sendMessage(
                    CMD_STOP_IP_PACKET_OFFLOAD, msg.arg1, msg.arg2, msg.obj);
        }

        @Override
        protected void setSignalStrengthThresholds(int[] thresholds) {
            // 0. If there are no thresholds, or if the thresholds are invalid, stop RSSI monitoring.
            // 1. Tell the hardware to start RSSI monitoring here, possibly adding MIN_VALUE and
            //    MAX_VALUE at the start/end of the thresholds array if necessary.
            // 2. Ensure that when the hardware event fires, we fetch the RSSI from the hardware
            //    event, call mWifiInfo.setRssi() with it, and call updateCapabilities(), and then
            //    re-arm the hardware event. This needs to be done on the state machine thread to
            //    avoid race conditions. The RSSI used to re-arm the event (and perhaps also the one
            //    sent in the NetworkCapabilities) must be the one received from the hardware event
            //    received, or we might skip callbacks.
            // 3. Ensure that when we disconnect, RSSI monitoring is stopped.
            log("Received signal strength thresholds: " + Arrays.toString(thresholds));
            if (thresholds.length == 0) {
                WifiStateMachine.this.sendMessage(CMD_STOP_RSSI_MONITORING_OFFLOAD,
                        mWifiInfo.getRssi());
                return;
            }
            int [] rssiVals = Arrays.copyOf(thresholds, thresholds.length + 2);
            rssiVals[rssiVals.length - 2] = Byte.MIN_VALUE;
            rssiVals[rssiVals.length - 1] = Byte.MAX_VALUE;
            Arrays.sort(rssiVals);
            byte[] rssiRange = new byte[rssiVals.length];
            for (int i = 0; i < rssiVals.length; i++) {
                int val = rssiVals[i];
                if (val <= Byte.MAX_VALUE && val >= Byte.MIN_VALUE) {
                    rssiRange[i] = (byte) val;
                } else {
                    Log.e(TAG, "Illegal value " + val + " for RSSI thresholds: "
                            + Arrays.toString(rssiVals));
                    WifiStateMachine.this.sendMessage(CMD_STOP_RSSI_MONITORING_OFFLOAD,
                            mWifiInfo.getRssi());
                    return;
                }
            }
            // TODO: Do we quash rssi values in this sorted array which are very close?
            mRssiRanges = rssiRange;
            WifiStateMachine.this.sendMessage(CMD_START_RSSI_MONITORING_OFFLOAD,
                    mWifiInfo.getRssi());
        }

        @Override
        protected void preventAutomaticReconnect() {
            if (this != mNetworkAgent) return;
            unwantedNetwork(NETWORK_STATUS_UNWANTED_DISABLE_AUTOJOIN);
        }
    }

    void unwantedNetwork(int reason) {
        sendMessage(CMD_UNWANTED_NETWORK, reason);
    }

    void doNetworkStatus(int status) {
        sendMessage(CMD_NETWORK_STATUS, status);
    }

    // rfc4186 & rfc4187:
    // create Permanent Identity base on IMSI,
    // identity = usernam@realm
    // with username = prefix | IMSI
    // and realm is derived MMC/MNC tuple according 3GGP spec(TS23.003)
    private String buildIdentity(int eapMethod, String imsi, String mccMnc) {
        String mcc;
        String mnc;
        String prefix;

        if (imsi == null || imsi.isEmpty())
            return "";

        if (eapMethod == WifiEnterpriseConfig.Eap.SIM)
            prefix = "1";
        else if (eapMethod == WifiEnterpriseConfig.Eap.AKA)
            prefix = "0";
        else if (eapMethod == WifiEnterpriseConfig.Eap.AKA_PRIME)
            prefix = "6";
        else  // not a valide EapMethod
            return "";

        /* extract mcc & mnc from mccMnc */
        if (mccMnc != null && !mccMnc.isEmpty()) {
            mcc = mccMnc.substring(0, 3);
            mnc = mccMnc.substring(3);
            if (mnc.length() == 2)
                mnc = "0" + mnc;
        } else {
            // extract mcc & mnc from IMSI, assume mnc size is 3
            mcc = imsi.substring(0, 3);
            mnc = imsi.substring(3, 6);
        }

        return prefix + imsi + "@wlan.mnc" + mnc + ".mcc" + mcc + ".3gppnetwork.org";
    }

    boolean startScanForConfiguration(WifiConfiguration config, boolean restrictChannelList) {
        if (config == null)
            return false;

        // We are still seeing a fairly high power consumption triggered by autojoin scans
        // Hence do partial scans only for PSK configuration that are roamable since the
        // primary purpose of the partial scans is roaming.
        // Full badn scans with exponential backoff for the purpose or extended roaming and
        // network switching are performed unconditionally.
        ScanDetailCache scanDetailCache =
                mWifiConfigStore.getScanDetailCache(config);
        if (scanDetailCache == null
                || !config.allowedKeyManagement.get(WifiConfiguration.KeyMgmt.WPA_PSK)
                || scanDetailCache.size() > 6) {
            //return true but to not trigger the scan
            return true;
        }
        HashSet<Integer> channels = mWifiConfigStore.makeChannelList(config,
                ONE_HOUR_MILLI, restrictChannelList);
        if (channels != null && channels.size() != 0) {
            StringBuilder freqs = new StringBuilder();
            boolean first = true;
            for (Integer channel : channels) {
                if (!first)
                    freqs.append(",");
                freqs.append(channel.toString());
                first = false;
            }
            //if (DBG) {
            logd("starting scan for " + config.configKey() + " with " + freqs);
            //}
            // Call wifi native to start the scan
            if (startScanNative(
                    WifiNative.SCAN_WITHOUT_CONNECTION_SETUP,
                    freqs.toString())) {
                // Only count battery consumption if scan request is accepted
                noteScanStart(SCAN_ALARM_SOURCE, null);
                messageHandlingStatus = MESSAGE_HANDLING_STATUS_OK;
            } else {
                // used for debug only, mark scan as failed
                messageHandlingStatus = MESSAGE_HANDLING_STATUS_HANDLING_ERROR;
            }
            return true;
        } else {
            if (DBG) logd("no channels for " + config.configKey());
            return false;
        }
    }

    void clearCurrentConfigBSSID(String dbg) {
        // Clear the bssid in the current config's network block
        WifiConfiguration config = getCurrentWifiConfiguration();
        if (config == null)
            return;
        clearConfigBSSID(config, dbg);
    }
    void clearConfigBSSID(WifiConfiguration config, String dbg) {
        if (config == null)
            return;
        if (DBG) {
            logd(dbg + " " + mTargetRoamBSSID + " config " + config.configKey()
                    + " config.bssid " + config.BSSID);
        }
        config.autoJoinBSSID = "any";

        // If an app specified a BSSID then dont over-write it
        if ( !mWifiAutoJoinController.isBlacklistedBSSID(config.BSSID) ) {
            config.BSSID = "any";
        }

        if (DBG) {
           logd(dbg + " " + config.SSID
                    + " nid=" + Integer.toString(config.networkId));
        }
        mWifiConfigStore.saveWifiConfigBSSID(config);
    }

    class L2ConnectedState extends State {
        @Override
        public void enter() {
            mRssiPollToken++;
            if (mEnableRssiPolling) {
                sendMessage(CMD_RSSI_POLL, mRssiPollToken, 0);
            }
            if (mNetworkAgent != null) {
                loge("Have NetworkAgent when entering L2Connected");
                setNetworkDetailedState(DetailedState.DISCONNECTED);
            }
            setNetworkDetailedState(DetailedState.CONNECTING);

            if (!TextUtils.isEmpty(mTcpBufferSizes)) {
                mLinkProperties.setTcpBufferSizes(mTcpBufferSizes);
            }
            mNetworkAgent = new WifiNetworkAgent(getHandler().getLooper(), mContext,
                    "WifiNetworkAgent", mNetworkInfo, mNetworkCapabilitiesFilter,
                    mLinkProperties, DEFAULT_SCORE);

            // We must clear the config BSSID, as the wifi chipset may decide to roam
            // from this point on and having the BSSID specified in the network block would
            // cause the roam to faile and the device to disconnect
            clearCurrentConfigBSSID("L2ConnectedState");

            if (mIsWiFiIpReachabilityEnabled) {
                try {
                    mIpReachabilityMonitor = new IpReachabilityMonitor(
                            mContext,
                            mInterfaceName,
                            new IpReachabilityMonitor.Callback() {
                                @Override
                                public void notifyLost(InetAddress ip, String logMsg) {
                                    sendMessage(CMD_IP_REACHABILITY_LOST, logMsg);
                                }
                            });
                } catch (IllegalArgumentException e) {
                    Log.wtf("Failed to create IpReachabilityMonitor", e);
                }
            }
        }

        @Override
        public void exit() {
            if (mIpReachabilityMonitor != null) {
                mIpReachabilityMonitor.stop();
                mIpReachabilityMonitor = null;
            }

            // This is handled by receiving a NETWORK_DISCONNECTION_EVENT in ConnectModeState
            // Bug: 15347363
            // For paranoia's sake, call handleNetworkDisconnect
            // only if BSSID is null or last networkId
            // is not invalid.
            if (DBG) {
                StringBuilder sb = new StringBuilder();
                sb.append("leaving L2ConnectedState state nid=" + Integer.toString(mLastNetworkId));
                if (mLastBssid !=null) {
                    sb.append(" ").append(mLastBssid);
                }
            }
            if (mLastBssid != null || mLastNetworkId != WifiConfiguration.INVALID_NETWORK_ID) {
                handleNetworkDisconnect();
            }
        }

        @Override
        public boolean processMessage(Message message) {
            logStateAndMessage(message, getClass().getSimpleName());

            switch (message.what) {
              case DhcpStateMachine.CMD_PRE_DHCP_ACTION:
                  handlePreDhcpSetup();
                  break;
              case DhcpStateMachine.CMD_POST_DHCP_ACTION:
                  handlePostDhcpSetup();
                  if (message.arg1 == DhcpStateMachine.DHCP_SUCCESS) {
                      if (DBG) log("DHCP successful");
                      handleIPv4Success((DhcpResults) message.obj, DhcpStateMachine.DHCP_SUCCESS);
                      // We advance to mConnectedState because handleIPv4Success will call
                      // updateLinkProperties, which then sends CMD_IP_CONFIGURATION_SUCCESSFUL.
                  } else if (message.arg1 == DhcpStateMachine.DHCP_FAILURE) {
                      mWifiLogger.captureBugReportData(WifiLogger.REPORT_REASON_DHCP_FAILURE);
                      if (DBG) {
                          int count = -1;
                          WifiConfiguration config = getCurrentWifiConfiguration();
                          if (config != null) {
                              count = config.numConnectionFailures;
                          }
                          log("DHCP failure count=" + count);
                      }
                      handleIPv4Failure(DhcpStateMachine.DHCP_FAILURE);
                      // As above, we transition to mDisconnectingState via updateLinkProperties.
                  }
                  break;
                case CMD_IP_CONFIGURATION_SUCCESSFUL:
                    handleSuccessfulIpConfiguration();
                    sendConnectedState();
                    transitionTo(mConnectedState);
                    break;
                case CMD_IP_CONFIGURATION_LOST:
                    // Get Link layer stats so that we get fresh tx packet counters.
                    getWifiLinkLayerStats(true);
                    handleIpConfigurationLost();
                    transitionTo(mDisconnectingState);
                    break;
                case CMD_IP_REACHABILITY_LOST:
                    if (DBG && message.obj != null) log((String) message.obj);
                    handleIpReachabilityLost();
                    transitionTo(mDisconnectingState);
                    break;
                case CMD_DISCONNECT:
                    mWifiNative.disconnect();
                    transitionTo(mDisconnectingState);
                    break;
                case WifiP2pServiceImpl.DISCONNECT_WIFI_REQUEST:
                    if (message.arg1 == 1) {
                        mWifiNative.disconnect();
                        mTemporarilyDisconnectWifi = true;
                        transitionTo(mDisconnectingState);
                    }
                    break;
                case CMD_SET_OPERATIONAL_MODE:
                    if (message.arg1 != CONNECT_MODE) {
                        sendMessage(CMD_DISCONNECT);
                        deferMessage(message);
                        if (message.arg1 == SCAN_ONLY_WITH_WIFI_OFF_MODE) {
                            noteWifiDisabledWhileAssociated();
                        }
                    }
                    mWifiConfigStore.
                                setLastSelectedConfiguration(WifiConfiguration.INVALID_NETWORK_ID);
                    break;
                case CMD_SET_COUNTRY_CODE:
                    messageHandlingStatus = MESSAGE_HANDLING_STATUS_DEFERRED;
                    deferMessage(message);
                    break;
                case CMD_START_SCAN:
                    if (DBG) {
                        logd("CMD_START_SCAN source " + message.arg1
                              + " txSuccessRate="+String.format( "%.2f", mWifiInfo.txSuccessRate)
                              + " rxSuccessRate="+String.format( "%.2f", mWifiInfo.rxSuccessRate)
                              + " targetRoamBSSID=" + mTargetRoamBSSID
                              + " RSSI=" + mWifiInfo.getRssi());
                    }
                    if (message.arg1 == SCAN_ALARM_SOURCE) {
                        // Check if the CMD_START_SCAN message is obsolete (and thus if it should
                        // not be processed) and restart the scan if neede
                        if (!getEnableAutoJoinWhenAssociated()) {
                            return HANDLED;
                        }
                        boolean shouldScan = mScreenOn;

                        if (!checkAndRestartDelayedScan(message.arg2,
                                shouldScan,
                                mWifiConfigStore.wifiAssociatedShortScanIntervalMilli.get(),
                                null, null)) {
                            messageHandlingStatus = MESSAGE_HANDLING_STATUS_OBSOLETE;
                            logd("L2Connected CMD_START_SCAN source "
                                    + message.arg1
                                    + " " + message.arg2 + ", " + mDelayedScanCounter
                                    + " -> obsolete");
                            return HANDLED;
                        }
                        if (mP2pConnected.get()) {
                            logd("L2Connected CMD_START_SCAN source "
                                    + message.arg1
                                    + " " + message.arg2 + ", " + mDelayedScanCounter
                                    + " ignore because P2P is connected");
                            messageHandlingStatus = MESSAGE_HANDLING_STATUS_DISCARD;
                            return HANDLED;
                        }
                        boolean tryFullBandScan = false;
                        boolean restrictChannelList = false;
                        long now_ms = System.currentTimeMillis();
                        if (DBG) {
                            logd("CMD_START_SCAN with age="
                                    + Long.toString(now_ms - lastFullBandConnectedTimeMilli)
                                    + " interval=" + fullBandConnectedTimeIntervalMilli
                                    + " maxinterval=" + maxFullBandConnectedTimeIntervalMilli);
                        }
                        if (mWifiInfo != null) {
                            if (mWifiConfigStore.enableFullBandScanWhenAssociated.get() &&
                                    (now_ms - lastFullBandConnectedTimeMilli)
                                    > fullBandConnectedTimeIntervalMilli) {
                                if (DBG) {
                                    logd("CMD_START_SCAN try full band scan age="
                                         + Long.toString(now_ms - lastFullBandConnectedTimeMilli)
                                         + " interval=" + fullBandConnectedTimeIntervalMilli
                                         + " maxinterval=" + maxFullBandConnectedTimeIntervalMilli);
                                }
                                tryFullBandScan = true;
                            }

                            if (mWifiInfo.txSuccessRate >
                                    mWifiConfigStore.maxTxPacketForFullScans
                                    || mWifiInfo.rxSuccessRate >
                                    mWifiConfigStore.maxRxPacketForFullScans) {
                                // Too much traffic at the interface, hence no full band scan
                                if (DBG) {
                                    logd("CMD_START_SCAN " +
                                            "prevent full band scan due to pkt rate");
                                }
                                tryFullBandScan = false;
                            }

                            if (mWifiInfo.txSuccessRate >
                                    mWifiConfigStore.maxTxPacketForPartialScans
                                    || mWifiInfo.rxSuccessRate >
                                    mWifiConfigStore.maxRxPacketForPartialScans) {
                                // Don't scan if lots of packets are being sent
                                restrictChannelList = true;
                                if (mWifiConfigStore.alwaysEnableScansWhileAssociated.get() == 0) {
                                    if (DBG) {
                                     logd("CMD_START_SCAN source " + message.arg1
                                        + " ...and ignore scans"
                                        + " tx=" + String.format("%.2f", mWifiInfo.txSuccessRate)
                                        + " rx=" + String.format("%.2f", mWifiInfo.rxSuccessRate));
                                    }
                                    messageHandlingStatus = MESSAGE_HANDLING_STATUS_REFUSED;
                                    return HANDLED;
                                }
                            }
                        }

                        WifiConfiguration currentConfiguration = getCurrentWifiConfiguration();
                        if (DBG) {
                            logd("CMD_START_SCAN full=" +
                                    tryFullBandScan);
                        }
                        if (currentConfiguration != null) {
                            if (fullBandConnectedTimeIntervalMilli
                                    < mWifiConfigStore.wifiAssociatedShortScanIntervalMilli.get()) {
                                // Sanity
                                fullBandConnectedTimeIntervalMilli
                                        = mWifiConfigStore.wifiAssociatedShortScanIntervalMilli.get();
                            }
                            if (tryFullBandScan) {
                                lastFullBandConnectedTimeMilli = now_ms;
                                if (fullBandConnectedTimeIntervalMilli
                                        < mWifiConfigStore.associatedFullScanMaxIntervalMilli) {
                                    // Increase the interval
                                    fullBandConnectedTimeIntervalMilli
                                            = fullBandConnectedTimeIntervalMilli
                                            * mWifiConfigStore.associatedFullScanBackoff.get() / 8;

                                    if (DBG) {
                                        logd("CMD_START_SCAN bump interval ="
                                        + fullBandConnectedTimeIntervalMilli);
                                    }
                                }
                                handleScanRequest(
                                        WifiNative.SCAN_WITHOUT_CONNECTION_SETUP, message);
                            } else {
                                if (!startScanForConfiguration(
                                        currentConfiguration, restrictChannelList)) {
                                    if (DBG) {
                                        logd("starting scan, " +
                                                " did not find channels -> full");
                                    }
                                    lastFullBandConnectedTimeMilli = now_ms;
                                    if (fullBandConnectedTimeIntervalMilli
                                            < mWifiConfigStore.associatedFullScanMaxIntervalMilli) {
                                        // Increase the interval
                                        fullBandConnectedTimeIntervalMilli
                                                = fullBandConnectedTimeIntervalMilli
                                                * mWifiConfigStore.associatedFullScanBackoff.get() / 8;

                                        if (DBG) {
                                            logd("CMD_START_SCAN bump interval ="
                                                    + fullBandConnectedTimeIntervalMilli);
                                        }
                                    }
                                    handleScanRequest(
                                                WifiNative.SCAN_WITHOUT_CONNECTION_SETUP, message);
                                }
                            }

                        } else {
                            logd("CMD_START_SCAN : connected mode and no configuration");
                            messageHandlingStatus = MESSAGE_HANDLING_STATUS_HANDLING_ERROR;
                        }
                    } else {
                        // Not scan alarm source
                        return NOT_HANDLED;
                    }
                    break;
                    /* Ignore connection to same network */
                case WifiManager.CONNECT_NETWORK:
                    int netId = message.arg1;
                    if (mWifiInfo.getNetworkId() == netId) {
                        break;
                    }
                    return NOT_HANDLED;
                case WifiMonitor.NETWORK_CONNECTION_EVENT:
                    mWifiInfo.setBSSID((String) message.obj);
                    mLastNetworkId = message.arg1;
                    mWifiInfo.setNetworkId(mLastNetworkId);
                    if(!mLastBssid.equals((String) message.obj)) {
                        mLastBssid = (String) message.obj;
                        sendNetworkStateChangeBroadcast(mLastBssid);
                    }
                    break;
                case CMD_RSSI_POLL:
                    if (message.arg1 == mRssiPollToken) {
                        if (mWifiConfigStore.enableChipWakeUpWhenAssociated.get()) {
                            if (VVDBG) log(" get link layer stats " + mWifiLinkLayerStatsSupported);
                            WifiLinkLayerStats stats = getWifiLinkLayerStats(VDBG);
                            if (stats != null) {
                                // Sanity check the results provided by driver
                                if (mWifiInfo.getRssi() != WifiInfo.INVALID_RSSI
                                        && (stats.rssi_mgmt == 0
                                        || stats.beacon_rx == 0)) {
                                    stats = null;
                                }
                            }
                            // Get Info and continue polling
                            fetchRssiLinkSpeedAndFrequencyNative();
                            calculateWifiScore(stats);
                        }
                        sendMessageDelayed(obtainMessage(CMD_RSSI_POLL,
                                mRssiPollToken, 0), POLL_RSSI_INTERVAL_MSECS);

                        if (DBG) sendRssiChangeBroadcast(mWifiInfo.getRssi());
                    } else {
                        // Polling has completed
                    }
                    break;
                case CMD_ENABLE_RSSI_POLL:
                    cleanWifiScore();
                    if (mWifiConfigStore.enableRssiPollWhenAssociated.get()) {
                        mEnableRssiPolling = (message.arg1 == 1);
                    } else {
                        mEnableRssiPolling = false;
                    }
                    mRssiPollToken++;
                    if (mEnableRssiPolling) {
                        // First poll
                        fetchRssiLinkSpeedAndFrequencyNative();
                        sendMessageDelayed(obtainMessage(CMD_RSSI_POLL,
                                mRssiPollToken, 0), POLL_RSSI_INTERVAL_MSECS);
                    }
                    break;
                case WifiManager.RSSI_PKTCNT_FETCH:
                    RssiPacketCountInfo info = new RssiPacketCountInfo();
                    fetchRssiLinkSpeedAndFrequencyNative();
                    info.rssi = mWifiInfo.getRssi();
                    fetchPktcntNative(info);
                    replyToMessage(message, WifiManager.RSSI_PKTCNT_FETCH_SUCCEEDED, info);
                    break;
                case CMD_DELAYED_NETWORK_DISCONNECT:
                    if (!linkDebouncing && mWifiConfigStore.enableLinkDebouncing) {

                        // Ignore if we are not debouncing
                        logd("CMD_DELAYED_NETWORK_DISCONNECT and not debouncing - ignore "
                                + message.arg1);
                        return HANDLED;
                    } else {
                        logd("CMD_DELAYED_NETWORK_DISCONNECT and debouncing - disconnect "
                                + message.arg1);

                        linkDebouncing = false;
                        // If we are still debouncing while this message comes,
                        // it means we were not able to reconnect within the alloted time
                        // = LINK_FLAPPING_DEBOUNCE_MSEC
                        // and thus, trigger a real disconnect
                        handleNetworkDisconnect();
                        transitionTo(mDisconnectedState);
                    }
                    break;
                case CMD_ASSOCIATED_BSSID:
                    if ((String) message.obj == null) {
                        logw("Associated command w/o BSSID");
                        break;
                    }
                    mLastBssid = (String) message.obj;
                    if (mLastBssid != null
                            && (mWifiInfo.getBSSID() == null
                            || !mLastBssid.equals(mWifiInfo.getBSSID()))) {
                        mWifiInfo.setBSSID((String) message.obj);
                        sendNetworkStateChangeBroadcast(mLastBssid);
                    }
                    break;
                case CMD_START_RSSI_MONITORING_OFFLOAD:
                case CMD_RSSI_THRESHOLD_BREACH:
                    byte currRssi = (byte) message.arg1;
                    processRssiThreshold(currRssi, message.what);
                    break;
                case CMD_STOP_RSSI_MONITORING_OFFLOAD:
                    stopRssiMonitoringOffload();
                    break;
                default:
                    return NOT_HANDLED;
            }

            return HANDLED;
        }
    }

    class ObtainingIpState extends State {
        @Override
        public void enter() {
            if (DBG) {
                String key = "";
                if (getCurrentWifiConfiguration() != null) {
                    key = getCurrentWifiConfiguration().configKey();
                }
                log("enter ObtainingIpState netId=" + Integer.toString(mLastNetworkId)
                        + " " + key + " "
                        + " roam=" + mAutoRoaming
                        + " static=" + mWifiConfigStore.isUsingStaticIp(mLastNetworkId)
                        + " watchdog= " + obtainingIpWatchdogCount);
            }

            // Reset link Debouncing, indicating we have successfully re-connected to the AP
            // We might still be roaming
            linkDebouncing = false;

            // Send event to CM & network change broadcast
            setNetworkDetailedState(DetailedState.OBTAINING_IPADDR);

            // We must clear the config BSSID, as the wifi chipset may decide to roam
            // from this point on and having the BSSID specified in the network block would
            // cause the roam to faile and the device to disconnect
            clearCurrentConfigBSSID("ObtainingIpAddress");

            try {
                mNwService.enableIpv6(mDataInterfaceName);
            } catch (RemoteException re) {
                loge("Failed to enable IPv6: " + re);
            } catch (IllegalStateException e) {
                loge("Failed to enable IPv6: " + e);
            }

            if (!mWifiConfigStore.isUsingStaticIp(mLastNetworkId)) {
                if (isRoaming()) {
                    renewDhcp();
                } else {
                    // Remove any IP address on the interface in case we're switching from static
                    // IP configuration to DHCP. This is safe because if we get here when not
                    // roaming, we don't have a usable address.
                    clearIPv4Address(mDataInterfaceName);
                    startDhcp();
                }
                obtainingIpWatchdogCount++;
                logd("Start Dhcp Watchdog " + obtainingIpWatchdogCount);
                // Get Link layer stats so as we get fresh tx packet counters
                getWifiLinkLayerStats(true);
                sendMessageDelayed(obtainMessage(CMD_OBTAINING_IP_ADDRESS_WATCHDOG_TIMER,
                        obtainingIpWatchdogCount, 0), OBTAINING_IP_ADDRESS_GUARD_TIMER_MSEC);
            } else {
                // stop any running dhcp before assigning static IP
                stopDhcp();
                StaticIpConfiguration config = mWifiConfigStore.getStaticIpConfiguration(
                        mLastNetworkId);
                if (config.ipAddress == null) {
                    logd("Static IP lacks address");
                    sendMessage(CMD_STATIC_IP_FAILURE);
                } else {
                    InterfaceConfiguration ifcg = new InterfaceConfiguration();
                    ifcg.setLinkAddress(config.ipAddress);
                    ifcg.setInterfaceUp();
                    try {
                        mNwService.setInterfaceConfig(mDataInterfaceName, ifcg);
                        if (DBG) log("Static IP configuration succeeded");
                        DhcpResults dhcpResults = new DhcpResults(config);
                        sendMessage(CMD_STATIC_IP_SUCCESS, dhcpResults);
                    } catch (RemoteException re) {
                        loge("Static IP configuration failed: " + re);
                        sendMessage(CMD_STATIC_IP_FAILURE);
                    } catch (IllegalStateException e) {
                        loge("Static IP configuration failed: " + e);
                        sendMessage(CMD_STATIC_IP_FAILURE);
                    }
                }
            }
        }
      @Override
      public boolean processMessage(Message message) {
          logStateAndMessage(message, getClass().getSimpleName());

          switch(message.what) {
              case CMD_STATIC_IP_SUCCESS:
                  handleIPv4Success((DhcpResults) message.obj, CMD_STATIC_IP_SUCCESS);
                  break;
              case CMD_STATIC_IP_FAILURE:
                  handleIPv4Failure(CMD_STATIC_IP_FAILURE);
                  break;
              case CMD_AUTO_CONNECT:
              case CMD_AUTO_ROAM:
                  messageHandlingStatus = MESSAGE_HANDLING_STATUS_DISCARD;
                  break;
              case WifiManager.SAVE_NETWORK:
              case WifiStateMachine.CMD_AUTO_SAVE_NETWORK:
                  messageHandlingStatus = MESSAGE_HANDLING_STATUS_DEFERRED;
                  deferMessage(message);
                  break;
                  /* Defer any power mode changes since we must keep active power mode at DHCP */
              case CMD_SET_HIGH_PERF_MODE:
                  messageHandlingStatus = MESSAGE_HANDLING_STATUS_DEFERRED;
                  deferMessage(message);
                  break;
                  /* Defer scan request since we should not switch to other channels at DHCP */
              case CMD_START_SCAN:
                  messageHandlingStatus = MESSAGE_HANDLING_STATUS_DEFERRED;
                  deferMessage(message);
                  break;
              case CMD_OBTAINING_IP_ADDRESS_WATCHDOG_TIMER:
                  if (message.arg1 == obtainingIpWatchdogCount) {
                      logd("ObtainingIpAddress: Watchdog Triggered, count="
                              + obtainingIpWatchdogCount);
                      handleIpConfigurationLost();
                      transitionTo(mDisconnectingState);
                      break;
                  }
                  messageHandlingStatus = MESSAGE_HANDLING_STATUS_DISCARD;
                  break;
              default:
                  return NOT_HANDLED;
          }
          return HANDLED;
      }
    }

    // Note: currently, this state is never used, because WifiWatchdogStateMachine unconditionally
    // sets mPoorNetworkDetectionEnabled to false.
    class VerifyingLinkState extends State {
        @Override
        public void enter() {
            log(getName() + " enter");
            setNetworkDetailedState(DetailedState.VERIFYING_POOR_LINK);
            mWifiConfigStore.updateStatus(mLastNetworkId, DetailedState.VERIFYING_POOR_LINK);
            sendNetworkStateChangeBroadcast(mLastBssid);
            // End roaming
            mAutoRoaming = WifiAutoJoinController.AUTO_JOIN_IDLE;
        }
        @Override
        public boolean processMessage(Message message) {
            logStateAndMessage(message, getClass().getSimpleName());

            switch (message.what) {
                case WifiWatchdogStateMachine.POOR_LINK_DETECTED:
                    // Stay here
                    log(getName() + " POOR_LINK_DETECTED: no transition");
                    break;
                case WifiWatchdogStateMachine.GOOD_LINK_DETECTED:
                    log(getName() + " GOOD_LINK_DETECTED: transition to CONNECTED");
                    sendConnectedState();
                    transitionTo(mConnectedState);
                    break;
                default:
                    if (DBG) log(getName() + " what=" + message.what + " NOT_HANDLED");
                    return NOT_HANDLED;
            }
            return HANDLED;
        }
    }

    private void sendConnectedState() {
        // If this network was explicitly selected by the user, evaluate whether to call
        // explicitlySelected() so the system can treat it appropriately.
        WifiConfiguration config = getCurrentWifiConfiguration();
        if (mWifiConfigStore.isLastSelectedConfiguration(config)) {
            boolean prompt = mWifiConfigStore.checkConfigOverridePermission(config.lastConnectUid);
            if (DBG) {
                log("Network selected by UID " + config.lastConnectUid + " prompt=" + prompt);
            }
            if (prompt) {
                // Selected by the user via Settings or QuickSettings. If this network has Internet
                // access, switch to it. Otherwise, switch to it only if the user confirms that they
                // really want to switch, or has already confirmed and selected "Don't ask again".
                if (DBG) {
                    log("explictlySelected acceptUnvalidated=" + config.noInternetAccessExpected);
                }
                mNetworkAgent.explicitlySelected(config.noInternetAccessExpected);
            }
        }

        setNetworkDetailedState(DetailedState.CONNECTED);
        mWifiConfigStore.updateStatus(mLastNetworkId, DetailedState.CONNECTED);
        sendNetworkStateChangeBroadcast(mLastBssid);
    }

    class RoamingState extends State {
        boolean mAssociated;
        @Override
        public void enter() {
            if (DBG) {
                log("RoamingState Enter"
                        + " mScreenOn=" + mScreenOn );
            }
            setScanAlarm(false);

            // Make sure we disconnect if roaming fails
            roamWatchdogCount++;
            logd("Start Roam Watchdog " + roamWatchdogCount);
            sendMessageDelayed(obtainMessage(CMD_ROAM_WATCHDOG_TIMER,
                    roamWatchdogCount, 0), ROAM_GUARD_TIMER_MSEC);
            mAssociated = false;
        }
        @Override
        public boolean processMessage(Message message) {
            logStateAndMessage(message, getClass().getSimpleName());
            WifiConfiguration config;
            switch (message.what) {
                case CMD_IP_CONFIGURATION_LOST:
                    config = getCurrentWifiConfiguration();
                    if (config != null) {
                        mWifiLogger.captureBugReportData(WifiLogger.REPORT_REASON_AUTOROAM_FAILURE);
                        mWifiConfigStore.noteRoamingFailure(config,
                                WifiConfiguration.ROAMING_FAILURE_IP_CONFIG);
                    }
                    return NOT_HANDLED;
                case WifiWatchdogStateMachine.POOR_LINK_DETECTED:
                    if (DBG) log("Roaming and Watchdog reports poor link -> ignore");
                    return HANDLED;
                case CMD_UNWANTED_NETWORK:
                    if (DBG) log("Roaming and CS doesnt want the network -> ignore");
                    return HANDLED;
                case CMD_SET_OPERATIONAL_MODE:
                    if (message.arg1 != CONNECT_MODE) {
                        deferMessage(message);
                    }
                    break;
                case WifiMonitor.SUPPLICANT_STATE_CHANGE_EVENT:
                    /**
                     * If we get a SUPPLICANT_STATE_CHANGE_EVENT indicating a DISCONNECT
                     * before NETWORK_DISCONNECTION_EVENT
                     * And there is an associated BSSID corresponding to our target BSSID, then
                     * we have missed the network disconnection, transition to mDisconnectedState
                     * and handle the rest of the events there.
                     */
                    StateChangeResult stateChangeResult = (StateChangeResult) message.obj;
                    if (stateChangeResult.state == SupplicantState.DISCONNECTED
                            || stateChangeResult.state == SupplicantState.INACTIVE
                            || stateChangeResult.state == SupplicantState.INTERFACE_DISABLED) {
                        if (DBG) {
                            log("STATE_CHANGE_EVENT in roaming state "
                                    + stateChangeResult.toString() );
                        }
                        if (stateChangeResult.BSSID != null
                                && stateChangeResult.BSSID.equals(mTargetRoamBSSID)) {
                            handleNetworkDisconnect();
                            transitionTo(mDisconnectedState);
                        }
                    }
                    if (stateChangeResult.state == SupplicantState.ASSOCIATED) {
                        // We completed the layer2 roaming part
                        mAssociated = true;
                        if (stateChangeResult.BSSID != null) {
                            mTargetRoamBSSID = (String) stateChangeResult.BSSID;
                        }
                    }
                    break;
                case CMD_ROAM_WATCHDOG_TIMER:
                    if (roamWatchdogCount == message.arg1) {
                        if (DBG) log("roaming watchdog! -> disconnect");
                        mRoamFailCount++;
                        handleNetworkDisconnect();
                        mWifiNative.disconnect();
                        transitionTo(mDisconnectedState);
                    }
                    break;
               case WifiMonitor.NETWORK_CONNECTION_EVENT:
                   if (mAssociated) {
                       if (DBG) log("roaming and Network connection established");
                       mLastNetworkId = message.arg1;
                       mLastBssid = (String) message.obj;
                       mWifiInfo.setBSSID(mLastBssid);
                       mWifiInfo.setNetworkId(mLastNetworkId);
                       mWifiConfigStore.handleBSSIDBlackList(mLastNetworkId, mLastBssid, true);
                       sendNetworkStateChangeBroadcast(mLastBssid);
                       transitionTo(mObtainingIpState);
                   } else {
                       messageHandlingStatus = MESSAGE_HANDLING_STATUS_DISCARD;
                   }
                   break;
               case WifiMonitor.NETWORK_DISCONNECTION_EVENT:
                   // Throw away but only if it corresponds to the network we're roaming to
                   String bssid = (String)message.obj;
                   if (true) {
                       String target = "";
                       if (mTargetRoamBSSID != null) target = mTargetRoamBSSID;
                       log("NETWORK_DISCONNECTION_EVENT in roaming state"
                               + " BSSID=" + bssid
                               + " target=" + target);
                   }
                   if (bssid != null && bssid.equals(mTargetRoamBSSID)) {
                       handleNetworkDisconnect();
                       transitionTo(mDisconnectedState);
                   }
                   break;
                case WifiMonitor.SSID_TEMP_DISABLED:
                    // Auth error while roaming
                    logd("SSID_TEMP_DISABLED nid=" + Integer.toString(mLastNetworkId)
                            + " id=" + Integer.toString(message.arg1)
                            + " isRoaming=" + isRoaming()
                            + " roam=" + Integer.toString(mAutoRoaming));
                    if (message.arg1 == mLastNetworkId) {
                        config = getCurrentWifiConfiguration();
                        if (config != null) {
                            mWifiLogger.captureBugReportData(
                                    WifiLogger.REPORT_REASON_AUTOROAM_FAILURE);
                            mWifiConfigStore.noteRoamingFailure(config,
                                    WifiConfiguration.ROAMING_FAILURE_AUTH_FAILURE);
                        }
                        handleNetworkDisconnect();
                        transitionTo(mDisconnectingState);
                    }
                    return NOT_HANDLED;
                case CMD_START_SCAN:
                    deferMessage(message);
                    break;
                default:
                    return NOT_HANDLED;
            }
            return HANDLED;
        }

        @Override
        public void exit() {
            logd("WifiStateMachine: Leaving Roaming state");
        }
    }

    class ConnectedState extends State {
        @Override
        public void enter() {
            String address;
            updateDefaultRouteMacAddress(1000);
            if (DBG) {
                log("Enter ConnectedState "
                       + " mScreenOn=" + mScreenOn
                       + " scanperiod="
                       + Integer.toString(mWifiConfigStore.wifiAssociatedShortScanIntervalMilli.get())
                       + " useGscan=" + mHalBasedPnoDriverSupported + "/"
                        + mWifiConfigStore.enableHalBasedPno.get()
                        + " mHalBasedPnoEnableInDevSettings " + mHalBasedPnoEnableInDevSettings);
            }
            if (mScreenOn
                    && getEnableAutoJoinWhenAssociated()) {
                if (useHalBasedAutoJoinOffload()) {
                    startGScanConnectedModeOffload("connectedEnter");
                } else {
                    // restart scan alarm
                    startDelayedScan(mWifiConfigStore.wifiAssociatedShortScanIntervalMilli.get(),
                            null, null);
                }
            }
            registerConnected();
            lastConnectAttemptTimestamp = 0;
            targetWificonfiguration = null;
            // Paranoia
            linkDebouncing = false;

            // Not roaming anymore
            mAutoRoaming = WifiAutoJoinController.AUTO_JOIN_IDLE;

            if (testNetworkDisconnect) {
                testNetworkDisconnectCounter++;
                logd("ConnectedState Enter start disconnect test " +
                        testNetworkDisconnectCounter);
                sendMessageDelayed(obtainMessage(CMD_TEST_NETWORK_DISCONNECT,
                        testNetworkDisconnectCounter, 0), 15000);
            }
            if (!mWifiConfigStore.enableAutoJoinWhenAssociated.get()) {
                if (mContext.getResources().getBoolean(R.bool.wifi_autocon)
                        && !shouldAutoConnect()) {
                    if (DBG) {
                        logd("Auto connect disabled, skip enable networks");
                    }
                } else {
                    // Reenable all networks, allow for hidden networks to be scanned
                    mWifiConfigStore.enableAllNetworks();
                }
            } else {
                 // Reenable all networks, allow for hidden networks to be scanned
                 mWifiConfigStore.enableAllNetworks();
            }

            mLastDriverRoamAttempt = 0;

            //startLazyRoam();
        }
        @Override
        public boolean processMessage(Message message) {
            WifiConfiguration config = null;
            logStateAndMessage(message, getClass().getSimpleName());

            switch (message.what) {
                case CMD_RESTART_AUTOJOIN_OFFLOAD:
                    if ( (int)message.arg2 < mRestartAutoJoinOffloadCounter ) {
                        messageHandlingStatus = MESSAGE_HANDLING_STATUS_OBSOLETE;
                        return HANDLED;
                    }
                    /* If we are still in Disconnected state after having discovered a valid
                     * network this means autojoin didnt managed to associate to the network,
                     * then restart PNO so as we will try associating to it again.
                     */
                    if (useHalBasedAutoJoinOffload()) {
                        if (mGScanStartTimeMilli == 0) {
                            // If offload is not started, then start it...
                            startGScanConnectedModeOffload("connectedRestart");
                        } else {
                            // If offload is already started, then check if we need to increase
                            // the scan period and restart the Gscan
                            long now = System.currentTimeMillis();
                            if (mGScanStartTimeMilli != 0 && now > mGScanStartTimeMilli
                                    && ((now - mGScanStartTimeMilli)
                                    > DISCONNECTED_SHORT_SCANS_DURATION_MILLI)
                                && (mGScanPeriodMilli
                                    < mWifiConfigStore.wifiDisconnectedLongScanIntervalMilli.get()))
                            {
                                startConnectedGScan("Connected restart gscan");
                            }
                        }
                    }
                    break;
                case CMD_UPDATE_ASSOCIATED_SCAN_PERMISSION:
                    updateAssociatedScanPermission();
                    break;
                case WifiWatchdogStateMachine.POOR_LINK_DETECTED:
                    if (DBG) log("Watchdog reports poor link");
                    transitionTo(mVerifyingLinkState);
                    break;
                case CMD_UNWANTED_NETWORK:
                    if (message.arg1 == NETWORK_STATUS_UNWANTED_DISCONNECT) {
                        mWifiConfigStore.handleBadNetworkDisconnectReport(mLastNetworkId, mWifiInfo);
                        mWifiNative.disconnect();
                        transitionTo(mDisconnectingState);
                    } else if (message.arg1 == NETWORK_STATUS_UNWANTED_DISABLE_AUTOJOIN ||
                            message.arg1 == NETWORK_STATUS_UNWANTED_VALIDATION_FAILED) {
                        config = getCurrentWifiConfiguration();
                        if (config != null) {
                            // Disable autojoin
                            if (message.arg1 == NETWORK_STATUS_UNWANTED_DISABLE_AUTOJOIN) {
                                config.validatedInternetAccess = false;
                                // Clear last-selected status, as being last-selected also avoids
                                // disabling auto-join.
                                if (mWifiConfigStore.isLastSelectedConfiguration(config)) {
                                    mWifiConfigStore.setLastSelectedConfiguration(
                                        WifiConfiguration.INVALID_NETWORK_ID);
                                }
                            }
                            config.numNoInternetAccessReports += 1;
                            config.dirty = true;
                            mWifiConfigStore.writeKnownNetworkHistory(false);
                        }
                    }
                    return HANDLED;
                case CMD_NETWORK_STATUS:
                    if (message.arg1 == NetworkAgent.VALID_NETWORK) {
                        config = getCurrentWifiConfiguration();
                        if (config != null) {
                            if (!config.validatedInternetAccess
                                    || config.numNoInternetAccessReports != 0) {
                                config.dirty = true;
                            }
                            // re-enable autojoin
                            config.numNoInternetAccessReports = 0;
                            config.validatedInternetAccess = true;
                            mWifiConfigStore.writeKnownNetworkHistory(false);
                        }
                    }
                    return HANDLED;
                case CMD_ACCEPT_UNVALIDATED:
                    boolean accept = (message.arg1 != 0);
                    config = getCurrentWifiConfiguration();
                    if (config != null) {
                        config.noInternetAccessExpected = accept;
                    }
                    return HANDLED;
                case CMD_TEST_NETWORK_DISCONNECT:
                    // Force a disconnect
                    if (message.arg1 == testNetworkDisconnectCounter) {
                        mWifiNative.disconnect();
                    }
                    break;
                case CMD_ASSOCIATED_BSSID:
                    // ASSOCIATING to a new BSSID while already connected, indicates
                    // that driver is roaming
                    mLastDriverRoamAttempt = System.currentTimeMillis();
                    String toBSSID = (String)message.obj;
                    if (toBSSID != null && !toBSSID.equals(mWifiInfo.getBSSID())) {
                        mWifiConfigStore.driverRoamedFrom(mWifiInfo);
                    }
                    return NOT_HANDLED;
                case WifiMonitor.NETWORK_DISCONNECTION_EVENT:
                    long lastRoam = 0;
                    if (mLastDriverRoamAttempt != 0) {
                        // Calculate time since last driver roam attempt
                        lastRoam = System.currentTimeMillis() - mLastDriverRoamAttempt;
                        mLastDriverRoamAttempt = 0;
                    }
                    if (unexpectedDisconnectedReason(message.arg2)) {
                        mWifiLogger.captureBugReportData(
                                WifiLogger.REPORT_REASON_UNEXPECTED_DISCONNECT);
                    }
                    config = getCurrentWifiConfiguration();
                    if (mScreenOn
                            && !linkDebouncing
                            && config != null
                            && config.autoJoinStatus == WifiConfiguration.AUTO_JOIN_ENABLED
                            && !mWifiConfigStore.isLastSelectedConfiguration(config)
                            && (message.arg2 != 3 /* reason cannot be 3, i.e. locally generated */
                                || (lastRoam > 0 && lastRoam < 2000) /* unless driver is roaming */)
                            && ((ScanResult.is24GHz(mWifiInfo.getFrequency())
                                    && mWifiInfo.getRssi() >
                                    WifiConfiguration.BAD_RSSI_24)
                                    || (ScanResult.is5GHz(mWifiInfo.getFrequency())
                                    && mWifiInfo.getRssi() >
                                    WifiConfiguration.BAD_RSSI_5))) {
                        // Start de-bouncing the L2 disconnection:
                        // this L2 disconnection might be spurious.
                        // Hence we allow 7 seconds for the state machine to try
                        // to reconnect, go thru the
                        // roaming cycle and enter Obtaining IP address
                        // before signalling the disconnect to ConnectivityService and L3
                        startScanForConfiguration(getCurrentWifiConfiguration(), false);
                        linkDebouncing = true;

                        sendMessageDelayed(obtainMessage(CMD_DELAYED_NETWORK_DISCONNECT,
                                0, mLastNetworkId), LINK_FLAPPING_DEBOUNCE_MSEC);
                        if (DBG) {
                            log("NETWORK_DISCONNECTION_EVENT in connected state"
                                    + " BSSID=" + mWifiInfo.getBSSID()
                                    + " RSSI=" + mWifiInfo.getRssi()
                                    + " freq=" + mWifiInfo.getFrequency()
                                    + " reason=" + message.arg2
                                    + " -> debounce");
                        }
                        return HANDLED;
                    } else {
                        if (DBG) {
                            int ajst = -1;
                            if (config != null) ajst = config.autoJoinStatus;
                            log("NETWORK_DISCONNECTION_EVENT in connected state"
                                    + " BSSID=" + mWifiInfo.getBSSID()
                                    + " RSSI=" + mWifiInfo.getRssi()
                                    + " freq=" + mWifiInfo.getFrequency()
                                    + " was debouncing=" + linkDebouncing
                                    + " reason=" + message.arg2
                                    + " ajst=" + ajst);
                        }
                    }
                    break;
                case CMD_AUTO_ROAM:
                    // Clear the driver roam indication since we are attempting a framework roam
                    mLastDriverRoamAttempt = 0;

                    /* Connect command coming from auto-join */
                    ScanResult candidate = (ScanResult)message.obj;
                    String bssid = "any";
                    if (candidate != null && candidate.is5GHz()) {
                        // Only lock BSSID for 5GHz networks
                        bssid = candidate.BSSID;
                    }
                    int netId = mLastNetworkId;
                    config = getCurrentWifiConfiguration();


                    if (config == null) {
                        loge("AUTO_ROAM and no config, bail out...");
                        break;
                    }

                    logd("CMD_AUTO_ROAM sup state "
                            + mSupplicantStateTracker.getSupplicantStateName()
                            + " my state " + getCurrentState().getName()
                            + " nid=" + Integer.toString(netId)
                            + " config " + config.configKey()
                            + " roam=" + Integer.toString(message.arg2)
                            + " to " + bssid
                            + " targetRoamBSSID " + mTargetRoamBSSID);

                    /* Save the BSSID so as to lock it @ firmware */
                    if (!autoRoamSetBSSID(config, bssid) && !linkDebouncing) {
                        logd("AUTO_ROAM nothing to do");
                        // Same BSSID, nothing to do
                        messageHandlingStatus = MESSAGE_HANDLING_STATUS_DISCARD;
                        break;
                    };

                    // Make sure the network is enabled, since supplicant will not re-enable it
                    mWifiConfigStore.enableNetworkWithoutBroadcast(netId, false);

                    if (deferForUserInput(message, netId, false)) {
                        break;
                    } else if (mWifiConfigStore.getWifiConfiguration(netId).userApproved ==
                            WifiConfiguration.USER_BANNED) {
                        replyToMessage(message, WifiManager.CONNECT_NETWORK_FAILED,
                                WifiManager.NOT_AUTHORIZED);
                        break;
                    }

                    boolean ret = false;
                    if (mLastNetworkId != netId) {
                       if (mWifiConfigStore.selectNetwork(config, /* updatePriorities = */ false,
                               WifiConfiguration.UNKNOWN_UID) && mWifiNative.reconnect()) {
                           ret = true;
                       }
                    } else {
                         ret = mWifiNative.reassociate();
                    }
                    if (ret) {
                        lastConnectAttemptTimestamp = System.currentTimeMillis();
                        targetWificonfiguration = mWifiConfigStore.getWifiConfiguration(netId);

                        // replyToMessage(message, WifiManager.CONNECT_NETWORK_SUCCEEDED);
                        mAutoRoaming = message.arg2;
                        transitionTo(mRoamingState);

                    } else {
                        loge("Failed to connect config: " + config + " netId: " + netId);
                        replyToMessage(message, WifiManager.CONNECT_NETWORK_FAILED,
                                WifiManager.ERROR);
                        messageHandlingStatus = MESSAGE_HANDLING_STATUS_FAIL;
                        break;
                    }
                    break;
                case CMD_START_IP_PACKET_OFFLOAD: {
                        int slot = message.arg1;
                        int intervalSeconds = message.arg2;
                        KeepalivePacketData pkt = (KeepalivePacketData) message.obj;
                        byte[] dstMac;
                        try {
                            InetAddress gateway = RouteInfo.selectBestRoute(
                                    mLinkProperties.getRoutes(), pkt.dstAddress).getGateway();
                            String dstMacStr = macAddressFromRoute(gateway.getHostAddress());
                            dstMac = macAddressFromString(dstMacStr);
                        } catch (NullPointerException|IllegalArgumentException e) {
                            loge("Can't find MAC address for next hop to " + pkt.dstAddress);
                            mNetworkAgent.onPacketKeepaliveEvent(slot,
                                    ConnectivityManager.PacketKeepalive.ERROR_INVALID_IP_ADDRESS);
                            break;
                        }
                        pkt.dstMac = dstMac;
                        int result = startWifiIPPacketOffload(slot, pkt, intervalSeconds);
                        mNetworkAgent.onPacketKeepaliveEvent(slot, result);
                        break;
                    }
                default:
                    return NOT_HANDLED;
            }
            return HANDLED;
        }

        @Override
        public void exit() {
            logd("WifiStateMachine: Leaving Connected state");
            setScanAlarm(false);
            mLastDriverRoamAttempt = 0;

            stopLazyRoam();

            mWhiteListedSsids = null;
        }
    }

    class DisconnectingState extends State {

        @Override
        public void enter() {

            if (PDBG) {
                logd(" Enter DisconnectingState State scan interval "
                        + mWifiConfigStore.wifiDisconnectedShortScanIntervalMilli.get()
                        + " mLegacyPnoEnabled= " + mLegacyPnoEnabled
                        + " screenOn=" + mScreenOn);
            }

            // Make sure we disconnect: we enter this state prior to connecting to a new
            // network, waiting for either a DISCONNECT event or a SUPPLICANT_STATE_CHANGE
            // event which in this case will be indicating that supplicant started to associate.
            // In some cases supplicant doesn't ignore the connect requests (it might not
            // find the target SSID in its cache),
            // Therefore we end up stuck that state, hence the need for the watchdog.
            disconnectingWatchdogCount++;
            logd("Start Disconnecting Watchdog " + disconnectingWatchdogCount);
            sendMessageDelayed(obtainMessage(CMD_DISCONNECTING_WATCHDOG_TIMER,
                    disconnectingWatchdogCount, 0), DISCONNECTING_GUARD_TIMER_MSEC);
        }

        @Override
        public boolean processMessage(Message message) {
            logStateAndMessage(message, getClass().getSimpleName());
            switch (message.what) {
                case CMD_SET_OPERATIONAL_MODE:
                    if (message.arg1 != CONNECT_MODE) {
                        deferMessage(message);
                    }
                    break;
                case CMD_START_SCAN:
                    deferMessage(message);
                    return HANDLED;
                case CMD_DISCONNECTING_WATCHDOG_TIMER:
                    if (disconnectingWatchdogCount == message.arg1) {
                        if (DBG) log("disconnecting watchdog! -> disconnect");
                        handleNetworkDisconnect();
                        transitionTo(mDisconnectedState);
                    }
                    break;
                case WifiMonitor.SUPPLICANT_STATE_CHANGE_EVENT:
                    /**
                     * If we get a SUPPLICANT_STATE_CHANGE_EVENT before NETWORK_DISCONNECTION_EVENT
                     * we have missed the network disconnection, transition to mDisconnectedState
                     * and handle the rest of the events there
                     */
                    deferMessage(message);
                    handleNetworkDisconnect();
                    transitionTo(mDisconnectedState);
                    break;
                default:
                    return NOT_HANDLED;
            }
            return HANDLED;
        }
    }

    class DisconnectedState extends State {
        @Override
        public void enter() {
            // We dont scan frequently if this is a temporary disconnect
            // due to p2p
            if (mTemporarilyDisconnectWifi) {
                mWifiP2pChannel.sendMessage(WifiP2pServiceImpl.DISCONNECT_WIFI_RESPONSE);
                return;
            }

            if (PDBG) {
                logd(" Enter DisconnectedState scan interval "
                        + mWifiConfigStore.wifiDisconnectedShortScanIntervalMilli.get()
                        + " mLegacyPnoEnabled= " + mLegacyPnoEnabled
                        + " screenOn=" + mScreenOn
                        + " useGscan=" + mHalBasedPnoDriverSupported + "/"
                        + mWifiConfigStore.enableHalBasedPno.get());
            }

            /** clear the roaming state, if we were roaming, we failed */
            mAutoRoaming = WifiAutoJoinController.AUTO_JOIN_IDLE;

            if (useHalBasedAutoJoinOffload()) {
                startGScanDisconnectedModeOffload("disconnectedEnter");
            } else {
                if (mScreenOn) {
                    /**
                     * screen lit and => start scan immediately
                     */
                    startScan(UNKNOWN_SCAN_SOURCE, 0, null, null);
                } else {
                    /**
                     * screen dark and PNO supported => scan alarm disabled
                     */
                    if (mBackgroundScanSupported) {
                        /* If a regular scan result is pending, do not initiate background
                         * scan until the scan results are returned. This is needed because
                        * initiating a background scan will cancel the regular scan and
                        * scan results will not be returned until background scanning is
                        * cleared
                        */
                        if (!mIsScanOngoing) {
                            if (!enableBackgroundScan(true)) {
                                handlePnoFailError();
                            }
                        }
                    } else {
                        setScanAlarm(true);
                    }
                }
            }

            /**
             * If we have no networks saved, the supplicant stops doing the periodic scan.
             * The scans are useful to notify the user of the presence of an open network.
             * Note that these are not wake up scans.
             */
            if (mNoNetworksPeriodicScan != 0 && !mP2pConnected.get()
                    && mWifiConfigStore.getConfiguredNetworks().size() == 0) {
                sendMessageDelayed(obtainMessage(CMD_NO_NETWORKS_PERIODIC_SCAN,
                        ++mPeriodicScanToken, 0), mNoNetworksPeriodicScan);
            }

            mDisconnectedTimeStamp = System.currentTimeMillis();
            mDisconnectedPnoAlarmCount = 0;
        }
        @Override
        public boolean processMessage(Message message) {
            boolean ret = HANDLED;

            logStateAndMessage(message, getClass().getSimpleName());

            switch (message.what) {
                case CMD_NO_NETWORKS_PERIODIC_SCAN:
                    if (mP2pConnected.get()) break;
                    if (mNoNetworksPeriodicScan != 0 && message.arg1 == mPeriodicScanToken &&
                            mWifiConfigStore.getConfiguredNetworks().size() == 0) {
                        startScan(UNKNOWN_SCAN_SOURCE, -1, null, null);
                        sendMessageDelayed(obtainMessage(CMD_NO_NETWORKS_PERIODIC_SCAN,
                                    ++mPeriodicScanToken, 0), mNoNetworksPeriodicScan);
                    }
                    break;
                case CMD_PNO_PERIODIC_SCAN:
                    if ((message.arg1 == mPnoPeriodicScanToken) &&
                            mBackgroundScanSupported && (mP2pConnected.get() ||
                            (mWifiConfigStore.getConfiguredNetworks().size()
                            != 0))) {
                        startScan(UNKNOWN_SCAN_SOURCE, -1, null, null);
                        sendMessageDelayed(obtainMessage(CMD_PNO_PERIODIC_SCAN,
                            ++mPnoPeriodicScanToken, 0),
                            mDefaultFrameworkScanIntervalMs);
                    }
                    break;
                case WifiManager.FORGET_NETWORK:
                case CMD_REMOVE_NETWORK:
                case CMD_REMOVE_APP_CONFIGURATIONS:
                case CMD_REMOVE_USER_CONFIGURATIONS:
                    // Set up a delayed message here. After the forget/remove is handled
                    // the handled delayed message will determine if there is a need to
                    // scan and continue
                    sendMessageDelayed(obtainMessage(CMD_NO_NETWORKS_PERIODIC_SCAN,
                                ++mPeriodicScanToken, 0), mNoNetworksPeriodicScan);
                    ret = NOT_HANDLED;
                    break;
                case CMD_SET_OPERATIONAL_MODE:
                    if (message.arg1 != CONNECT_MODE) {
                        mOperationalMode = message.arg1;

                        mWifiConfigStore.disableAllNetworks();
                        if (mOperationalMode == SCAN_ONLY_WITH_WIFI_OFF_MODE) {
                            mWifiP2pChannel.sendMessage(CMD_DISABLE_P2P_REQ);
                            setWifiState(WIFI_STATE_DISABLED);
                        }
                        transitionTo(mScanModeState);
                    }
                    mWifiConfigStore.
                            setLastSelectedConfiguration(WifiConfiguration.INVALID_NETWORK_ID);
                    break;
                    /* Ignore network disconnect */
                case WifiMonitor.NETWORK_DISCONNECTION_EVENT:
                    break;
                case WifiMonitor.SUPPLICANT_STATE_CHANGE_EVENT:
                    StateChangeResult stateChangeResult = (StateChangeResult) message.obj;
                    if (DBG) {
                        logd("SUPPLICANT_STATE_CHANGE_EVENT state=" + stateChangeResult.state +
                                " -> state= " + WifiInfo.getDetailedStateOf(stateChangeResult.state)
                                + " debouncing=" + linkDebouncing);
                    }
                    setNetworkDetailedState(WifiInfo.getDetailedStateOf(stateChangeResult.state));
                    /* ConnectModeState does the rest of the handling */
                    ret = NOT_HANDLED;
                    break;
                case CMD_START_SCAN:
                    if (!checkOrDeferScanAllowed(message)) {
                        // The scan request was rescheduled
                        messageHandlingStatus = MESSAGE_HANDLING_STATUS_REFUSED;
                        return HANDLED;
                    }
                    if (message.arg1 == SCAN_ALARM_SOURCE) {
                        // Check if the CMD_START_SCAN message is obsolete (and thus if it should
                        // not be processed) and restart the scan
                        int period =  mWifiConfigStore.wifiDisconnectedShortScanIntervalMilli.get();
                        if (mP2pConnected.get()) {
                           period = (int)Settings.Global.getLong(mContext.getContentResolver(),
                                    Settings.Global.WIFI_SCAN_INTERVAL_WHEN_P2P_CONNECTED_MS,
                                    period);
                        }
                        if (!checkAndRestartDelayedScan(message.arg2,
                                true, period, null, null)) {
                            messageHandlingStatus = MESSAGE_HANDLING_STATUS_OBSOLETE;
                            logd("Disconnected CMD_START_SCAN source "
                                    + message.arg1
                                    + " " + message.arg2 + ", " + mDelayedScanCounter
                                    + " -> obsolete");
                            return HANDLED;
                        }
                        /* Disable background scan temporarily during a regular scan */
                        enableBackgroundScan(false);
                        handleScanRequest(WifiNative.SCAN_WITHOUT_CONNECTION_SETUP, message);
                        ret = HANDLED;
                    } else {

                        /*
                         * The SCAN request is not handled in this state and
                         * would eventually might/will get handled in the
                         * parent's state. The PNO, if already enabled had to
                         * get disabled before the SCAN trigger. Hence, stop
                         * the PNO if already enabled in this state, though the
                         * SCAN request is not handled(PNO disable before the
                         * SCAN trigger in any other state is not the right
                         * place to issue).
                         */

                        enableBackgroundScan(false);
                        ret = NOT_HANDLED;
                    }
                    break;
                case CMD_RESTART_AUTOJOIN_OFFLOAD:
                    if ( (int)message.arg2 < mRestartAutoJoinOffloadCounter ) {
                        messageHandlingStatus = MESSAGE_HANDLING_STATUS_OBSOLETE;
                        return HANDLED;
                    }
                    /* If we are still in Disconnected state after having discovered a valid
                     * network this means autojoin didnt managed to associate to the network,
                     * then restart PNO so as we will try associating to it again.
                     */
                    if (useHalBasedAutoJoinOffload()) {
                        if (mGScanStartTimeMilli == 0) {
                            // If offload is not started, then start it...
                            startGScanDisconnectedModeOffload("disconnectedRestart");
                        } else {
                            // If offload is already started, then check if we need to increase
                            // the scan period and restart the Gscan
                            long now = System.currentTimeMillis();
                            if (mGScanStartTimeMilli != 0 && now > mGScanStartTimeMilli
                                    && ((now - mGScanStartTimeMilli)
                                    > DISCONNECTED_SHORT_SCANS_DURATION_MILLI)
                                    && (mGScanPeriodMilli
                                    < mWifiConfigStore.wifiDisconnectedLongScanIntervalMilli.get()))
                            {
                                startDisconnectedGScan("disconnected restart gscan");
                            }
                        }
                    } else {
                        // If we are still disconnected for a short while after having found a
                        // network thru PNO, then something went wrong, and for some reason we
                        // couldn't join this network.
                        // It might be due to a SW bug in supplicant or the wifi stack, or an
                        // interoperability issue, or we try to join a bad bss and failed
                        // In that case we want to restart pno so as to make sure that we will
                        // attempt again to join that network.
                        if (!mScreenOn && !mIsScanOngoing && mBackgroundScanSupported) {
                            enableBackgroundScan(false);
                            if (!enableBackgroundScan(true)) {
                                handlePnoFailError();
                            }
                        }
                        return HANDLED;
                    }
                    break;
                case WifiMonitor.SCAN_RESULTS_EVENT:
                case WifiMonitor.SCAN_FAILED_EVENT:
                    /* Re-enable background scan when a pending scan result is received */
                    if (!mScreenOn && mIsScanOngoing
                            && mBackgroundScanSupported
                            && !useHalBasedAutoJoinOffload()) {
                        if (!enableBackgroundScan(true)) {
                            handlePnoFailError();
                        }
                    } else if (!mScreenOn
                            && !mIsScanOngoing
                            && mBackgroundScanSupported
                            && !useHalBasedAutoJoinOffload()) {
                        // We receive scan results from legacy PNO, hence restart the PNO alarm
                        int delay;
                        if (mDisconnectedPnoAlarmCount < 1) {
                            delay = 30 * 1000;
                        } else if (mDisconnectedPnoAlarmCount < 3) {
                            delay = 60 * 1000;
                        } else {
                            delay = 360 * 1000;
                        }
                        mDisconnectedPnoAlarmCount++;
                        if (VDBG) {
                            logd("Starting PNO alarm " + delay);
                        }
                        mAlarmManager.set(AlarmManager.RTC_WAKEUP,
                                System.currentTimeMillis() + delay,
                                mPnoIntent);
                    }
                    /* Handled in parent state */
                    ret = NOT_HANDLED;
                    break;
                case WifiP2pServiceImpl.P2P_CONNECTION_CHANGED:
                    NetworkInfo info = (NetworkInfo) message.obj;
                    mP2pConnected.set(info.isConnected());
                    if (mP2pConnected.get()) {
                        int defaultInterval = mContext.getResources().getInteger(
                                R.integer.config_wifi_scan_interval_p2p_connected);
                        long scanIntervalMs = Settings.Global.getLong(mContext.getContentResolver(),
                                Settings.Global.WIFI_SCAN_INTERVAL_WHEN_P2P_CONNECTED_MS,
                                defaultInterval);
                        mWifiNative.setScanInterval((int) scanIntervalMs/1000);
                    } else if (mWifiConfigStore.getConfiguredNetworks().size() == 0) {
                        if (DBG) log("Turn on scanning after p2p disconnected");
                        sendMessageDelayed(obtainMessage(CMD_NO_NETWORKS_PERIODIC_SCAN,
                                    ++mPeriodicScanToken, 0), mNoNetworksPeriodicScan);
                    } else if (!mP2pConnected.get() && (!mScreenOn)) {
                        if (!enableBackgroundScan(true)) {
                            handlePnoFailError();
                        }
                    } else {
                        // If P2P is not connected and there are saved networks, then restart
                        // scanning at the normal period. This is necessary because scanning might
                        // have been disabled altogether if WIFI_SCAN_INTERVAL_WHEN_P2P_CONNECTED_MS
                        // was set to zero.
                        if (useHalBasedAutoJoinOffload()) {
                            startGScanDisconnectedModeOffload("p2pRestart");
                        } else {
                            startDelayedScan(
                                    mWifiConfigStore.wifiDisconnectedShortScanIntervalMilli.get(),
                                    null, null);
                        }
                    }
                    break;
                case CMD_RECONNECT:
                case CMD_REASSOCIATE:
                    if (mTemporarilyDisconnectWifi) {
                        // Drop a third party reconnect/reassociate if STA is
                        // temporarily disconnected for p2p
                        break;
                    } else {
                        // ConnectModeState handles it
                        ret = NOT_HANDLED;
                    }
                    break;
                case CMD_SCREEN_STATE_CHANGED:
                    handleScreenStateChanged(message.arg1 != 0);
                    break;
                case WifiMonitor.RSN_PMKID_MISMATCH_EVENT:
                    //WAR: In release M, there is a TLS bugs for some radius. M upgrade the TLS to
                    // 1.2. However,some old radius can not support it. So if possibly disconnected
                    // due to TLS failure, we will toggler the TLS version between 1.1 and 1.2 for
                    // next retry connection
                    int nid = mCurrentAssociateNetworkId;
                    WifiConfiguration currentNet = mWifiConfigStore.getWifiConfiguration(nid);
                    if (currentNet != null && currentNet.enterpriseConfig != null) {
                        currentNet.enterpriseConfig.setTls12Enable(
                                !currentNet.enterpriseConfig.getTls12Enable());
                        mWifiConfigStore.saveNetwork(currentNet, WifiConfiguration.UNKNOWN_UID);
                        Log.e(TAG, "NetWork ID =" + nid + " switch to TLS1.2: " +
                            currentNet.enterpriseConfig.getTls12Enable());
                    }

                    break;
                default:
                    ret = NOT_HANDLED;
            }
            return ret;
        }

        @Override
        public void exit() {
            mDisconnectedPnoAlarmCount = 0;
            /* No need for a background scan upon exit from a disconnected state */
            enableBackgroundScan(false);
            setScanAlarm(false);
            mAlarmManager.cancel(mPnoIntent);
        }
    }

    class WpsRunningState extends State {
        // Tracks the source to provide a reply
        private Message mSourceMessage;
        @Override
        public void enter() {
            mSourceMessage = Message.obtain(getCurrentMessage());
        }
        @Override
        public boolean processMessage(Message message) {
            logStateAndMessage(message, getClass().getSimpleName());

            switch (message.what) {
                case WifiMonitor.WPS_SUCCESS_EVENT:
                    // Ignore intermediate success, wait for full connection
                    break;
                case WifiMonitor.NETWORK_CONNECTION_EVENT:
                    replyToMessage(mSourceMessage, WifiManager.WPS_COMPLETED);
                    mSourceMessage.recycle();
                    mSourceMessage = null;
                    deferMessage(message);
                    transitionTo(mDisconnectedState);
                    break;
                case WifiMonitor.WPS_OVERLAP_EVENT:
                    replyToMessage(mSourceMessage, WifiManager.WPS_FAILED,
                            WifiManager.WPS_OVERLAP_ERROR);
                    mSourceMessage.recycle();
                    mSourceMessage = null;
                    transitionTo(mDisconnectedState);
                    break;
                case WifiMonitor.WPS_FAIL_EVENT:
                    // Arg1 has the reason for the failure
                    if ((message.arg1 != WifiManager.ERROR) || (message.arg2 != 0)) {
                        replyToMessage(mSourceMessage, WifiManager.WPS_FAILED, message.arg1);
                        mSourceMessage.recycle();
                        mSourceMessage = null;
                        transitionTo(mDisconnectedState);
                    } else {
                        if (DBG) log("Ignore unspecified fail event during WPS connection");
                    }
                    break;
                case WifiMonitor.WPS_TIMEOUT_EVENT:
                    replyToMessage(mSourceMessage, WifiManager.WPS_FAILED,
                            WifiManager.WPS_TIMED_OUT);
                    mSourceMessage.recycle();
                    mSourceMessage = null;
                    transitionTo(mDisconnectedState);
                    break;
                case WifiManager.START_WPS:
                    replyToMessage(message, WifiManager.WPS_FAILED, WifiManager.IN_PROGRESS);
                    break;
                case WifiManager.CANCEL_WPS:
                    if (mWifiNative.cancelWps()) {
                        replyToMessage(message, WifiManager.CANCEL_WPS_SUCCEDED);
                    } else {
                        replyToMessage(message, WifiManager.CANCEL_WPS_FAILED, WifiManager.ERROR);
                    }
                    transitionTo(mDisconnectedState);
                    break;
                /**
                 * Defer all commands that can cause connections to a different network
                 * or put the state machine out of connect mode
                 */
                case CMD_STOP_DRIVER:
                case CMD_SET_OPERATIONAL_MODE:
                case WifiManager.CONNECT_NETWORK:
                case CMD_ENABLE_NETWORK:
                case CMD_RECONNECT:
                case CMD_REASSOCIATE:
                case CMD_ENABLE_ALL_NETWORKS:
                    deferMessage(message);
                    break;
                case CMD_AUTO_CONNECT:
                case CMD_AUTO_ROAM:
                    messageHandlingStatus = MESSAGE_HANDLING_STATUS_DISCARD;
                    return HANDLED;
                case CMD_START_SCAN:
                    messageHandlingStatus = MESSAGE_HANDLING_STATUS_DISCARD;
                    return HANDLED;
                case WifiMonitor.NETWORK_DISCONNECTION_EVENT:
                    if (DBG) log("Network connection lost");
                    handleNetworkDisconnect();
                    break;
                case WifiMonitor.ASSOCIATION_REJECTION_EVENT:
                    if (DBG) log("Ignore Assoc reject event during WPS Connection");
                    break;
                case WifiMonitor.AUTHENTICATION_FAILURE_EVENT:
                    // Disregard auth failure events during WPS connection. The
                    // EAP sequence is retried several times, and there might be
                    // failures (especially for wps pin). We will get a WPS_XXX
                    // event at the end of the sequence anyway.
                    if (DBG) log("Ignore auth failure during WPS connection");
                    break;
                case WifiMonitor.SUPPLICANT_STATE_CHANGE_EVENT:
                    // Throw away supplicant state changes when WPS is running.
                    // We will start getting supplicant state changes once we get
                    // a WPS success or failure
                    break;
                default:
                    return NOT_HANDLED;
            }
            return HANDLED;
        }

        @Override
        public void exit() {
            mWifiConfigStore.enableAllNetworks();
            mWifiConfigStore.loadConfiguredNetworks();
            if (mIsRandomMacCleared) {
                setRandomMacOui();
                mIsRandomMacCleared = false;
            }
        }
    }

    class SoftApStartingState extends State {
        @Override
        public void enter() {
            final Message message = getCurrentMessage();
            if (message.what == CMD_START_AP) {
                final WifiConfiguration config = (WifiConfiguration) message.obj;

                if (config == null) {
                    mWifiApConfigChannel.sendMessage(CMD_REQUEST_AP_CONFIG);
                } else {
                    mWifiApConfigChannel.sendMessage(CMD_SET_AP_CONFIG, config);
                    startSoftApWithConfig(config);
                }
            } else {
                throw new RuntimeException("Illegal transition to SoftApStartingState: " + message);
            }
        }
        @Override
        public boolean processMessage(Message message) {
            logStateAndMessage(message, getClass().getSimpleName());

            switch(message.what) {
                case CMD_START_SUPPLICANT:
                case CMD_STOP_SUPPLICANT:
                case CMD_START_AP:
                case CMD_STOP_AP:
                case CMD_START_DRIVER:
                case CMD_STOP_DRIVER:
                case CMD_SET_OPERATIONAL_MODE:
                case CMD_SET_COUNTRY_CODE:
                case CMD_SET_FREQUENCY_BAND:
                case CMD_START_PACKET_FILTERING:
                case CMD_STOP_PACKET_FILTERING:
                case CMD_TETHER_STATE_CHANGE:
                    deferMessage(message);
                    break;
                case WifiStateMachine.CMD_RESPONSE_AP_CONFIG:
                    WifiConfiguration config = (WifiConfiguration) message.obj;
                    if (config != null) {
                        startSoftApWithConfig(config);
                    } else {
                        loge("Softap config is null!");
                        sendMessage(CMD_START_AP_FAILURE, WifiManager.SAP_START_FAILURE_GENERAL);
                    }
                    break;
                case CMD_START_AP_SUCCESS:
                    setWifiApState(WIFI_AP_STATE_ENABLED, 0);
                    transitionTo(mSoftApStartedState);
                    break;
                case CMD_START_AP_FAILURE:
                    setWifiApState(WIFI_AP_STATE_FAILED, message.arg1);
                    transitionTo(mInitialState);
                    break;
                default:
                    return NOT_HANDLED;
            }
            return HANDLED;
        }
    }

    class SoftApStartedState extends State {
        @Override
        public boolean processMessage(Message message) {
            logStateAndMessage(message, getClass().getSimpleName());

            switch(message.what) {
                case CMD_STOP_AP:
                    if (DBG) log("Stopping Soft AP");
                    /* We have not tethered at this point, so we just shutdown soft Ap */
                    try {
                        mNwService.stopAccessPoint(mInterfaceName);
                    } catch(Exception e) {
                        loge("Exception in stopAccessPoint()");
                    }
                    setWifiApState(WIFI_AP_STATE_DISABLED, 0);
                    transitionTo(mInitialState);
                    break;
                case CMD_START_AP:
                    // Ignore a start on a running access point
                    break;
                    // Fail client mode operation when soft AP is enabled
                case CMD_START_SUPPLICANT:
                    loge("Cannot start supplicant with a running soft AP");
                    setWifiState(WIFI_STATE_UNKNOWN);
                    break;
                case CMD_TETHER_STATE_CHANGE:
                    TetherStateChange stateChange = (TetherStateChange) message.obj;
                    if (startTethering(stateChange.available)) {
                        transitionTo(mTetheringState);
                    }
                    break;
                default:
                    return NOT_HANDLED;
            }
            return HANDLED;
        }
    }

    class TetheringState extends State {
        @Override
        public void enter() {
            /* Send ourselves a delayed message to shut down if tethering fails to notify */
            sendMessageDelayed(obtainMessage(CMD_TETHER_NOTIFICATION_TIMED_OUT,
                    ++mTetherToken, 0), TETHER_NOTIFICATION_TIME_OUT_MSECS);
        }
        @Override
        public boolean processMessage(Message message) {
            logStateAndMessage(message, getClass().getSimpleName());

            switch(message.what) {
                case CMD_TETHER_STATE_CHANGE:
                    TetherStateChange stateChange = (TetherStateChange) message.obj;
                    if (isWifiTethered(stateChange.active)) {
                        transitionTo(mTetheredState);
                    }
                    return HANDLED;
                case CMD_TETHER_NOTIFICATION_TIMED_OUT:
                    if (message.arg1 == mTetherToken) {
                        loge("Failed to get tether update, shutdown soft access point");
                        transitionTo(mSoftApStartedState);
                        setWifiApState(WIFI_AP_STATE_FAILED,WifiManager.SAP_START_FAILURE_GENERAL);
                        // Needs to be first thing handled
                        sendMessageAtFrontOfQueue(CMD_STOP_AP);
                    }
                    break;
                case CMD_START_SUPPLICANT:
                case CMD_STOP_SUPPLICANT:
                case CMD_START_AP:
                case CMD_STOP_AP:
                case CMD_START_DRIVER:
                case CMD_STOP_DRIVER:
                case CMD_SET_OPERATIONAL_MODE:
                case CMD_SET_COUNTRY_CODE:
                case CMD_SET_FREQUENCY_BAND:
                case CMD_START_PACKET_FILTERING:
                case CMD_STOP_PACKET_FILTERING:
                    deferMessage(message);
                    break;
                default:
                    return NOT_HANDLED;
            }
            return HANDLED;
        }
    }

    class TetheredState extends State {
        @Override
        public boolean processMessage(Message message) {
            logStateAndMessage(message, getClass().getSimpleName());

            switch(message.what) {
                case CMD_TETHER_STATE_CHANGE:
                    TetherStateChange stateChange = (TetherStateChange) message.obj;
                    if (!isWifiTethered(stateChange.active)) {
                        loge("Tethering reports wifi as untethered!, shut down soft Ap");
                        setHostApRunning(null, false);
                        setHostApRunning(null, true);
                    }
                    return HANDLED;
                case CMD_STOP_AP:
                    if (DBG) log("Untethering before stopping AP");
                    setWifiApState(WIFI_AP_STATE_DISABLING, 0);
                    stopTethering();
                    transitionTo(mUntetheringState);
                    // More work to do after untethering
                    deferMessage(message);
                    break;
                default:
                    return NOT_HANDLED;
            }
            return HANDLED;
        }
    }

    class UntetheringState extends State {
        @Override
        public void enter() {
            /* Send ourselves a delayed message to shut down if tethering fails to notify */
            sendMessageDelayed(obtainMessage(CMD_TETHER_NOTIFICATION_TIMED_OUT,
                    ++mTetherToken, 0), TETHER_NOTIFICATION_TIME_OUT_MSECS);

        }
        @Override
        public boolean processMessage(Message message) {
            logStateAndMessage(message, getClass().getSimpleName());

            switch(message.what) {
                case CMD_TETHER_STATE_CHANGE:
                    TetherStateChange stateChange = (TetherStateChange) message.obj;

                    /* Wait till wifi is untethered */
                    if (isWifiTethered(stateChange.active)) break;

                    transitionTo(mSoftApStartedState);
                    break;
                case CMD_TETHER_NOTIFICATION_TIMED_OUT:
                    if (message.arg1 == mTetherToken) {
                        loge("Failed to get tether update, force stop access point");
                        transitionTo(mSoftApStartedState);
                    }
                    break;
                case CMD_START_SUPPLICANT:
                case CMD_STOP_SUPPLICANT:
                case CMD_START_AP:
                case CMD_STOP_AP:
                case CMD_START_DRIVER:
                case CMD_STOP_DRIVER:
                case CMD_SET_OPERATIONAL_MODE:
                case CMD_SET_COUNTRY_CODE:
                case CMD_SET_FREQUENCY_BAND:
                case CMD_START_PACKET_FILTERING:
                case CMD_STOP_PACKET_FILTERING:
                    deferMessage(message);
                    break;
                default:
                    return NOT_HANDLED;
            }
            return HANDLED;
        }
    }

    /**
     * State machine initiated requests can have replyTo set to null indicating
     * there are no recepients, we ignore those reply actions.
     */
    private void replyToMessage(Message msg, int what) {
        if (msg.replyTo == null) return;
        Message dstMsg = obtainMessageWithWhatAndArg2(msg, what);
        mReplyChannel.replyToMessage(msg, dstMsg);
    }

    private void replyToMessage(Message msg, int what, int arg1) {
        if (msg.replyTo == null) return;
        Message dstMsg = obtainMessageWithWhatAndArg2(msg, what);
        dstMsg.arg1 = arg1;
        mReplyChannel.replyToMessage(msg, dstMsg);
    }

    private void replyToMessage(Message msg, int what, Object obj) {
        if (msg.replyTo == null) return;
        Message dstMsg = obtainMessageWithWhatAndArg2(msg, what);
        dstMsg.obj = obj;
        mReplyChannel.replyToMessage(msg, dstMsg);
    }

    /**
     * arg2 on the source message has a unique id that needs to be retained in replies
     * to match the request
     * <p>see WifiManager for details
     */
    private Message obtainMessageWithWhatAndArg2(Message srcMsg, int what) {
        Message msg = Message.obtain();
        msg.what = what;
        msg.arg2 = srcMsg.arg2;
        return msg;
    }

    /**
     * @param wifiCredentialEventType WIFI_CREDENTIAL_SAVED or WIFI_CREDENTIAL_FORGOT
     * @param msg Must have a WifiConfiguration obj to succeed
     */
    private void broadcastWifiCredentialChanged(int wifiCredentialEventType,
            WifiConfiguration config) {
        if (config != null && config.preSharedKey != null) {
            Intent intent = new Intent(WifiManager.WIFI_CREDENTIAL_CHANGED_ACTION);
            intent.putExtra(WifiManager.EXTRA_WIFI_CREDENTIAL_SSID, config.SSID);
            intent.putExtra(WifiManager.EXTRA_WIFI_CREDENTIAL_EVENT_TYPE,
                    wifiCredentialEventType);
            mContext.sendBroadcastAsUser(intent, UserHandle.CURRENT,
                    android.Manifest.permission.RECEIVE_WIFI_CREDENTIAL_CHANGE);
        }
    }

    private static int parseHex(char ch) {
        if ('0' <= ch && ch <= '9') {
            return ch - '0';
        } else if ('a' <= ch && ch <= 'f') {
            return ch - 'a' + 10;
        } else if ('A' <= ch && ch <= 'F') {
            return ch - 'A' + 10;
        } else {
            throw new NumberFormatException("" + ch + " is not a valid hex digit");
        }
    }

    private byte[] parseHex(String hex) {
        /* This only works for good input; don't throw bad data at it */
        if (hex == null) {
            return new byte[0];
        }

        if (hex.length() % 2 != 0) {
            throw new NumberFormatException(hex + " is not a valid hex string");
        }

        byte[] result = new byte[(hex.length())/2 + 1];
        result[0] = (byte) ((hex.length())/2);
        for (int i = 0, j = 1; i < hex.length(); i += 2, j++) {
            int val = parseHex(hex.charAt(i)) * 16 + parseHex(hex.charAt(i+1));
            byte b = (byte) (val & 0xFF);
            result[j] = b;
        }

        return result;
    }

    private static String makeHex(byte[] bytes) {
        StringBuilder sb = new StringBuilder();
        for (byte b : bytes) {
            sb.append(String.format("%02x", b));
        }
        return sb.toString();
    }

    private static String makeHex(byte[] bytes, int from, int len) {
        StringBuilder sb = new StringBuilder();
        for (int i = 0; i < len; i++) {
            sb.append(String.format("%02x", bytes[from+i]));
        }
        return sb.toString();
    }

    private static byte[] concat(byte[] array1, byte[] array2, byte[] array3) {

        int len = array1.length + array2.length + array3.length;

        if (array1.length != 0) {
            len++;                      /* add another byte for size */
        }

        if (array2.length != 0) {
            len++;                      /* add another byte for size */
        }

        if (array3.length != 0) {
            len++;                      /* add another byte for size */
        }

        byte[] result = new byte[len];

        int index = 0;
        if (array1.length != 0) {
            result[index] = (byte) (array1.length & 0xFF);
            index++;
            for (byte b : array1) {
                result[index] = b;
                index++;
            }
        }

        if (array2.length != 0) {
            result[index] = (byte) (array2.length & 0xFF);
            index++;
            for (byte b : array2) {
                result[index] = b;
                index++;
            }
        }

        if (array3.length != 0) {
            result[index] = (byte) (array3.length & 0xFF);
            index++;
            for (byte b : array3) {
                result[index] = b;
                index++;
            }
        }
        return result;
    }

    private static byte[] concatHex(byte[] array1, byte[] array2) {

        int len = array1.length + array2.length;

        byte[] result = new byte[len];

        int index = 0;
        if (array1.length != 0) {
            for (byte b : array1) {
                result[index] = b;
                index++;
            }
        }

        if (array2.length != 0) {
            for (byte b : array2) {
                result[index] = b;
                index++;
            }
        }

        return result;
    }

    void handleGsmAuthRequest(SimAuthRequestData requestData) {
        if (targetWificonfiguration == null
                || targetWificonfiguration.networkId == requestData.networkId) {
            logd("id matches targetWifiConfiguration");
        } else {
            logd("id does not match targetWifiConfiguration");
            return;
        }

        TelephonyManager tm = (TelephonyManager)
                mContext.getSystemService(Context.TELEPHONY_SERVICE);

        if (tm != null) {
            StringBuilder sb = new StringBuilder();
            for (String challenge : requestData.data) {

                if (challenge == null || challenge.isEmpty())
                    continue;
                logd("RAND = " + challenge);

                byte[] rand = null;
                try {
                    rand = parseHex(challenge);
                } catch (NumberFormatException e) {
                    loge("malformed challenge");
                    continue;
                }

                String base64Challenge = android.util.Base64.encodeToString(
                        rand, android.util.Base64.NO_WRAP);
                /*
                 * First, try with appType = 2 => USIM according to
                 * com.android.internal.telephony.PhoneConstants#APPTYPE_xxx
                 */
                int appType = 2;
                String tmResponse = tm.getIccSimChallengeResponse(appType, base64Challenge);
                if (tmResponse == null) {
                    /* Then, in case of failure, issue may be due to sim type, retry as a simple sim
                     * appType = 1 => SIM
                     */
                    appType = 1;
                    tmResponse = tm.getIccSimChallengeResponse(appType, base64Challenge);
                }
                logv("Raw Response - " + tmResponse);

                if (tmResponse != null && tmResponse.length() > 4) {
                    byte[] result = android.util.Base64.decode(tmResponse,
                            android.util.Base64.DEFAULT);
                    logv("Hex Response -" + makeHex(result));
                    int sres_len = result[0];
                    String sres = makeHex(result, 1, sres_len);
                    int kc_offset = 1+sres_len;
                    int kc_len = result[kc_offset];
                    String kc = makeHex(result, 1+kc_offset, kc_len);
                    sb.append(":" + kc + ":" + sres);
                    logv("kc:" + kc + " sres:" + sres);
                } else {
                    loge("bad response - " + tmResponse);
                }
            }

            String response = sb.toString();
            logv("Supplicant Response -" + response);
            mWifiNative.simAuthResponse(requestData.networkId, "GSM-AUTH", response);
        } else {
            loge("could not get telephony manager");
        }
    }

    void handle3GAuthRequest(SimAuthRequestData requestData) {
        StringBuilder sb = new StringBuilder();
        byte[] rand = null;
        byte[] authn = null;
        String res_type = "UMTS-AUTH";

        if (targetWificonfiguration == null
                || targetWificonfiguration.networkId == requestData.networkId) {
            logd("id matches targetWifiConfiguration");
        } else {
            logd("id does not match targetWifiConfiguration");
            return;
        }
        if (requestData.data.length == 2) {
            try {
                rand = parseHex(requestData.data[0]);
                authn = parseHex(requestData.data[1]);
            } catch (NumberFormatException e) {
                loge("malformed challenge");
            }
        } else {
               loge("malformed challenge");
        }

        String tmResponse = "";
        if (rand != null && authn != null) {
            String base64Challenge = android.util.Base64.encodeToString(
                    concatHex(rand,authn), android.util.Base64.NO_WRAP);

            TelephonyManager tm = (TelephonyManager)
                    mContext.getSystemService(Context.TELEPHONY_SERVICE);
            if (tm != null) {
                int appType = 2; // 2 => USIM
                tmResponse = tm.getIccSimChallengeResponse(appType, base64Challenge);
                logv("Raw Response - " + tmResponse);
            } else {
                loge("could not get telephony manager");
            }
        }

        if (tmResponse != null && tmResponse.length() > 4) {
            byte[] result = android.util.Base64.decode(tmResponse,
                    android.util.Base64.DEFAULT);
            loge("Hex Response - " + makeHex(result));
            byte tag = result[0];
            if (tag == (byte) 0xdb) {
                logv("successful 3G authentication ");
                int res_len = result[1];
                String res = makeHex(result, 2, res_len);
                int ck_len = result[res_len + 2];
                String ck = makeHex(result, res_len + 3, ck_len);
                int ik_len = result[res_len + ck_len + 3];
                String ik = makeHex(result, res_len + ck_len + 4, ik_len);
                sb.append(":" + ik + ":" + ck + ":" + res);
                logv("ik:" + ik + "ck:" + ck + " res:" + res);
            } else if (tag == (byte) 0xdc) {
                loge("synchronisation failure");
                int auts_len = result[1];
                String auts = makeHex(result, 2, auts_len);
                res_type = "UMTS-AUTS";
                sb.append(":" + auts);
                logv("auts:" + auts);
            } else {
                loge("bad response - unknown tag = " + tag);
                return;
            }
        } else {
            loge("bad response - " + tmResponse);
            return;
        }

        String response = sb.toString();
        logv("Supplicant Response -" + response);
        mWifiNative.simAuthResponse(requestData.networkId, res_type, response);
    }

    /**
     * @param reason reason code from supplicant on network disconnected event
     * @return true if this is a suspicious disconnect
     */
    static boolean unexpectedDisconnectedReason(int reason) {
        return reason == 2              // PREV_AUTH_NOT_VALID
                || reason == 6          // CLASS2_FRAME_FROM_NONAUTH_STA
                || reason == 7          // FRAME_FROM_NONASSOC_STA
                || reason == 8          // STA_HAS_LEFT
                || reason == 9          // STA_REQ_ASSOC_WITHOUT_AUTH
                || reason == 14         // MICHAEL_MIC_FAILURE
                || reason == 15         // 4WAY_HANDSHAKE_TIMEOUT
                || reason == 16         // GROUP_KEY_UPDATE_TIMEOUT
                || reason == 18         // GROUP_CIPHER_NOT_VALID
                || reason == 19         // PAIRWISE_CIPHER_NOT_VALID
                || reason == 23         // IEEE_802_1X_AUTH_FAILED
                || reason == 34;        // DISASSOC_LOW_ACK
    }
     private void handlePnoFailError() {
        if (mBackgroundScanSupported && (mP2pConnected.get() ||
               (mWifiConfigStore.getConfiguredNetworks().size() != 0))) {
            sendMessageDelayed(obtainMessage(CMD_PNO_PERIODIC_SCAN,
                               ++mPnoPeriodicScanToken, 0),
                               mDefaultFrameworkScanIntervalMs);
        }
    }

    boolean shouldAutoConnect() {
         int autoConnectPolicy = Settings.System.getInt(
                 mContext.getContentResolver(),
                 Settings.System.WIFI_AUTO_CONNECT_TYPE,
                 WIFI_AUTO_CONNECT_TYPE_AUTO);
         if (DBG) {
             if (autoConnectPolicy == WIFI_AUTO_CONNECT_TYPE_AUTO) {
                 Log.d(TAG, "Wlan connection type is auto, should auto connect");
             } else {
                 Log.d(TAG, "Shouldn't auto connect");
             }
         }
         return (autoConnectPolicy == WIFI_AUTO_CONNECT_TYPE_AUTO);
     }

    void disableLastNetwork() {
        if (getCurrentState() != mSupplicantStoppingState) {
            mWifiConfigStore.disableNetwork(mLastNetworkId,
                    WifiConfiguration.DISABLED_UNKNOWN_REASON);
        }
    }

    void checkAndSetAutoConnection() {
        if (mContext.getResources().getBoolean(R.bool.wifi_autocon)) {
            if (shouldAutoConnect()){
                if(!mWifiConfigStore.enableAutoJoinWhenAssociated.get()) {
                   /*
                    * This is AutoConnect-> Automatic, but auto join
                    * is disabled , hence re enable supplicant auto
                    * connection ability, also enable all networks
                    * so that supplicant shall try for connection.
                   */
                   mWifiNative.enableAutoConnect(true);
                   mWifiConfigStore.enableAllNetworks();
                }
            } else {
                /*
                 * This is AutoConnect -> Manual selection case
                 * Device should not auto connect to network, hence
                 * disable supplicants auto connection ability.
                */
                mWifiNative.enableAutoConnect(false);
            }
        }
    }
}<|MERGE_RESOLUTION|>--- conflicted
+++ resolved
@@ -212,13 +212,10 @@
     private int mNumScanResultsReturned;
 
     private boolean mScreenOn = false;
-<<<<<<< HEAD
+    private int mCurrentAssociateNetworkId = -1;
 
     private boolean mIsWiFiIpReachabilityEnabled ;
 
-=======
-    private int mCurrentAssociateNetworkId = -1;
->>>>>>> 78ca9b3d
     /* Chipset supports background scan */
     private final boolean mBackgroundScanSupported;
 
@@ -3920,22 +3917,6 @@
         mContext.sendStickyBroadcastAsUser(intent, UserHandle.ALL);
     }
 
-<<<<<<< HEAD
-    /*
-    void ageOutScanResults(int age) {
-        synchronized(mScanResultCache) {
-            // Trim mScanResults, which prevent WifiStateMachine to return
-            // obsolete scan results to queriers
-            long now = System.CurrentTimeMillis();
-            for (int i = 0; i < mScanResults.size(); i++) {
-                ScanResult result = mScanResults.get(i);
-                if ((result.seen > now || (now - result.seen) > age)) {
-                    mScanResults.remove(i);
-                }
-            }
-        }
-    }*/
-
     /**
      * Allow blacklist by BSSID
      *
@@ -4031,8 +4012,6 @@
         }
     }
 
-=======
->>>>>>> 78ca9b3d
     private static final String IE_STR = "ie=";
     private static final String ID_STR = "id=";
     private static final String BSSID_STR = "bssid=";
@@ -6623,11 +6602,7 @@
 
                     /* send regular delayed shut down */
                     Intent driverStopIntent = new Intent(ACTION_DELAYED_DRIVER_STOP, null);
-<<<<<<< HEAD
-                    driverStopIntent.setPackage(mContext.getPackageName());
-=======
                     driverStopIntent.setPackage("android");
->>>>>>> 78ca9b3d
                     driverStopIntent.putExtra(DELAYED_STOP_COUNTER, mDelayedStopCounter);
                     mDriverStopIntent = PendingIntent.getBroadcast(mContext,
                             DRIVER_STOP_REQUEST, driverStopIntent,

--- conflicted
+++ resolved
@@ -657,14 +657,12 @@
 
     static final int CMD_ASSOCIATED_BSSID                = BASE + 147;
 
-<<<<<<< HEAD
+    static final int CMD_NETWORK_STATUS                  = BASE + 148;
+
     /* Supplicant is trying to associate to a given SSID */
-    static final int CMD_TARGET_SSID                     = BASE + 148;
-
-    static final int CMD_GET_SIM_INFO                    = BASE + 149;
-=======
-    static final int CMD_NETWORK_STATUS                  = BASE + 148;
->>>>>>> 5921779b
+    static final int CMD_TARGET_SSID                     = BASE + 149;
+
+    static final int CMD_GET_SIM_INFO                    = BASE + 150;
 
     /* Wifi state machine modes of operation */
     /* CONNECT_MODE - connect to any 'known' AP when it becomes available */
@@ -1716,11 +1714,7 @@
 
     //TODO: this is used only to track connection attempts, however the link state and packet per
     //TODO: second logic should be folded into that
-<<<<<<< HEAD
-    private boolean isScanAllowed(int scanSource) {
-=======
     private boolean checkOrDeferScanAllowed(Message msg) {
->>>>>>> 5921779b
         long now = System.currentTimeMillis();
         if (lastConnectAttempt != 0 && (now - lastConnectAttempt) < 10000) {
             Message dmsg = Message.obtain(msg);
@@ -3186,22 +3180,6 @@
                 // Scan after 500ms
                 startDelayedScan(500, null, null);
             } else if (getCurrentState() == mDisconnectedState) {
-<<<<<<< HEAD
-
-                // Configure the scan alarm time to mFrameworkScanIntervalMs
-                // (5 minutes) if there are no saved profiles as there is
-                // already a periodic scan getting issued for every
-                // mSupplicantScanIntervalMs seconds. However keep the
-                // scan frequency by setting it to mDisconnectedScanPeriodMs
-                // (10 seconds) when there are configured profiles.
-                if (mWifiConfigStore.getConfiguredNetworks().size() != 0) {
-                    mCurrentScanAlarmMs = mDisconnectedScanPeriodMs;
-                } else {
-                    mCurrentScanAlarmMs = mFrameworkScanIntervalMs;
-                }
-
-=======
->>>>>>> 5921779b
                 // Scan after 200ms
                 startDelayedScan(200, null, null);
             }
@@ -3219,7 +3197,6 @@
         if (DBG) logd("backgroundScan enabled=" + mEnableBackgroundScan
                 + " startBackgroundScanIfNeeded:" + startBackgroundScanIfNeeded);
         if (startBackgroundScanIfNeeded) {
-<<<<<<< HEAD
             if (mEnableBackgroundScan) {
                 if (!mWifiNative.enableBackgroundScan(true)) {
                     handlePnoFailError();
@@ -3227,10 +3204,6 @@
             } else {
                mWifiNative.enableBackgroundScan(false);
             }
-=======
-            // to scan for them in background, we need all networks enabled
-            enableBackgroundScan(mEnableBackgroundScan);
->>>>>>> 5921779b
         }
         if (DBG) log("handleScreenStateChanged Exit: " + screenOn);
     }
@@ -7240,14 +7213,11 @@
                     deferMessage(message);
                     break;
                 case CMD_START_SCAN:
-<<<<<<< HEAD
-                    if (!isScanAllowed(message.arg1)) {
+                    if (!checkOrDeferScanAllowed(message)) {
                         // Ignore the scan request
                         if (VDBG) logd("L2ConnectedState: ignore scan");
                         return HANDLED;
                     }
-=======
->>>>>>> 5921779b
                     //if (DBG) {
                         loge("WifiStateMachine CMD_START_SCAN source " + message.arg1
                               + " txSuccessRate="+String.format( "%.2f", mWifiInfo.txSuccessRate)
@@ -8095,22 +8065,6 @@
                     Settings.Global.WIFI_FRAMEWORK_SCAN_INTERVAL_MS,
                     mDefaultFrameworkScanIntervalMs);
 
-<<<<<<< HEAD
-            // Configure the scan alarm time to mFrameworkScanIntervalMs
-            // (5 minutes) if there are no saved profiles as there is
-            // already a periodic scan getting issued for every
-            // mSupplicantScanIntervalMs seconds. However keep the
-            // scan frequency by setting it to mDisconnectedScanPeriodMs
-            // (10 seconds) when there are configured profiles.
-            if (mScreenOn) {
-                if (mWifiConfigStore.getConfiguredNetworks().size() != 0) {
-                    mCurrentScanAlarmMs = mDisconnectedScanPeriodMs;
-                } else {
-                    mCurrentScanAlarmMs = mFrameworkScanIntervalMs;
-                }
-            }
-=======
->>>>>>> 5921779b
             if (PDBG) {
                 loge(" Enter disconnected State scan interval " + mFrameworkScanIntervalMs
                         + " mEnableBackgroundScan= " + mEnableBackgroundScan
@@ -8121,33 +8075,11 @@
             /** clear the roaming state, if we were roaming, we failed */
             mAutoRoaming = WifiAutoJoinController.AUTO_JOIN_IDLE;
 
-<<<<<<< HEAD
-            // Reenable all networks, allow for hidden networks to be scanned
-            mWifiConfigStore.enableAllNetworks();
-
-            /**
-             * - screen dark and PNO supported => scan alarm disabled
-             * - everything else => scan alarm enabled with mDefaultFrameworkScanIntervalMs period
-             */
-            if ((mScreenOn == false) && mEnableBackgroundScan) { //mEnableBackgroundScan)
-                /* If a regular scan result is pending, do not initiate background
-                 * scan until the scan results are returned. This is needed because
-                 * initiating a background scan will cancel the regular scan and
-                 * scan results will not be returned until background scanning is
-                 * cleared
-                 */
-                if (!mIsScanOngoing) {
-                    if (!mWifiNative.enableBackgroundScan(true)) {
-                        handlePnoFailError();
-                    }
-                }
-=======
             if (mScreenOn) {
                 /**
                  * screen lit and => delayed timer
                  */
                 startDelayedScan(mDisconnectedScanPeriodMs, null, null);
->>>>>>> 5921779b
             } else {
                 /**
                  * screen dark and PNO supported => scan alarm disabled
@@ -8245,15 +8177,9 @@
                     ret = NOT_HANDLED;
                     break;
                 case CMD_START_SCAN:
-<<<<<<< HEAD
-                    if (!isScanAllowed(message.arg1)) {
-                        // Ignore the scan request
-                        if (VDBG) logd("DisconnectedState: ignore scan");
-=======
                     if (!checkOrDeferScanAllowed(message)) {
                         // The scan request was rescheduled
                         messageHandlingStatus = MESSAGE_HANDLING_STATUS_REFUSED;
->>>>>>> 5921779b
                         return HANDLED;
                     }
                     /* Disable background scan temporarily during a regular scan */
@@ -8287,13 +8213,9 @@
                 case WifiMonitor.SCAN_RESULTS_EVENT:
                     /* Re-enable background scan when a pending scan result is received */
                     if (mEnableBackgroundScan && mIsScanOngoing) {
-<<<<<<< HEAD
                         if (!mWifiNative.enableBackgroundScan(true)) {
                             handlePnoFailError();
                         }
-=======
-                        enableBackgroundScan(true);
->>>>>>> 5921779b
                     }
                     /* Handled in parent state */
                     ret = NOT_HANDLED;
@@ -8312,7 +8234,6 @@
                         if (DBG) log("Turn on scanning after p2p disconnected");
                         sendMessageDelayed(obtainMessage(CMD_NO_NETWORKS_PERIODIC_SCAN,
                                     ++mPeriodicScanToken, 0), mSupplicantScanIntervalMs);
-<<<<<<< HEAD
                     } else if (mEnableBackgroundScan && !mP2pConnected.get() &&
                                (mWifiConfigStore.getConfiguredNetworks().size() != 0)) {
                         if (!mWifiNative.enableBackgroundScan(true)) {
@@ -8321,14 +8242,12 @@
                             if (DBG) log("Stop periodic scan on PNO success");
                             mBackgroundScanConfigured = true;
                         }
-=======
                     } else {
                         // If P2P is not connected and there are saved networks, then restart
                         // scanning at the normal period. This is necessary because scanning might
                         // have been disabled altogether if WIFI_SCAN_INTERVAL_WHEN_P2P_CONNECTED_MS
                         // was set to zero.
                         startDelayedScan(mDisconnectedScanPeriodMs, null, null);
->>>>>>> 5921779b
                     }
                 case CMD_RECONNECT:
                 case CMD_REASSOCIATE:

--- conflicted
+++ resolved
@@ -1147,8 +1147,6 @@
         intent.addFlags(Intent.FLAG_RECEIVER_REGISTERED_ONLY_BEFORE_BOOT);
         intent.putExtra(WifiManager.EXTRA_SCAN_AVAILABLE, WIFI_STATE_DISABLED);
         mContext.sendStickyBroadcastAsUser(intent, UserHandle.ALL);
-<<<<<<< HEAD
-=======
 
         try {
             mSystemUiUid = mContext.getPackageManager().getPackageUidAsUser("com.android.systemui",
@@ -1156,11 +1154,6 @@
         } catch (PackageManager.NameNotFoundException e) {
             loge("Unable to resolve SystemUI's UID.");
         }
-
-        mVerboseLoggingLevel = mFacade.getIntegerSetting(
-                mContext, Settings.Global.WIFI_VERBOSE_LOGGING_ENABLED, 0);
-        updateLoggingLevel();
->>>>>>> 22297bcd
     }
 
     class IpManagerCallback extends IpManager.Callback {

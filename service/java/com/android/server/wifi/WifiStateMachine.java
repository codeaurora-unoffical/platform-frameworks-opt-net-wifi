/*
 * Copyright (C) 2010 The Android Open Source Project
 *
 * Licensed under the Apache License, Version 2.0 (the "License");
 * you may not use this file except in compliance with the License.
 * You may obtain a copy of the License at
 *
 *      http://www.apache.org/licenses/LICENSE-2.0
 *
 * Unless required by applicable law or agreed to in writing, software
 * distributed under the License is distributed on an "AS IS" BASIS,
 * WITHOUT WARRANTIES OR CONDITIONS OF ANY KIND, either express or implied.
 * See the License for the specific language governing permissions and
 * limitations under the License.
 */

package com.android.server.wifi;

import static android.net.wifi.WifiManager.WIFI_AP_STATE_DISABLED;
import static android.net.wifi.WifiManager.WIFI_AP_STATE_DISABLING;
import static android.net.wifi.WifiManager.WIFI_AP_STATE_ENABLED;
import static android.net.wifi.WifiManager.WIFI_AP_STATE_ENABLING;
import static android.net.wifi.WifiManager.WIFI_AP_STATE_FAILED;
import static android.net.wifi.WifiManager.WIFI_STATE_DISABLED;
import static android.net.wifi.WifiManager.WIFI_STATE_DISABLING;
import static android.net.wifi.WifiManager.WIFI_STATE_ENABLED;
import static android.net.wifi.WifiManager.WIFI_STATE_ENABLING;
/**
 * TODO:
 * Deprecate WIFI_STATE_UNKNOWN
 */
import static android.net.wifi.WifiManager.WIFI_STATE_UNKNOWN;

import android.Manifest;
import android.app.ActivityManager;
import android.app.AlarmManager;
import android.app.PendingIntent;
import android.app.backup.IBackupManager;
import android.bluetooth.BluetoothAdapter;
import android.content.BroadcastReceiver;
import android.content.Context;
import android.content.Intent;
import android.content.IntentFilter;
import android.content.pm.ApplicationInfo;
import android.content.pm.IPackageManager;
import android.content.pm.PackageManager;
import android.database.ContentObserver;
import android.net.ConnectivityManager;
import android.net.DhcpResults;
import android.net.BaseDhcpStateMachine;
import android.net.DhcpStateMachine;
import android.net.Network;
import android.net.dhcp.DhcpClient;
import android.net.InterfaceConfiguration;
import android.net.IpReachabilityMonitor;
import android.net.LinkAddress;
import android.net.LinkProperties;
import android.net.NetworkAgent;
import android.net.NetworkCapabilities;
import android.net.NetworkFactory;
import android.net.NetworkInfo;
import android.net.NetworkInfo.DetailedState;
import android.net.NetworkRequest;
import android.net.NetworkUtils;
import android.net.RouteInfo;
import android.net.StaticIpConfiguration;
import android.net.TrafficStats;
import android.net.wifi.RssiPacketCountInfo;
import android.net.wifi.ScanResult;
import android.net.wifi.ScanSettings;
import android.net.wifi.SupplicantState;
import android.net.wifi.WifiChannel;
import android.net.wifi.WifiConfiguration;
import android.net.wifi.WifiConnectionStatistics;
import android.net.wifi.WifiEnterpriseConfig;
import android.net.wifi.WifiInfo;
import android.net.wifi.WifiLinkLayerStats;
import android.net.wifi.WifiManager;
import android.net.wifi.WifiScanner;
import android.net.wifi.WifiSsid;
import android.net.wifi.WpsInfo;
import android.net.wifi.WpsResult;
import android.net.wifi.WpsResult.Status;
import android.net.wifi.p2p.IWifiP2pManager;
import android.os.BatteryStats;
import android.os.Binder;
import android.os.Bundle;
import android.os.IBinder;
import android.os.INetworkManagementService;
import android.os.Looper;
import android.os.Message;
import android.os.Messenger;
import android.os.PowerManager;
import android.os.Process;
import android.os.RemoteException;
import android.os.ServiceManager;
import android.os.SystemClock;
import android.os.SystemProperties;
import android.os.UserHandle;
import android.os.WorkSource;
import android.provider.Settings;
import android.telephony.TelephonyManager;
import android.text.TextUtils;
import android.util.Log;
import android.util.LruCache;

import com.android.internal.R;
import com.android.internal.app.IBatteryStats;
import com.android.internal.util.AsyncChannel;
import com.android.internal.util.Protocol;
import com.android.internal.util.State;
import com.android.internal.util.StateMachine;
import com.android.server.connectivity.KeepalivePacketData;
import com.android.server.net.NetlinkTracker;
import com.android.server.wifi.hotspot2.NetworkDetail;
import com.android.server.wifi.hotspot2.SupplicantBridge;
import com.android.server.wifi.hotspot2.Utils;
import com.android.server.wifi.p2p.WifiP2pServiceImpl;

import java.io.BufferedReader;
import java.io.FileDescriptor;
import java.io.FileNotFoundException;
import java.io.FileReader;
import java.io.IOException;
import java.io.PrintWriter;
import java.net.Inet4Address;
import java.net.InetAddress;
import java.util.ArrayList;
import java.util.Arrays;
import java.util.Calendar;
import java.util.HashSet;
import java.util.LinkedList;
import java.util.List;
import java.util.Locale;
import java.util.Queue;
import java.util.Random;
import java.util.concurrent.atomic.AtomicBoolean;
import java.util.concurrent.atomic.AtomicInteger;
import java.util.regex.Pattern;

/**
 * Track the state of Wifi connectivity. All event handling is done here,
 * and all changes in connectivity state are initiated here.
 *
 * Wi-Fi now supports three modes of operation: Client, SoftAp and p2p
 * In the current implementation, we support concurrent wifi p2p and wifi operation.
 * The WifiStateMachine handles SoftAp and Client operations while WifiP2pService
 * handles p2p operation.
 *
 * @hide
 */
public class WifiStateMachine extends StateMachine implements WifiNative.WifiPnoEventHandler,
    WifiNative.WifiRssiEventHandler {

    private static final String NETWORKTYPE = "WIFI";
    private static final String NETWORKTYPE_UNTRUSTED = "WIFI_UT";
    private static boolean DBG = false;
    private static boolean VDBG = false;
    private static boolean VVDBG = false;
    private static boolean USE_PAUSE_SCANS = false;
    private static boolean mLogMessages = false;
    private static final String TAG = "WifiStateMachine";

    private static final int ONE_HOUR_MILLI = 1000 * 60 * 60;

    private static final String GOOGLE_OUI = "DA-A1-19";

    /* temporary debug flag - best network selection development */
    private static boolean PDBG = false;

    /* debug flag, indicating if handling of ASSOCIATION_REJECT ended up blacklisting
     * the corresponding BSSID.
     */
    private boolean didBlackListBSSID = false;

    /**
     * Log with error attribute
     *
     * @param s is string log
     */
    protected void loge(String s) {
        Log.e(getName(), s);
    }
    protected void logd(String s) {
        Log.d(getName(), s);
    }
    protected void log(String s) {;
        Log.d(getName(), s);
    }

    private WifiMonitor mWifiMonitor;
    private WifiNative mWifiNative;
    private WifiConfigStore mWifiConfigStore;
    private WifiAutoJoinController mWifiAutoJoinController;
    private INetworkManagementService mNwService;
    private ConnectivityManager mCm;
    private DummyWifiLogger mWifiLogger;
    private WifiApConfigStore mWifiApConfigStore;
    private final boolean mP2pSupported;
    private final AtomicBoolean mP2pConnected = new AtomicBoolean(false);
    private boolean mTemporarilyDisconnectWifi = false;
    private final String mPrimaryDeviceType;

    /* Scan results handling */
    private List<ScanDetail> mScanResults = new ArrayList<>();
    private static final Pattern scanResultPattern = Pattern.compile("\t+");
    private static final int SCAN_RESULT_CACHE_SIZE = 160;
    private final LruCache<NetworkDetail, ScanDetail> mScanResultCache;
    // For debug, number of known scan results that were found as part of last scan result event,
    // as well the number of scans results returned by the supplicant with that message
    private int mNumScanResultsKnown;
    private int mNumScanResultsReturned;

    private boolean mScreenOn = false;

    private boolean mIsWiFiIpReachabilityEnabled ;

    /* Chipset supports background scan */
    private final boolean mBackgroundScanSupported;

    private final String mInterfaceName;
    /* The interface for dhcp to act on */
    private final String mDataInterfaceName;
    /* Tethering interface could be separate from wlan interface */
    private String mTetherInterfaceName;

    private int mLastSignalLevel = -1;
    private String mLastBssid;
    private int mLastNetworkId; // The network Id we successfully joined
    private boolean linkDebouncing = false;

    private boolean mHalBasedPnoDriverSupported = false;

    // Below booleans are configurations coming from the Developper Settings
    private boolean mEnableAssociatedNetworkSwitchingInDevSettings = true;
    private boolean mHalBasedPnoEnableInDevSettings = false;

    /* Tracks sequence number on a periodic scan message for PNO failure */
    private int mPnoPeriodicScanToken = 0;

    private int mHalFeatureSet = 0;
    private static int mPnoResultFound = 0;

    @Override
    public void onPnoNetworkFound(ScanResult results[]) {
        if (DBG) {
            Log.e(TAG, "onPnoNetworkFound event received num = " + results.length);
            for (int i = 0; i < results.length; i++) {
                Log.e(TAG, results[i].toString());
            }
        }
        sendMessage(CMD_PNO_NETWORK_FOUND, results.length, 0, results);
    }

    public void processPnoNetworkFound(ScanResult results[]) {
        ScanSettings settings = new ScanSettings();
        settings.channelSet = new ArrayList<WifiChannel>();
        StringBuilder sb = new StringBuilder();
        sb.append("");
        for (int i=0; i<results.length; i++) {
            WifiChannel channel = new WifiChannel();
            channel.freqMHz = results[i].frequency;
            settings.channelSet.add(channel);
            sb.append(results[i].SSID).append(" ");
        }

        stopPnoOffload();

        Log.e(TAG, "processPnoNetworkFound starting scan cnt=" + mPnoResultFound);
        startScan(PNO_NETWORK_FOUND_SOURCE, mPnoResultFound,  settings, null);
        mPnoResultFound ++;
        //sendMessage(CMD_SCAN_RESULTS_AVAILABLE);
        int delay = 30 * 1000;
        // reconfigure Pno after 1 minutes if we're still in disconnected state
        sendMessageDelayed(CMD_RESTART_AUTOJOIN_OFFLOAD, delay,
                mRestartAutoJoinOffloadCounter, " processPnoNetworkFound " + sb.toString(),
                (long)delay);
        mRestartAutoJoinOffloadCounter++;
    }

    @Override
    public void onRssiThresholdBreached(byte curRssi) {
        if (DBG) {
            Log.e(TAG, "onRssiThresholdBreach event. Cur Rssi = " + curRssi);
        }
        sendMessage(CMD_RSSI_THRESHOLD_BREACH, curRssi);
    }

    public void processRssiThreshold(byte curRssi, int reason) {
        if (curRssi == Byte.MAX_VALUE || curRssi == Byte.MIN_VALUE) {
            Log.wtf(TAG, "processRssiThreshold: Invalid rssi " + curRssi);
            return;
        }
        for (int i = 0; i < mRssiRanges.length; i++) {
            if (curRssi < mRssiRanges[i]) {
                // Assume sorted values(ascending order) for rssi,
                // bounded by high(127) and low(-128) at extremeties
                byte maxRssi = mRssiRanges[i];
                byte minRssi = mRssiRanges[i-1];
                // This value of hw has to be believed as this value is averaged and has breached
                // the rssi thresholds and raised event to host. This would be eggregious if this
                // value is invalid
                mWifiInfo.setRssi((int) curRssi);
                updateCapabilities(getCurrentWifiConfiguration());
                int ret = startRssiMonitoringOffload(maxRssi, minRssi);
                Log.d(TAG, "Re-program RSSI thresholds for " + smToString(reason) +
                        ": [" + minRssi + ", " + maxRssi + "], curRssi=" + curRssi + " ret=" + ret);
                break;
            }
        }
    }
    public void registerNetworkDisabled(int netId) {
        // Restart legacy PNO and autojoin offload if needed
        sendMessage(CMD_RESTART_AUTOJOIN_OFFLOAD, 0,
                mRestartAutoJoinOffloadCounter, " registerNetworkDisabled " + netId);
        mRestartAutoJoinOffloadCounter++;
    }

    // Testing various network disconnect cases by sending lots of spurious
    // disconnect to supplicant
    private boolean testNetworkDisconnect = false;

    private boolean mEnableRssiPolling = false;
    private boolean mLegacyPnoEnabled = false;
    private boolean mDisabled5GhzFrequencies = false;
    private boolean mIsRandomMacCleared = false;
    private int mRssiPollToken = 0;
    /* 3 operational states for STA operation: CONNECT_MODE, SCAN_ONLY_MODE, SCAN_ONLY_WIFI_OFF_MODE
    * In CONNECT_MODE, the STA can scan and connect to an access point
    * In SCAN_ONLY_MODE, the STA can only scan for access points
    * In SCAN_ONLY_WIFI_OFF_MODE, the STA can only scan for access points with wifi toggle being off
    */
    private int mOperationalMode = CONNECT_MODE;
    private boolean mIsScanOngoing = false;
    private boolean mIsFullScanOngoing = false;
    private boolean mSendScanResultsBroadcast = false;

    private final Queue<Message> mBufferedScanMsg = new LinkedList<Message>();
    private WorkSource mScanWorkSource = null;
    private static final int UNKNOWN_SCAN_SOURCE = -1;
    private static final int SCAN_ALARM_SOURCE = -2;
    private static final int ADD_OR_UPDATE_SOURCE = -3;
    private static final int SET_ALLOW_UNTRUSTED_SOURCE = -4;
    private static final int ENABLE_WIFI = -5;
    public static final int DFS_RESTRICTED_SCAN_REQUEST = -6;
    public static final int PNO_NETWORK_FOUND_SOURCE = -7;

    private static final int SCAN_REQUEST_BUFFER_MAX_SIZE = 10;
    private static final String CUSTOMIZED_SCAN_SETTING = "customized_scan_settings";
    private static final String CUSTOMIZED_SCAN_WORKSOURCE = "customized_scan_worksource";
    private static final String SCAN_REQUEST_TIME = "scan_request_time";

    /* Tracks if state machine has received any screen state change broadcast yet.
     * We can miss one of these at boot.
     */
    private AtomicBoolean mScreenBroadcastReceived = new AtomicBoolean(false);

    private boolean mBluetoothConnectionActive = false;

    private PowerManager.WakeLock mSuspendWakeLock;

    /**
     * Interval in milliseconds between polling for RSSI
     * and linkspeed information
     */
    private static final int POLL_RSSI_INTERVAL_MSECS = 3000;

    /**
     * Interval in milliseconds between receiving a disconnect event
     * while connected to a good AP, and handling the disconnect proper
     */
    private static final int LINK_FLAPPING_DEBOUNCE_MSEC = 7000;

    /**
     * Delay between supplicant restarts upon failure to establish connection
     */
    private static final int SUPPLICANT_RESTART_INTERVAL_MSECS = 5000;

    /**
     * Number of times we attempt to restart supplicant
     */
    private static final int SUPPLICANT_RESTART_TRIES = 5;

    private int mSupplicantRestartCount = 0;
    /* Tracks sequence number on stop failure message */
    private int mSupplicantStopFailureToken = 0;

    /**
     * Tether state change notification time out
     */
    private static final int TETHER_NOTIFICATION_TIME_OUT_MSECS = 5000;

    /* Tracks sequence number on a tether notification time out */
    private int mTetherToken = 0;

    /**
     * Driver start time out.
     */
    private static final int DRIVER_START_TIME_OUT_MSECS = 10000;

    /* Tracks sequence number on a driver time out */
    private int mDriverStartToken = 0;

    /**
     * Don't select new network when previous network selection is
     * pending connection for this much time
     */
    private static final int CONNECT_TIMEOUT_MSEC = 3000;

    /**
     * The link properties of the wifi interface.
     * Do not modify this directly; use updateLinkProperties instead.
     */
    private LinkProperties mLinkProperties;

    /* Tracks sequence number on a periodic scan message */
    private int mPeriodicScanToken = 0;

    // Wakelock held during wifi start/stop and driver load/unload
    private PowerManager.WakeLock mWakeLock;

    private Context mContext;

    private final Object mDhcpResultsLock = new Object();
    private DhcpResults mDhcpResults;

    // NOTE: Do not return to clients - use #getWiFiInfoForUid(int)
    private WifiInfo mWifiInfo;
    private NetworkInfo mNetworkInfo;
    private NetworkCapabilities mNetworkCapabilities;
    private SupplicantStateTracker mSupplicantStateTracker;
    private BaseDhcpStateMachine mDhcpStateMachine;
    private boolean mDhcpActive = false;

    private int mWifiLinkLayerStatsSupported = 4; // Temporary disable

    private final AtomicInteger mCountryCodeSequence = new AtomicInteger();

    // Whether the state machine goes thru the Disconnecting->Disconnected->ObtainingIpAddress
    private int mAutoRoaming = WifiAutoJoinController.AUTO_JOIN_IDLE;

    // Roaming failure count
    private int mRoamFailCount = 0;

    // This is the BSSID we are trying to associate to, it can be set to "any"
    // if we havent selected a BSSID for joining.
    // if we havent selected a BSSID for joining.
    // The BSSID we are associated to is found in mWifiInfo
    private String mTargetRoamBSSID = "any";

    private long mLastDriverRoamAttempt = 0;

    private WifiConfiguration targetWificonfiguration = null;

    // Used as debug to indicate which configuration last was saved
    private WifiConfiguration lastSavedConfigurationAttempt = null;

    // Used as debug to indicate which configuration last was removed
    private WifiConfiguration lastForgetConfigurationAttempt = null;

    //Random used by softAP channel Selection
    private static Random mRandom = new Random(Calendar.getInstance().getTimeInMillis());

    boolean isRoaming() {
        return mAutoRoaming == WifiAutoJoinController.AUTO_JOIN_ROAMING
                || mAutoRoaming == WifiAutoJoinController.AUTO_JOIN_EXTENDED_ROAMING;
    }

    public void autoRoamSetBSSID(int netId, String bssid) {
        autoRoamSetBSSID(mWifiConfigStore.getWifiConfiguration(netId), bssid);
    }

    public boolean autoRoamSetBSSID(WifiConfiguration config, String bssid) {
        boolean ret = true;
        if (mTargetRoamBSSID == null) mTargetRoamBSSID = "any";
        if (bssid == null) bssid = "any";
        if (config == null) return false; // Nothing to do

        if (mTargetRoamBSSID != null && bssid == mTargetRoamBSSID && bssid == config.BSSID) {
            return false; // We didnt change anything
        }
        if (!mTargetRoamBSSID.equals("any") && bssid.equals("any")) {
            // Changing to ANY
            if (!mWifiConfigStore.roamOnAny) {
                ret = false; // Nothing to do
            }
        }
        if (VDBG) {
            logd("autoRoamSetBSSID " + bssid + " key=" + config.configKey());
        }
        config.autoJoinBSSID = bssid;
        mTargetRoamBSSID = bssid;
        mWifiConfigStore.saveWifiConfigBSSID(config);
        return ret;
    }

    /**
     * Save the UID correctly depending on if this is a new or existing network.
     * @return true if operation is authorized, false otherwise
     */
    boolean recordUidIfAuthorized(WifiConfiguration config, int uid, boolean onlyAnnotate) {
        if (!mWifiConfigStore.isNetworkConfigured(config)) {
            config.creatorUid = uid;
            config.creatorName = mContext.getPackageManager().getNameForUid(uid);
        } else if (!mWifiConfigStore.canModifyNetwork(uid, config, onlyAnnotate)) {
            return false;
        }

        config.lastUpdateUid = uid;
        config.lastUpdateName = mContext.getPackageManager().getNameForUid(uid);

        return true;

    }

    /**
     * Checks to see if user has specified if the apps configuration is connectable.
     * If the user hasn't specified we query the user and return true.
     *
     * @param message The message to be deferred
     * @param netId Network id of the configuration to check against
     * @param allowOverride If true we won't defer to the user if the uid of the message holds the
     *                      CONFIG_OVERRIDE_PERMISSION
     * @return True if we are waiting for user feedback or netId is invalid. False otherwise.
     */
    boolean deferForUserInput(Message message, int netId, boolean allowOverride){
        final WifiConfiguration config = mWifiConfigStore.getWifiConfiguration(netId);

        // We can only evaluate saved configurations.
        if (config == null) {
            logd("deferForUserInput: configuration for netId=" + netId + " not stored");
            return true;
        }

        switch (config.userApproved) {
            case WifiConfiguration.USER_APPROVED:
            case WifiConfiguration.USER_BANNED:
                return false;
            case WifiConfiguration.USER_PENDING:
            default: // USER_UNSPECIFIED
               /* the intention was to ask user here; but a dialog box is   *
                * too invasive; so we are going to allow connection for now */
                config.userApproved = WifiConfiguration.USER_APPROVED;
                return false;
        }
    }

    /**
     * Subset of link properties coming from netlink.
     * Currently includes IPv4 and IPv6 addresses. In the future will also include IPv6 DNS servers
     * and domains obtained from router advertisements (RFC 6106).
     */
    private NetlinkTracker mNetlinkTracker;

    private IpReachabilityMonitor mIpReachabilityMonitor;

    private AlarmManager mAlarmManager;
    private PendingIntent mScanIntent;
    private PendingIntent mDriverStopIntent;
    private PendingIntent mPnoIntent;

    private int mDisconnectedPnoAlarmCount = 0;
    /* Tracks current frequency mode */
    private AtomicInteger mFrequencyBand = new AtomicInteger(WifiManager.WIFI_FREQUENCY_BAND_AUTO);

    /* Tracks if we are filtering Multicast v4 packets. Default is to filter. */
    private AtomicBoolean mFilteringMulticastV4Packets = new AtomicBoolean(true);

    // Channel for sending replies.
    private AsyncChannel mReplyChannel = new AsyncChannel();

    private WifiP2pServiceImpl mWifiP2pServiceImpl;

    // Used to initiate a connection with WifiP2pService
    private AsyncChannel mWifiP2pChannel;
    private AsyncChannel mWifiApConfigChannel;

    private WifiScanner mWifiScanner;

    private int mConnectionRequests = 0;
    private WifiNetworkFactory mNetworkFactory;
    private UntrustedWifiNetworkFactory mUntrustedNetworkFactory;
    private WifiNetworkAgent mNetworkAgent;

    private String[] mWhiteListedSsids = null;

    private byte[] mRssiRanges;

    // Keep track of various statistics, for retrieval by System Apps, i.e. under @SystemApi
    // We should really persist that into the networkHistory.txt file, and read it back when
    // WifiStateMachine starts up
    private WifiConnectionStatistics mWifiConnectionStatistics = new WifiConnectionStatistics();

    // Used to filter out requests we couldn't possibly satisfy.
    private final NetworkCapabilities mNetworkCapabilitiesFilter = new NetworkCapabilities();

    private static final int WIFI_AUTO_CONNECT_TYPE_AUTO = 0;

    /* The base for wifi message types */
    static final int BASE = Protocol.BASE_WIFI;
    /* Start the supplicant */
    static final int CMD_START_SUPPLICANT                               = BASE + 11;
    /* Stop the supplicant */
    static final int CMD_STOP_SUPPLICANT                                = BASE + 12;
    /* Start the driver */
    static final int CMD_START_DRIVER                                   = BASE + 13;
    /* Stop the driver */
    static final int CMD_STOP_DRIVER                                    = BASE + 14;
    /* Indicates Static IP succeeded */
    static final int CMD_STATIC_IP_SUCCESS                              = BASE + 15;
    /* Indicates Static IP failed */
    static final int CMD_STATIC_IP_FAILURE                              = BASE + 16;
    /* Indicates supplicant stop failed */
    static final int CMD_STOP_SUPPLICANT_FAILED                         = BASE + 17;
    /* Delayed stop to avoid shutting down driver too quick*/
    static final int CMD_DELAYED_STOP_DRIVER                            = BASE + 18;
    /* A delayed message sent to start driver when it fail to come up */
    static final int CMD_DRIVER_START_TIMED_OUT                         = BASE + 19;

    /* Start the soft access point */
    static final int CMD_START_AP                                       = BASE + 21;
    /* Indicates soft ap start succeeded */
    static final int CMD_START_AP_SUCCESS                               = BASE + 22;
    /* Indicates soft ap start failed */
    static final int CMD_START_AP_FAILURE                               = BASE + 23;
    /* Stop the soft access point */
    static final int CMD_STOP_AP                                        = BASE + 24;
    /* Set the soft access point configuration */
    static final int CMD_SET_AP_CONFIG                                  = BASE + 25;
    /* Soft access point configuration set completed */
    static final int CMD_SET_AP_CONFIG_COMPLETED                        = BASE + 26;
    /* Request the soft access point configuration */
    static final int CMD_REQUEST_AP_CONFIG                              = BASE + 27;
    /* Response to access point configuration request */
    static final int CMD_RESPONSE_AP_CONFIG                             = BASE + 28;
    /* Invoked when getting a tether state change notification */
    static final int CMD_TETHER_STATE_CHANGE                            = BASE + 29;
    /* A delayed message sent to indicate tether state change failed to arrive */
    static final int CMD_TETHER_NOTIFICATION_TIMED_OUT                  = BASE + 30;

    static final int CMD_BLUETOOTH_ADAPTER_STATE_CHANGE                 = BASE + 31;

    /* Supplicant commands */
    /* Is supplicant alive ? */
    static final int CMD_PING_SUPPLICANT                                = BASE + 51;
    /* Add/update a network configuration */
    static final int CMD_ADD_OR_UPDATE_NETWORK                          = BASE + 52;
    /* Delete a network */
    static final int CMD_REMOVE_NETWORK                                 = BASE + 53;
    /* Enable a network. The device will attempt a connection to the given network. */
    static final int CMD_ENABLE_NETWORK                                 = BASE + 54;
    /* Enable all networks */
    static final int CMD_ENABLE_ALL_NETWORKS                            = BASE + 55;
    /* Blacklist network. De-prioritizes the given BSSID for connection. */
    static final int CMD_BLACKLIST_NETWORK                              = BASE + 56;
    /* Clear the blacklist network list */
    static final int CMD_CLEAR_BLACKLIST                                = BASE + 57;
    /* Save configuration */
    static final int CMD_SAVE_CONFIG                                    = BASE + 58;
    /* Get configured networks */
    static final int CMD_GET_CONFIGURED_NETWORKS                        = BASE + 59;
    /* Get available frequencies */
    static final int CMD_GET_CAPABILITY_FREQ                            = BASE + 60;
    /* Get adaptors */
    static final int CMD_GET_SUPPORTED_FEATURES                         = BASE + 61;
    /* Get configured networks with real preSharedKey */
    static final int CMD_GET_PRIVILEGED_CONFIGURED_NETWORKS             = BASE + 62;
    /* Get Link Layer Stats thru HAL */
    static final int CMD_GET_LINK_LAYER_STATS                           = BASE + 63;
    /* Supplicant commands after driver start*/
    /* Initiate a scan */
    static final int CMD_START_SCAN                                     = BASE + 71;
    /* Set operational mode. CONNECT, SCAN ONLY, SCAN_ONLY with Wi-Fi off mode */
    static final int CMD_SET_OPERATIONAL_MODE                           = BASE + 72;
    /* Disconnect from a network */
    static final int CMD_DISCONNECT                                     = BASE + 73;
    /* Reconnect to a network */
    static final int CMD_RECONNECT                                      = BASE + 74;
    /* Reassociate to a network */
    static final int CMD_REASSOCIATE                                    = BASE + 75;
    /* Get Connection Statistis */
    static final int CMD_GET_CONNECTION_STATISTICS                      = BASE + 76;

    /* Controls suspend mode optimizations
     *
     * When high perf mode is enabled, suspend mode optimizations are disabled
     *
     * When high perf mode is disabled, suspend mode optimizations are enabled
     *
     * Suspend mode optimizations include:
     * - packet filtering
     * - turn off roaming
     * - DTIM wake up settings
     */
    static final int CMD_SET_HIGH_PERF_MODE                             = BASE + 77;
    /* Set the country code */
    static final int CMD_SET_COUNTRY_CODE                               = BASE + 80;
    /* Enables RSSI poll */
    static final int CMD_ENABLE_RSSI_POLL                               = BASE + 82;
    /* RSSI poll */
    static final int CMD_RSSI_POLL                                      = BASE + 83;
    /* Set up packet filtering */
    static final int CMD_START_PACKET_FILTERING                         = BASE + 84;
    /* Clear packet filter */
    static final int CMD_STOP_PACKET_FILTERING                          = BASE + 85;
    /* Enable suspend mode optimizations in the driver */
    static final int CMD_SET_SUSPEND_OPT_ENABLED                        = BASE + 86;
    /* Delayed NETWORK_DISCONNECT */
    static final int CMD_DELAYED_NETWORK_DISCONNECT                     = BASE + 87;
    /* When there are no saved networks, we do a periodic scan to notify user of
     * an open network */
    static final int CMD_NO_NETWORKS_PERIODIC_SCAN                      = BASE + 88;
    /* Test network Disconnection NETWORK_DISCONNECT */
    static final int CMD_TEST_NETWORK_DISCONNECT                        = BASE + 89;

    private int testNetworkDisconnectCounter = 0;

    /* arg1 values to CMD_STOP_PACKET_FILTERING and CMD_START_PACKET_FILTERING */
    static final int MULTICAST_V6 = 1;
    static final int MULTICAST_V4 = 0;

    /* Set the frequency band */
    static final int CMD_SET_FREQUENCY_BAND                             = BASE + 90;
    /* Enable TDLS on a specific MAC address */
    static final int CMD_ENABLE_TDLS                                    = BASE + 92;
    /* DHCP/IP configuration watchdog */
    static final int CMD_OBTAINING_IP_ADDRESS_WATCHDOG_TIMER            = BASE + 93;

    /**
     * Watchdog for protecting against b/16823537
     * Leave time for 4-way handshake to succeed
     */
    static final int ROAM_GUARD_TIMER_MSEC = 15000;

    int roamWatchdogCount = 0;
    /* Roam state watchdog */
    static final int CMD_ROAM_WATCHDOG_TIMER                            = BASE + 94;
    /* Screen change intent handling */
    static final int CMD_SCREEN_STATE_CHANGED                           = BASE + 95;

    /* Disconnecting state watchdog */
    static final int CMD_DISCONNECTING_WATCHDOG_TIMER                   = BASE + 96;

    /* Remove a packages associated configrations */
    static final int CMD_REMOVE_APP_CONFIGURATIONS                      = BASE + 97;

    /* Disable an ephemeral network */
    static final int CMD_DISABLE_EPHEMERAL_NETWORK                      = BASE + 98;

    /* Get matching network */
    static final int CMD_GET_MATCHING_CONFIG                            = BASE + 99;

    /* alert from firmware */
    static final int CMD_FIRMWARE_ALERT                                 = BASE + 100;

    /**
     * Make this timer 40 seconds, which is about the normal DHCP timeout.
     * In no valid case, the WiFiStateMachine should remain stuck in ObtainingIpAddress
     * for more than 30 seconds.
     */
    static final int OBTAINING_IP_ADDRESS_GUARD_TIMER_MSEC = 40000;

    int obtainingIpWatchdogCount = 0;

    /* Commands from/to the SupplicantStateTracker */
    /* Reset the supplicant state tracker */
    static final int CMD_RESET_SUPPLICANT_STATE                         = BASE + 111;

    int disconnectingWatchdogCount = 0;
    static final int DISCONNECTING_GUARD_TIMER_MSEC = 5000;

    /* P2p commands */
    /* We are ok with no response here since we wont do much with it anyway */
    public static final int CMD_ENABLE_P2P                              = BASE + 131;
    /* In order to shut down supplicant cleanly, we wait till p2p has
     * been disabled */
    public static final int CMD_DISABLE_P2P_REQ                         = BASE + 132;
    public static final int CMD_DISABLE_P2P_RSP                         = BASE + 133;

    public static final int CMD_BOOT_COMPLETED                          = BASE + 134;

    /* We now have a valid IP configuration. */
    static final int CMD_IP_CONFIGURATION_SUCCESSFUL                    = BASE + 138;
    /* We no longer have a valid IP configuration. */
    static final int CMD_IP_CONFIGURATION_LOST                          = BASE + 139;
    /* Link configuration (IP address, DNS, ...) changes notified via netlink */
    static final int CMD_UPDATE_LINKPROPERTIES                          = BASE + 140;

    /* Supplicant is trying to associate to a given BSSID */
    static final int CMD_TARGET_BSSID                                   = BASE + 141;

    /* Reload all networks and reconnect */
    static final int CMD_RELOAD_TLS_AND_RECONNECT                       = BASE + 142;

    static final int CMD_AUTO_CONNECT                                   = BASE + 143;

    private static final int NETWORK_STATUS_UNWANTED_DISCONNECT         = 0;
    private static final int NETWORK_STATUS_UNWANTED_VALIDATION_FAILED  = 1;
    private static final int NETWORK_STATUS_UNWANTED_DISABLE_AUTOJOIN   = 2;

    static final int CMD_UNWANTED_NETWORK                               = BASE + 144;

    static final int CMD_AUTO_ROAM                                      = BASE + 145;

    static final int CMD_AUTO_SAVE_NETWORK                              = BASE + 146;

    static final int CMD_ASSOCIATED_BSSID                               = BASE + 147;

    static final int CMD_NETWORK_STATUS                                 = BASE + 148;

    /* A layer 3 neighbor on the Wi-Fi link became unreachable. */
    static final int CMD_IP_REACHABILITY_LOST                           = BASE + 149;

    /* Remove a packages associated configrations */
    static final int CMD_REMOVE_USER_CONFIGURATIONS                     = BASE + 152;

    static final int CMD_ACCEPT_UNVALIDATED                             = BASE + 153;

    /* used to restart PNO when it was stopped due to association attempt */
    static final int CMD_RESTART_AUTOJOIN_OFFLOAD                       = BASE + 154;

    static int mRestartAutoJoinOffloadCounter = 0;

    /* used to log if PNO was started */
    static final int CMD_STARTED_PNO_DBG                                = BASE + 155;

    static final int CMD_PNO_NETWORK_FOUND                              = BASE + 156;

    /* used to log if PNO was started */
    static final int CMD_UPDATE_ASSOCIATED_SCAN_PERMISSION              = BASE + 158;

    /* used to log if GSCAN was started */
    static final int CMD_STARTED_GSCAN_DBG                              = BASE + 159;

<<<<<<< HEAD
    /* When there are saved networks and PNO fails, we do a periodic scan to notify
       a saved/open network in suspend mode */
    static final int CMD_PNO_PERIODIC_SCAN                              = BASE + 160;
=======
    /* used to offload sending IP packet */
    static final int CMD_START_IP_PACKET_OFFLOAD                        = BASE + 160;

    /* used to stop offload sending IP packet */
    static final int CMD_STOP_IP_PACKET_OFFLOAD                         = BASE + 161;

    /* used to start rssi monitoring in hw */
    static final int CMD_START_RSSI_MONITORING_OFFLOAD                  = BASE + 162;

    /* used to stop rssi moniroting in hw */
    static final int CMD_STOP_RSSI_MONITORING_OFFLOAD                   = BASE + 163;

    /* used to indicated RSSI threshold breach in hw */
    static final int CMD_RSSI_THRESHOLD_BREACH                          = BASE + 164;


>>>>>>> 0ae5739e

    /* Wifi state machine modes of operation */
    /* CONNECT_MODE - connect to any 'known' AP when it becomes available */
    public static final int CONNECT_MODE = 1;
    /* SCAN_ONLY_MODE - don't connect to any APs; scan, but only while apps hold lock */
    public static final int SCAN_ONLY_MODE = 2;
    /* SCAN_ONLY_WITH_WIFI_OFF - scan, but don't connect to any APs */
    public static final int SCAN_ONLY_WITH_WIFI_OFF_MODE = 3;

    private static final int SUCCESS = 1;
    private static final int FAILURE = -1;

    /* Tracks if suspend optimizations need to be disabled by DHCP,
     * screen or due to high perf mode.
     * When any of them needs to disable it, we keep the suspend optimizations
     * disabled
     */
    private int mSuspendOptNeedsDisabled = 0;

    private static final int SUSPEND_DUE_TO_DHCP = 1;
    private static final int SUSPEND_DUE_TO_HIGH_PERF = 1 << 1;
    private static final int SUSPEND_DUE_TO_SCREEN = 1 << 2;

    /* Tracks if user has enabled suspend optimizations through settings */
    private AtomicBoolean mUserWantsSuspendOpt = new AtomicBoolean(true);

    /**
     * Default framework scan interval in milliseconds. This is used in the scenario in which
     * wifi chipset does not support background scanning to set up a
     * periodic wake up scan so that the device can connect to a new access
     * point on the move. {@link Settings.Global#WIFI_FRAMEWORK_SCAN_INTERVAL_MS} can
     * override this.
     */
    private final int mDefaultFrameworkScanIntervalMs;


    /**
     * Scan period for the NO_NETWORKS_PERIIDOC_SCAN_FEATURE
     */
    private final int mNoNetworksPeriodicScan;

    /**
     * Supplicant scan interval in milliseconds.
     * Comes from {@link Settings.Global#WIFI_SUPPLICANT_SCAN_INTERVAL_MS} or
     * from the default config if the setting is not set
     */
    private long mSupplicantScanIntervalMs;

    /**
     * timeStamp of last full band scan we perfoemed for autojoin while connected with screen lit
     */
    private long lastFullBandConnectedTimeMilli;

    /**
     * time interval to the next full band scan we will perform for
     * autojoin while connected with screen lit
     */
    private long fullBandConnectedTimeIntervalMilli;

    /**
     * max time interval to the next full band scan we will perform for
     * autojoin while connected with screen lit
     * Max time is 5 minutes
     */
    private static final long maxFullBandConnectedTimeIntervalMilli = 1000 * 60 * 5;

    /**
     * Minimum time interval between enabling all networks.
     * A device can end up repeatedly connecting to a bad network on screen on/off toggle
     * due to enabling every time. We add a threshold to avoid this.
     */
    private static final int MIN_INTERVAL_ENABLE_ALL_NETWORKS_MS = 10 * 60 * 1000; /* 10 minutes */
    private long mLastEnableAllNetworksTime;

    int mRunningBeaconCount = 0;

    /**
     * Starting and shutting down driver too quick causes problems leading to driver
     * being in a bad state. Delay driver stop.
     */
    private final int mDriverStopDelayMs;
    private int mDelayedStopCounter;
    private boolean mInDelayedStop = false;

    // config option that indicate whether or not to reset country code to default when
    // cellular radio indicates country code loss
    private boolean mRevertCountryCodeOnCellularLoss = false;

    private String mDefaultCountryCode;

    private static final String BOOT_DEFAULT_WIFI_COUNTRY_CODE = "ro.boot.wificountrycode";

    // Supplicant doesn't like setting the same country code multiple times (it may drop
    // currently connected network), so we save the current device set country code here to avoid
    // redundency
    private String mDriverSetCountryCode = null;

    /* Default parent state */
    private State mDefaultState = new DefaultState();
    /* Temporary initial state */
    private State mInitialState = new InitialState();
    /* Driver loaded, waiting for supplicant to start */
    private State mSupplicantStartingState = new SupplicantStartingState();
    /* Driver loaded and supplicant ready */
    private State mSupplicantStartedState = new SupplicantStartedState();
    /* Waiting for supplicant to stop and monitor to exit */
    private State mSupplicantStoppingState = new SupplicantStoppingState();
    /* Driver start issued, waiting for completed event */
    private State mDriverStartingState = new DriverStartingState();
    /* Driver started */
    private State mDriverStartedState = new DriverStartedState();
    /* Wait until p2p is disabled
     * This is a special state which is entered right after we exit out of DriverStartedState
     * before transitioning to another state.
     */
    private State mWaitForP2pDisableState = new WaitForP2pDisableState();
    /* Driver stopping */
    private State mDriverStoppingState = new DriverStoppingState();
    /* Driver stopped */
    private State mDriverStoppedState = new DriverStoppedState();
    /* Scan for networks, no connection will be established */
    private State mScanModeState = new ScanModeState();
    /* Connecting to an access point */
    private State mConnectModeState = new ConnectModeState();
    /* Connected at 802.11 (L2) level */
    private State mL2ConnectedState = new L2ConnectedState();
    /* fetching IP after connection to access point (assoc+auth complete) */
    private State mObtainingIpState = new ObtainingIpState();
    /* Waiting for link quality verification to be complete */
    private State mVerifyingLinkState = new VerifyingLinkState();
    /* Connected with IP addr */
    private State mConnectedState = new ConnectedState();
    /* Roaming */
    private State mRoamingState = new RoamingState();
    /* disconnect issued, waiting for network disconnect confirmation */
    private State mDisconnectingState = new DisconnectingState();
    /* Network is not connected, supplicant assoc+auth is not complete */
    private State mDisconnectedState = new DisconnectedState();
    /* Waiting for WPS to be completed*/
    private State mWpsRunningState = new WpsRunningState();

    /* Soft ap is starting up */
    private State mSoftApStartingState = new SoftApStartingState();
    /* Soft ap is running */
    private State mSoftApStartedState = new SoftApStartedState();
    /* Soft ap is running and we are waiting for tether notification */
    private State mTetheringState = new TetheringState();
    /* Soft ap is running and we are tethered through connectivity service */
    private State mTetheredState = new TetheredState();
    /* Waiting for untether confirmation before stopping soft Ap */
    private State mUntetheringState = new UntetheringState();



    private class WifiScanListener implements WifiScanner.ScanListener {
        @Override
        public void onSuccess() {
            Log.e(TAG, "WifiScanListener onSuccess");
        };
        @Override
        public void onFailure(int reason, String description) {
            Log.e(TAG, "WifiScanListener onFailure");
        };
        @Override
        public void onPeriodChanged(int periodInMs) {
            Log.e(TAG, "WifiScanListener onPeriodChanged  period=" + periodInMs);
        }
        @Override
        public void onResults(WifiScanner.ScanData[] results) {
            Log.e(TAG, "WifiScanListener onResults2 "  + results.length);
        }
        @Override
        public void onFullResult(ScanResult fullScanResult) {
            Log.e(TAG, "WifiScanListener onFullResult " + fullScanResult.toString());
        }

        WifiScanListener() {}
    }

    WifiScanListener mWifiScanListener = new WifiScanListener();


    private class TetherStateChange {
        ArrayList<String> available;
        ArrayList<String> active;

        TetherStateChange(ArrayList<String> av, ArrayList<String> ac) {
            available = av;
            active = ac;
        }
    }

    public static class SimAuthRequestData {
        int networkId;
        int protocol;
        String ssid;
        // EAP-SIM: data[] contains the 3 rand, one for each of the 3 challenges
        // EAP-AKA/AKA': data[] contains rand & authn couple for the single challenge
        String[] data;
    }

    /**
     * One of  {@link WifiManager#WIFI_STATE_DISABLED},
     * {@link WifiManager#WIFI_STATE_DISABLING},
     * {@link WifiManager#WIFI_STATE_ENABLED},
     * {@link WifiManager#WIFI_STATE_ENABLING},
     * {@link WifiManager#WIFI_STATE_UNKNOWN}
     */
    private final AtomicInteger mWifiState = new AtomicInteger(WIFI_STATE_DISABLED);

    /**
     * One of  {@link WifiManager#WIFI_AP_STATE_DISABLED},
     * {@link WifiManager#WIFI_AP_STATE_DISABLING},
     * {@link WifiManager#WIFI_AP_STATE_ENABLED},
     * {@link WifiManager#WIFI_AP_STATE_ENABLING},
     * {@link WifiManager#WIFI_AP_STATE_FAILED}
     */
    private final AtomicInteger mWifiApState = new AtomicInteger(WIFI_AP_STATE_DISABLED);

    private static final int SCAN_REQUEST = 0;
    private static final String ACTION_START_SCAN =
            "com.android.server.WifiManager.action.START_SCAN";

    private static final int PNO_START_REQUEST = 0;
    private static final String ACTION_START_PNO =
            "com.android.server.WifiManager.action.START_PNO";

    private static final String DELAYED_STOP_COUNTER = "DelayedStopCounter";
    private static final int DRIVER_STOP_REQUEST = 0;
    private static final String ACTION_DELAYED_DRIVER_STOP =
            "com.android.server.WifiManager.action.DELAYED_DRIVER_STOP";

    /**
     * Keep track of whether WIFI is running.
     */
    private boolean mIsRunning = false;

    /**
     * Keep track of whether we last told the battery stats we had started.
     */
    private boolean mReportedRunning = false;

    /**
     * Most recently set source of starting WIFI.
     */
    private final WorkSource mRunningWifiUids = new WorkSource();

    /**
     * The last reported UIDs that were responsible for starting WIFI.
     */
    private final WorkSource mLastRunningWifiUids = new WorkSource();

    private final IBatteryStats mBatteryStats;

    private String mTcpBufferSizes = null;

    // Used for debug and stats gathering
    private static int sScanAlarmIntentCount = 0;
    private boolean isPropFeatureEnabled = false;

    private static int DEFAULT_SCORE = NetworkAgent.WIFI_BASE_SCORE;

    final static int frameworkMinScanIntervalSaneValue = 10000;

    boolean mPnoEnabled;
    boolean mLazyRoamEnabled;
    long mGScanStartTimeMilli;
    long mGScanPeriodMilli;

    public WifiStateMachine(Context context, String wlanInterface,
                            WifiTrafficPoller trafficPoller) {
        super("WifiStateMachine");
        mContext = context;
        mInterfaceName = wlanInterface;
        if (SystemProperties.getInt("persist.fst.rate.upgrade.en", 0) == 1) {
            log("fst enabled");
            mDataInterfaceName = "bond0";
        } else {
            mDataInterfaceName = wlanInterface;
        }

        mNetworkInfo = new NetworkInfo(ConnectivityManager.TYPE_WIFI, 0, NETWORKTYPE, "");
        mBatteryStats = IBatteryStats.Stub.asInterface(ServiceManager.getService(
                BatteryStats.SERVICE_NAME));

        IBinder b = ServiceManager.getService(Context.NETWORKMANAGEMENT_SERVICE);
        mNwService = INetworkManagementService.Stub.asInterface(b);

        mP2pSupported = mContext.getPackageManager().hasSystemFeature(
                PackageManager.FEATURE_WIFI_DIRECT);

        mWifiNative = new WifiNative(mInterfaceName);
        mWifiConfigStore = new WifiConfigStore(context,this,  mWifiNative);
        mWifiAutoJoinController = new WifiAutoJoinController(context, this,
                mWifiConfigStore, mWifiConnectionStatistics, mWifiNative);
        mWifiMonitor = new WifiMonitor(this, mWifiNative);

        boolean enableFirmwareLogs = mContext.getResources().getBoolean(
                R.bool.config_wifi_enable_wifi_firmware_debugging);

        if (enableFirmwareLogs) {
            mWifiLogger = new WifiLogger(this);
        } else {
            mWifiLogger = new DummyWifiLogger();
        }

        mWifiInfo = new WifiInfo();
        mSupplicantStateTracker = new SupplicantStateTracker(context, this, mWifiConfigStore,
                getHandler());
        mLinkProperties = new LinkProperties();

        IBinder s1 = ServiceManager.getService(Context.WIFI_P2P_SERVICE);
        mWifiP2pServiceImpl = (WifiP2pServiceImpl) IWifiP2pManager.Stub.asInterface(s1);

        IBinder s2 = ServiceManager.getService(Context.WIFI_PASSPOINT_SERVICE);

        mNetworkInfo.setIsAvailable(false);
        mLastBssid = null;
        mLastNetworkId = WifiConfiguration.INVALID_NETWORK_ID;
        mLastSignalLevel = -1;

        mNetlinkTracker = new NetlinkTracker(mDataInterfaceName, new NetlinkTracker.Callback() {
            public void update() {
                sendMessage(CMD_UPDATE_LINKPROPERTIES);
            }
        });
        try {
            mNwService.registerObserver(mNetlinkTracker);
        } catch (RemoteException e) {
            loge("Couldn't register netlink tracker: " + e.toString());
        }

        mAlarmManager = (AlarmManager) mContext.getSystemService(Context.ALARM_SERVICE);
        mScanIntent = getPrivateBroadcast(ACTION_START_SCAN, SCAN_REQUEST);
        mPnoIntent = getPrivateBroadcast(ACTION_START_PNO, PNO_START_REQUEST);

        // Make sure the interval is not configured less than 10 seconds
        int period = mContext.getResources().getInteger(
                R.integer.config_wifi_framework_scan_interval);
        if (period < frameworkMinScanIntervalSaneValue) {
            period = frameworkMinScanIntervalSaneValue;
        }
        mDefaultFrameworkScanIntervalMs = period;

        mNoNetworksPeriodicScan = mContext.getResources().getInteger(
                R.integer.config_wifi_no_network_periodic_scan_interval);

        mDriverStopDelayMs = mContext.getResources().getInteger(
                R.integer.config_wifi_driver_stop_delay);

        mBackgroundScanSupported = mContext.getResources().getBoolean(
                R.bool.config_wifi_background_scan_support);

        mIsWiFiIpReachabilityEnabled = mContext.getResources().getBoolean(
                R.bool.config_wifi_ipreachability_monitor);

        mPrimaryDeviceType = mContext.getResources().getString(
                R.string.config_wifi_p2p_device_type);

        mRevertCountryCodeOnCellularLoss = mContext.getResources().getBoolean(
                R.bool.config_wifi_revert_country_code_on_cellular_loss);

        mDefaultCountryCode = SystemProperties.get(BOOT_DEFAULT_WIFI_COUNTRY_CODE);
        if (TextUtils.isEmpty(mDefaultCountryCode) == false) {
            mDefaultCountryCode = mDefaultCountryCode.toUpperCase(Locale.ROOT);
        }

        if (mRevertCountryCodeOnCellularLoss && TextUtils.isEmpty(mDefaultCountryCode)) {
            logw("config_wifi_revert_country_code_on_cellular_loss is set, " +
                    "but there is no default country code!! Resetting ...");
            mRevertCountryCodeOnCellularLoss = false;
        } else if (mRevertCountryCodeOnCellularLoss) {
            logd("initializing with and will revert to " + mDefaultCountryCode + " on MCC loss");
        }

        if (mRevertCountryCodeOnCellularLoss) {
            Settings.Global.putString(mContext.getContentResolver(),
                    Settings.Global.WIFI_COUNTRY_CODE, mDefaultCountryCode);
        }

        mUserWantsSuspendOpt.set(Settings.Global.getInt(mContext.getContentResolver(),
                Settings.Global.WIFI_SUSPEND_OPTIMIZATIONS_ENABLED, 1) == 1);

        mNetworkCapabilitiesFilter.addTransportType(NetworkCapabilities.TRANSPORT_WIFI);
        mNetworkCapabilitiesFilter.addCapability(NetworkCapabilities.NET_CAPABILITY_INTERNET);
        mNetworkCapabilitiesFilter.addCapability(NetworkCapabilities.NET_CAPABILITY_NOT_RESTRICTED);
        mNetworkCapabilitiesFilter.setLinkUpstreamBandwidthKbps(1024 * 1024);
        mNetworkCapabilitiesFilter.setLinkDownstreamBandwidthKbps(1024 * 1024);
        // TODO - needs to be a bit more dynamic
        mNetworkCapabilities = new NetworkCapabilities(mNetworkCapabilitiesFilter);

        mContext.registerReceiver(
                new BroadcastReceiver() {
                    @Override
                    public void onReceive(Context context, Intent intent) {
                        ArrayList<String> available = intent.getStringArrayListExtra(
                                ConnectivityManager.EXTRA_AVAILABLE_TETHER);
                        ArrayList<String> active = intent.getStringArrayListExtra(
                                ConnectivityManager.EXTRA_ACTIVE_TETHER);
                        sendMessage(CMD_TETHER_STATE_CHANGE, new TetherStateChange(available, active));
                    }
                }, new IntentFilter(ConnectivityManager.ACTION_TETHER_STATE_CHANGED));

        mContext.registerReceiver(
                new BroadcastReceiver() {
                    @Override
                    public void onReceive(Context context, Intent intent) {
                        sScanAlarmIntentCount++; // Used for debug only
                        startScan(SCAN_ALARM_SOURCE, mDelayedScanCounter.incrementAndGet(), null, null);
                        if (VDBG)
                            logd("SCAN ALARM -> " + mDelayedScanCounter.get());
                    }
                },
                new IntentFilter(ACTION_START_SCAN));

        mContext.registerReceiver(
                new BroadcastReceiver() {
                    @Override
                    public void onReceive(Context context, Intent intent) {
                        sendMessage(CMD_RESTART_AUTOJOIN_OFFLOAD, 0,
                                mRestartAutoJoinOffloadCounter, "pno alarm");
                        if (DBG)
                            logd("PNO START ALARM sent");
                    }
                },
                new IntentFilter(ACTION_START_PNO));


        IntentFilter filter = new IntentFilter();
        filter.addAction(Intent.ACTION_SCREEN_ON);
        filter.addAction(Intent.ACTION_SCREEN_OFF);
        addCneAction(filter);

        mContext.registerReceiver(
                new BroadcastReceiver() {
                    @Override
                    public void onReceive(Context context, Intent intent) {
                        String action = intent.getAction();

                        if (action.equals(Intent.ACTION_SCREEN_ON)) {
                            sendMessage(CMD_SCREEN_STATE_CHANGED, 1);
                        } else if (action.equals(Intent.ACTION_SCREEN_OFF)) {
                            sendMessage(CMD_SCREEN_STATE_CHANGED, 0);
                        }  else {
                            handleCneAction(intent, action);
                        }
                    }
                }, filter);

        mContext.registerReceiver(
                new BroadcastReceiver() {
                    @Override
                    public void onReceive(Context context, Intent intent) {
                        int counter = intent.getIntExtra(DELAYED_STOP_COUNTER, 0);
                        sendMessage(CMD_DELAYED_STOP_DRIVER, counter, 0);
                    }
                },
                new IntentFilter(ACTION_DELAYED_DRIVER_STOP));

        mContext.getContentResolver().registerContentObserver(Settings.Global.getUriFor(
                        Settings.Global.WIFI_SUSPEND_OPTIMIZATIONS_ENABLED), false,
                new ContentObserver(getHandler()) {
                    @Override
                    public void onChange(boolean selfChange) {
                        mUserWantsSuspendOpt.set(Settings.Global.getInt(mContext.getContentResolver(),
                                Settings.Global.WIFI_SUSPEND_OPTIMIZATIONS_ENABLED, 1) == 1);
                    }
                });

        mContext.getContentResolver().registerContentObserver(Settings.System.getUriFor(
                Settings.System.WIFI_AUTO_CONNECT_TYPE), false,
                new ContentObserver(getHandler()) {
                    @Override
                    public void onChange(boolean selfChange) {
                           checkAndSetAutoConnection();
                    }
                });

        mContext.registerReceiver(
                new BroadcastReceiver() {
                    @Override
                    public void onReceive(Context context, Intent intent) {
                        sendMessage(CMD_BOOT_COMPLETED);
                    }
                },
                new IntentFilter(Intent.ACTION_BOOT_COMPLETED));

        mScanResultCache = new LruCache<>(SCAN_RESULT_CACHE_SIZE);

        PowerManager powerManager = (PowerManager) mContext.getSystemService(Context.POWER_SERVICE);
        mWakeLock = powerManager.newWakeLock(PowerManager.PARTIAL_WAKE_LOCK, getName());

        mSuspendWakeLock = powerManager.newWakeLock(PowerManager.PARTIAL_WAKE_LOCK, "WifiSuspend");
        mSuspendWakeLock.setReferenceCounted(false);

        mTcpBufferSizes = mContext.getResources().getString(
                com.android.internal.R.string.config_wifi_tcp_buffers);

        addState(mDefaultState);
            addState(mInitialState, mDefaultState);
            addState(mSupplicantStartingState, mDefaultState);
            addState(mSupplicantStartedState, mDefaultState);
                addState(mDriverStartingState, mSupplicantStartedState);
                addState(mDriverStartedState, mSupplicantStartedState);
                    addState(mScanModeState, mDriverStartedState);
                    addState(mConnectModeState, mDriverStartedState);
                        addState(mL2ConnectedState, mConnectModeState);
                            addState(mObtainingIpState, mL2ConnectedState);
                            addState(mVerifyingLinkState, mL2ConnectedState);
                            addState(mConnectedState, mL2ConnectedState);
                            addState(mRoamingState, mL2ConnectedState);
                        addState(mDisconnectingState, mConnectModeState);
                        addState(mDisconnectedState, mConnectModeState);
                        addState(mWpsRunningState, mConnectModeState);
                addState(mWaitForP2pDisableState, mSupplicantStartedState);
                addState(mDriverStoppingState, mSupplicantStartedState);
                addState(mDriverStoppedState, mSupplicantStartedState);
            addState(mSupplicantStoppingState, mDefaultState);
            addState(mSoftApStartingState, mDefaultState);
            addState(mSoftApStartedState, mDefaultState);
                addState(mTetheringState, mSoftApStartedState);
                addState(mTetheredState, mSoftApStartedState);
                addState(mUntetheringState, mSoftApStartedState);

        setInitialState(mInitialState);

        setLogRecSize(ActivityManager.isLowRamDeviceStatic() ? 100 : 3000);
        setLogOnlyTransitions(false);
        if (VDBG) setDbg(true);

        //start the state machine
        start();

        final Intent intent = new Intent(WifiManager.WIFI_SCAN_AVAILABLE);
        intent.addFlags(Intent.FLAG_RECEIVER_REGISTERED_ONLY_BEFORE_BOOT);
        intent.putExtra(WifiManager.EXTRA_SCAN_AVAILABLE, WIFI_STATE_DISABLED);
        mContext.sendStickyBroadcastAsUser(intent, UserHandle.ALL);
    }


    PendingIntent getPrivateBroadcast(String action, int requestCode) {
        Intent intent = new Intent(action, null);
        intent.addFlags(Intent.FLAG_RECEIVER_REGISTERED_ONLY_BEFORE_BOOT);
        //intent.setPackage(this.getClass().getPackage().getName());
        intent.setPackage("android");
        return PendingIntent.getBroadcast(mContext, requestCode, intent, 0);
    }

    private int mVerboseLoggingLevel = 0;

    int getVerboseLoggingLevel() {
        return mVerboseLoggingLevel;
    }

    void enableVerboseLogging(int verbose) {
        mVerboseLoggingLevel = verbose;
        if (verbose > 0) {
            DBG = true;
            VDBG = true;
            PDBG = true;
            mLogMessages = true;
            mWifiNative.setSupplicantLogLevel("DEBUG");
        } else {
            DBG = false;
            VDBG = false;
            PDBG = false;
            mLogMessages = false;
            mWifiNative.setSupplicantLogLevel("INFO");
        }
        mWifiP2pServiceImpl.enableVerboseLogging(verbose);
        mWifiLogger.startLogging(mVerboseLoggingLevel > 0);
        mWifiAutoJoinController.enableVerboseLogging(verbose);
        mWifiMonitor.enableVerboseLogging(verbose);
        mWifiNative.enableVerboseLogging(verbose);
        mWifiConfigStore.enableVerboseLogging(verbose);
        mSupplicantStateTracker.enableVerboseLogging(verbose);
    }

    public void setHalBasedAutojoinOffload(int enabled) {
        // Shoult be used for debug only, triggered form developper settings
        // enabling HAl based PNO dynamically is not safe and not a normal operation
        mHalBasedPnoEnableInDevSettings = enabled > 0;
        mWifiConfigStore.enableHalBasedPno.set(mHalBasedPnoEnableInDevSettings);
        mWifiConfigStore.enableSsidWhitelist.set(mHalBasedPnoEnableInDevSettings);
        sendMessage(CMD_DISCONNECT);
    }

    int getHalBasedAutojoinOffload() {
        return mHalBasedPnoEnableInDevSettings ? 1 : 0;
    }

    boolean useHalBasedAutoJoinOffload() {
        // all three settings need to be true:
        // - developper settings switch
        // - driver support
        // - config option
        return mHalBasedPnoEnableInDevSettings
                && mHalBasedPnoDriverSupported
                && mWifiConfigStore.enableHalBasedPno.get();
    }

    boolean allowFullBandScanAndAssociated() {

        if (!getEnableAutoJoinWhenAssociated()) {
            if (DBG) {
                Log.e(TAG, "allowFullBandScanAndAssociated: "
                        + " enableAutoJoinWhenAssociated : disallow");
            }
            return false;
        }

        if (mWifiInfo.txSuccessRate >
                mWifiConfigStore.maxTxPacketForFullScans
                || mWifiInfo.rxSuccessRate >
                mWifiConfigStore.maxRxPacketForFullScans) {
            if (DBG) {
                Log.e(TAG, "allowFullBandScanAndAssociated: packet rate tx"
                        + mWifiInfo.txSuccessRate + "  rx "
                        + mWifiInfo.rxSuccessRate
                        + " allow scan with traffic " + getAllowScansWithTraffic());
            }
            // Too much traffic at the interface, hence no full band scan
            if (getAllowScansWithTraffic() == 0) {
                return false;
            }
        }

        if (getCurrentState() != mConnectedState) {
            if (DBG) {
                Log.e(TAG, "allowFullBandScanAndAssociated: getCurrentState() : disallow");
            }
            return false;
        }

        return true;
    }

    long mLastScanPermissionUpdate = 0;
    boolean mConnectedModeGScanOffloadStarted = false;
    // Don't do a G-scan enable/re-enable cycle more than once within 20seconds
    // The function updateAssociatedScanPermission() can be called quite frequently, hence
    // we want to throttle the GScan Stop->Start transition
    static final long SCAN_PERMISSION_UPDATE_THROTTLE_MILLI = 20000;
    void updateAssociatedScanPermission() {

        if (useHalBasedAutoJoinOffload()) {
            boolean allowed = allowFullBandScanAndAssociated();

            long now = System.currentTimeMillis();
            if (mConnectedModeGScanOffloadStarted && !allowed) {
                if (DBG) {
                    Log.e(TAG, " useHalBasedAutoJoinOffload stop offload");
                }
                stopPnoOffload();
                stopGScan(" useHalBasedAutoJoinOffload");
            }
            if (!mConnectedModeGScanOffloadStarted && allowed) {
                if ((now - mLastScanPermissionUpdate) > SCAN_PERMISSION_UPDATE_THROTTLE_MILLI) {
                    // Re-enable Gscan offload, this will trigger periodic scans and allow firmware
                    // to look for 5GHz BSSIDs and better networks
                    if (DBG) {
                        Log.e(TAG, " useHalBasedAutoJoinOffload restart offload");
                    }
                    startGScanConnectedModeOffload("updatePermission "
                            + (now - mLastScanPermissionUpdate) + "ms");
                    mLastScanPermissionUpdate = now;
                }
            }
        }
    }

    private int mAggressiveHandover = 0;

    int getAggressiveHandover() {
        return mAggressiveHandover;
    }

    void enableAggressiveHandover(int enabled) {
        mAggressiveHandover = enabled;
    }

    public void clearANQPCache() {
        mWifiConfigStore.trimANQPCache(true);
    }

    public void setAllowScansWithTraffic(int enabled) {
        mWifiConfigStore.alwaysEnableScansWhileAssociated.set(enabled);
    }

    public int getAllowScansWithTraffic() {
        return mWifiConfigStore.alwaysEnableScansWhileAssociated.get();
    }

    public boolean enableAutoJoinWhenAssociated(boolean enabled) {
        boolean old_state = getEnableAutoJoinWhenAssociated();
        mWifiConfigStore.enableAutoJoinWhenAssociated.set(enabled);
        if (!old_state && enabled && mScreenOn && getCurrentState() == mConnectedState) {
            startDelayedScan(mWifiConfigStore.wifiAssociatedShortScanIntervalMilli.get(), null,
                    null);
        }
        return true;
    }

    public boolean getEnableAutoJoinWhenAssociated() {
        return mWifiConfigStore.enableAutoJoinWhenAssociated.get();
    }
    /*
     *
     * Framework scan control
     */

    private boolean mAlarmEnabled = false;

    private AtomicInteger mDelayedScanCounter = new AtomicInteger();

    private void setScanAlarm(boolean enabled) {
        if (PDBG) {
            String state;
            if (enabled) state = "enabled"; else state = "disabled";
            logd("setScanAlarm " + state
                    + " defaultperiod " + mDefaultFrameworkScanIntervalMs
                    + " mBackgroundScanSupported " + mBackgroundScanSupported);
        }
        if (mBackgroundScanSupported == false) {
            // Scan alarm is only used for background scans if they are not
            // offloaded to the wifi chipset, hence enable the scan alarm
            // gicing us RTC_WAKEUP of backgroundScan is NOT supported
            enabled = true;
        }

        if (enabled == mAlarmEnabled) return;
        if (enabled) {
            /* Set RTC_WAKEUP alarms if PNO is not supported - because no one is */
            /* going to wake up the host processor to look for access points */
            mAlarmManager.set(AlarmManager.RTC_WAKEUP,
                    System.currentTimeMillis() + mDefaultFrameworkScanIntervalMs,
                    mScanIntent);
            mAlarmEnabled = true;
        } else {
            mAlarmManager.cancel(mScanIntent);
            mAlarmEnabled = false;
        }
    }

    private void cancelDelayedScan() {
        mDelayedScanCounter.incrementAndGet();
    }

    private boolean checkAndRestartDelayedScan(int counter, boolean restart, int milli,
                                               ScanSettings settings, WorkSource workSource) {

        if (counter != mDelayedScanCounter.get()) {
            return false;
        }
        if (restart)
            startDelayedScan(milli, settings, workSource);
        return true;
    }

    private void startDelayedScan(int milli, ScanSettings settings, WorkSource workSource) {
        if (milli <= 0) return;
        /**
         * The cases where the scan alarm should be run are :
         * - DisconnectedState && screenOn => used delayed timer
         * - DisconnectedState && !screenOn && mBackgroundScanSupported => PNO
         * - DisconnectedState && !screenOn && !mBackgroundScanSupported => used RTC_WAKEUP Alarm
         * - ConnectedState && screenOn => used delayed timer
         */

        mDelayedScanCounter.incrementAndGet();
        if (mScreenOn &&
                (getCurrentState() == mDisconnectedState
                        || getCurrentState() == mConnectedState)) {
            Bundle bundle = new Bundle();
            bundle.putParcelable(CUSTOMIZED_SCAN_SETTING, settings);
            bundle.putParcelable(CUSTOMIZED_SCAN_WORKSOURCE, workSource);
            bundle.putLong(SCAN_REQUEST_TIME, System.currentTimeMillis());
            sendMessageDelayed(CMD_START_SCAN, SCAN_ALARM_SOURCE,
                    mDelayedScanCounter.get(), bundle, milli);
            if (DBG) logd("startDelayedScan send -> " + mDelayedScanCounter + " milli " + milli);
        } else if (mBackgroundScanSupported == false
                && !mScreenOn && getCurrentState() == mDisconnectedState) {
            setScanAlarm(true);
            if (DBG) logd("startDelayedScan start scan alarm -> "
                    + mDelayedScanCounter + " milli " + milli);
        } else {
            if (DBG) logd("startDelayedScan unhandled -> "
                    + mDelayedScanCounter + " milli " + milli);
        }
    }

    private boolean setRandomMacOui() {
        String oui = mContext.getResources().getString(
                R.string.config_wifi_random_mac_oui, GOOGLE_OUI);
        String[] ouiParts = oui.split("-");
        byte[] ouiBytes = new byte[3];
        ouiBytes[0] = (byte) (Integer.parseInt(ouiParts[0], 16) & 0xFF);
        ouiBytes[1] = (byte) (Integer.parseInt(ouiParts[1], 16) & 0xFF);
        ouiBytes[2] = (byte) (Integer.parseInt(ouiParts[2], 16) & 0xFF);

        logd("Setting OUI to " + oui);
        return mWifiNative.setScanningMacOui(ouiBytes);
    }
    private boolean clearRandomMacOui() {
        byte[] ouiBytes = new byte[]{0,0,0};
        logd("Clear random OUI");
        return mWifiNative.setScanningMacOui(ouiBytes);
    }

    /**
     * ******************************************************
     * Methods exposed for public use
     * ******************************************************
     */

    public Messenger getMessenger() {
        return new Messenger(getHandler());
    }

    public WifiMonitor getWifiMonitor() {
        return mWifiMonitor;
    }

    /**
     * TODO: doc
     */
    public boolean syncPingSupplicant(AsyncChannel channel) {
        Message resultMsg = channel.sendMessageSynchronously(CMD_PING_SUPPLICANT);
        boolean result = (resultMsg.arg1 != FAILURE);
        resultMsg.recycle();
        return result;
    }

    public List<WifiChannel> syncGetChannelList(AsyncChannel channel) {
        Message resultMsg = channel.sendMessageSynchronously(CMD_GET_CAPABILITY_FREQ);
        List<WifiChannel> list = null;
        if (resultMsg.obj != null) {
            list = new ArrayList<WifiChannel>();
            String freqs = (String) resultMsg.obj;
            String[] lines = freqs.split("\n");
            for (String line : lines)
                if (line.contains("MHz")) {
                    // line format: " 52 = 5260 MHz (NO_IBSS) (DFS)"
                    WifiChannel c = new WifiChannel();
                    String[] prop = line.split(" ");
                    if (prop.length < 5) continue;
                    try {
                        c.channelNum = Integer.parseInt(prop[1]);
                        c.freqMHz = Integer.parseInt(prop[3]);
                    } catch (NumberFormatException e) {
                    }
                    c.isDFS = line.contains("(DFS)");
                    list.add(c);
                } else if (line.contains("Mode[B] Channels:")) {
                    // B channels are the same as G channels, skipped
                    break;
                }
        }
        resultMsg.recycle();
        return (list != null && list.size() > 0) ? list : null;
    }

    /**
     * When settings allowing making use of untrusted networks change, trigger a scan
     * so as to kick of autojoin.
     */
    public void startScanForUntrustedSettingChange() {
        startScan(SET_ALLOW_UNTRUSTED_SOURCE, 0, null, null);
    }

    /**
     * Initiate a wifi scan. If workSource is not null, blame is given to it, otherwise blame is
     * given to callingUid.
     *
     * @param callingUid The uid initiating the wifi scan. Blame will be given here unless
     *                   workSource is specified.
     * @param workSource If not null, blame is given to workSource.
     * @param settings   Scan settings, see {@link ScanSettings}.
     */
    public void startScan(int callingUid, int scanCounter,
                          ScanSettings settings, WorkSource workSource) {
        Bundle bundle = new Bundle();
        bundle.putParcelable(CUSTOMIZED_SCAN_SETTING, settings);
        bundle.putParcelable(CUSTOMIZED_SCAN_WORKSOURCE, workSource);
        bundle.putLong(SCAN_REQUEST_TIME, System.currentTimeMillis());
        sendMessage(CMD_START_SCAN, callingUid, scanCounter, bundle);
    }

    // called from BroadcastListener

    /**
     * Start reading new scan data
     * Data comes in as:
     * "scancount=5\n"
     * "nextcount=5\n"
     * "apcount=3\n"
     * "trunc\n" (optional)
     * "bssid=...\n"
     * "ssid=...\n"
     * "freq=...\n" (in Mhz)
     * "level=...\n"
     * "dist=...\n" (in cm)
     * "distsd=...\n" (standard deviation, in cm)
     * "===="
     * "bssid=...\n"
     * etc
     * "===="
     * "bssid=...\n"
     * etc
     * "%%%%"
     * "apcount=2\n"
     * "bssid=...\n"
     * etc
     * "%%%%
     * etc
     * "----"
     */
    private final static boolean DEBUG_PARSE = false;

    private long mDisconnectedTimeStamp = 0;

    public long getDisconnectedTimeMilli() {
        if (getCurrentState() == mDisconnectedState
                && mDisconnectedTimeStamp != 0) {
            long now_ms = System.currentTimeMillis();
            return now_ms - mDisconnectedTimeStamp;
        }
        return 0;
    }

    // Keeping track of scan requests
    private long lastStartScanTimeStamp = 0;
    private long lastScanDuration = 0;
    // Last connect attempt is used to prevent scan requests:
    //  - for a period of 10 seconds after attempting to connect
    private long lastConnectAttemptTimestamp = 0;
    private String lastScanFreqs = null;

    // For debugging, keep track of last message status handling
    // TODO, find an equivalent mechanism as part of parent class
    private static int MESSAGE_HANDLING_STATUS_PROCESSED = 2;
    private static int MESSAGE_HANDLING_STATUS_OK = 1;
    private static int MESSAGE_HANDLING_STATUS_UNKNOWN = 0;
    private static int MESSAGE_HANDLING_STATUS_REFUSED = -1;
    private static int MESSAGE_HANDLING_STATUS_FAIL = -2;
    private static int MESSAGE_HANDLING_STATUS_OBSOLETE = -3;
    private static int MESSAGE_HANDLING_STATUS_DEFERRED = -4;
    private static int MESSAGE_HANDLING_STATUS_DISCARD = -5;
    private static int MESSAGE_HANDLING_STATUS_LOOPED = -6;
    private static int MESSAGE_HANDLING_STATUS_HANDLING_ERROR = -7;

    private int messageHandlingStatus = 0;

    //TODO: this is used only to track connection attempts, however the link state and packet per
    //TODO: second logic should be folded into that
    private boolean checkOrDeferScanAllowed(Message msg) {
        long now = System.currentTimeMillis();
        if (lastConnectAttemptTimestamp != 0 && (now - lastConnectAttemptTimestamp) < 10000) {
            Message dmsg = Message.obtain(msg);
            sendMessageDelayed(dmsg, 11000 - (now - lastConnectAttemptTimestamp));
            return false;
        }
        return true;
    }

    private int mOnTime = 0;
    private int mTxTime = 0;
    private int mRxTime = 0;
    private int mOnTimeStartScan = 0;
    private int mTxTimeStartScan = 0;
    private int mRxTimeStartScan = 0;
    private int mOnTimeScan = 0;
    private int mTxTimeScan = 0;
    private int mRxTimeScan = 0;
    private int mOnTimeThisScan = 0;
    private int mTxTimeThisScan = 0;
    private int mRxTimeThisScan = 0;

    private int mOnTimeScreenStateChange = 0;
    private int mOnTimeAtLastReport = 0;
    private long lastOntimeReportTimeStamp = 0;
    private long lastScreenStateChangeTimeStamp = 0;
    private int mOnTimeLastReport = 0;
    private int mTxTimeLastReport = 0;
    private int mRxTimeLastReport = 0;

    private long lastLinkLayerStatsUpdate = 0;

    String reportOnTime() {
        long now = System.currentTimeMillis();
        StringBuilder sb = new StringBuilder();
        // Report stats since last report
        int on = mOnTime - mOnTimeLastReport;
        mOnTimeLastReport = mOnTime;
        int tx = mTxTime - mTxTimeLastReport;
        mTxTimeLastReport = mTxTime;
        int rx = mRxTime - mRxTimeLastReport;
        mRxTimeLastReport = mRxTime;
        int period = (int) (now - lastOntimeReportTimeStamp);
        lastOntimeReportTimeStamp = now;
        sb.append(String.format("[on:%d tx:%d rx:%d period:%d]", on, tx, rx, period));
        // Report stats since Screen State Changed
        on = mOnTime - mOnTimeScreenStateChange;
        period = (int) (now - lastScreenStateChangeTimeStamp);
        sb.append(String.format(" from screen [on:%d period:%d]", on, period));
        return sb.toString();
    }

    WifiLinkLayerStats getWifiLinkLayerStats(boolean dbg) {
        WifiLinkLayerStats stats = null;
        if (mWifiLinkLayerStatsSupported > 0) {
            String name = "wlan0";
            stats = mWifiNative.getWifiLinkLayerStats(name);
            if (name != null && stats == null && mWifiLinkLayerStatsSupported > 0) {
                mWifiLinkLayerStatsSupported -= 1;
            } else if (stats != null) {
                lastLinkLayerStatsUpdate = System.currentTimeMillis();
                mOnTime = stats.on_time;
                mTxTime = stats.tx_time;
                mRxTime = stats.rx_time;
                mRunningBeaconCount = stats.beacon_rx;
            }
        }
        if (stats == null || mWifiLinkLayerStatsSupported <= 0) {
            long mTxPkts = TrafficStats.getTxPackets(mDataInterfaceName);
            long mRxPkts = TrafficStats.getRxPackets(mDataInterfaceName);
            mWifiInfo.updatePacketRates(mTxPkts, mRxPkts);
        } else {
            mWifiInfo.updatePacketRates(stats);
        }
        if (useHalBasedAutoJoinOffload()) {
            sendMessage(CMD_UPDATE_ASSOCIATED_SCAN_PERMISSION);
        }
        return stats;
    }

    void startRadioScanStats() {
        WifiLinkLayerStats stats = getWifiLinkLayerStats(false);
        if (stats != null) {
            mOnTimeStartScan = stats.on_time;
            mTxTimeStartScan = stats.tx_time;
            mRxTimeStartScan = stats.rx_time;
            mOnTime = stats.on_time;
            mTxTime = stats.tx_time;
            mRxTime = stats.rx_time;
        }
    }

    void closeRadioScanStats() {
        WifiLinkLayerStats stats = getWifiLinkLayerStats(false);
        if (stats != null) {
            mOnTimeThisScan = stats.on_time - mOnTimeStartScan;
            mTxTimeThisScan = stats.tx_time - mTxTimeStartScan;
            mRxTimeThisScan = stats.rx_time - mRxTimeStartScan;
            mOnTimeScan += mOnTimeThisScan;
            mTxTimeScan += mTxTimeThisScan;
            mRxTimeScan += mRxTimeThisScan;
        }
    }

    int startWifiIPPacketOffload(int slot, KeepalivePacketData packetData, int intervalSeconds) {
        int ret = mWifiNative.startSendingOffloadedPacket(slot, packetData, intervalSeconds * 1000);
        if (ret != 0) {
            loge("startWifiIPPacketOffload(" + slot + ", " + intervalSeconds +
                    "): hardware error " + ret);
            return ConnectivityManager.PacketKeepalive.ERROR_HARDWARE_ERROR;
        } else {
            return ConnectivityManager.PacketKeepalive.SUCCESS;
        }
    }

    int stopWifiIPPacketOffload(int slot) {
        int ret = mWifiNative.stopSendingOffloadedPacket(slot);
        if (ret != 0) {
            loge("stopWifiIPPacketOffload(" + slot + "): hardware error " + ret);
            return ConnectivityManager.PacketKeepalive.ERROR_HARDWARE_ERROR;
        } else {
            return ConnectivityManager.PacketKeepalive.SUCCESS;
        }
    }

    int startRssiMonitoringOffload(byte maxRssi, byte minRssi) {
        return mWifiNative.startRssiMonitoring(maxRssi, minRssi, WifiStateMachine.this);
    }

    int stopRssiMonitoringOffload() {
        return mWifiNative.stopRssiMonitoring();
    }

    // If workSource is not null, blame is given to it, otherwise blame is given to callingUid.
    private void noteScanStart(int callingUid, WorkSource workSource) {
        long now = System.currentTimeMillis();
        lastStartScanTimeStamp = now;
        lastScanDuration = 0;
        if (DBG) {
            String ts = String.format("[%,d ms]", now);
            if (workSource != null) {
                if (DBG) logd(ts + " noteScanStart" + workSource.toString()
                        + " uid " + Integer.toString(callingUid));
            } else {
                if (DBG) logd(ts + " noteScanstart no scan source"
                        + " uid " + Integer.toString(callingUid));
            }
        }
        startRadioScanStats();
        if (mScanWorkSource == null && ((callingUid != UNKNOWN_SCAN_SOURCE
                && callingUid != SCAN_ALARM_SOURCE)
                || workSource != null)) {
            mScanWorkSource = workSource != null ? workSource : new WorkSource(callingUid);

            WorkSource batteryWorkSource = mScanWorkSource;
            if (mScanWorkSource.size() == 1 && mScanWorkSource.get(0) < 0) {
                // WiFi uses negative UIDs to mean special things. BatteryStats don't care!
                batteryWorkSource = new WorkSource(Process.WIFI_UID);
            }

            try {
                mBatteryStats.noteWifiScanStartedFromSource(batteryWorkSource);
            } catch (RemoteException e) {
                log(e.toString());
            }
        }
    }

    private void noteScanEnd() {
        long now = System.currentTimeMillis();
        if (lastStartScanTimeStamp != 0) {
            lastScanDuration = now - lastStartScanTimeStamp;
        }
        lastStartScanTimeStamp = 0;
        if (DBG) {
            String ts = String.format("[%,d ms]", now);
            if (mScanWorkSource != null)
                logd(ts + " noteScanEnd " + mScanWorkSource.toString()
                        + " onTime=" + mOnTimeThisScan);
            else
                logd(ts + " noteScanEnd no scan source"
                        + " onTime=" + mOnTimeThisScan);
        }
        if (mScanWorkSource != null) {
            try {
                mBatteryStats.noteWifiScanStoppedFromSource(mScanWorkSource);
            } catch (RemoteException e) {
                log(e.toString());
            } finally {
                mScanWorkSource = null;
            }
        }
    }

    private void handleScanRequest(int type, Message message) {
        ScanSettings settings = null;
        WorkSource workSource = null;

        // unbundle parameters
        Bundle bundle = (Bundle) message.obj;

        if (bundle != null) {
            settings = bundle.getParcelable(CUSTOMIZED_SCAN_SETTING);
            workSource = bundle.getParcelable(CUSTOMIZED_SCAN_WORKSOURCE);
        }

        // parse scan settings
        String freqs = null;
        if (settings != null && settings.channelSet != null) {
            StringBuilder sb = new StringBuilder();
            boolean first = true;
            for (WifiChannel channel : settings.channelSet) {
                if (!first) sb.append(',');
                else first = false;
                sb.append(channel.freqMHz);
            }
            freqs = sb.toString();
        }

        // call wifi native to start the scan
        if (startScanNative(type, freqs)) {
            // only count battery consumption if scan request is accepted
            noteScanStart(message.arg1, workSource);
            // a full scan covers everything, clearing scan request buffer
            if (freqs == null)
                mBufferedScanMsg.clear();
            messageHandlingStatus = MESSAGE_HANDLING_STATUS_OK;
            if (workSource != null) {
                // External worksource was passed along the scan request,
                // hence always send a broadcast
                mSendScanResultsBroadcast = true;
            }
            return;
        }

        // if reach here, scan request is rejected

        if (!mIsScanOngoing) {
            // if rejection is NOT due to ongoing scan (e.g. bad scan parameters),

            // discard this request and pop up the next one
            if (mBufferedScanMsg.size() > 0) {
                sendMessage(mBufferedScanMsg.remove());
            }
            messageHandlingStatus = MESSAGE_HANDLING_STATUS_DISCARD;
        } else if (!mIsFullScanOngoing) {
            // if rejection is due to an ongoing scan, and the ongoing one is NOT a full scan,
            // buffer the scan request to make sure specified channels will be scanned eventually
            if (freqs == null)
                mBufferedScanMsg.clear();
            if (mBufferedScanMsg.size() < SCAN_REQUEST_BUFFER_MAX_SIZE) {
                Message msg = obtainMessage(CMD_START_SCAN,
                        message.arg1, message.arg2, bundle);
                mBufferedScanMsg.add(msg);
            } else {
                // if too many requests in buffer, combine them into a single full scan
                bundle = new Bundle();
                bundle.putParcelable(CUSTOMIZED_SCAN_SETTING, null);
                bundle.putParcelable(CUSTOMIZED_SCAN_WORKSOURCE, workSource);
                Message msg = obtainMessage(CMD_START_SCAN, message.arg1, message.arg2, bundle);
                mBufferedScanMsg.clear();
                mBufferedScanMsg.add(msg);
            }
            messageHandlingStatus = MESSAGE_HANDLING_STATUS_LOOPED;
        } else {
            // mIsScanOngoing and mIsFullScanOngoing
            messageHandlingStatus = MESSAGE_HANDLING_STATUS_FAIL;
        }
    }


    /**
     * return true iff scan request is accepted
     */
    private boolean startScanNative(int type, String freqs) {
        if (mWifiNative.scan(type, freqs)) {
            mIsScanOngoing = true;
            mIsFullScanOngoing = (freqs == null);
            lastScanFreqs = freqs;
            return true;
        }
        return false;
    }

    /**
     * TODO: doc
     */
    public void setSupplicantRunning(boolean enable) {
        if (enable) {
            sendMessage(CMD_START_SUPPLICANT);
        } else {
            sendMessage(CMD_STOP_SUPPLICANT);
        }
    }

    /**
     * TODO: doc
     */
    public void setHostApRunning(WifiConfiguration wifiConfig, boolean enable) {
        if (enable) {
            sendMessage(CMD_START_AP, wifiConfig);
        } else {
            sendMessage(CMD_STOP_AP);
        }
    }

    public void setWifiApConfiguration(WifiConfiguration config) {
        mWifiApConfigChannel.sendMessage(CMD_SET_AP_CONFIG, config);
    }

    public WifiConfiguration syncGetWifiApConfiguration() {
        Message resultMsg = mWifiApConfigChannel.sendMessageSynchronously(CMD_REQUEST_AP_CONFIG);
        WifiConfiguration ret = (WifiConfiguration) resultMsg.obj;
        resultMsg.recycle();
        return ret;
    }

    /**
     * TODO: doc
     */
    public int syncGetWifiState() {
        return mWifiState.get();
    }

    /**
     * TODO: doc
     */
    public String syncGetWifiStateByName() {
        switch (mWifiState.get()) {
            case WIFI_STATE_DISABLING:
                return "disabling";
            case WIFI_STATE_DISABLED:
                return "disabled";
            case WIFI_STATE_ENABLING:
                return "enabling";
            case WIFI_STATE_ENABLED:
                return "enabled";
            case WIFI_STATE_UNKNOWN:
                return "unknown state";
            default:
                return "[invalid state]";
        }
    }

    /**
     * TODO: doc
     */
    public int syncGetWifiApState() {
        return mWifiApState.get();
    }

    /**
     * TODO: doc
     */
    public String syncGetWifiApStateByName() {
        switch (mWifiApState.get()) {
            case WIFI_AP_STATE_DISABLING:
                return "disabling";
            case WIFI_AP_STATE_DISABLED:
                return "disabled";
            case WIFI_AP_STATE_ENABLING:
                return "enabling";
            case WIFI_AP_STATE_ENABLED:
                return "enabled";
            case WIFI_AP_STATE_FAILED:
                return "failed";
            default:
                return "[invalid state]";
        }
    }

    /**
     * Get status information for the current connection, if any.
     *
     * @return a {@link WifiInfo} object containing information about the current connection
     */
    public WifiInfo syncRequestConnectionInfo() {
        return getWiFiInfoForUid(Binder.getCallingUid());
    }

    public DhcpResults syncGetDhcpResults() {
        synchronized (mDhcpResultsLock) {
            return new DhcpResults(mDhcpResults);
        }
    }

    /**
     * TODO: doc
     */
    public void setDriverStart(boolean enable) {
        if (enable) {
            sendMessage(CMD_START_DRIVER);
        } else {
            sendMessage(CMD_STOP_DRIVER);
        }
    }

    /**
     * TODO: doc
     */
    public void setOperationalMode(int mode) {
        if (DBG) log("setting operational mode to " + String.valueOf(mode));
        sendMessage(CMD_SET_OPERATIONAL_MODE, mode, 0);
    }

    /**
     * TODO: doc
     */
    public List<ScanResult> syncGetScanResultsList() {
        synchronized (mScanResultCache) {
            List<ScanResult> scanList = new ArrayList<ScanResult>();
            for (ScanDetail result : mScanResults) {
                scanList.add(new ScanResult(result.getScanResult()));
            }
            return scanList;
        }
    }

    public void disableEphemeralNetwork(String SSID) {
        if (SSID != null) {
            sendMessage(CMD_DISABLE_EPHEMERAL_NETWORK, SSID);
        }
    }

    /**
     * Get unsynchronized pointer to scan result list
     * Can be called only from AutoJoinController which runs in the WifiStateMachine context
     */
    public List<ScanDetail> getScanResultsListNoCopyUnsync() {
        return mScanResults;
    }

    /**
     * Disconnect from Access Point
     */
    public void disconnectCommand() {
        sendMessage(CMD_DISCONNECT);
    }

    public void disconnectCommand(int uid, int reason) {
        sendMessage(CMD_DISCONNECT, uid, reason);
    }

    /**
     * Initiate a reconnection to AP
     */
    public void reconnectCommand() {
        sendMessage(CMD_RECONNECT);
    }

    /**
     * Initiate a re-association to AP
     */
    public void reassociateCommand() {
        sendMessage(CMD_REASSOCIATE);
    }

    /**
     * Reload networks and then reconnect; helps load correct data for TLS networks
     */

    public void reloadTlsNetworksAndReconnect() {
        sendMessage(CMD_RELOAD_TLS_AND_RECONNECT);
    }

    /**
     * Add a network synchronously
     *
     * @return network id of the new network
     */
    public int syncAddOrUpdateNetwork(AsyncChannel channel, WifiConfiguration config) {
        Message resultMsg = channel.sendMessageSynchronously(CMD_ADD_OR_UPDATE_NETWORK, config);
        int result = resultMsg.arg1;
        resultMsg.recycle();
        return result;
    }

    /**
     * Get configured networks synchronously
     *
     * @param channel
     * @return
     */

    public List<WifiConfiguration> syncGetConfiguredNetworks(int uuid, AsyncChannel channel) {
        Message resultMsg = channel.sendMessageSynchronously(CMD_GET_CONFIGURED_NETWORKS, uuid);
        List<WifiConfiguration> result = (List<WifiConfiguration>) resultMsg.obj;
        resultMsg.recycle();
        return result;
    }

    public List<WifiConfiguration> syncGetPrivilegedConfiguredNetwork(AsyncChannel channel) {
        Message resultMsg = channel.sendMessageSynchronously(
                CMD_GET_PRIVILEGED_CONFIGURED_NETWORKS);
        List<WifiConfiguration> result = (List<WifiConfiguration>) resultMsg.obj;
        resultMsg.recycle();
        return result;
    }

    public WifiConfiguration syncGetMatchingWifiConfig(ScanResult scanResult, AsyncChannel channel) {
        Message resultMsg = channel.sendMessageSynchronously(CMD_GET_MATCHING_CONFIG, scanResult);
        return (WifiConfiguration) resultMsg.obj;
    }

    /**
     * Get connection statistics synchronously
     *
     * @param channel
     * @return
     */

    public WifiConnectionStatistics syncGetConnectionStatistics(AsyncChannel channel) {
        Message resultMsg = channel.sendMessageSynchronously(CMD_GET_CONNECTION_STATISTICS);
        WifiConnectionStatistics result = (WifiConnectionStatistics) resultMsg.obj;
        resultMsg.recycle();
        return result;
    }

    /**
     * Get adaptors synchronously
     */

    public int syncGetSupportedFeatures(AsyncChannel channel) {
        Message resultMsg = channel.sendMessageSynchronously(CMD_GET_SUPPORTED_FEATURES);
        int supportedFeatureSet = resultMsg.arg1;
        resultMsg.recycle();
        return supportedFeatureSet;
    }

    /**
     * Get link layers stats for adapter synchronously
     */
    public WifiLinkLayerStats syncGetLinkLayerStats(AsyncChannel channel) {
        Message resultMsg = channel.sendMessageSynchronously(CMD_GET_LINK_LAYER_STATS);
        WifiLinkLayerStats result = (WifiLinkLayerStats) resultMsg.obj;
        resultMsg.recycle();
        return result;
    }

    /**
     * Delete a network
     *
     * @param networkId id of the network to be removed
     */
    public boolean syncRemoveNetwork(AsyncChannel channel, int networkId) {
        Message resultMsg = channel.sendMessageSynchronously(CMD_REMOVE_NETWORK, networkId);
        boolean result = (resultMsg.arg1 != FAILURE);
        resultMsg.recycle();
        return result;
    }

    /**
     * Enable a network
     *
     * @param netId         network id of the network
     * @param disableOthers true, if all other networks have to be disabled
     * @return {@code true} if the operation succeeds, {@code false} otherwise
     */
    public boolean syncEnableNetwork(AsyncChannel channel, int netId, boolean disableOthers) {
        Message resultMsg = channel.sendMessageSynchronously(CMD_ENABLE_NETWORK, netId,
                disableOthers ? 1 : 0);
        boolean result = (resultMsg.arg1 != FAILURE);
        resultMsg.recycle();
        return result;
    }

    /**
     * Disable a network
     *
     * @param netId network id of the network
     * @return {@code true} if the operation succeeds, {@code false} otherwise
     */
    public boolean syncDisableNetwork(AsyncChannel channel, int netId) {
        Message resultMsg = channel.sendMessageSynchronously(WifiManager.DISABLE_NETWORK, netId);
        boolean result = (resultMsg.arg1 != WifiManager.DISABLE_NETWORK_FAILED);
        resultMsg.recycle();
        return result;
    }

    /**
     * Retrieves a WPS-NFC configuration token for the specified network
     *
     * @return a hex string representation of the WPS-NFC configuration token
     */
    public String syncGetWpsNfcConfigurationToken(int netId) {
        return mWifiNative.getNfcWpsConfigurationToken(netId);
    }

    boolean enableBackgroundScan(boolean enable) {
        if (enable) {
            if (mContext.getResources().getBoolean(R.bool.wifi_autocon)
                && !shouldAutoConnect()) {
                if (DBG) {
                    logd("No auto connect, skip enable networks during pno");
                }
            } else {
                mWifiConfigStore.enableAllNetworks();
            }
        }
        boolean ret = mWifiNative.enableBackgroundScan(enable);
        if (ret) {
            mLegacyPnoEnabled = enable;
        } else {
            Log.e(TAG, " Fail to set up pno, want " + enable + " now " + mLegacyPnoEnabled);
        }
        return ret;
    }

    /**
     * Blacklist a BSSID. This will avoid the AP if there are
     * alternate APs to connect
     *
     * @param bssid BSSID of the network
     */
    public void addToBlacklist(String bssid) {
        sendMessage(CMD_BLACKLIST_NETWORK, bssid);
    }

    /**
     * Clear the blacklist list
     */
    public void clearBlacklist() {
        sendMessage(CMD_CLEAR_BLACKLIST);
    }

    public void enableRssiPolling(boolean enabled) {
        sendMessage(CMD_ENABLE_RSSI_POLL, enabled ? 1 : 0, 0);
    }

    public void enableAllNetworks() {
        sendMessage(CMD_ENABLE_ALL_NETWORKS);
    }

    /**
     * Start filtering Multicast v4 packets
     */
    public void startFilteringMulticastV4Packets() {
        mFilteringMulticastV4Packets.set(true);
        sendMessage(CMD_START_PACKET_FILTERING, MULTICAST_V4, 0);
    }

    /**
     * Stop filtering Multicast v4 packets
     */
    public void stopFilteringMulticastV4Packets() {
        mFilteringMulticastV4Packets.set(false);
        sendMessage(CMD_STOP_PACKET_FILTERING, MULTICAST_V4, 0);
    }

    /**
     * Start filtering Multicast v4 packets
     */
    public void startFilteringMulticastV6Packets() {
        sendMessage(CMD_START_PACKET_FILTERING, MULTICAST_V6, 0);
    }

    /**
     * Stop filtering Multicast v4 packets
     */
    public void stopFilteringMulticastV6Packets() {
        sendMessage(CMD_STOP_PACKET_FILTERING, MULTICAST_V6, 0);
    }

    /**
     * Set high performance mode of operation.
     * Enabling would set active power mode and disable suspend optimizations;
     * disabling would set auto power mode and enable suspend optimizations
     *
     * @param enable true if enable, false otherwise
     */
    public void setHighPerfModeEnabled(boolean enable) {
        sendMessage(CMD_SET_HIGH_PERF_MODE, enable ? 1 : 0, 0);
    }

    /**
     * Set the country code
     *
     * @param countryCode following ISO 3166 format
     * @param persist     {@code true} if the setting should be remembered.
     */
    public synchronized void setCountryCode(String countryCode, boolean persist) {
        // If it's a good country code, apply after the current
        // wifi connection is terminated; ignore resetting of code
        // for now (it is unclear what the chipset should do when
        // country code is reset)

        // if mCountryCodeSequence == 0, it is the first time to set country code, always set
        // else only when the new country code is different from the current one to set

        if (TextUtils.isEmpty(countryCode)) {
            if (DBG) log("Ignoring resetting of country code");
        } else {
            int countryCodeSequence = mCountryCodeSequence.get();
            String currentCountryCode = getCurrentCountryCode();
            if (countryCodeSequence == 0
                    || TextUtils.equals(countryCode, currentCountryCode) == false) {

                countryCodeSequence = mCountryCodeSequence.incrementAndGet();
                sendMessage(CMD_SET_COUNTRY_CODE, countryCodeSequence, persist ? 1 : 0, 
                        countryCode);
            }
        }
    }

    /**
     * reset the country code to default
     */
    public synchronized void resetCountryCode() {
        if (mRevertCountryCodeOnCellularLoss && TextUtils.isEmpty(mDefaultCountryCode) == false) {
            logd("resetting country code to " + mDefaultCountryCode);
            setCountryCode(mDefaultCountryCode, /* persist = */ true);
        }
    }

    /**
     * Get Network object of current wifi network
     * @return Network object of current wifi network
     */
    public Network getCurrentNetwork() {
        if (mNetworkAgent != null) {
            return new Network(mNetworkAgent.netId);
        } else {
            return null;
        }
    }

    /**
     * Get the country code
     *
     * @return countryCode following ISO 3166 format
     */
    public String getCurrentCountryCode() {
        return Settings.Global.getString(
                mContext.getContentResolver(), Settings.Global.WIFI_COUNTRY_CODE);
    }

    /**
     * Set the operational frequency band
     *
     * @param band
     * @param persist {@code true} if the setting should be remembered.
     */
    public void setFrequencyBand(int band, boolean persist) {
        if (persist) {
            Settings.Global.putInt(mContext.getContentResolver(),
                    Settings.Global.WIFI_FREQUENCY_BAND,
                    band);
        }
        sendMessage(CMD_SET_FREQUENCY_BAND, band, 0);
    }

    /**
     * Enable TDLS for a specific MAC address
     */
    public void enableTdls(String remoteMacAddress, boolean enable) {
        int enabler = enable ? 1 : 0;
        sendMessage(CMD_ENABLE_TDLS, enabler, 0, remoteMacAddress);
    }

    /**
     * Returns the operational frequency band
     */
    public int getFrequencyBand() {
        return mFrequencyBand.get();
    }

    /**
     * Returns the wifi configuration file
     */
    public String getConfigFile() {
        return mWifiConfigStore.getConfigFile();
    }

    /**
     * Send a message indicating bluetooth adapter connection state changed
     */
    public void sendBluetoothAdapterStateChange(int state) {
        sendMessage(CMD_BLUETOOTH_ADAPTER_STATE_CHANGE, state, 0);
    }

    /**
     * Send a message indicating a package has been uninstalled.
     */
    public void removeAppConfigs(String packageName, int uid) {
        // Build partial AppInfo manually - package may not exist in database any more
        ApplicationInfo ai = new ApplicationInfo();
        ai.packageName = packageName;
        ai.uid = uid;
        sendMessage(CMD_REMOVE_APP_CONFIGURATIONS, ai);
    }

    /**
     * Send a message indicating a user has been removed.
     */
    public void removeUserConfigs(int userId) {
        sendMessage(CMD_REMOVE_USER_CONFIGURATIONS, userId);
    }

    /**
     * Save configuration on supplicant
     *
     * @return {@code true} if the operation succeeds, {@code false} otherwise
     * <p/>
     * TODO: deprecate this
     */
    public boolean syncSaveConfig(AsyncChannel channel) {
        Message resultMsg = channel.sendMessageSynchronously(CMD_SAVE_CONFIG);
        boolean result = (resultMsg.arg1 != FAILURE);
        resultMsg.recycle();
        return result;
    }

    public void updateBatteryWorkSource(WorkSource newSource) {
        synchronized (mRunningWifiUids) {
            try {
                if (newSource != null) {
                    mRunningWifiUids.set(newSource);
                }
                if (mIsRunning) {
                    if (mReportedRunning) {
                        // If the work source has changed since last time, need
                        // to remove old work from battery stats.
                        if (mLastRunningWifiUids.diff(mRunningWifiUids)) {
                            mBatteryStats.noteWifiRunningChanged(mLastRunningWifiUids,
                                    mRunningWifiUids);
                            mLastRunningWifiUids.set(mRunningWifiUids);
                        }
                    } else {
                        // Now being started, report it.
                        mBatteryStats.noteWifiRunning(mRunningWifiUids);
                        mLastRunningWifiUids.set(mRunningWifiUids);
                        mReportedRunning = true;
                    }
                } else {
                    if (mReportedRunning) {
                        // Last reported we were running, time to stop.
                        mBatteryStats.noteWifiStopped(mLastRunningWifiUids);
                        mLastRunningWifiUids.clear();
                        mReportedRunning = false;
                    }
                }
                mWakeLock.setWorkSource(newSource);
            } catch (RemoteException ignore) {
            }
        }
    }

    @Override
    public void dump(FileDescriptor fd, PrintWriter pw, String[] args) {
        super.dump(fd, pw, args);
        mSupplicantStateTracker.dump(fd, pw, args);
        pw.println("mLinkProperties " + mLinkProperties);
        pw.println("mWifiInfo " + mWifiInfo);
        pw.println("mDhcpResults " + mDhcpResults);
        pw.println("mNetworkInfo " + mNetworkInfo);
        pw.println("mLastSignalLevel " + mLastSignalLevel);
        pw.println("mLastBssid " + mLastBssid);
        pw.println("mLastNetworkId " + mLastNetworkId);
        pw.println("mOperationalMode " + mOperationalMode);
        pw.println("mUserWantsSuspendOpt " + mUserWantsSuspendOpt);
        pw.println("mSuspendOptNeedsDisabled " + mSuspendOptNeedsDisabled);
        pw.println("Supplicant status " + mWifiNative.status(true));
        pw.println("mLegacyPnoEnabled " + mLegacyPnoEnabled);
        pw.println("mDriverSetCountryCode " + mDriverSetCountryCode);
        pw.println("mConnectedModeGScanOffloadStarted " + mConnectedModeGScanOffloadStarted);
        pw.println("mGScanPeriodMilli " + mGScanPeriodMilli);
        if (mWhiteListedSsids != null && mWhiteListedSsids.length > 0) {
            pw.println("SSID whitelist :" );
            for (int i=0; i < mWhiteListedSsids.length; i++) {
                pw.println("       " + mWhiteListedSsids[i]);
            }
        }
        mNetworkFactory.dump(fd, pw, args);
        mUntrustedNetworkFactory.dump(fd, pw, args);
        pw.println();
        mWifiConfigStore.dump(fd, pw, args);
        pw.println();
        mWifiLogger.captureBugReportData(WifiLogger.REPORT_REASON_USER_ACTION);
        mWifiLogger.dump(fd, pw, args);
    }

    /**
     * ******************************************************
     * Internal private functions
     * ******************************************************
     */

    private void logStateAndMessage(Message message, String state) {
        messageHandlingStatus = 0;
        if (mLogMessages) {
            //long now = SystemClock.elapsedRealtimeNanos();
            //String ts = String.format("[%,d us]", now/1000);

            logd(" " + state + " " + getLogRecString(message));
        }
    }

    /**
     * helper, prints the milli time since boot wi and w/o suspended time
     */
    String printTime() {
        StringBuilder sb = new StringBuilder();
        sb.append(" rt=").append(SystemClock.uptimeMillis());
        sb.append("/").append(SystemClock.elapsedRealtime());
        return sb.toString();
    }

    /**
     * Return the additional string to be logged by LogRec, default
     *
     * @param msg that was processed
     * @return information to be logged as a String
     */
    protected String getLogRecString(Message msg) {
        WifiConfiguration config;
        Long now;
        String report;
        String key;
        StringBuilder sb = new StringBuilder();
        if (mScreenOn) {
            sb.append("!");
        }
        if (messageHandlingStatus != MESSAGE_HANDLING_STATUS_UNKNOWN) {
            sb.append("(").append(messageHandlingStatus).append(")");
        }
        sb.append(smToString(msg));
        if (msg.sendingUid > 0 && msg.sendingUid != Process.WIFI_UID) {
            sb.append(" uid=" + msg.sendingUid);
        }
        sb.append(" ").append(printTime());
        switch (msg.what) {
            case CMD_STARTED_GSCAN_DBG:
            case CMD_STARTED_PNO_DBG:
                sb.append(" ");
                sb.append(Integer.toString(msg.arg1));
                sb.append(" ");
                sb.append(Integer.toString(msg.arg2));
                if (msg.obj != null) {
                    sb.append(" " + (String)msg.obj);
                }
                break;
            case CMD_RESTART_AUTOJOIN_OFFLOAD:
                sb.append(" ");
                sb.append(Integer.toString(msg.arg1));
                sb.append(" ");
                sb.append(Integer.toString(msg.arg2));
                sb.append("/").append(Integer.toString(mRestartAutoJoinOffloadCounter));
                if (msg.obj != null) {
                    sb.append(" " + (String)msg.obj);
                }
                break;
            case CMD_UPDATE_ASSOCIATED_SCAN_PERMISSION:
                sb.append(" ");
                sb.append(Integer.toString(msg.arg1));
                sb.append(" ");
                sb.append(Integer.toString(msg.arg2));
                sb.append(" halAllowed=").append(useHalBasedAutoJoinOffload());
                sb.append(" scanAllowed=").append(allowFullBandScanAndAssociated());
                sb.append(" autojoinAllowed=");
                sb.append(mWifiConfigStore.enableAutoJoinWhenAssociated.get());
                sb.append(" withTraffic=").append(getAllowScansWithTraffic());
                sb.append(" tx=").append(mWifiInfo.txSuccessRate);
                sb.append("/").append(mWifiConfigStore.maxTxPacketForFullScans);
                sb.append(" rx=").append(mWifiInfo.rxSuccessRate);
                sb.append("/").append(mWifiConfigStore.maxRxPacketForFullScans);
                sb.append(" -> ").append(mConnectedModeGScanOffloadStarted);
                break;
            case CMD_PNO_NETWORK_FOUND:
                sb.append(" ");
                sb.append(Integer.toString(msg.arg1));
                sb.append(" ");
                sb.append(Integer.toString(msg.arg2));
                if (msg.obj != null) {
                    ScanResult[] results = (ScanResult[])msg.obj;
                    for (int i = 0; i < results.length; i++) {
                       sb.append(" ").append(results[i].SSID).append(" ");
                       sb.append(results[i].frequency);
                       sb.append(" ").append(results[i].level);
                    }
                }
                break;
            case CMD_START_SCAN:
                now = System.currentTimeMillis();
                sb.append(" ");
                sb.append(Integer.toString(msg.arg1));
                sb.append(" ");
                sb.append(Integer.toString(msg.arg2));
                sb.append(" ic=");
                sb.append(Integer.toString(sScanAlarmIntentCount));
                if (msg.obj != null) {
                    Bundle bundle = (Bundle) msg.obj;
                    Long request = bundle.getLong(SCAN_REQUEST_TIME, 0);
                    if (request != 0) {
                        sb.append(" proc(ms):").append(now - request);
                    }
                }
                if (mIsScanOngoing) sb.append(" onGoing");
                if (mIsFullScanOngoing) sb.append(" full");
                if (lastStartScanTimeStamp != 0) {
                    sb.append(" started:").append(lastStartScanTimeStamp);
                    sb.append(",").append(now - lastStartScanTimeStamp);
                }
                if (lastScanDuration != 0) {
                    sb.append(" dur:").append(lastScanDuration);
                }
                sb.append(" cnt=").append(mDelayedScanCounter);
                sb.append(" rssi=").append(mWifiInfo.getRssi());
                sb.append(" f=").append(mWifiInfo.getFrequency());
                sb.append(" sc=").append(mWifiInfo.score);
                sb.append(" link=").append(mWifiInfo.getLinkSpeed());
                sb.append(String.format(" tx=%.1f,", mWifiInfo.txSuccessRate));
                sb.append(String.format(" %.1f,", mWifiInfo.txRetriesRate));
                sb.append(String.format(" %.1f ", mWifiInfo.txBadRate));
                sb.append(String.format(" rx=%.1f", mWifiInfo.rxSuccessRate));
                if (lastScanFreqs != null) {
                    sb.append(" list=").append(lastScanFreqs);
                } else {
                    sb.append(" fiv=").append(fullBandConnectedTimeIntervalMilli);
                }
                report = reportOnTime();
                if (report != null) {
                    sb.append(" ").append(report);
                }
                break;
            case WifiMonitor.SUPPLICANT_STATE_CHANGE_EVENT:
                sb.append(" ");
                sb.append(Integer.toString(msg.arg1));
                sb.append(" ");
                sb.append(Integer.toString(msg.arg2));
                StateChangeResult stateChangeResult = (StateChangeResult) msg.obj;
                if (stateChangeResult != null) {
                    sb.append(stateChangeResult.toString());
                }
                break;
            case WifiManager.SAVE_NETWORK:
            case WifiStateMachine.CMD_AUTO_SAVE_NETWORK:
                sb.append(" ");
                sb.append(Integer.toString(msg.arg1));
                sb.append(" ");
                sb.append(Integer.toString(msg.arg2));
                if (lastSavedConfigurationAttempt != null) {
                    sb.append(" ").append(lastSavedConfigurationAttempt.configKey());
                    sb.append(" nid=").append(lastSavedConfigurationAttempt.networkId);
                    if (lastSavedConfigurationAttempt.hiddenSSID) {
                        sb.append(" hidden");
                    }
                    if (lastSavedConfigurationAttempt.preSharedKey != null
                            && !lastSavedConfigurationAttempt.preSharedKey.equals("*")) {
                        sb.append(" hasPSK");
                    }
                    if (lastSavedConfigurationAttempt.ephemeral) {
                        sb.append(" ephemeral");
                    }
                    if (lastSavedConfigurationAttempt.selfAdded) {
                        sb.append(" selfAdded");
                    }
                    sb.append(" cuid=").append(lastSavedConfigurationAttempt.creatorUid);
                    sb.append(" suid=").append(lastSavedConfigurationAttempt.lastUpdateUid);
                }
                break;
            case WifiManager.FORGET_NETWORK:
                sb.append(" ");
                sb.append(Integer.toString(msg.arg1));
                sb.append(" ");
                sb.append(Integer.toString(msg.arg2));
                if (lastForgetConfigurationAttempt != null) {
                    sb.append(" ").append(lastForgetConfigurationAttempt.configKey());
                    sb.append(" nid=").append(lastForgetConfigurationAttempt.networkId);
                    if (lastForgetConfigurationAttempt.hiddenSSID) {
                        sb.append(" hidden");
                    }
                    if (lastForgetConfigurationAttempt.preSharedKey != null) {
                        sb.append(" hasPSK");
                    }
                    if (lastForgetConfigurationAttempt.ephemeral) {
                        sb.append(" ephemeral");
                    }
                    if (lastForgetConfigurationAttempt.selfAdded) {
                        sb.append(" selfAdded");
                    }
                    sb.append(" cuid=").append(lastForgetConfigurationAttempt.creatorUid);
                    sb.append(" suid=").append(lastForgetConfigurationAttempt.lastUpdateUid);
                    sb.append(" ajst=").append(lastForgetConfigurationAttempt.autoJoinStatus);
                }
                break;
            case WifiMonitor.ASSOCIATION_REJECTION_EVENT:
                sb.append(" ");
                sb.append(Integer.toString(msg.arg1));
                sb.append(" ");
                sb.append(Integer.toString(msg.arg2));
                String bssid = (String) msg.obj;
                if (bssid != null && bssid.length() > 0) {
                    sb.append(" ");
                    sb.append(bssid);
                }
                sb.append(" blacklist=" + Boolean.toString(didBlackListBSSID));
                break;
            case WifiMonitor.SCAN_RESULTS_EVENT:
                sb.append(" ");
                sb.append(Integer.toString(msg.arg1));
                sb.append(" ");
                sb.append(Integer.toString(msg.arg2));
                if (mScanResults != null) {
                    sb.append(" found=");
                    sb.append(mScanResults.size());
                }
                sb.append(" known=").append(mNumScanResultsKnown);
                sb.append(" got=").append(mNumScanResultsReturned);
                if (lastScanDuration != 0) {
                    sb.append(" dur:").append(lastScanDuration);
                }
                if (mOnTime != 0) {
                    sb.append(" on:").append(mOnTimeThisScan).append(",").append(mOnTimeScan);
                    sb.append(",").append(mOnTime);
                }
                if (mTxTime != 0) {
                    sb.append(" tx:").append(mTxTimeThisScan).append(",").append(mTxTimeScan);
                    sb.append(",").append(mTxTime);
                }
                if (mRxTime != 0) {
                    sb.append(" rx:").append(mRxTimeThisScan).append(",").append(mRxTimeScan);
                    sb.append(",").append(mRxTime);
                }
                sb.append(String.format(" bcn=%d", mRunningBeaconCount));
                sb.append(String.format(" con=%d", mConnectionRequests));
                key = mWifiConfigStore.getLastSelectedConfiguration();
                if (key != null) {
                    sb.append(" last=").append(key);
                }
                break;
            case WifiMonitor.SCAN_FAILED_EVENT:
                break;
            case WifiMonitor.NETWORK_CONNECTION_EVENT:
                sb.append(" ");
                sb.append(Integer.toString(msg.arg1));
                sb.append(" ");
                sb.append(Integer.toString(msg.arg2));
                sb.append(" ").append(mLastBssid);
                sb.append(" nid=").append(mLastNetworkId);
                config = getCurrentWifiConfiguration();
                if (config != null) {
                    sb.append(" ").append(config.configKey());
                }
                key = mWifiConfigStore.getLastSelectedConfiguration();
                if (key != null) {
                    sb.append(" last=").append(key);
                }
                break;
            case CMD_TARGET_BSSID:
            case CMD_ASSOCIATED_BSSID:
                sb.append(" ");
                sb.append(Integer.toString(msg.arg1));
                sb.append(" ");
                sb.append(Integer.toString(msg.arg2));
                if (msg.obj != null) {
                    sb.append(" BSSID=").append((String) msg.obj);
                }
                if (mTargetRoamBSSID != null) {
                    sb.append(" Target=").append(mTargetRoamBSSID);
                }
                sb.append(" roam=").append(Integer.toString(mAutoRoaming));
                break;
            case WifiMonitor.NETWORK_DISCONNECTION_EVENT:
                if (msg.obj != null) {
                    sb.append(" ").append((String) msg.obj);
                }
                sb.append(" nid=").append(msg.arg1);
                sb.append(" reason=").append(msg.arg2);
                if (mLastBssid != null) {
                    sb.append(" lastbssid=").append(mLastBssid);
                }
                if (mWifiInfo.getFrequency() != -1) {
                    sb.append(" freq=").append(mWifiInfo.getFrequency());
                    sb.append(" rssi=").append(mWifiInfo.getRssi());
                }
                if (linkDebouncing) {
                    sb.append(" debounce");
                }
                break;
            case WifiMonitor.SSID_TEMP_DISABLED:
            case WifiMonitor.SSID_REENABLED:
                sb.append(" nid=").append(msg.arg1);
                if (msg.obj != null) {
                    sb.append(" ").append((String) msg.obj);
                }
                config = getCurrentWifiConfiguration();
                if (config != null) {
                    sb.append(" cur=").append(config.configKey());
                    sb.append(" ajst=").append(config.autoJoinStatus);
                    if (config.selfAdded) {
                        sb.append(" selfAdded");
                    }
                    if (config.status != 0) {
                        sb.append(" st=").append(config.status);
                        sb.append(" rs=").append(config.disableReason);
                    }
                    if (config.lastConnected != 0) {
                        now = System.currentTimeMillis();
                        sb.append(" lastconn=").append(now - config.lastConnected).append("(ms)");
                    }
                    if (mLastBssid != null) {
                        sb.append(" lastbssid=").append(mLastBssid);
                    }
                    if (mWifiInfo.getFrequency() != -1) {
                        sb.append(" freq=").append(mWifiInfo.getFrequency());
                        sb.append(" rssi=").append(mWifiInfo.getRssi());
                        sb.append(" bssid=").append(mWifiInfo.getBSSID());
                    }
                }
                break;
            case CMD_RSSI_POLL:
            case CMD_UNWANTED_NETWORK:
            case WifiManager.RSSI_PKTCNT_FETCH:
                sb.append(" ");
                sb.append(Integer.toString(msg.arg1));
                sb.append(" ");
                sb.append(Integer.toString(msg.arg2));
                if (mWifiInfo.getSSID() != null)
                    if (mWifiInfo.getSSID() != null)
                        sb.append(" ").append(mWifiInfo.getSSID());
                if (mWifiInfo.getBSSID() != null)
                    sb.append(" ").append(mWifiInfo.getBSSID());
                sb.append(" rssi=").append(mWifiInfo.getRssi());
                sb.append(" f=").append(mWifiInfo.getFrequency());
                sb.append(" sc=").append(mWifiInfo.score);
                sb.append(" link=").append(mWifiInfo.getLinkSpeed());
                sb.append(String.format(" tx=%.1f,", mWifiInfo.txSuccessRate));
                sb.append(String.format(" %.1f,", mWifiInfo.txRetriesRate));
                sb.append(String.format(" %.1f ", mWifiInfo.txBadRate));
                sb.append(String.format(" rx=%.1f", mWifiInfo.rxSuccessRate));
                sb.append(String.format(" bcn=%d", mRunningBeaconCount));
                report = reportOnTime();
                if (report != null) {
                    sb.append(" ").append(report);
                }
                if (wifiScoringReport != null) {
                    sb.append(wifiScoringReport);
                }
                if (mConnectedModeGScanOffloadStarted) {
                    sb.append(" offload-started periodMilli " + mGScanPeriodMilli);
                } else {
                    sb.append(" offload-stopped");
                }
                break;
            case CMD_AUTO_CONNECT:
            case WifiManager.CONNECT_NETWORK:
                sb.append(" ");
                sb.append(Integer.toString(msg.arg1));
                sb.append(" ");
                sb.append(Integer.toString(msg.arg2));
                config = (WifiConfiguration) msg.obj;
                if (config != null) {
                    sb.append(" ").append(config.configKey());
                    if (config.visibility != null) {
                        sb.append(" ").append(config.visibility.toString());
                    }
                }
                if (mTargetRoamBSSID != null) {
                    sb.append(" ").append(mTargetRoamBSSID);
                }
                sb.append(" roam=").append(Integer.toString(mAutoRoaming));
                config = getCurrentWifiConfiguration();
                if (config != null) {
                    sb.append(config.configKey());
                    if (config.visibility != null) {
                        sb.append(" ").append(config.visibility.toString());
                    }
                }
                break;
            case CMD_AUTO_ROAM:
                sb.append(" ");
                sb.append(Integer.toString(msg.arg1));
                sb.append(" ");
                sb.append(Integer.toString(msg.arg2));
                ScanResult result = (ScanResult) msg.obj;
                if (result != null) {
                    now = System.currentTimeMillis();
                    sb.append(" bssid=").append(result.BSSID);
                    sb.append(" rssi=").append(result.level);
                    sb.append(" freq=").append(result.frequency);
                    if (result.seen > 0 && result.seen < now) {
                        sb.append(" seen=").append(now - result.seen);
                    } else {
                        // Somehow the timestamp for this scan result is inconsistent
                        sb.append(" !seen=").append(result.seen);
                    }
                }
                if (mTargetRoamBSSID != null) {
                    sb.append(" ").append(mTargetRoamBSSID);
                }
                sb.append(" roam=").append(Integer.toString(mAutoRoaming));
                sb.append(" fail count=").append(Integer.toString(mRoamFailCount));
                break;
            case CMD_ADD_OR_UPDATE_NETWORK:
                sb.append(" ");
                sb.append(Integer.toString(msg.arg1));
                sb.append(" ");
                sb.append(Integer.toString(msg.arg2));
                if (msg.obj != null) {
                    config = (WifiConfiguration) msg.obj;
                    sb.append(" ").append(config.configKey());
                    sb.append(" prio=").append(config.priority);
                    sb.append(" status=").append(config.status);
                    if (config.BSSID != null) {
                        sb.append(" ").append(config.BSSID);
                    }
                    WifiConfiguration curConfig = getCurrentWifiConfiguration();
                    if (curConfig != null) {
                        if (curConfig.configKey().equals(config.configKey())) {
                            sb.append(" is current");
                        } else {
                            sb.append(" current=").append(curConfig.configKey());
                            sb.append(" prio=").append(curConfig.priority);
                            sb.append(" status=").append(curConfig.status);
                        }
                    }
                }
                break;
            case WifiManager.DISABLE_NETWORK:
            case CMD_ENABLE_NETWORK:
                sb.append(" ");
                sb.append(Integer.toString(msg.arg1));
                sb.append(" ");
                sb.append(Integer.toString(msg.arg2));
                key = mWifiConfigStore.getLastSelectedConfiguration();
                if (key != null) {
                    sb.append(" last=").append(key);
                }
                config = mWifiConfigStore.getWifiConfiguration(msg.arg1);
                if (config != null && (key == null || !config.configKey().equals(key))) {
                    sb.append(" target=").append(key);
                }
                break;
            case CMD_GET_CONFIGURED_NETWORKS:
                sb.append(" ");
                sb.append(Integer.toString(msg.arg1));
                sb.append(" ");
                sb.append(Integer.toString(msg.arg2));
                sb.append(" num=").append(mWifiConfigStore.getConfiguredNetworksSize());
                break;
            case DhcpStateMachine.CMD_PRE_DHCP_ACTION:
                sb.append(" ");
                sb.append(Integer.toString(msg.arg1));
                sb.append(" ");
                sb.append(Integer.toString(msg.arg2));
                sb.append(" txpkts=").append(mWifiInfo.txSuccess);
                sb.append(",").append(mWifiInfo.txBad);
                sb.append(",").append(mWifiInfo.txRetries);
                break;
            case DhcpStateMachine.CMD_POST_DHCP_ACTION:
                sb.append(" ");
                sb.append(Integer.toString(msg.arg1));
                sb.append(" ");
                sb.append(Integer.toString(msg.arg2));
                if (msg.arg1 == DhcpStateMachine.DHCP_SUCCESS) {
                    sb.append(" OK ");
                } else if (msg.arg1 == DhcpStateMachine.DHCP_FAILURE) {
                    sb.append(" FAIL ");
                }
                if (mLinkProperties != null) {
                    if (mLinkProperties.hasIPv4Address()) {
                        sb.append(" v4");
                    }
                    if (mLinkProperties.hasGlobalIPv6Address()) {
                        sb.append(" v6");
                    }
                    if (mLinkProperties.hasIPv4DefaultRoute()) {
                        sb.append(" v4r");
                    }
                    if (mLinkProperties.hasIPv6DefaultRoute()) {
                        sb.append(" v6r");
                    }
                    if (mLinkProperties.hasIPv4DnsServer()) {
                        sb.append(" v4dns");
                    }
                    if (mLinkProperties.hasIPv6DnsServer()) {
                        sb.append(" v6dns");
                    }
                }
                break;
            case WifiP2pServiceImpl.P2P_CONNECTION_CHANGED:
                sb.append(" ");
                sb.append(Integer.toString(msg.arg1));
                sb.append(" ");
                sb.append(Integer.toString(msg.arg2));
                if (msg.obj != null) {
                    NetworkInfo info = (NetworkInfo) msg.obj;
                    NetworkInfo.State state = info.getState();
                    NetworkInfo.DetailedState detailedState = info.getDetailedState();
                    if (state != null) {
                        sb.append(" st=").append(state);
                    }
                    if (detailedState != null) {
                        sb.append("/").append(detailedState);
                    }
                }
                break;
            case CMD_IP_CONFIGURATION_LOST:
                int count = -1;
                WifiConfiguration c = getCurrentWifiConfiguration();
                if (c != null) count = c.numIpConfigFailures;
                sb.append(" ");
                sb.append(Integer.toString(msg.arg1));
                sb.append(" ");
                sb.append(Integer.toString(msg.arg2));
                sb.append(" failures: ");
                sb.append(Integer.toString(count));
                sb.append("/");
                sb.append(Integer.toString(mWifiConfigStore.getMaxDhcpRetries()));
                if (mWifiInfo.getBSSID() != null) {
                    sb.append(" ").append(mWifiInfo.getBSSID());
                }
                if (c != null) {
                    ScanDetailCache scanDetailCache =
                            mWifiConfigStore.getScanDetailCache(c);
                    if (scanDetailCache != null) {
                        for (ScanDetail sd : scanDetailCache.values()) {
                            ScanResult r = sd.getScanResult();
                            if (r.BSSID.equals(mWifiInfo.getBSSID())) {
                                sb.append(" ipfail=").append(r.numIpConfigFailures);
                                sb.append(",st=").append(r.autoJoinStatus);
                            }
                        }
                    }
                    sb.append(" -> ajst=").append(c.autoJoinStatus);
                    sb.append(" ").append(c.disableReason);
                    sb.append(" txpkts=").append(mWifiInfo.txSuccess);
                    sb.append(",").append(mWifiInfo.txBad);
                    sb.append(",").append(mWifiInfo.txRetries);
                }
                sb.append(String.format(" bcn=%d", mRunningBeaconCount));
                break;
            case CMD_UPDATE_LINKPROPERTIES:
                sb.append(" ");
                sb.append(Integer.toString(msg.arg1));
                sb.append(" ");
                sb.append(Integer.toString(msg.arg2));
                if (mLinkProperties != null) {
                    if (mLinkProperties.hasIPv4Address()) {
                        sb.append(" v4");
                    }
                    if (mLinkProperties.hasGlobalIPv6Address()) {
                        sb.append(" v6");
                    }
                    if (mLinkProperties.hasIPv4DefaultRoute()) {
                        sb.append(" v4r");
                    }
                    if (mLinkProperties.hasIPv6DefaultRoute()) {
                        sb.append(" v6r");
                    }
                    if (mLinkProperties.hasIPv4DnsServer()) {
                        sb.append(" v4dns");
                    }
                    if (mLinkProperties.hasIPv6DnsServer()) {
                        sb.append(" v6dns");
                    }
                }
                break;
            case CMD_IP_REACHABILITY_LOST:
                if (msg.obj != null) {
                    sb.append(" ").append((String) msg.obj);
                }
                break;
            case CMD_SET_COUNTRY_CODE:
                sb.append(" ");
                sb.append(Integer.toString(msg.arg1));
                sb.append(" ");
                sb.append(Integer.toString(msg.arg2));
                if (msg.obj != null) {
                    sb.append(" ").append((String) msg.obj);
                }
                break;
            case CMD_ROAM_WATCHDOG_TIMER:
                sb.append(" ");
                sb.append(Integer.toString(msg.arg1));
                sb.append(" ");
                sb.append(Integer.toString(msg.arg2));
                sb.append(" cur=").append(roamWatchdogCount);
                break;
            case CMD_DISCONNECTING_WATCHDOG_TIMER:
                sb.append(" ");
                sb.append(Integer.toString(msg.arg1));
                sb.append(" ");
                sb.append(Integer.toString(msg.arg2));
                sb.append(" cur=").append(disconnectingWatchdogCount);
                break;
            case CMD_START_RSSI_MONITORING_OFFLOAD:
            case CMD_STOP_RSSI_MONITORING_OFFLOAD:
            case CMD_RSSI_THRESHOLD_BREACH:
                sb.append(" rssi=");
                sb.append(Integer.toString(msg.arg1));
                sb.append(" thresholds=");
                sb.append(Arrays.toString(mRssiRanges));
                break;
            default:
                sb.append(" ");
                sb.append(Integer.toString(msg.arg1));
                sb.append(" ");
                sb.append(Integer.toString(msg.arg2));
                break;
        }

        return sb.toString();
    }

    private void stopPnoOffload() {

        // clear the PNO list
        if (!WifiNative.setPnoList(null, WifiStateMachine.this)) {
            Log.e(TAG, "Failed to stop pno");
        }

    }


    private boolean configureSsidWhiteList() {

        mWhiteListedSsids = mWifiConfigStore.getWhiteListedSsids(getCurrentWifiConfiguration());
        if (mWhiteListedSsids == null || mWhiteListedSsids.length == 0) {
            return true;
        }

       if (!WifiNative.setSsidWhitelist(mWhiteListedSsids)) {
            loge("configureSsidWhiteList couldnt program SSID list, size "
                    + mWhiteListedSsids.length);
            return false;
        }

        logd("configureSsidWhiteList success");
        return true;
    }

    // In associated more, lazy roam will be looking for 5GHz roam candidate
    private boolean configureLazyRoam() {
        boolean status;
        if (!useHalBasedAutoJoinOffload()) return false;

        WifiNative.WifiLazyRoamParams params = mWifiNative.new WifiLazyRoamParams();
        params.A_band_boost_threshold = mWifiConfigStore.bandPreferenceBoostThreshold5.get();
        params.A_band_penalty_threshold = mWifiConfigStore.bandPreferencePenaltyThreshold5.get();
        params.A_band_boost_factor = mWifiConfigStore.bandPreferenceBoostFactor5;
        params.A_band_penalty_factor = mWifiConfigStore.bandPreferencePenaltyFactor5;
        params.A_band_max_boost = 65;
        params.lazy_roam_hysteresis = 25;
        params.alert_roam_rssi_trigger = -75;

        if (DBG) {
            Log.e(TAG, "configureLazyRoam " + params.toString());
        }

        if (!WifiNative.setLazyRoam(true, params)) {

            Log.e(TAG, "configureLazyRoam couldnt program params");

            return false;
        }
        if (DBG) {
            Log.e(TAG, "configureLazyRoam success");
        }
        return true;
    }

    // In associated more, lazy roam will be looking for 5GHz roam candidate
    private boolean stopLazyRoam() {
        boolean status;
        if (!useHalBasedAutoJoinOffload()) return false;
        if (DBG) {
            Log.e(TAG, "stopLazyRoam");
        }
        return WifiNative.setLazyRoam(false, null);
    }

    private boolean startGScanConnectedModeOffload(String reason) {
        if (DBG) {
            if (reason == null) {
                reason = "";
            }
            logd("startGScanConnectedModeOffload " + reason);
        }
        stopGScan("startGScanConnectedModeOffload " + reason);
        if (!mScreenOn) return false;

        if (USE_PAUSE_SCANS) {
            mWifiNative.pauseScan();
        }
        mPnoEnabled = configurePno();
        if (mPnoEnabled == false) {
            if (USE_PAUSE_SCANS) {
                mWifiNative.restartScan();
            }
            return false;
        }
        mLazyRoamEnabled = configureLazyRoam();
        if (mLazyRoamEnabled == false) {
            if (USE_PAUSE_SCANS) {
                mWifiNative.restartScan();
            }
            return false;
        }
        if (mWifiConfigStore.getLastSelectedConfiguration() == null) {
            configureSsidWhiteList();
        }
        if (!startConnectedGScan(reason)) {
            if (USE_PAUSE_SCANS) {
                mWifiNative.restartScan();
            }
            return false;
        }
        if (USE_PAUSE_SCANS) {
            mWifiNative.restartScan();
        }
        mConnectedModeGScanOffloadStarted = true;
        if (DBG) {
            logd("startGScanConnectedModeOffload success");
        }
        return true;
    }

    private boolean startGScanDisconnectedModeOffload(String reason) {
        if (DBG) {
            logd("startGScanDisconnectedModeOffload " + reason);
        }
        stopGScan("startGScanDisconnectedModeOffload " + reason);
        if (USE_PAUSE_SCANS) {
            mWifiNative.pauseScan();
        }
        mPnoEnabled = configurePno();
        if (mPnoEnabled == false) {
            if (USE_PAUSE_SCANS) {
                mWifiNative.restartScan();
            }
            return false;
        }
        if (!startDisconnectedGScan(reason)) {
            if (USE_PAUSE_SCANS) {
                mWifiNative.restartScan();
            }
            return false;
        }
        if (USE_PAUSE_SCANS) {
            mWifiNative.restartScan();
        }
        return true;
    }

    private boolean configurePno() {
        if (!useHalBasedAutoJoinOffload()) return false;

        if (mWifiScanner == null) {
            log("configurePno: mWifiScanner is null ");
            return true;
        }

        List<WifiNative.WifiPnoNetwork> llist
                = mWifiAutoJoinController.getPnoList(getCurrentWifiConfiguration());
        if (llist == null || llist.size() == 0) {
            stopPnoOffload();
            log("configurePno: empty PNO list ");
            return true;
        }
        if (DBG) {
            log("configurePno: got llist size " + llist.size());
        }

        // first program the network we want to look for thru the pno API
        WifiNative.WifiPnoNetwork list[]
                = (WifiNative.WifiPnoNetwork[]) llist.toArray(new WifiNative.WifiPnoNetwork[0]);

        if (!WifiNative.setPnoList(list, WifiStateMachine.this)) {
            Log.e(TAG, "Failed to set pno, length = " + list.length);
            return false;
        }

        if (true) {
            StringBuilder sb = new StringBuilder();
            for (WifiNative.WifiPnoNetwork network : list) {
                sb.append("[").append(network.SSID).append(" auth=").append(network.auth);
                sb.append(" flags=");
                sb.append(network.flags).append(" rssi").append(network.rssi_threshold);
                sb.append("] ");

            }
            sendMessage(CMD_STARTED_PNO_DBG, 1, (int)mGScanPeriodMilli, sb.toString());
        }
        return true;
    }

    final static int DISCONNECTED_SHORT_SCANS_DURATION_MILLI = 2 * 60 * 1000;
    final static int CONNECTED_SHORT_SCANS_DURATION_MILLI = 2 * 60 * 1000;

    private boolean startConnectedGScan(String reason) {
        // send a scan background request so as to kick firmware
        // 5GHz roaming and autojoin
        // We do this only if screen is on
        WifiScanner.ScanSettings settings;

        if (mPnoEnabled || mLazyRoamEnabled) {
            settings = new WifiScanner.ScanSettings();
            settings.band = WifiScanner.WIFI_BAND_BOTH;
            long now = System.currentTimeMillis();

            if (!mScreenOn  || (mGScanStartTimeMilli!= 0 && now > mGScanStartTimeMilli
                    && ((now - mGScanStartTimeMilli) > CONNECTED_SHORT_SCANS_DURATION_MILLI))) {
                settings.periodInMs = mWifiConfigStore.wifiAssociatedLongScanIntervalMilli.get();
            } else {
                mGScanStartTimeMilli = now;
                settings.periodInMs = mWifiConfigStore.wifiAssociatedShortScanIntervalMilli.get();
                // if we start offload with short interval, then reconfigure it after a given
                // duration of time so as to reduce the scan frequency
                int delay = 30 * 1000 + CONNECTED_SHORT_SCANS_DURATION_MILLI;
                sendMessageDelayed(CMD_RESTART_AUTOJOIN_OFFLOAD, delay,
                        mRestartAutoJoinOffloadCounter, " startConnectedGScan " + reason,
                        (long)delay);
                mRestartAutoJoinOffloadCounter++;
            }
            mGScanPeriodMilli = settings.periodInMs;
            settings.reportEvents = WifiScanner.REPORT_EVENT_AFTER_BUFFER_FULL;
            if (DBG) {
                log("startConnectedScan: settings band="+ settings.band
                        + " period=" + settings.periodInMs);
            }

            mWifiScanner.startBackgroundScan(settings, mWifiScanListener);
            if (true) {
                sendMessage(CMD_STARTED_GSCAN_DBG, 1, (int)mGScanPeriodMilli, reason);
            }
        }
        return true;
    }

    private boolean startDisconnectedGScan(String reason) {
        // send a scan background request so as to kick firmware
        // PNO
        // This is done in both screen On and screen Off modes
        WifiScanner.ScanSettings settings;

        if (mWifiScanner == null) {
            log("startDisconnectedGScan: no wifi scanner");
            return false;
        }

        if (mPnoEnabled || mLazyRoamEnabled) {
            settings = new WifiScanner.ScanSettings();
            settings.band = WifiScanner.WIFI_BAND_BOTH;
            long now = System.currentTimeMillis();


            if (!mScreenOn  || (mGScanStartTimeMilli != 0 && now > mGScanStartTimeMilli
                    && ((now - mGScanStartTimeMilli) > DISCONNECTED_SHORT_SCANS_DURATION_MILLI))) {
                settings.periodInMs = mWifiConfigStore.wifiDisconnectedLongScanIntervalMilli.get();
            } else {
                settings.periodInMs = mWifiConfigStore.wifiDisconnectedShortScanIntervalMilli.get();
                mGScanStartTimeMilli = now;
                // if we start offload with short interval, then reconfigure it after a given
                // duration of time so as to reduce the scan frequency
                int delay = 30 * 1000 + DISCONNECTED_SHORT_SCANS_DURATION_MILLI;
                sendMessageDelayed(CMD_RESTART_AUTOJOIN_OFFLOAD, delay,
                        mRestartAutoJoinOffloadCounter, " startDisconnectedGScan " + reason,
                        (long)delay);
                mRestartAutoJoinOffloadCounter++;
            }
            mGScanPeriodMilli = settings.periodInMs;
            settings.reportEvents = WifiScanner.REPORT_EVENT_AFTER_BUFFER_FULL;
            if (DBG) {
                log("startDisconnectedScan: settings band="+ settings.band
                        + " period=" + settings.periodInMs);
            }
            mWifiScanner.startBackgroundScan(settings, mWifiScanListener);
            if (true) {
                sendMessage(CMD_STARTED_GSCAN_DBG, 1, (int)mGScanPeriodMilli, reason);
            }
        }
        return true;
    }

    private boolean stopGScan(String reason) {
        mGScanStartTimeMilli = 0;
        mGScanPeriodMilli = 0;
        if (mWifiScanner != null) {
            mWifiScanner.stopBackgroundScan(mWifiScanListener);
        }
        mConnectedModeGScanOffloadStarted = false;
        if (true) {
            sendMessage(CMD_STARTED_GSCAN_DBG, 0, 0, reason);
        }
        return true;
    }

    private void handleScreenStateChanged(boolean screenOn) {
        mScreenOn = screenOn;
        if (PDBG) {
            logd(" handleScreenStateChanged Enter: screenOn=" + screenOn
                    + " mUserWantsSuspendOpt=" + mUserWantsSuspendOpt
                    + " state " + getCurrentState().getName()
                    + " suppState:" + mSupplicantStateTracker.getSupplicantStateName());
        }
        enableRssiPolling(screenOn);
<<<<<<< HEAD
        if (screenOn) {
            if (mContext.getResources().getBoolean(R.bool.wifi_autocon)) {
                if (!shouldAutoConnect()) {
                    if (DBG) {
                        logd("Don't auto connect skip enable networks if screen on");
                    }
                } else {
                    if (!mWifiConfigStore.enableAutoJoinWhenAssociated.get()) {
                        enableAllNetworks();
                    }
                }
            } else {
               enableAllNetworks();
            }
        }
=======
>>>>>>> 0ae5739e
        if (mUserWantsSuspendOpt.get()) {
            if (screenOn) {
                sendMessage(CMD_SET_SUSPEND_OPT_ENABLED, 0, 0);
            } else {
                // Allow 2s for suspend optimizations to be set
                mSuspendWakeLock.acquire(2000);
                sendMessage(CMD_SET_SUSPEND_OPT_ENABLED, 1, 0);
            }
        }
        mScreenBroadcastReceived.set(true);

        if (mIsRunning) {
            getWifiLinkLayerStats(false);
            mOnTimeScreenStateChange = mOnTime;
            lastScreenStateChangeTimeStamp = lastLinkLayerStatsUpdate;
        }

        cancelDelayedScan();

        if (screenOn) {
            enableBackgroundScan(false);
            setScanAlarm(false);
            clearBlacklist();

            fullBandConnectedTimeIntervalMilli
                    = mWifiConfigStore.wifiAssociatedShortScanIntervalMilli.get();
            // In either Disconnectedstate or ConnectedState,
            // start the scan alarm so as to enable autojoin
            if (getCurrentState() == mConnectedState
                    && allowFullBandScanAndAssociated()) {
                if (useHalBasedAutoJoinOffload()) {
                    startGScanConnectedModeOffload("screenOnConnected");
                } else {
                    // Scan after 500ms
                    startDelayedScan(500, null, null);
                }
            } else if (getCurrentState() == mDisconnectedState) {
                if (useHalBasedAutoJoinOffload()) {
                    startGScanDisconnectedModeOffload("screenOnDisconnected");
                } else {
                    // Scan after 500ms
                    startDelayedScan(500, null, null);
                }
            }
        } else {
            if (getCurrentState() == mDisconnectedState) {
                // Screen Off and Disconnected and chipset doesn't support scan offload
                //              => start scan alarm
                // Screen Off and Disconnected and chipset does support scan offload
                //              => will use scan offload (i.e. background scan)
                if (useHalBasedAutoJoinOffload()) {
                    startGScanDisconnectedModeOffload("screenOffDisconnected");
                } else {
                    if (!mBackgroundScanSupported) {
                        setScanAlarm(true);
                    } else {
                        if (!mIsScanOngoing) {
                            if (!enableBackgroundScan(true)) {
                               handlePnoFailError();
                            }
                        }
                    }
                }
            } else {
                enableBackgroundScan(false);
                if (useHalBasedAutoJoinOffload()) {
                    // don't try stop Gscan if it is not enabled
                    stopGScan("ScreenOffStop(enableBackground=" + mLegacyPnoEnabled + ") ");
                }
            }
        }
        if (DBG) logd("backgroundScan enabled=" + mLegacyPnoEnabled);

        if (DBG) log("handleScreenStateChanged Exit: " + screenOn);
    }

    private void checkAndSetConnectivityInstance() {
        if (mCm == null) {
            mCm = (ConnectivityManager) mContext.getSystemService(Context.CONNECTIVITY_SERVICE);
        }
    }

    private boolean startTethering(ArrayList<String> available) {

        boolean wifiAvailable = false;

        checkAndSetConnectivityInstance();

        String[] wifiRegexs = mCm.getTetherableWifiRegexs();

        for (String intf : available) {
            for (String regex : wifiRegexs) {
                if (intf.matches(regex)) {

                    InterfaceConfiguration ifcg = null;
                    try {
                        ifcg = mNwService.getInterfaceConfig(intf);
                        if (ifcg != null) {
                            /* IP/netmask: 192.168.43.1/255.255.255.0 */
                            ifcg.setLinkAddress(new LinkAddress(
                                    NetworkUtils.numericToInetAddress("192.168.43.1"), 24));
                            ifcg.setInterfaceUp();

                            mNwService.setInterfaceConfig(intf, ifcg);
                        }
                    } catch (Exception e) {
                        loge("Error configuring interface " + intf + ", :" + e);
                        return false;
                    }

                    if (mCm.tether(intf) != ConnectivityManager.TETHER_ERROR_NO_ERROR) {
                        loge("Error tethering on " + intf);
                        return false;
                    }
                    mTetherInterfaceName = intf;
                    return true;
                }
            }
        }
        // We found no interfaces to tether
        return false;
    }

    private void stopTethering() {

        checkAndSetConnectivityInstance();

        /* Clear the interface config to allow dhcp correctly configure new
           ip settings */
        InterfaceConfiguration ifcg = null;
        try {
            ifcg = mNwService.getInterfaceConfig(mTetherInterfaceName);
            if (ifcg != null) {
                ifcg.setLinkAddress(
                        new LinkAddress(NetworkUtils.numericToInetAddress("0.0.0.0"), 0));
                mNwService.setInterfaceConfig(mTetherInterfaceName, ifcg);
            }
        } catch (Exception e) {
            loge("Error resetting interface " + mTetherInterfaceName + ", :" + e);
        }

        if (mCm.untether(mTetherInterfaceName) != ConnectivityManager.TETHER_ERROR_NO_ERROR) {
            loge("Untether initiate failed!");
        }
    }

    private boolean isWifiTethered(ArrayList<String> active) {

        checkAndSetConnectivityInstance();

        String[] wifiRegexs = mCm.getTetherableWifiRegexs();
        for (String intf : active) {
            for (String regex : wifiRegexs) {
                if (intf.matches(regex)) {
                    return true;
                }
            }
        }
        // We found no interfaces that are tethered
        return false;
    }

    /**
     * Set the country code from the system setting value, if any.
     */
    private void initializeCountryCode() {
        String countryCode = getCurrentCountryCode();
        if (countryCode != null && !countryCode.isEmpty()) {
            setCountryCode(countryCode, false);
        } else {
            //use driver default
        }
    }

    /**
     * Set the frequency band from the system setting value, if any.
     */
    private void setFrequencyBand() {
        int band = Settings.Global.getInt(mContext.getContentResolver(),
                Settings.Global.WIFI_FREQUENCY_BAND, WifiManager.WIFI_FREQUENCY_BAND_AUTO);

        if (mWifiNative.setBand(band)) {
            mFrequencyBand.set(band);
            mWifiConfigStore.setConfiguredBand(band);
            if (mFrequencyBand.get() == WifiManager.WIFI_FREQUENCY_BAND_2GHZ) {
                mWifiNative.disable5GHzFrequencies(true);
                mDisabled5GhzFrequencies = true;
            } else if ((mFrequencyBand.get() != WifiManager.WIFI_FREQUENCY_BAND_2GHZ)
                && (mDisabled5GhzFrequencies)) {
                mWifiNative.disable5GHzFrequencies(false);
                mDisabled5GhzFrequencies = false;
            }
            if (PDBG) {
                logd("done set frequency band " + band);
            }
        } else {
            loge("Failed to set frequency band " + band);
        }
    }

    private void setSuspendOptimizationsNative(int reason, boolean enabled) {
        if (DBG) {
            log("setSuspendOptimizationsNative: " + reason + " " + enabled
                    + " -want " + mUserWantsSuspendOpt.get()
                    + " stack:" + Thread.currentThread().getStackTrace()[2].getMethodName()
                    + " - " + Thread.currentThread().getStackTrace()[3].getMethodName()
                    + " - " + Thread.currentThread().getStackTrace()[4].getMethodName()
                    + " - " + Thread.currentThread().getStackTrace()[5].getMethodName());
        }
        //mWifiNative.setSuspendOptimizations(enabled);

        if (enabled) {
            mSuspendOptNeedsDisabled &= ~reason;
            /* None of dhcp, screen or highperf need it disabled and user wants it enabled */
            if (mSuspendOptNeedsDisabled == 0 && mUserWantsSuspendOpt.get()) {
                if (DBG) {
                    log("setSuspendOptimizationsNative do it " + reason + " " + enabled
                            + " stack:" + Thread.currentThread().getStackTrace()[2].getMethodName()
                            + " - " + Thread.currentThread().getStackTrace()[3].getMethodName()
                            + " - " + Thread.currentThread().getStackTrace()[4].getMethodName()
                            + " - " + Thread.currentThread().getStackTrace()[5].getMethodName());
                }
                mWifiNative.setSuspendOptimizations(true);
            }
        } else {
            mSuspendOptNeedsDisabled |= reason;
            mWifiNative.setSuspendOptimizations(false);
        }
    }

    private void setSuspendOptimizations(int reason, boolean enabled) {
        if (DBG) log("setSuspendOptimizations: " + reason + " " + enabled);
        if (enabled) {
            mSuspendOptNeedsDisabled &= ~reason;
        } else {
            mSuspendOptNeedsDisabled |= reason;
        }
        if (DBG) log("mSuspendOptNeedsDisabled " + mSuspendOptNeedsDisabled);
    }

    private void setWifiState(int wifiState) {
        final int previousWifiState = mWifiState.get();

        try {
            if (wifiState == WIFI_STATE_ENABLED) {
                mBatteryStats.noteWifiOn();
            } else if (wifiState == WIFI_STATE_DISABLED) {
                mBatteryStats.noteWifiOff();
            }
        } catch (RemoteException e) {
            loge("Failed to note battery stats in wifi");
        }

        mWifiState.set(wifiState);

        if (DBG) log("setWifiState: " + syncGetWifiStateByName());

        final Intent intent = new Intent(WifiManager.WIFI_STATE_CHANGED_ACTION);
        intent.addFlags(Intent.FLAG_RECEIVER_REGISTERED_ONLY_BEFORE_BOOT);
        intent.putExtra(WifiManager.EXTRA_WIFI_STATE, wifiState);
        intent.putExtra(WifiManager.EXTRA_PREVIOUS_WIFI_STATE, previousWifiState);
        mContext.sendStickyBroadcastAsUser(intent, UserHandle.ALL);
    }

    private void setWifiApState(int wifiApState, int reason) {
        final int previousWifiApState = mWifiApState.get();

        try {
            if (wifiApState == WIFI_AP_STATE_ENABLED) {
                mBatteryStats.noteWifiOn();
            } else if (wifiApState == WIFI_AP_STATE_DISABLED) {
                mBatteryStats.noteWifiOff();
            }
        } catch (RemoteException e) {
            loge("Failed to note battery stats in wifi");
        }

        // Update state
        mWifiApState.set(wifiApState);

        if (DBG) log("setWifiApState: " + syncGetWifiApStateByName());

        final Intent intent = new Intent(WifiManager.WIFI_AP_STATE_CHANGED_ACTION);
        intent.addFlags(Intent.FLAG_RECEIVER_REGISTERED_ONLY_BEFORE_BOOT);
        intent.putExtra(WifiManager.EXTRA_WIFI_AP_STATE, wifiApState);
        intent.putExtra(WifiManager.EXTRA_PREVIOUS_WIFI_AP_STATE, previousWifiApState);
        if (wifiApState == WifiManager.WIFI_AP_STATE_FAILED) {
            //only set reason number when softAP start failed
            intent.putExtra(WifiManager.EXTRA_WIFI_AP_FAILURE_REASON, reason);
        }

        mContext.sendStickyBroadcastAsUser(intent, UserHandle.ALL);
    }

    /*
    void ageOutScanResults(int age) {
        synchronized(mScanResultCache) {
            // Trim mScanResults, which prevent WifiStateMachine to return
            // obsolete scan results to queriers
            long now = System.CurrentTimeMillis();
            for (int i = 0; i < mScanResults.size(); i++) {
                ScanResult result = mScanResults.get(i);
                if ((result.seen > now || (now - result.seen) > age)) {
                    mScanResults.remove(i);
                }
            }
        }
    }*/

    /**
     * Allow blacklist by BSSID
     *
     * @param enable
     * @param bssid
     * @param reason
     */
    private void handleBSSIDBlacklist(boolean enable, String bssid, int reason) {
        if (DBG) log("Blacklisting BSSID: " + bssid + ",reason:" + reason + ",enable:" + enable );
        if (bssid != null) {
            // Tell configStore to black list it
            synchronized(mScanResultCache) {
                mWifiAutoJoinController.handleBSSIDBlackList( enable, bssid, reason );
                mWifiConfigStore.handleDisabledAPs( enable, bssid, reason );
            }
        }
    }

    /**
     * Update the score based on indication of wifi quality
     *
     * @param state
     */
    private void handleStateChange(int state) {
        int offset;
        if (DBG) log("handle state change: " + state);
        if(state == 0) {
            // wifi is not good, reduce the score
            mWifiInfo.score = 1;
        } else {
            // wifi is good, increase the score
            mWifiInfo.score = NetworkAgent.WIFI_BASE_SCORE;
        }
        if(mNetworkAgent != null) {
            mNetworkAgent.sendNetworkScore(mWifiInfo.score);
        }
    }

    /**
     * Handle change of preference
     *
     * @param featureId
     * @param featureParam
     * @param value
     */
    private void handlePrefChange(int featureId, int featureParam, int value) {
        if (DBG) log("handle pref change : featurevalue: " + value);
        if(featureId == 1 && featureParam == 1) {
            if(value == 2/*enabled*/) {
                DEFAULT_SCORE = 1;
                isPropFeatureEnabled = true;
            } else if(value == 1/*disabled*/) {
                DEFAULT_SCORE = NetworkAgent.WIFI_BASE_SCORE;
                isPropFeatureEnabled = false;
            }
        }
    }

    /**
    * register for additional intents
    */
    private void addCneAction(IntentFilter filter) {
        int val = SystemProperties.getInt("persist.cne.feature", 0);
        boolean isPropFeatureAvail = (val == 3) ? true : false;
        if (isPropFeatureAvail) {
            DEFAULT_SCORE = 1;
            filter.addAction("com.quicinc.cne.CNE_PREFERENCE_CHANGED");
            filter.addAction("prop_state_change");
            filter.addAction("blacklist_bad_bssid");
        }
    }

    /**
    * handle intents for preference change, wifi quality indication,
    * and blackisting/unblacklisting indication
    */
    private void handleCneAction(Intent intent, String action) {
        if (null == action) return;
        if (action.equals("com.quicinc.cne.CNE_PREFERENCE_CHANGED")) {
            int featureId = intent.getIntExtra("cneFeatureId", -1);
            int featureParam = intent.getIntExtra("cneFeatureParameter", -1);
            int featureVal = intent.getIntExtra("cneParameterValue", -1);
            handlePrefChange(featureId, featureParam, featureVal);
        } else if (action.equals("prop_state_change")) {
            int state = intent.getIntExtra("state", 0);
            handleStateChange(state);
        } else if (action.equals("blacklist_bad_bssid") ) {
            // 1 = blacklist, 0 = unblacklist
            int blacklist = intent.getIntExtra("blacklistBSSID", -1);
            String bssid  =  intent.getStringExtra("BSSIDToBlacklist");
            int reason = intent.getIntExtra("blacklistReason", -1 );
            handleBSSIDBlacklist( ( blacklist == 0) ? true : false, bssid, reason );
        }
    }

    private static final String IE_STR = "ie=";
    private static final String ID_STR = "id=";
    private static final String BSSID_STR = "bssid=";
    private static final String FREQ_STR = "freq=";
    private static final String LEVEL_STR = "level=";
    private static final String TSF_STR = "tsf=";
    private static final String FLAGS_STR = "flags=";
    private static final String SSID_STR = "ssid=";
    private static final String DELIMITER_STR = "====";
    private static final String END_STR = "####";

    int emptyScanResultCount = 0;

    // Used for matching BSSID strings, at least one characteer must be a non-zero number
    private static Pattern mNotZero = Pattern.compile("[1-9a-fA-F]");

    /**
     * Format:
     * <p/>
     * id=1
     * bssid=68:7f:76:d7:1a:6e
     * freq=2412
     * level=-44
     * tsf=1344626243700342
     * flags=[WPA2-PSK-CCMP][WPS][ESS]
     * ssid=zfdy
     * ====
     * id=2
     * bssid=68:5f:74:d7:1a:6f
     * freq=5180
     * level=-73
     * tsf=1344626243700373
     * flags=[WPA2-PSK-CCMP][WPS][ESS]
     * ssid=zuby
     * ====
     */
    private void setScanResults() {
        mNumScanResultsKnown = 0;
        mNumScanResultsReturned = 0;
        String bssid = "";
        int level = 0;
        int freq = 0;
        long tsf = 0;
        String flags = "";
        WifiSsid wifiSsid = null;
        String scanResults;
        String tmpResults;
        StringBuffer scanResultsBuf = new StringBuffer();
        int sid = 0;

        while (true) {
            tmpResults = mWifiNative.scanResults(sid);
            if (TextUtils.isEmpty(tmpResults)) break;
            scanResultsBuf.append(tmpResults);
            scanResultsBuf.append("\n");
            String[] lines = tmpResults.split("\n");
            sid = -1;
            for (int i = lines.length - 1; i >= 0; i--) {
                if (lines[i].startsWith(END_STR)) {
                    break;
                } else if (lines[i].startsWith(ID_STR)) {
                    try {
                        sid = Integer.parseInt(lines[i].substring(ID_STR.length())) + 1;
                    } catch (NumberFormatException e) {
                        // Nothing to do
                    }
                    break;
                }
            }
            if (sid == -1) break;
        }

        // Age out scan results, we return all scan results found in the last 12 seconds,
        // and NOT all scan results since last scan.
        // ageOutScanResults(12000);

        scanResults = scanResultsBuf.toString();
        if (TextUtils.isEmpty(scanResults)) {
            emptyScanResultCount++;
            if (emptyScanResultCount > 10) {
                // If we got too many empty scan results, the current scan cache is stale,
                // hence clear it.
                mScanResults = new ArrayList<>();
            }
            return;
        }

        emptyScanResultCount = 0;

        mWifiConfigStore.trimANQPCache(false);

        // note that all these splits and substrings keep references to the original
        // huge string buffer while the amount we really want is generally pretty small
        // so make copies instead (one example b/11087956 wasted 400k of heap here).
        synchronized (mScanResultCache) {
            mScanResults = new ArrayList<>();
            String[] lines = scanResults.split("\n");
            final int bssidStrLen = BSSID_STR.length();
            final int flagLen = FLAGS_STR.length();
            String infoElements = null;
            List<String> anqpLines = null;

            for (String line : lines) {
                if (line.startsWith(BSSID_STR)) {
                    bssid = new String(line.getBytes(), bssidStrLen, line.length() - bssidStrLen);
                } else if (line.startsWith(FREQ_STR)) {
                    try {
                        freq = Integer.parseInt(line.substring(FREQ_STR.length()));
                    } catch (NumberFormatException e) {
                        freq = 0;
                    }
                } else if (line.startsWith(LEVEL_STR)) {
                    try {
                        level = Integer.parseInt(line.substring(LEVEL_STR.length()));
                        /* some implementations avoid negative values by adding 256
                         * so we need to adjust for that here.
                         */
                        if (level > 0) level -= 256;
                    } catch (NumberFormatException e) {
                        level = 0;
                    }
                } else if (line.startsWith(TSF_STR)) {
                    try {
                        tsf = Long.parseLong(line.substring(TSF_STR.length()));
                    } catch (NumberFormatException e) {
                        tsf = 0;
                    }
                } else if (line.startsWith(FLAGS_STR)) {
                    flags = new String(line.getBytes(), flagLen, line.length() - flagLen);
                } else if (line.startsWith(SSID_STR)) {
                    wifiSsid = WifiSsid.createFromAsciiEncoded(
                            line.substring(SSID_STR.length()));
                } else if (line.startsWith(IE_STR)) {
                    infoElements = line;
                } else if (SupplicantBridge.isAnqpAttribute(line)) {
                    if (anqpLines == null) {
                        anqpLines = new ArrayList<>();
                    }
                    anqpLines.add(line);
                } else if (line.startsWith(DELIMITER_STR) || line.startsWith(END_STR)) {
                    if (bssid != null) {
                        try {
                            NetworkDetail networkDetail =
                                    new NetworkDetail(bssid, infoElements, anqpLines, freq);

                            String xssid = (wifiSsid != null) ? wifiSsid.toString() : WifiSsid.NONE;
                            if (!xssid.equals(networkDetail.getTrimmedSSID())) {
                                logd(String.format(
                                        "Inconsistent SSID on BSSID '%s': '%s' vs '%s': %s",
                                        bssid, xssid, networkDetail.getSSID(), infoElements));
                            }

                            if (networkDetail.hasInterworking()) {
                                Log.d(Utils.hs2LogTag(getClass()), "HSNwk: '" + networkDetail);
                            }

                            ScanDetail scanDetail = mScanResultCache.get(networkDetail);
                            if (scanDetail != null) {
                                scanDetail.updateResults(networkDetail, level, wifiSsid, xssid,
                                        flags, freq, tsf);
                            } else {
                                scanDetail = new ScanDetail(networkDetail, wifiSsid, bssid,
                                        flags, level, freq, tsf);
                                mScanResultCache.put(networkDetail, scanDetail);
                            }
                            if (mFrequencyBand.get()
                                    == WifiManager.WIFI_FREQUENCY_BAND_2GHZ) {
                                if (ScanResult.is5GHz(freq)) {
                                    continue;
                                }
                            } else if (mFrequencyBand.get()
                                        == WifiManager.WIFI_FREQUENCY_BAND_5GHZ) {
                                if (ScanResult.is24GHz(freq)) {
                                    continue;
                                 }
                            }

                            mNumScanResultsReturned++; // Keep track of how many scan results we got
                            // as part of this scan's processing
                            mScanResults.add(scanDetail);
                        } catch (IllegalArgumentException iae) {
                            Log.d(TAG, "Failed to parse information elements: " + iae);
                        }
                    }
                    bssid = null;
                    level = 0;
                    freq = 0;
                    tsf = 0;
                    flags = "";
                    wifiSsid = null;
                    infoElements = null;
                    anqpLines = null;
                }
            }
        }

        /* don't attempt autojoin if last connect attempt was just scheduled */
        boolean attemptAutoJoin =
                (System.currentTimeMillis() - lastConnectAttemptTimestamp) > CONNECT_TIMEOUT_MSEC;
        SupplicantState state = mWifiInfo.getSupplicantState();
        String selection = mWifiConfigStore.getLastSelectedConfiguration();
        if (getCurrentState() == mRoamingState
                || getCurrentState() == mObtainingIpState
                || getCurrentState() == mScanModeState
                || getCurrentState() == mDisconnectingState
                || (getCurrentState() == mConnectedState
                && !getEnableAutoJoinWhenAssociated())
                || linkDebouncing
                || state == SupplicantState.ASSOCIATING
                || state == SupplicantState.AUTHENTICATING
                || state == SupplicantState.FOUR_WAY_HANDSHAKE
                || state == SupplicantState.GROUP_HANDSHAKE
                || (/* keep autojoin enabled if user has manually selected a wifi network,
                        so as to make sure we reliably remain connected to this network */
                mConnectionRequests == 0 && selection == null)) {
            // Dont attempt auto-joining again while we are already attempting to join
            // and/or obtaining Ip address
            attemptAutoJoin = false;
        }
        if (DBG) {
            if (selection == null) {
                selection = "<none>";
            }
            logd("wifi setScanResults state" + getCurrentState()
                    + " sup_state=" + state
                    + " debouncing=" + linkDebouncing
                    + " mConnectionRequests=" + mConnectionRequests
                    + " selection=" + selection
                    + " mNumScanResultsReturned " + mNumScanResultsReturned
                     + " mScanResults " + mScanResults.size());
        }
        if (attemptAutoJoin) {
            messageHandlingStatus = MESSAGE_HANDLING_STATUS_PROCESSED;
        }
        // Loose last selected configuration if we have been disconnected for 5 minutes
        if (getDisconnectedTimeMilli() > mWifiConfigStore.wifiConfigLastSelectionHysteresis) {
            mWifiConfigStore.setLastSelectedConfiguration(WifiConfiguration.INVALID_NETWORK_ID);
        }

        if (attemptAutoJoin) {
            synchronized (mScanResultCache) {
                if (mContext.getResources().getBoolean(R.bool.wifi_autocon)
                        && !shouldAutoConnect()) {
                    attemptAutoJoin = false;
                }
                // AutoJoincontroller will directly acces the scan result list and update it with
                // ScanResult status
                mNumScanResultsKnown = mWifiAutoJoinController.newSupplicantResults(attemptAutoJoin);
            }
        }
        if (linkDebouncing) {
            // If debouncing, we dont re-select a SSID or BSSID hence
            // there is no need to call the network selection code
            // in WifiAutoJoinController, instead,
            // just try to reconnect to the same SSID by triggering a roam
            sendMessage(CMD_AUTO_ROAM, mLastNetworkId, 1, null);
        }
    }

    /*
     * Fetch RSSI, linkspeed, and frequency on current connection
     */
    private void fetchRssiLinkSpeedAndFrequencyNative() {
        int newRssi = -1;
        int newLinkSpeed = -1;
        int newFrequency = -1;

        String signalPoll = mWifiNative.signalPoll();

        if (signalPoll != null) {
            String[] lines = signalPoll.split("\n");
            for (String line : lines) {
                String[] prop = line.split("=");
                if (prop.length < 2) continue;
                try {
                    if (prop[0].equals("RSSI")) {
                        newRssi = Integer.parseInt(prop[1]);
                    } else if (prop[0].equals("LINKSPEED")) {
                        newLinkSpeed = Integer.parseInt(prop[1]);
                    } else if (prop[0].equals("FREQUENCY")) {
                        newFrequency = Integer.parseInt(prop[1]);
                    }
                } catch (NumberFormatException e) {
                    //Ignore, defaults on rssi and linkspeed are assigned
                }
            }
        }

        if (PDBG) {
            logd("fetchRssiLinkSpeedAndFrequencyNative rssi="
                    + Integer.toString(newRssi) + " linkspeed="
                    + Integer.toString(newLinkSpeed));
        }

        if (newRssi > WifiInfo.INVALID_RSSI && newRssi < WifiInfo.MAX_RSSI) {
            // screen out invalid values
            /* some implementations avoid negative values by adding 256
             * so we need to adjust for that here.
             */
            if (newRssi > 0) newRssi -= 256;
            mWifiInfo.setRssi(newRssi);
            /*
             * Rather then sending the raw RSSI out every time it
             * changes, we precalculate the signal level that would
             * be displayed in the status bar, and only send the
             * broadcast if that much more coarse-grained number
             * changes. This cuts down greatly on the number of
             * broadcasts, at the cost of not informing others
             * interested in RSSI of all the changes in signal
             * level.
             */
            int newSignalLevel = WifiManager.calculateSignalLevel(newRssi, WifiManager.RSSI_LEVELS);
            if (newSignalLevel != mLastSignalLevel) {
                updateCapabilities(getCurrentWifiConfiguration());
                sendRssiChangeBroadcast(newRssi);
            }
            mLastSignalLevel = newSignalLevel;
        } else {
            mWifiInfo.setRssi(WifiInfo.INVALID_RSSI);
            updateCapabilities(getCurrentWifiConfiguration());
        }

        if (newLinkSpeed != -1) {
            mWifiInfo.setLinkSpeed(newLinkSpeed);
        }
        if (newFrequency > 0) {
            if (ScanResult.is5GHz(newFrequency)) {
                mWifiConnectionStatistics.num5GhzConnected++;
            }
            if (ScanResult.is24GHz(newFrequency)) {
                mWifiConnectionStatistics.num24GhzConnected++;
            }
            mWifiInfo.setFrequency(newFrequency);
        }
        mWifiConfigStore.updateConfiguration(mWifiInfo);
    }

    /**
     * Determine if we need to switch network:
     * - the delta determine the urgency to switch and/or or the expected evilness of the disruption
     * - match the uregncy of the switch versus the packet usage at the interface
     */
    boolean shouldSwitchNetwork(int networkDelta) {
        int delta;
        if (networkDelta <= 0) {
            return false;
        }
        delta = networkDelta;
        if (mWifiInfo != null) {
            if (!getEnableAutoJoinWhenAssociated()
                    && mWifiInfo.getNetworkId() != WifiConfiguration.INVALID_NETWORK_ID) {
                // If AutoJoin while associated is not enabled,
                // we should never switch network when already associated
                delta = -1000;
            } else {
                // TODO: Look at per AC packet count, do not switch if VO/VI traffic is present
                // TODO: at the interface. We should also discriminate between ucast and mcast,
                // TODO: since the rxSuccessRate include all the bonjour and Ipv6
                // TODO: broadcasts
                if ((mWifiInfo.txSuccessRate > 20) || (mWifiInfo.rxSuccessRate > 80)) {
                    delta -= 999;
                } else if ((mWifiInfo.txSuccessRate > 5) || (mWifiInfo.rxSuccessRate > 30)) {
                    delta -= 6;
                }
                logd("shouldSwitchNetwork "
                        + " txSuccessRate=" + String.format("%.2f", mWifiInfo.txSuccessRate)
                        + " rxSuccessRate=" + String.format("%.2f", mWifiInfo.rxSuccessRate)
                        + " delta " + networkDelta + " -> " + delta);
            }
        } else {
            logd("shouldSwitchNetwork "
                    + " delta " + networkDelta + " -> " + delta);
        }
        if (delta > 0) {
            return true;
        }
        return false;
    }

    // Polling has completed, hence we wont have a score anymore
    private void cleanWifiScore() {
        mWifiInfo.txBadRate = 0;
        mWifiInfo.txSuccessRate = 0;
        mWifiInfo.txRetriesRate = 0;
        mWifiInfo.rxSuccessRate = 0;
    }

    int mBadLinkspeedcount = 0;

    // For debug, provide information about the last scoring operation
    String wifiScoringReport = null;

    private void calculateWifiScore(WifiLinkLayerStats stats) {
        StringBuilder sb = new StringBuilder();

        int score = 56; // Starting score, temporarily hardcoded in between 50 and 60
        boolean isBadLinkspeed = (mWifiInfo.is24GHz()
                && mWifiInfo.getLinkSpeed() < mWifiConfigStore.badLinkSpeed24)
                || (mWifiInfo.is5GHz() && mWifiInfo.getLinkSpeed()
                < mWifiConfigStore.badLinkSpeed5);
        boolean isGoodLinkspeed = (mWifiInfo.is24GHz()
                && mWifiInfo.getLinkSpeed() >= mWifiConfigStore.goodLinkSpeed24)
                || (mWifiInfo.is5GHz() && mWifiInfo.getLinkSpeed()
                >= mWifiConfigStore.goodLinkSpeed5);

        if (isBadLinkspeed) {
            if (mBadLinkspeedcount < 6)
                mBadLinkspeedcount++;
        } else {
            if (mBadLinkspeedcount > 0)
                mBadLinkspeedcount--;
        }

        if (isBadLinkspeed) sb.append(" bl(").append(mBadLinkspeedcount).append(")");
        if (isGoodLinkspeed) sb.append(" gl");

        /**
         * We want to make sure that we use the 24GHz RSSI thresholds if
         * there are 2.4GHz scan results
         * otherwise we end up lowering the score based on 5GHz values
         * which may cause a switch to LTE before roaming has a chance to try 2.4GHz
         * We also might unblacklist the configuation based on 2.4GHz
         * thresholds but joining 5GHz anyhow, and failing over to 2.4GHz because 5GHz is not good
         */
        boolean use24Thresholds = false;
        boolean homeNetworkBoost = false;
        WifiConfiguration currentConfiguration = getCurrentWifiConfiguration();
        ScanDetailCache scanDetailCache =
                mWifiConfigStore.getScanDetailCache(currentConfiguration);
        if (currentConfiguration != null && scanDetailCache != null) {
            currentConfiguration.setVisibility(scanDetailCache.getVisibility(12000, mFrequencyBand.get()));
            if (currentConfiguration.visibility != null) {
                if (currentConfiguration.visibility.rssi24 != WifiConfiguration.INVALID_RSSI
                        && currentConfiguration.visibility.rssi24
                        >= (currentConfiguration.visibility.rssi5 - 2)) {
                    use24Thresholds = true;
                }
            }
            if (scanDetailCache.size() <= 6
                && currentConfiguration.allowedKeyManagement.cardinality() == 1
                && currentConfiguration.allowedKeyManagement.
                    get(WifiConfiguration.KeyMgmt.WPA_PSK) == true) {
                // A PSK network with less than 6 known BSSIDs
                // This is most likely a home network and thus we want to stick to wifi more
                homeNetworkBoost = true;
            }
        }
        if (homeNetworkBoost) sb.append(" hn");
        if (use24Thresholds) sb.append(" u24");

        int rssi = mWifiInfo.getRssi() - 6 * mAggressiveHandover
                + (homeNetworkBoost ? WifiConfiguration.HOME_NETWORK_RSSI_BOOST : 0);
        sb.append(String.format(" rssi=%d ag=%d", rssi, mAggressiveHandover));

        boolean is24GHz = use24Thresholds || mWifiInfo.is24GHz();

        boolean isBadRSSI = (is24GHz && rssi < mWifiConfigStore.thresholdBadRssi24.get())
                || (!is24GHz && rssi < mWifiConfigStore.thresholdBadRssi5.get());
        boolean isLowRSSI = (is24GHz && rssi < mWifiConfigStore.thresholdLowRssi24.get())
                || (!is24GHz && mWifiInfo.getRssi() < mWifiConfigStore.thresholdLowRssi5.get());
        boolean isHighRSSI = (is24GHz && rssi >= mWifiConfigStore.thresholdGoodRssi24.get())
                || (!is24GHz && mWifiInfo.getRssi() >= mWifiConfigStore.thresholdGoodRssi5.get());

        if (isBadRSSI) sb.append(" br");
        if (isLowRSSI) sb.append(" lr");
        if (isHighRSSI) sb.append(" hr");

        int penalizedDueToUserTriggeredDisconnect = 0;        // For debug information
        if (currentConfiguration != null &&
                (mWifiInfo.txSuccessRate > 5 || mWifiInfo.rxSuccessRate > 5)) {
            if (isBadRSSI) {
                currentConfiguration.numTicksAtBadRSSI++;
                if (currentConfiguration.numTicksAtBadRSSI > 1000) {
                    // We remained associated for a compound amount of time while passing
                    // traffic, hence loose the corresponding user triggered disabled stats
                    if (currentConfiguration.numUserTriggeredWifiDisableBadRSSI > 0) {
                        currentConfiguration.numUserTriggeredWifiDisableBadRSSI--;
                    }
                    if (currentConfiguration.numUserTriggeredWifiDisableLowRSSI > 0) {
                        currentConfiguration.numUserTriggeredWifiDisableLowRSSI--;
                    }
                    if (currentConfiguration.numUserTriggeredWifiDisableNotHighRSSI > 0) {
                        currentConfiguration.numUserTriggeredWifiDisableNotHighRSSI--;
                    }
                    currentConfiguration.numTicksAtBadRSSI = 0;
                }
                if (mWifiConfigStore.enableWifiCellularHandoverUserTriggeredAdjustment &&
                        (currentConfiguration.numUserTriggeredWifiDisableBadRSSI > 0
                                || currentConfiguration.numUserTriggeredWifiDisableLowRSSI > 0
                                || currentConfiguration.numUserTriggeredWifiDisableNotHighRSSI > 0)) {
                    score = score - 5;
                    penalizedDueToUserTriggeredDisconnect = 1;
                    sb.append(" p1");
                }
            } else if (isLowRSSI) {
                currentConfiguration.numTicksAtLowRSSI++;
                if (currentConfiguration.numTicksAtLowRSSI > 1000) {
                    // We remained associated for a compound amount of time while passing
                    // traffic, hence loose the corresponding user triggered disabled stats
                    if (currentConfiguration.numUserTriggeredWifiDisableLowRSSI > 0) {
                        currentConfiguration.numUserTriggeredWifiDisableLowRSSI--;
                    }
                    if (currentConfiguration.numUserTriggeredWifiDisableNotHighRSSI > 0) {
                        currentConfiguration.numUserTriggeredWifiDisableNotHighRSSI--;
                    }
                    currentConfiguration.numTicksAtLowRSSI = 0;
                }
                if (mWifiConfigStore.enableWifiCellularHandoverUserTriggeredAdjustment &&
                        (currentConfiguration.numUserTriggeredWifiDisableLowRSSI > 0
                                || currentConfiguration.numUserTriggeredWifiDisableNotHighRSSI > 0)) {
                    score = score - 5;
                    penalizedDueToUserTriggeredDisconnect = 2;
                    sb.append(" p2");
                }
            } else if (!isHighRSSI) {
                currentConfiguration.numTicksAtNotHighRSSI++;
                if (currentConfiguration.numTicksAtNotHighRSSI > 1000) {
                    // We remained associated for a compound amount of time while passing
                    // traffic, hence loose the corresponding user triggered disabled stats
                    if (currentConfiguration.numUserTriggeredWifiDisableNotHighRSSI > 0) {
                        currentConfiguration.numUserTriggeredWifiDisableNotHighRSSI--;
                    }
                    currentConfiguration.numTicksAtNotHighRSSI = 0;
                }
                if (mWifiConfigStore.enableWifiCellularHandoverUserTriggeredAdjustment &&
                        currentConfiguration.numUserTriggeredWifiDisableNotHighRSSI > 0) {
                    score = score - 5;
                    penalizedDueToUserTriggeredDisconnect = 3;
                    sb.append(" p3");
                }
            }
            sb.append(String.format(" ticks %d,%d,%d", currentConfiguration.numTicksAtBadRSSI,
                    currentConfiguration.numTicksAtLowRSSI,
                    currentConfiguration.numTicksAtNotHighRSSI));
        }

        if (PDBG) {
            String rssiStatus = "";
            if (isBadRSSI) rssiStatus += " badRSSI ";
            else if (isHighRSSI) rssiStatus += " highRSSI ";
            else if (isLowRSSI) rssiStatus += " lowRSSI ";
            if (isBadLinkspeed) rssiStatus += " lowSpeed ";
            logd("calculateWifiScore freq=" + Integer.toString(mWifiInfo.getFrequency())
                    + " speed=" + Integer.toString(mWifiInfo.getLinkSpeed())
                    + " score=" + Integer.toString(mWifiInfo.score)
                    + rssiStatus
                    + " -> txbadrate=" + String.format("%.2f", mWifiInfo.txBadRate)
                    + " txgoodrate=" + String.format("%.2f", mWifiInfo.txSuccessRate)
                    + " txretriesrate=" + String.format("%.2f", mWifiInfo.txRetriesRate)
                    + " rxrate=" + String.format("%.2f", mWifiInfo.rxSuccessRate)
                    + " userTriggerdPenalty" + penalizedDueToUserTriggeredDisconnect);
        }

        if ((mWifiInfo.txBadRate >= 1) && (mWifiInfo.txSuccessRate < 3)
                && (isBadRSSI || isLowRSSI)) {
            // Link is stuck
            if (mWifiInfo.linkStuckCount < 5)
                mWifiInfo.linkStuckCount += 1;
            sb.append(String.format(" ls+=%d", mWifiInfo.linkStuckCount));
            if (PDBG) logd(" bad link -> stuck count ="
                    + Integer.toString(mWifiInfo.linkStuckCount));
        } else if (mWifiInfo.txBadRate < 0.3) {
            if (mWifiInfo.linkStuckCount > 0)
                mWifiInfo.linkStuckCount -= 1;
            sb.append(String.format(" ls-=%d", mWifiInfo.linkStuckCount));
            if (PDBG) logd(" good link -> stuck count ="
                    + Integer.toString(mWifiInfo.linkStuckCount));
        }

        sb.append(String.format(" [%d", score));

        if (mWifiInfo.linkStuckCount > 1) {
            // Once link gets stuck for more than 3 seconds, start reducing the score
            score = score - 2 * (mWifiInfo.linkStuckCount - 1);
        }
        sb.append(String.format(",%d", score));

        if (isBadLinkspeed) {
            score -= 4;
            if (PDBG) {
                logd(" isBadLinkspeed   ---> count=" + mBadLinkspeedcount
                        + " score=" + Integer.toString(score));
            }
        } else if ((isGoodLinkspeed) && (mWifiInfo.txSuccessRate > 5)) {
            score += 4; // So as bad rssi alone dont kill us
        }
        sb.append(String.format(",%d", score));

        if (isBadRSSI) {
            if (mWifiInfo.badRssiCount < 7)
                mWifiInfo.badRssiCount += 1;
        } else if (isLowRSSI) {
            mWifiInfo.lowRssiCount = 1; // Dont increment the lowRssi count above 1
            if (mWifiInfo.badRssiCount > 0) {
                // Decrement bad Rssi count
                mWifiInfo.badRssiCount -= 1;
            }
        } else {
            mWifiInfo.badRssiCount = 0;
            mWifiInfo.lowRssiCount = 0;
        }

        score -= mWifiInfo.badRssiCount * 2 + mWifiInfo.lowRssiCount;
        sb.append(String.format(",%d", score));

        if (PDBG) logd(" badRSSI count" + Integer.toString(mWifiInfo.badRssiCount)
                + " lowRSSI count" + Integer.toString(mWifiInfo.lowRssiCount)
                + " --> score " + Integer.toString(score));


        if (isHighRSSI) {
            score += 5;
            if (PDBG) logd(" isHighRSSI       ---> score=" + Integer.toString(score));
        }
        sb.append(String.format(",%d]", score));

        sb.append(String.format(" brc=%d lrc=%d", mWifiInfo.badRssiCount, mWifiInfo.lowRssiCount));

        //sanitize boundaries
        if (score > NetworkAgent.WIFI_BASE_SCORE)
            score = NetworkAgent.WIFI_BASE_SCORE;
        if (score < 0)
            score = 0;

        //report score
        if (score != mWifiInfo.score) {
            if (DBG) {
                logd("calculateWifiScore() report new score " + Integer.toString(score));
            }
            if (!isPropFeatureEnabled) {
                mWifiInfo.score = score;
                if(mNetworkAgent != null) {
                    mNetworkAgent.sendNetworkScore(score);
                }
            }
        }
        wifiScoringReport = sb.toString();
    }

    public double getTxPacketRate() {
        if (mWifiInfo != null) {
            return mWifiInfo.txSuccessRate;
        }
        return -1;
    }

    public double getRxPacketRate() {
        if (mWifiInfo != null) {
            return mWifiInfo.rxSuccessRate;
        }
        return -1;
    }

    /**
     * Fetch TX packet counters on current connection
     */
    private void fetchPktcntNative(RssiPacketCountInfo info) {
        String pktcntPoll = mWifiNative.pktcntPoll();

        if (pktcntPoll != null) {
            String[] lines = pktcntPoll.split("\n");
            for (String line : lines) {
                String[] prop = line.split("=");
                if (prop.length < 2) continue;
                try {
                    if (prop[0].equals("TXGOOD")) {
                        info.txgood = Integer.parseInt(prop[1]);
                    } else if (prop[0].equals("TXBAD")) {
                        info.txbad = Integer.parseInt(prop[1]);
                    }
                } catch (NumberFormatException e) {
                    // Ignore
                }
            }
        }
    }

    private boolean clearIPv4Address(String iface) {
        try {
            InterfaceConfiguration ifcg = new InterfaceConfiguration();
            ifcg.setLinkAddress(new LinkAddress("0.0.0.0/0"));
            mNwService.setInterfaceConfig(iface, ifcg);
            return true;
        } catch (RemoteException e) {
            return false;
        } catch (IllegalStateException ie) {
           loge("Unable to set interface config: " + ie);
           return false;
        }
    }

    private boolean isProvisioned(LinkProperties lp) {
        return lp.isProvisioned() ||
                (mWifiConfigStore.isUsingStaticIp(mLastNetworkId) && lp.hasIPv4Address());
    }

    /**
     * Creates a new LinkProperties object by merging information from various sources.
     * <p/>
     * This is needed because the information in mLinkProperties comes from multiple sources (DHCP,
     * netlink, static configuration, ...). When one of these sources of information has updated
     * link properties, we can't just assign them to mLinkProperties or we'd lose track of the
     * information that came from other sources. Instead, when one of those sources has new
     * information, we update the object that tracks the information from that source and then
     * call this method to integrate the change into a new LinkProperties object for subsequent
     * comparison with mLinkProperties.
     * <p/>
     * The information used to build LinkProperties is currently obtained as follows:
     *     - Interface name: set in the constructor.
     *     - IPv4 and IPv6 addresses: netlink, passed in by mNetlinkTracker.
     *     - IPv4 routes, DNS servers, and domains: DHCP.
     *     - IPv6 routes and DNS servers: netlink, passed in by mNetlinkTracker.
     *     - HTTP proxy: the wifi config store.
     */
    private LinkProperties makeLinkProperties() {
        LinkProperties newLp = new LinkProperties();

        // Interface name, proxy, and TCP buffer sizes are locally configured.
        newLp.setInterfaceName(mDataInterfaceName);
        newLp.setHttpProxy(mWifiConfigStore.getProxyProperties(mLastNetworkId));
        if (!TextUtils.isEmpty(mTcpBufferSizes)) {
            newLp.setTcpBufferSizes(mTcpBufferSizes);
        }

        // IPv4/v6 addresses, IPv6 routes and IPv6 DNS servers come from netlink.
        LinkProperties netlinkLinkProperties = mNetlinkTracker.getLinkProperties();
        newLp.setLinkAddresses(netlinkLinkProperties.getLinkAddresses());
        for (RouteInfo route : netlinkLinkProperties.getRoutes()) {
            newLp.addRoute(route);
        }
        for (InetAddress dns : netlinkLinkProperties.getDnsServers()) {
            // Only add likely reachable DNS servers.
            // TODO: investigate deleting this.
            if (newLp.isReachable(dns)) {
                newLp.addDnsServer(dns);
            }
        }

        // IPv4 routes, DNS servers and domains come from mDhcpResults.
        synchronized (mDhcpResultsLock) {
            // Even when we're using static configuration, we don't need to look at the config
            // store, because static IP configuration also populates mDhcpResults.
            if ((mDhcpResults != null)) {
                for (RouteInfo route : mDhcpResults.getRoutes(mDataInterfaceName)) {
                    newLp.addRoute(route);
                }
                for (InetAddress dns : mDhcpResults.dnsServers) {
                    // Only add likely reachable DNS servers.
                    // TODO: investigate deleting this.
                    if (newLp.isReachable(dns)) {
                        newLp.addDnsServer(dns);
                    }
                }
                newLp.setDomains(mDhcpResults.domains);
            }
        }

        return newLp;
    }

    private void updateLinkProperties(int reason) {
        LinkProperties newLp = makeLinkProperties();

        final boolean linkChanged = !newLp.equals(mLinkProperties);
        final boolean wasProvisioned = isProvisioned(mLinkProperties);
        final boolean isProvisioned = isProvisioned(newLp);
        // TODO: Teach LinkProperties how to understand static assignment
        // and simplify all this provisioning change detection logic by
        // unifying it under LinkProperties.compareProvisioning().
        final boolean lostProvisioning =
                (wasProvisioned && !isProvisioned) ||
                (mLinkProperties.hasIPv4Address() && !newLp.hasIPv4Address()) ||
                (mLinkProperties.isIPv6Provisioned() && !newLp.isIPv6Provisioned());
        final DetailedState detailedState = getNetworkDetailedState();

        if (linkChanged) {
            if (DBG) {
                log("Link configuration changed for netId: " + mLastNetworkId
                        + " old: " + mLinkProperties + " new: " + newLp);
            }
            mLinkProperties = newLp;
            if (mIpReachabilityMonitor != null) {
                mIpReachabilityMonitor.updateLinkProperties(mLinkProperties);
            }
            if (mNetworkAgent != null) mNetworkAgent.sendLinkProperties(mLinkProperties);
        }

        if (lostProvisioning) {
            log("Lost IP layer provisioning!" +
                    " was: " + mLinkProperties +
                    " now: " + newLp);
        }

        if (DBG) {
            StringBuilder sb = new StringBuilder();
            sb.append("updateLinkProperties nid: " + mLastNetworkId);
            sb.append(" state: " + detailedState);
            sb.append(" reason: " + smToString(reason));

            if (mLinkProperties != null) {
                if (mLinkProperties.hasIPv4Address()) {
                    sb.append(" v4");
                }
                if (mLinkProperties.hasGlobalIPv6Address()) {
                    sb.append(" v6");
                }
                if (mLinkProperties.hasIPv4DefaultRoute()) {
                    sb.append(" v4r");
                }
                if (mLinkProperties.hasIPv6DefaultRoute()) {
                    sb.append(" v6r");
                }
                if (mLinkProperties.hasIPv4DnsServer()) {
                    sb.append(" v4dns");
                }
                if (mLinkProperties.hasIPv6DnsServer()) {
                    sb.append(" v6dns");
                }
                if (isProvisioned) {
                    sb.append(" isprov");
                }
            }
            logd(sb.toString());
        }

        // If we just configured or lost IP configuration, do the needful.
        // We don't just call handleSuccessfulIpConfiguration() or handleIpConfigurationLost()
        // here because those should only be called if we're attempting to connect or already
        // connected, whereas updateLinkProperties can be called at any time.
        switch (reason) {
            case DhcpStateMachine.DHCP_SUCCESS:
            case CMD_STATIC_IP_SUCCESS:
                // IPv4 provisioning succeded. Advance to connected state.
                sendMessage(CMD_IP_CONFIGURATION_SUCCESSFUL);
                if (!isProvisioned) {
                    // Can never happen unless DHCP reports success but isProvisioned thinks the
                    // resulting configuration is invalid (e.g., no IPv4 address, or the state in
                    // mLinkProperties is out of sync with reality, or there's a bug in this code).
                    // TODO: disconnect here instead. If our configuration is not usable, there's no
                    // point in staying connected, and if mLinkProperties is out of sync with
                    // reality, that will cause problems in the future.
                    logd("IPv4 config succeeded, but not provisioned");
                }
                break;

            case DhcpStateMachine.DHCP_FAILURE:
                // DHCP failed. If we're not already provisioned, or we had IPv4 and now lost it,
                // give up and disconnect.
                // If we're already provisioned (e.g., IPv6-only network), stay connected.
                if (!isProvisioned || lostProvisioning) {
                    sendMessage(CMD_IP_CONFIGURATION_LOST);
                } else {
                    // DHCP failed, but we're provisioned (e.g., if we're on an IPv6-only network).
                    sendMessage(CMD_IP_CONFIGURATION_SUCCESSFUL);

                    // To be sure we don't get stuck with a non-working network if all we had is
                    // IPv4, remove the IPv4 address from the interface (since we're using DHCP,
                    // and DHCP failed). If we had an IPv4 address before, the deletion of the
                    // address  will cause a CMD_UPDATE_LINKPROPERTIES. If the IPv4 address was
                    // necessary for provisioning, its deletion will cause us to disconnect.
                    //
                    // This shouldn't be needed, because on an IPv4-only network a DHCP failure will
                    // have empty DhcpResults and thus empty LinkProperties, and isProvisioned will
                    // not return true if we're using DHCP and don't have an IPv4 default route. So
                    // for now it's only here for extra redundancy. However, it will increase
                    // robustness if we move to getting IPv4 routes from netlink as well.
                    loge("DHCP failure: provisioned, clearing IPv4 address.");
                    if (!clearIPv4Address(mDataInterfaceName)) {
                        sendMessage(CMD_IP_CONFIGURATION_LOST);
                    }
                }
                break;

            case CMD_STATIC_IP_FAILURE:
                // Static configuration was invalid, or an error occurred in applying it. Give up.
                sendMessage(CMD_IP_CONFIGURATION_LOST);
                break;

            case CMD_UPDATE_LINKPROPERTIES:
                // IP addresses, DNS servers, etc. changed. Act accordingly.
                if (lostProvisioning) {
                    // We no longer have a usable network configuration. Disconnect.
                    sendMessage(CMD_IP_CONFIGURATION_LOST);
                } else if (!wasProvisioned && isProvisioned) {
                    // We have a usable IPv6-only config. Advance to connected state.
                    sendMessage(CMD_IP_CONFIGURATION_SUCCESSFUL);
                }
                if (linkChanged && getNetworkDetailedState() == DetailedState.CONNECTED) {
                    // If anything has changed and we're already connected, send out a notification.
                    sendLinkConfigurationChangedBroadcast();
                }
                break;
        }
    }

    /**
     * Clears all our link properties.
     */
    private void clearLinkProperties() {
        // Clear the link properties obtained from DHCP and netlink.
        synchronized (mDhcpResultsLock) {
            if (mDhcpResults != null) {
                mDhcpResults.clear();
            }
        }
        mNetlinkTracker.clearLinkProperties();
        if (mIpReachabilityMonitor != null) {
            mIpReachabilityMonitor.clearLinkProperties();
        }

        // Now clear the merged link properties.
        mLinkProperties.clear();
        if (mNetworkAgent != null) mNetworkAgent.sendLinkProperties(mLinkProperties);
    }

    /**
     * try to update default route MAC address.
     */
    private String updateDefaultRouteMacAddress(int timeout) {
        String address = null;
        for (RouteInfo route : mLinkProperties.getRoutes()) {
            if (route.isDefaultRoute() && route.hasGateway()) {
                InetAddress gateway = route.getGateway();
                if (gateway instanceof Inet4Address) {
                    if (PDBG) {
                        logd("updateDefaultRouteMacAddress found Ipv4 default :"
                                + gateway.getHostAddress());
                    }
                    address = macAddressFromRoute(gateway.getHostAddress());
                    /* The gateway's MAC address is known */
                    if ((address == null) && (timeout > 0)) {
                        boolean reachable = false;
                        try {
                            reachable = gateway.isReachable(timeout);
                        } catch (Exception e) {
                            loge("updateDefaultRouteMacAddress exception reaching :"
                                    + gateway.getHostAddress());

                        } finally {
                            if (reachable == true) {

                                address = macAddressFromRoute(gateway.getHostAddress());
                                if (PDBG) {
                                    logd("updateDefaultRouteMacAddress reachable (tried again) :"
                                            + gateway.getHostAddress() + " found " + address);
                                }
                            }
                        }
                    }
                    if (address != null) {
                        mWifiConfigStore.setDefaultGwMacAddress(mLastNetworkId, address);
                    }
                }
            }
        }
        return address;
    }

    void sendScanResultsAvailableBroadcast(boolean scanSucceeded) {
        Intent intent = new Intent(WifiManager.SCAN_RESULTS_AVAILABLE_ACTION);
        intent.addFlags(Intent.FLAG_RECEIVER_REGISTERED_ONLY_BEFORE_BOOT);
        intent.putExtra(WifiManager.EXTRA_RESULTS_UPDATED, scanSucceeded);
        mContext.sendBroadcastAsUser(intent, UserHandle.ALL);
    }

    private void sendRssiChangeBroadcast(final int newRssi) {
        try {
            mBatteryStats.noteWifiRssiChanged(newRssi);
        } catch (RemoteException e) {
            // Won't happen.
        }
        Intent intent = new Intent(WifiManager.RSSI_CHANGED_ACTION);
        intent.addFlags(Intent.FLAG_RECEIVER_REGISTERED_ONLY_BEFORE_BOOT);
        intent.putExtra(WifiManager.EXTRA_NEW_RSSI, newRssi);
        mContext.sendStickyBroadcastAsUser(intent, UserHandle.ALL);
    }

    private void sendNetworkStateChangeBroadcast(String bssid) {
        Intent intent = new Intent(WifiManager.NETWORK_STATE_CHANGED_ACTION);
        intent.addFlags(Intent.FLAG_RECEIVER_REGISTERED_ONLY_BEFORE_BOOT);
        intent.putExtra(WifiManager.EXTRA_NETWORK_INFO, new NetworkInfo(mNetworkInfo));
        intent.putExtra(WifiManager.EXTRA_LINK_PROPERTIES, new LinkProperties(mLinkProperties));
        if (bssid != null)
            intent.putExtra(WifiManager.EXTRA_BSSID, bssid);
        if (mNetworkInfo.getDetailedState() == DetailedState.VERIFYING_POOR_LINK ||
                mNetworkInfo.getDetailedState() == DetailedState.CONNECTED) {
            // We no longer report MAC address to third-parties and our code does
            // not rely on this broadcast, so just send the default MAC address.
            WifiInfo sentWifiInfo = new WifiInfo(mWifiInfo);
            sentWifiInfo.setMacAddress(WifiInfo.DEFAULT_MAC_ADDRESS);
            intent.putExtra(WifiManager.EXTRA_WIFI_INFO, sentWifiInfo);
        }
        mContext.sendStickyBroadcastAsUser(intent, UserHandle.ALL);
    }

    private WifiInfo getWiFiInfoForUid(int uid) {
        if (Binder.getCallingUid() == Process.myUid()) {
            return mWifiInfo;
        }

        WifiInfo result = new WifiInfo(mWifiInfo);
        result.setMacAddress(WifiInfo.DEFAULT_MAC_ADDRESS);

        IBinder binder = ServiceManager.getService("package");
        IPackageManager packageManager = IPackageManager.Stub.asInterface(binder);

        try {
            if (packageManager.checkUidPermission(Manifest.permission.LOCAL_MAC_ADDRESS,
                    uid) == PackageManager.PERMISSION_GRANTED) {
                result.setMacAddress(mWifiInfo.getMacAddress());
            }
        } catch (RemoteException e) {
            Log.e(TAG, "Error checking receiver permission", e);
        }

        return result;
    }

    private void sendLinkConfigurationChangedBroadcast() {
        Intent intent = new Intent(WifiManager.LINK_CONFIGURATION_CHANGED_ACTION);
        intent.addFlags(Intent.FLAG_RECEIVER_REGISTERED_ONLY_BEFORE_BOOT);
        intent.putExtra(WifiManager.EXTRA_LINK_PROPERTIES, new LinkProperties(mLinkProperties));
        mContext.sendBroadcastAsUser(intent, UserHandle.ALL);
    }

    private void sendSupplicantConnectionChangedBroadcast(boolean connected) {
        Intent intent = new Intent(WifiManager.SUPPLICANT_CONNECTION_CHANGE_ACTION);
        intent.addFlags(Intent.FLAG_RECEIVER_REGISTERED_ONLY_BEFORE_BOOT);
        intent.putExtra(WifiManager.EXTRA_SUPPLICANT_CONNECTED, connected);
        mContext.sendBroadcastAsUser(intent, UserHandle.ALL);
    }

    /**
     * Record the detailed state of a network.
     *
     * @param state the new {@code DetailedState}
     */
    private boolean setNetworkDetailedState(NetworkInfo.DetailedState state) {
        boolean hidden = false;

        if (linkDebouncing || isRoaming()) {
            // There is generally a confusion in the system about colluding
            // WiFi Layer 2 state (as reported by supplicant) and the Network state
            // which leads to multiple confusion.
            //
            // If link is de-bouncing or roaming, we already have an IP address
            // as well we were connected and are doing L2 cycles of
            // reconnecting or renewing IP address to check that we still have it
            // This L2 link flapping should ne be reflected into the Network state
            // which is the state of the WiFi Network visible to Layer 3 and applications
            // Note that once debouncing and roaming are completed, we will
            // set the Network state to where it should be, or leave it as unchanged
            //
            hidden = true;
        }
        if (DBG) {
            log("setDetailed state, old ="
                    + mNetworkInfo.getDetailedState() + " and new state=" + state
                    + " hidden=" + hidden);
        }
        if (mNetworkInfo.getExtraInfo() != null && mWifiInfo.getSSID() != null) {
            // Always indicate that SSID has changed
            if (!mNetworkInfo.getExtraInfo().equals(mWifiInfo.getSSID())) {
                if (DBG) {
                    log("setDetailed state send new extra info" + mWifiInfo.getSSID());
                }
                mNetworkInfo.setExtraInfo(mWifiInfo.getSSID());
                sendNetworkStateChangeBroadcast(null);
            }
        }
        if (hidden == true) {
            return false;
        }

        if (state != mNetworkInfo.getDetailedState()) {
            mNetworkInfo.setDetailedState(state, null, mWifiInfo.getSSID());
            if (mNetworkAgent != null) {
                mNetworkAgent.sendNetworkInfo(mNetworkInfo);
            }
            sendNetworkStateChangeBroadcast(null);
            return true;
        }
        return false;
    }

    private DetailedState getNetworkDetailedState() {
        return mNetworkInfo.getDetailedState();
    }

    private SupplicantState handleSupplicantStateChange(Message message) {
        StateChangeResult stateChangeResult = (StateChangeResult) message.obj;
        SupplicantState state = stateChangeResult.state;
        // Supplicant state change
        // [31-13] Reserved for future use
        // [8 - 0] Supplicant state (as defined in SupplicantState.java)
        // 50023 supplicant_state_changed (custom|1|5)
        mWifiInfo.setSupplicantState(state);
        // Network id is only valid when we start connecting
        if (SupplicantState.isConnecting(state)) {
            mWifiInfo.setNetworkId(stateChangeResult.networkId);
        } else {
            mWifiInfo.setNetworkId(WifiConfiguration.INVALID_NETWORK_ID);
        }

        mWifiInfo.setBSSID(stateChangeResult.BSSID);

        if (mWhiteListedSsids != null
                && mWhiteListedSsids.length > 0
                && stateChangeResult.wifiSsid != null) {
            String SSID = stateChangeResult.wifiSsid.toString();
            String currentSSID = mWifiInfo.getSSID();
            if (SSID != null
                    && currentSSID != null
                    && !SSID.equals(WifiSsid.NONE)) {
                    // Remove quote before comparing
                    if (SSID.length() >= 2 && SSID.charAt(0) == '"'
                            && SSID.charAt(SSID.length() - 1) == '"')
                    {
                        SSID = SSID.substring(1, SSID.length() - 1);
                    }
                    if (currentSSID.length() >= 2 && currentSSID.charAt(0) == '"'
                            && currentSSID.charAt(currentSSID.length() - 1) == '"') {
                        currentSSID = currentSSID.substring(1, currentSSID.length() - 1);
                    }
                    if ((!SSID.equals(currentSSID)) && (getCurrentState() == mConnectedState)) {
                        lastConnectAttemptTimestamp = System.currentTimeMillis();
                        targetWificonfiguration
                            = mWifiConfigStore.getWifiConfiguration(mWifiInfo.getNetworkId());
                        transitionTo(mRoamingState);
                    }
             }
        }

        mWifiInfo.setSSID(stateChangeResult.wifiSsid);
        mWifiInfo.setEphemeral(mWifiConfigStore.isEphemeral(mWifiInfo.getNetworkId()));

        mSupplicantStateTracker.sendMessage(Message.obtain(message));

        return state;
    }

    /**
     * Resets the Wi-Fi Connections by clearing any state, resetting any sockets
     * using the interface, stopping DHCP & disabling interface
     */
    private void handleNetworkDisconnect() {
        if (DBG) log("handleNetworkDisconnect: Stopping DHCP and clearing IP"
                + " stack:" + Thread.currentThread().getStackTrace()[2].getMethodName()
                + " - " + Thread.currentThread().getStackTrace()[3].getMethodName()
                + " - " + Thread.currentThread().getStackTrace()[4].getMethodName()
                + " - " + Thread.currentThread().getStackTrace()[5].getMethodName());

        stopRssiMonitoringOffload();

        clearCurrentConfigBSSID("handleNetworkDisconnect");
        if (mContext.getResources().getBoolean(R.bool.wifi_autocon)
                && !shouldAutoConnect()) {
            /*
             * The following logic shall address the requirement for the DUT to
             * not reconnect to the last connected network when the Auto
             * Connect is disabled. This asks for the user prompt for any
             * connection attempt (as per the requirement)
             */
            disableLastNetwork();
        }

        stopDhcp();

        try {
            mNwService.clearInterfaceAddresses(mDataInterfaceName);
            mNwService.disableIpv6(mDataInterfaceName);
        } catch (Exception e) {
            loge("Failed to clear addresses or disable ipv6" + e);
        }

        /* Reset data structures */
        mBadLinkspeedcount = 0;
        mWifiInfo.reset();
        linkDebouncing = false;
        /* Reset roaming parameters */
        mAutoRoaming = WifiAutoJoinController.AUTO_JOIN_IDLE;

        /**
         *  fullBandConnectedTimeIntervalMilli:
         *  - start scans at mWifiConfigStore.wifiAssociatedShortScanIntervalMilli seconds interval
         *  - exponentially increase to mWifiConfigStore.associatedFullScanMaxIntervalMilli
         *  Initialize to sane value = 20 seconds
         */
        fullBandConnectedTimeIntervalMilli = 20 * 1000;

        setNetworkDetailedState(DetailedState.DISCONNECTED);
        if (mNetworkAgent != null) {
            mNetworkAgent.sendNetworkInfo(mNetworkInfo);
            mNetworkAgent = null;
        }
        mWifiConfigStore.updateStatus(mLastNetworkId, DetailedState.DISCONNECTED);

        /* Clear network properties */
        clearLinkProperties();

        /* Cend event to CM & network change broadcast */
        sendNetworkStateChangeBroadcast(mLastBssid);

        /* Cancel auto roam requests */
        autoRoamSetBSSID(mLastNetworkId, "any");

        mLastBssid = null;
        registerDisconnected();
        mLastNetworkId = WifiConfiguration.INVALID_NETWORK_ID;
    }

    private void handleSupplicantConnectionLoss(boolean killSupplicant) {
        /* Socket connection can be lost when we do a graceful shutdown
        * or when the driver is hung. Ensure supplicant is stopped here.
        */
        if (killSupplicant) {
            mWifiMonitor.killSupplicant(mP2pSupported);
        }
        mWifiNative.closeSupplicantConnection();
        sendSupplicantConnectionChangedBroadcast(false);
        setWifiState(WIFI_STATE_DISABLED);
    }

    void handlePreDhcpSetup() {
        mDhcpActive = true;
        // Disable the coexistence mode
        mWifiNative.setBluetoothCoexistenceMode(
                mWifiNative.BLUETOOTH_COEXISTENCE_MODE_DISABLED);

        // Disable power save and suspend optimizations during DHCP
        // Note: The order here is important for now. Brcm driver changes
        // power settings when we control suspend mode optimizations.
        // TODO: Remove this comment when the driver is fixed.
        setSuspendOptimizationsNative(SUSPEND_DUE_TO_DHCP, false);
        mWifiNative.setPowerSave(false);

        // Update link layer stats
        getWifiLinkLayerStats(false);

        /* P2p discovery breaks dhcp, shut it down in order to get through this */
        Message msg = new Message();
        msg.what = WifiP2pServiceImpl.BLOCK_DISCOVERY;
        msg.arg1 = WifiP2pServiceImpl.ENABLED;
        msg.arg2 = DhcpStateMachine.CMD_PRE_DHCP_ACTION_COMPLETE;
        msg.obj = mDhcpStateMachine;
        mWifiP2pChannel.sendMessage(msg);
    }


    private boolean useLegacyDhcpClient() {
        return Settings.Global.getInt(
                mContext.getContentResolver(),
                Settings.Global.LEGACY_DHCP_CLIENT, 0) == 1;
    }

    private void maybeInitDhcpStateMachine() {
        if (mDhcpStateMachine == null) {
            if (useLegacyDhcpClient()) {
                mDhcpStateMachine = DhcpStateMachine.makeDhcpStateMachine(
                        mContext, WifiStateMachine.this, mDataInterfaceName);
            } else {
                mDhcpStateMachine = DhcpClient.makeDhcpStateMachine(
                        mContext, WifiStateMachine.this, mDataInterfaceName);
            }
        }
    }

    void startDhcp() {
        maybeInitDhcpStateMachine();
        mDhcpStateMachine.registerForPreDhcpNotification();
        mDhcpStateMachine.sendMessage(DhcpStateMachine.CMD_START_DHCP);
    }

    void renewDhcp() {
        maybeInitDhcpStateMachine();
        mDhcpStateMachine.registerForPreDhcpNotification();
        mDhcpStateMachine.sendMessage(DhcpStateMachine.CMD_RENEW_DHCP);
    }

    void stopDhcp() {
        if (mDhcpStateMachine != null) {
            /* In case we were in middle of DHCP operation restore back powermode */
            handlePostDhcpSetup();
            mDhcpStateMachine.sendMessage(DhcpStateMachine.CMD_STOP_DHCP);
        }
    }

    void handlePostDhcpSetup() {
        /* Restore power save and suspend optimizations */
        setSuspendOptimizationsNative(SUSPEND_DUE_TO_DHCP, true);
        mWifiNative.setPowerSave(true);

        mWifiP2pChannel.sendMessage(WifiP2pServiceImpl.BLOCK_DISCOVERY, WifiP2pServiceImpl.DISABLED);

        // Set the coexistence mode back to its default value
        mWifiNative.setBluetoothCoexistenceMode(
                mWifiNative.BLUETOOTH_COEXISTENCE_MODE_SENSE);

        mDhcpActive = false;
    }

    void connectScanningService() {

        if (mWifiScanner == null) {
            mWifiScanner = (WifiScanner) mContext.getSystemService(Context.WIFI_SCANNING_SERVICE);
        }
    }

    private void handleIPv4Success(DhcpResults dhcpResults, int reason) {

        if (PDBG) {
            logd("handleIPv4Success <" + dhcpResults.toString() + ">");
            logd("link address " + dhcpResults.ipAddress);
        }

        Inet4Address addr;
        synchronized (mDhcpResultsLock) {
            mDhcpResults = dhcpResults;
            addr = (Inet4Address) dhcpResults.ipAddress.getAddress();
        }

        if (isRoaming()) {
            int previousAddress = mWifiInfo.getIpAddress();
            int newAddress = NetworkUtils.inetAddressToInt(addr);
            if (previousAddress != newAddress) {
                logd("handleIPv4Success, roaming and address changed" +
                        mWifiInfo + " got: " + addr);
            }
        }
        mWifiInfo.setInetAddress(addr);
        mWifiInfo.setMeteredHint(dhcpResults.hasMeteredHint());
        updateLinkProperties(reason);
    }

    private void handleSuccessfulIpConfiguration() {
        mLastSignalLevel = -1; // Force update of signal strength
        WifiConfiguration c = getCurrentWifiConfiguration();
        if (c != null) {
            // Reset IP failure tracking
            c.numConnectionFailures = 0;

            // Tell the framework whether the newly connected network is trusted or untrusted.
            updateCapabilities(c);
        }
        if (c != null) {
            ScanResult result = getCurrentScanResult();
            if (result == null) {
                logd("WifiStateMachine: handleSuccessfulIpConfiguration and no scan results" +
                        c.configKey());
            } else {
                // Clear the per BSSID failure count
                result.numIpConfigFailures = 0;
                // Clear the WHOLE BSSID blacklist, which means supplicant is free to retry
                // any BSSID, even though it may already have a non zero ip failure count,
                // this will typically happen if the user walks away and come back to his arrea
                // TODO: implement blacklisting based on a timer, i.e. keep BSSID blacklisted
                // in supplicant for a couple of hours or a day
                mWifiConfigStore.clearBssidBlacklist();
            }
        }
    }

    private void handleIPv4Failure(int reason) {
        synchronized(mDhcpResultsLock) {
             if (mDhcpResults != null) {
                 mDhcpResults.clear();
             }
        }
        if (PDBG) {
            logd("handleIPv4Failure");
        }
        updateLinkProperties(reason);
    }

    private void handleIpConfigurationLost() {
        mWifiInfo.setInetAddress(null);
        mWifiInfo.setMeteredHint(false);

        mWifiConfigStore.handleSSIDStateChange(mLastNetworkId, false,
                "DHCP FAILURE", mWifiInfo.getBSSID());

        /* DHCP times out after about 30 seconds, we do a
         * disconnect thru supplicant, we will let autojoin retry connecting to the network
         */
        mWifiNative.disconnect();
    }

    // TODO: De-duplicated this and handleIpConfigurationLost().
    private void handleIpReachabilityLost() {
        // No need to be told about any additional neighbors that might also
        // become unreachable--quiet them now while we start disconnecting.
        if (mIpReachabilityMonitor != null) {
            mIpReachabilityMonitor.clearLinkProperties();
        }

        mWifiInfo.setInetAddress(null);
        mWifiInfo.setMeteredHint(false);

        // TODO: Determine whether to call some form of mWifiConfigStore.handleSSIDStateChange().

        // Disconnect via supplicant, and let autojoin retry connecting to the network.
        mWifiNative.disconnect();
    }

    private int convertFrequencyToChannelNumber(int frequency) {
        if (frequency >= 2412 && frequency <= 2484) {
            return (frequency -2412) / 5 + 1;
        } else if (frequency >= 5170  &&  frequency <=5825) {
            //DFS is included
            return (frequency -5170) / 5 + 34;
        } else {
            return 0;
        }
    }

    private int chooseApChannel(int apBand) {
        int apChannel;
        int[] channel;

        if (apBand == 0)  {
            if (mWifiApConfigStore.allowed2GChannel == null ||
                    mWifiApConfigStore.allowed2GChannel.size() == 0) {
                //most safe channel to use
                if(DBG) {
                    Log.d(TAG, "No specified 2G allowed channel list");
                }
                apChannel = 6;
            } else {
                int index = mRandom.nextInt(mWifiApConfigStore.allowed2GChannel.size());
                apChannel = mWifiApConfigStore.allowed2GChannel.get(index).intValue();
            }
        } else {
            //5G without DFS
            channel = mWifiNative.getChannelsForBand(2);
            if (channel != null && channel.length > 0) {
                apChannel = channel[mRandom.nextInt(channel.length)];
                apChannel = convertFrequencyToChannelNumber(apChannel);
            } else {
                Log.e(TAG, "SoftAp do not get available channel list");
                apChannel = 0;
            }
        }

        if(DBG) {
            Log.d(TAG, "SoftAp set on channel " + apChannel);
        }

        return apChannel;
    }

    /* SoftAP configuration */
    private boolean enableSoftAp() {
        if (WifiNative.getInterfaces() != 0) {
            if (!mWifiNative.toggleInterface(0)) {
                if (DBG) Log.e(TAG, "toggleInterface failed");
                return false;
            }
        } else {
            if (DBG) Log.d(TAG, "No interfaces to toggle");
        }

        try {
            mNwService.wifiFirmwareReload(mInterfaceName, "AP");
            if (DBG) Log.d(TAG, "Firmware reloaded in AP mode");
        } catch (Exception e) {
            Log.e(TAG, "Failed to reload AP firmware " + e);
        }

        if (WifiNative.startHal() == false) {
            /* starting HAL is optional */
            Log.e(TAG, "Failed to start HAL");
        }
        return true;
    }

    /* Current design is to not set the config on a running hostapd but instead
     * stop and start tethering when user changes config on a running access point
     *
     * TODO: Add control channel setup through hostapd that allows changing config
     * on a running daemon
     */
    private void startSoftApWithConfig(final WifiConfiguration configuration) {
        // set channel
        final WifiConfiguration config = new WifiConfiguration(configuration);

        if (DBG) {
            Log.d(TAG, "SoftAp config channel is: " + config.apChannel);
        }

        //We need HAL support to set country code and get available channel list, if HAL is
        //not available, like razor, we regress to original implementaion (2GHz, channel 6)
        if (mWifiNative.isHalStarted()) {
            //set country code through HAL Here
            String countryCode = getCurrentCountryCode();

            if (countryCode != null) {
                if (!mWifiNative.setCountryCodeHal(countryCode.toUpperCase(Locale.ROOT))) {
                    if (config.apBand != 0) {
                        Log.e(TAG, "Fail to set country code. Can not setup Softap on 5GHz");
                        //countrycode is mandatory for 5GHz
                        sendMessage(CMD_START_AP_FAILURE, WifiManager.SAP_START_FAILURE_GENERAL);
                        return;
                    }
                }
            } else {
                if (config.apBand != 0) {
                    //countrycode is mandatory for 5GHz
                    Log.e(TAG, "Can not setup softAp on 5GHz without country code!");
                    sendMessage(CMD_START_AP_FAILURE, WifiManager.SAP_START_FAILURE_GENERAL);
                    return;
                }
            }

            if (config.apChannel == 0) {
                config.apChannel = chooseApChannel(config.apBand);
                if (config.apChannel == 0) {
                    if(mWifiNative.isGetChannelsForBandSupported()) {
                        //fail to get available channel
                        sendMessage(CMD_START_AP_FAILURE, WifiManager.SAP_START_FAILURE_NO_CHANNEL);
                        return;
                    } else {
                        //for some old device, wifiHal may not be supportedget valid channels are not
                        //supported
                        config.apBand = 0;
                        config.apChannel = 6;
                    }
                }
            }
        } else {
            //for some old device, wifiHal may not be supported
            config.apBand = 0;
            config.apChannel = 6;
        }
        // Start hostapd on a separate thread
        new Thread(new Runnable() {
            public void run() {
                try {
                    mNwService.startAccessPoint(config, mInterfaceName);
                } catch (Exception e) {
                    loge("Exception in softap start " + e);
                    try {
                        mNwService.stopAccessPoint(mInterfaceName);
                        mNwService.startAccessPoint(config, mInterfaceName);
                    } catch (Exception e1) {
                        loge("Exception in softap re-start " + e1);
                        sendMessage(CMD_START_AP_FAILURE, WifiManager.SAP_START_FAILURE_GENERAL);
                        return;
                    }
                }
                if (DBG) log("Soft AP start successful");
                sendMessage(CMD_START_AP_SUCCESS);
            }
        }).start();
    }

    private byte[] macAddressFromString(String macString) {
        String[] macBytes = macString.split(":");
        if (macBytes.length != 6) {
            throw new IllegalArgumentException("MAC address should be 6 bytes long!");
        }
        byte[] mac = new byte[6];
        for (int i = 0; i < macBytes.length; i++) {
            Integer hexVal = Integer.parseInt(macBytes[i], 16);
            mac[i] = hexVal.byteValue();
        }
        return mac;
    }

    /*
     * Read a MAC address in /proc/arp/table, used by WifistateMachine
     * so as to record MAC address of default gateway.
     **/
    private String macAddressFromRoute(String ipAddress) {
        String macAddress = null;
        BufferedReader reader = null;
        try {
            reader = new BufferedReader(new FileReader("/proc/net/arp"));

            // Skip over the line bearing colum titles
            String line = reader.readLine();

            while ((line = reader.readLine()) != null) {
                String[] tokens = line.split("[ ]+");
                if (tokens.length < 6) {
                    continue;
                }

                // ARP column format is
                // Address HWType HWAddress Flags Mask IFace
                String ip = tokens[0];
                String mac = tokens[3];

                if (ipAddress.equals(ip)) {
                    macAddress = mac;
                    break;
                }
            }

            if (macAddress == null) {
                loge("Did not find remoteAddress {" + ipAddress + "} in " +
                        "/proc/net/arp");
            }

        } catch (FileNotFoundException e) {
            loge("Could not open /proc/net/arp to lookup mac address");
        } catch (IOException e) {
            loge("Could not read /proc/net/arp to lookup mac address");
        } finally {
            try {
                if (reader != null) {
                    reader.close();
                }
            } catch (IOException e) {
                // Do nothing
            }
        }
        return macAddress;

    }

    private class WifiNetworkFactory extends NetworkFactory {
        public WifiNetworkFactory(Looper l, Context c, String TAG, NetworkCapabilities f) {
            super(l, c, TAG, f);
        }

        @Override
        protected void needNetworkFor(NetworkRequest networkRequest, int score) {
            ++mConnectionRequests;
        }

        @Override
        protected void releaseNetworkFor(NetworkRequest networkRequest) {
            --mConnectionRequests;
        }

        public void dump(FileDescriptor fd, PrintWriter pw, String[] args) {
            pw.println("mConnectionRequests " + mConnectionRequests);
        }

    }

    private class UntrustedWifiNetworkFactory extends NetworkFactory {
        private int mUntrustedReqCount;

        public UntrustedWifiNetworkFactory(Looper l, Context c, String tag, NetworkCapabilities f) {
            super(l, c, tag, f);
        }

        @Override
        protected void needNetworkFor(NetworkRequest networkRequest, int score) {
            if (!networkRequest.networkCapabilities.hasCapability(
                    NetworkCapabilities.NET_CAPABILITY_TRUSTED)) {
                if (++mUntrustedReqCount == 1) {
                    mWifiAutoJoinController.setAllowUntrustedConnections(true);
                }
            }
        }

        @Override
        protected void releaseNetworkFor(NetworkRequest networkRequest) {
            if (!networkRequest.networkCapabilities.hasCapability(
                    NetworkCapabilities.NET_CAPABILITY_TRUSTED)) {
                if (--mUntrustedReqCount == 0) {
                    mWifiAutoJoinController.setAllowUntrustedConnections(false);
                }
            }
        }

        public void dump(FileDescriptor fd, PrintWriter pw, String[] args) {
            pw.println("mUntrustedReqCount " + mUntrustedReqCount);
        }
    }

    void maybeRegisterNetworkFactory() {
        if (mNetworkFactory == null) {
            checkAndSetConnectivityInstance();
            if (mCm != null) {
                mNetworkFactory = new WifiNetworkFactory(getHandler().getLooper(), mContext,
                        NETWORKTYPE, mNetworkCapabilitiesFilter);
                mNetworkFactory.setScoreFilter(60);
                mNetworkFactory.register();

                // We can't filter untrusted network in the capabilities filter because a trusted
                // network would still satisfy a request that accepts untrusted ones.
                mUntrustedNetworkFactory = new UntrustedWifiNetworkFactory(getHandler().getLooper(),
                        mContext, NETWORKTYPE_UNTRUSTED, mNetworkCapabilitiesFilter);
                mUntrustedNetworkFactory.setScoreFilter(Integer.MAX_VALUE);
                mUntrustedNetworkFactory.register();
            }
        }
    }

    /********************************************************
     * HSM states
     *******************************************************/

    class DefaultState extends State {
        @Override
        public boolean processMessage(Message message) {
            logStateAndMessage(message, getClass().getSimpleName());

            switch (message.what) {
                case AsyncChannel.CMD_CHANNEL_HALF_CONNECTED: {
                    AsyncChannel ac = (AsyncChannel) message.obj;
                    if (ac == mWifiP2pChannel) {
                        if (message.arg1 == AsyncChannel.STATUS_SUCCESSFUL) {
                            mWifiP2pChannel.sendMessage(AsyncChannel.CMD_CHANNEL_FULL_CONNECTION);
                        } else {
                            loge("WifiP2pService connection failure, error=" + message.arg1);
                        }
                    } else {
                        loge("got HALF_CONNECTED for unknown channel");
                    }
                    break;
                }
                case AsyncChannel.CMD_CHANNEL_DISCONNECTED: {
                    AsyncChannel ac = (AsyncChannel) message.obj;
                    if (ac == mWifiP2pChannel) {
                        loge("WifiP2pService channel lost, message.arg1 =" + message.arg1);
                        //TODO: Re-establish connection to state machine after a delay
                        // mWifiP2pChannel.connect(mContext, getHandler(),
                        // mWifiP2pManager.getMessenger());
                    }
                    break;
                }
                case CMD_BLUETOOTH_ADAPTER_STATE_CHANGE:
                    mBluetoothConnectionActive = (message.arg1 !=
                            BluetoothAdapter.STATE_DISCONNECTED);
                    break;
                    /* Synchronous call returns */
                case CMD_PING_SUPPLICANT:
                case CMD_ENABLE_NETWORK:
                case CMD_ADD_OR_UPDATE_NETWORK:
                case CMD_REMOVE_NETWORK:
                case CMD_SAVE_CONFIG:
                    replyToMessage(message, message.what, FAILURE);
                    break;
                case CMD_GET_CAPABILITY_FREQ:
                    replyToMessage(message, message.what, null);
                    break;
                case CMD_GET_CONFIGURED_NETWORKS:
                    replyToMessage(message, message.what, (List<WifiConfiguration>) null);
                    break;
                case CMD_GET_PRIVILEGED_CONFIGURED_NETWORKS:
                    replyToMessage(message, message.what, (List<WifiConfiguration>) null);
                    break;
                case CMD_ENABLE_RSSI_POLL:
                    mEnableRssiPolling = (message.arg1 == 1);
                    break;
                case CMD_SET_HIGH_PERF_MODE:
                    if (message.arg1 == 1) {
                        setSuspendOptimizations(SUSPEND_DUE_TO_HIGH_PERF, false);
                    } else {
                        setSuspendOptimizations(SUSPEND_DUE_TO_HIGH_PERF, true);
                    }
                    break;
                case CMD_BOOT_COMPLETED:
                    maybeRegisterNetworkFactory();
                    break;
                case CMD_SCREEN_STATE_CHANGED:
                    handleScreenStateChanged(message.arg1 != 0);
                    break;
                    /* Discard */
                case CMD_START_SCAN:
                    messageHandlingStatus = MESSAGE_HANDLING_STATUS_DISCARD;
                    break;
                case CMD_START_SUPPLICANT:
                case CMD_STOP_SUPPLICANT:
                case CMD_STOP_SUPPLICANT_FAILED:
                case CMD_START_DRIVER:
                case CMD_STOP_DRIVER:
                case CMD_DELAYED_STOP_DRIVER:
                case CMD_DRIVER_START_TIMED_OUT:
                case CMD_START_AP:
                case CMD_START_AP_SUCCESS:
                case CMD_START_AP_FAILURE:
                case CMD_STOP_AP:
                case CMD_TETHER_STATE_CHANGE:
                case CMD_TETHER_NOTIFICATION_TIMED_OUT:
                case CMD_DISCONNECT:
                case CMD_RECONNECT:
                case CMD_REASSOCIATE:
                case CMD_RELOAD_TLS_AND_RECONNECT:
                case WifiMonitor.SUP_CONNECTION_EVENT:
                case WifiMonitor.SUP_DISCONNECTION_EVENT:
                case WifiMonitor.NETWORK_CONNECTION_EVENT:
                case WifiMonitor.NETWORK_DISCONNECTION_EVENT:
                case WifiMonitor.SCAN_RESULTS_EVENT:
                case WifiMonitor.SCAN_FAILED_EVENT:
                case WifiMonitor.SUPPLICANT_STATE_CHANGE_EVENT:
                case WifiMonitor.AUTHENTICATION_FAILURE_EVENT:
                case WifiMonitor.ASSOCIATION_REJECTION_EVENT:
                case WifiMonitor.WPS_OVERLAP_EVENT:
                case CMD_BLACKLIST_NETWORK:
                case CMD_CLEAR_BLACKLIST:
                case CMD_SET_OPERATIONAL_MODE:
                case CMD_SET_FREQUENCY_BAND:
                case CMD_RSSI_POLL:
                case CMD_ENABLE_ALL_NETWORKS:
                case DhcpStateMachine.CMD_PRE_DHCP_ACTION:
                case DhcpStateMachine.CMD_POST_DHCP_ACTION:
                /* Handled by WifiApConfigStore */
                case CMD_SET_AP_CONFIG:
                case CMD_SET_AP_CONFIG_COMPLETED:
                case CMD_REQUEST_AP_CONFIG:
                case CMD_RESPONSE_AP_CONFIG:
                case WifiWatchdogStateMachine.POOR_LINK_DETECTED:
                case WifiWatchdogStateMachine.GOOD_LINK_DETECTED:
                case CMD_NO_NETWORKS_PERIODIC_SCAN:
                case CMD_DISABLE_P2P_RSP:
                case WifiMonitor.SUP_REQUEST_IDENTITY:
                case CMD_TEST_NETWORK_DISCONNECT:
                case CMD_OBTAINING_IP_ADDRESS_WATCHDOG_TIMER:
                case WifiMonitor.SUP_REQUEST_SIM_AUTH:
                case CMD_TARGET_BSSID:
                case CMD_AUTO_CONNECT:
                case CMD_AUTO_ROAM:
                case CMD_AUTO_SAVE_NETWORK:
                case CMD_ASSOCIATED_BSSID:
                case CMD_UNWANTED_NETWORK:
                case CMD_DISCONNECTING_WATCHDOG_TIMER:
                case CMD_ROAM_WATCHDOG_TIMER:
                case CMD_DISABLE_EPHEMERAL_NETWORK:
                case CMD_RESTART_AUTOJOIN_OFFLOAD:
                case CMD_STARTED_PNO_DBG:
                case CMD_STARTED_GSCAN_DBG:
                case CMD_UPDATE_ASSOCIATED_SCAN_PERMISSION:
                    messageHandlingStatus = MESSAGE_HANDLING_STATUS_DISCARD;
                    break;
                case CMD_SET_COUNTRY_CODE:
                    String country = (String) message.obj;
                    final boolean persist = (message.arg2 == 1);
                    final int sequence = message.arg1;
                    if (sequence != mCountryCodeSequence.get()) {
                        if (DBG) log("set country code ignored due to sequnce num");
                        break;
                    }

                    if (persist) {
                        country = country.toUpperCase(Locale.ROOT);
                        if (DBG) log("set country code " + (country == null ? "(null)" : country));
                        Settings.Global.putString(mContext.getContentResolver(),
                                Settings.Global.WIFI_COUNTRY_CODE,
                                country == null ? "" : country);
                    }

                    break;
                case DhcpStateMachine.CMD_ON_QUIT:
                    mDhcpStateMachine = null;
                    break;
                case CMD_SET_SUSPEND_OPT_ENABLED:
                    if (message.arg1 == 1) {
                        mSuspendWakeLock.release();
                        setSuspendOptimizations(SUSPEND_DUE_TO_SCREEN, true);
                    } else {
                        setSuspendOptimizations(SUSPEND_DUE_TO_SCREEN, false);
                    }
                    break;
                case WifiMonitor.DRIVER_HUNG_EVENT:
                    setSupplicantRunning(false);
                    setSupplicantRunning(true);
                    break;
                case WifiManager.CONNECT_NETWORK:
                    replyToMessage(message, WifiManager.CONNECT_NETWORK_FAILED,
                            WifiManager.BUSY);
                    break;
                case WifiManager.FORGET_NETWORK:
                    replyToMessage(message, WifiManager.FORGET_NETWORK_FAILED,
                            WifiManager.BUSY);
                    break;
                case WifiManager.SAVE_NETWORK:
                    messageHandlingStatus = MESSAGE_HANDLING_STATUS_FAIL;
                    replyToMessage(message, WifiManager.SAVE_NETWORK_FAILED,
                            WifiManager.BUSY);
                    break;
                case WifiManager.START_WPS:
                    replyToMessage(message, WifiManager.WPS_FAILED,
                            WifiManager.BUSY);
                    break;
                case WifiManager.CANCEL_WPS:
                    replyToMessage(message, WifiManager.CANCEL_WPS_FAILED,
                            WifiManager.BUSY);
                    break;
                case WifiManager.DISABLE_NETWORK:
                    replyToMessage(message, WifiManager.DISABLE_NETWORK_FAILED,
                            WifiManager.BUSY);
                    break;
                case WifiManager.RSSI_PKTCNT_FETCH:
                    replyToMessage(message, WifiManager.RSSI_PKTCNT_FETCH_FAILED,
                            WifiManager.BUSY);
                    break;
                case CMD_GET_SUPPORTED_FEATURES:
                    int featureSet = WifiNative.getSupportedFeatureSet();
                    replyToMessage(message, message.what, featureSet);
                    break;
                case CMD_FIRMWARE_ALERT:
                    if (mWifiLogger != null) {
                        byte[] buffer = (byte[])message.obj;
                        mWifiLogger.captureAlertData(message.arg1, buffer);
                    }
                    break;
                case CMD_GET_LINK_LAYER_STATS:
                    // Not supported hence reply with error message
                    replyToMessage(message, message.what, null);
                    break;
                case WifiP2pServiceImpl.P2P_CONNECTION_CHANGED:
                    NetworkInfo info = (NetworkInfo) message.obj;
                    mP2pConnected.set(info.isConnected());
                    break;
                case WifiP2pServiceImpl.DISCONNECT_WIFI_REQUEST:
                    mTemporarilyDisconnectWifi = (message.arg1 == 1);
                    replyToMessage(message, WifiP2pServiceImpl.DISCONNECT_WIFI_RESPONSE);
                    break;
                /* Link configuration (IP address, DNS, ...) changes notified via netlink */
                case CMD_UPDATE_LINKPROPERTIES:
                    updateLinkProperties(CMD_UPDATE_LINKPROPERTIES);
                    break;
                case CMD_GET_MATCHING_CONFIG:
                    replyToMessage(message, message.what);
                    break;
                case CMD_IP_CONFIGURATION_SUCCESSFUL:
                case CMD_IP_CONFIGURATION_LOST:
                case CMD_IP_REACHABILITY_LOST:
                    messageHandlingStatus = MESSAGE_HANDLING_STATUS_DISCARD;
                    break;
                case CMD_GET_CONNECTION_STATISTICS:
                    replyToMessage(message, message.what, mWifiConnectionStatistics);
                    break;
                case CMD_REMOVE_APP_CONFIGURATIONS:
                    deferMessage(message);
                    break;
                case CMD_REMOVE_USER_CONFIGURATIONS:
                    deferMessage(message);
                    break;
<<<<<<< HEAD
                case CMD_PNO_PERIODIC_SCAN:
                    deferMessage(message);
=======
                case CMD_START_IP_PACKET_OFFLOAD:
                    if (mNetworkAgent != null) mNetworkAgent.onPacketKeepaliveEvent(
                            message.arg1,
                            ConnectivityManager.PacketKeepalive.ERROR_INVALID_NETWORK);
                    break;
                case CMD_STOP_IP_PACKET_OFFLOAD:
                    if (mNetworkAgent != null) mNetworkAgent.onPacketKeepaliveEvent(
                            message.arg1,
                            ConnectivityManager.PacketKeepalive.ERROR_INVALID_NETWORK);
                    break;
                case CMD_START_RSSI_MONITORING_OFFLOAD:
                    messageHandlingStatus = MESSAGE_HANDLING_STATUS_DISCARD;
                    break;
                case CMD_STOP_RSSI_MONITORING_OFFLOAD:
                    messageHandlingStatus = MESSAGE_HANDLING_STATUS_DISCARD;
>>>>>>> 0ae5739e
                    break;
                default:
                    loge("Error! unhandled message" + message);
                    break;
            }
            return HANDLED;
        }
    }

    class InitialState extends State {
        @Override
        public void enter() {
            WifiNative.stopHal();
            mWifiNative.unloadDriver();
            if (mWifiP2pChannel == null) {
                mWifiP2pChannel = new AsyncChannel();
                mWifiP2pChannel.connect(mContext, getHandler(),
                    mWifiP2pServiceImpl.getP2pStateMachineMessenger());
            }

            if (mWifiApConfigChannel == null) {
                mWifiApConfigChannel = new AsyncChannel();
                mWifiApConfigStore = WifiApConfigStore.makeWifiApConfigStore(
                        mContext, getHandler());
                mWifiApConfigStore.loadApConfiguration();
                mWifiApConfigChannel.connectSync(mContext, getHandler(),
                        mWifiApConfigStore.getMessenger());
            }

            if (mWifiConfigStore.enableHalBasedPno.get()) {
                // make sure developer Settings are in sync with the config option
                mHalBasedPnoEnableInDevSettings = true;
            }
        }
        @Override
        public boolean processMessage(Message message) {
            logStateAndMessage(message, getClass().getSimpleName());
            switch (message.what) {
                case CMD_START_SUPPLICANT:
                    if (mWifiNative.loadDriver()) {
                        try {
                            mNwService.wifiFirmwareReload(mInterfaceName, "STA");
                        } catch (Exception e) {
                            loge("Failed to reload STA firmware " + e);
                            // Continue
                        }

                        try {
                            // A runtime crash can leave the interface up and
                            // IP addresses configured, and this affects
                            // connectivity when supplicant starts up.
                            // Ensure interface is down and we have no IP
                            // addresses before a supplicant start.
                            mNwService.setInterfaceDown(mInterfaceName);
                            mNwService.clearInterfaceAddresses(mDataInterfaceName);

                            // Set privacy extensions
                            mNwService.setInterfaceIpv6PrivacyExtensions(mDataInterfaceName, true);

                            // IPv6 is enabled only as long as access point is connected since:
                            // - IPv6 addresses and routes stick around after disconnection
                            // - kernel is unaware when connected and fails to start IPv6 negotiation
                            // - kernel can start autoconfiguration when 802.1x is not complete
                            mNwService.disableIpv6(mDataInterfaceName);
                        } catch (RemoteException re) {
                            loge("Unable to change interface settings: " + re);
                        } catch (IllegalStateException ie) {
                            loge("Unable to change interface settings: " + ie);
                        }

                       /* Stop a running supplicant after a runtime restart
                        * Avoids issues with drivers that do not handle interface down
                        * on a running supplicant properly.
                        */
                        mWifiMonitor.killSupplicant(mP2pSupported);

                        if (WifiNative.startHal() == false) {
                            /* starting HAL is optional */
                            loge("Failed to start HAL");
                        }

                        if (mWifiNative.startSupplicant(mP2pSupported)) {
                            setWifiState(WIFI_STATE_ENABLING);
                            if (DBG) log("Supplicant start successful");
                            mWifiMonitor.startMonitoring();
                            transitionTo(mSupplicantStartingState);
                        } else {
                            loge("Failed to start supplicant!");
                        }
                    } else {
                        loge("Failed to load driver");
                    }
                    break;
                case CMD_START_AP:
                    if (mWifiNative.loadDriver() == false) {
                        loge("Failed to load driver for softap");
                    } else {
                        if (enableSoftAp() == true) {
                            setWifiApState(WIFI_AP_STATE_ENABLING, 0);
                            transitionTo(mSoftApStartingState);
                        } else {
                            setWifiApState(WIFI_AP_STATE_FAILED,
                                    WifiManager.SAP_START_FAILURE_GENERAL);
                            transitionTo(mInitialState);
                        }
                    }
                    break;
                default:
                    return NOT_HANDLED;
            }
            return HANDLED;
        }
    }

    class SupplicantStartingState extends State {
        private void initializeWpsDetails() {
            String detail;
            detail = SystemProperties.get("ro.product.name", "");
            if (!mWifiNative.setDeviceName(detail)) {
                loge("Failed to set device name " +  detail);
            }
            detail = SystemProperties.get("ro.product.manufacturer", "");
            if (!mWifiNative.setManufacturer(detail)) {
                loge("Failed to set manufacturer " + detail);
            }
            detail = SystemProperties.get("ro.product.model", "");
            if (!mWifiNative.setModelName(detail)) {
                loge("Failed to set model name " + detail);
            }
            detail = SystemProperties.get("ro.product.model", "");
            if (!mWifiNative.setModelNumber(detail)) {
                loge("Failed to set model number " + detail);
            }
            detail = SystemProperties.get("ro.serialno", "");
            if (!mWifiNative.setSerialNumber(detail)) {
                loge("Failed to set serial number " + detail);
            }
            if (!mWifiNative.setConfigMethods("physical_display virtual_push_button")) {
                loge("Failed to set WPS config methods");
            }
            if (!mWifiNative.setDeviceType(mPrimaryDeviceType)) {
                loge("Failed to set primary device type " + mPrimaryDeviceType);
            }
        }

        @Override
        public boolean processMessage(Message message) {
            logStateAndMessage(message, getClass().getSimpleName());

            switch(message.what) {
                case WifiMonitor.SUP_CONNECTION_EVENT:
                    if (DBG) log("Supplicant connection established");
                    setWifiState(WIFI_STATE_ENABLED);
                    mSupplicantRestartCount = 0;
                    /* Reset the supplicant state to indicate the supplicant
                     * state is not known at this time */
                    mSupplicantStateTracker.sendMessage(CMD_RESET_SUPPLICANT_STATE);
                    /* Initialize data structures */
                    mLastBssid = null;
                    mLastNetworkId = WifiConfiguration.INVALID_NETWORK_ID;
                    mLastSignalLevel = -1;

                    mWifiInfo.setMacAddress(mWifiNative.getMacAddress());
                    /* set frequency band of operation */
                    setFrequencyBand();
                    mWifiNative.enableSaveConfig();
                    if (mWifiConfigStore.enableAutoJoinWhenAssociated.get()) {
                        mWifiNative.disconnect();
                    }
                    mWifiConfigStore.loadAndEnableAllNetworks();
                    if (mWifiConfigStore.enableVerboseLogging.get() > 0) {
                        enableVerboseLogging(mWifiConfigStore.enableVerboseLogging.get());
                    }
                    if (mContext.getResources().getBoolean(R.bool.wifi_autocon)
                        && !shouldAutoConnect()) {
                        mWifiConfigStore.disableAllNetworks();
                    }
                    initializeWpsDetails();

                    sendSupplicantConnectionChangedBroadcast(true);
                    transitionTo(mDriverStartedState);
                    break;
                case WifiMonitor.SUP_DISCONNECTION_EVENT:
                    if (++mSupplicantRestartCount <= SUPPLICANT_RESTART_TRIES) {
                        loge("Failed to setup control channel, restart supplicant");
                        mWifiMonitor.killSupplicant(mP2pSupported);
                        transitionTo(mInitialState);
                        sendMessageDelayed(CMD_START_SUPPLICANT, SUPPLICANT_RESTART_INTERVAL_MSECS);
                    } else {
                        loge("Failed " + mSupplicantRestartCount +
                                " times to start supplicant, unload driver");
                        mSupplicantRestartCount = 0;
                        setWifiState(WIFI_STATE_UNKNOWN);
                        transitionTo(mInitialState);
                    }
                    break;
                case CMD_START_SUPPLICANT:
                case CMD_STOP_SUPPLICANT:
                case CMD_START_AP:
                case CMD_STOP_AP:
                case CMD_START_DRIVER:
                case CMD_STOP_DRIVER:
                case CMD_SET_OPERATIONAL_MODE:
                case CMD_SET_COUNTRY_CODE:
                case CMD_SET_FREQUENCY_BAND:
                case CMD_START_PACKET_FILTERING:
                case CMD_STOP_PACKET_FILTERING:
                    messageHandlingStatus = MESSAGE_HANDLING_STATUS_DEFERRED;
                    deferMessage(message);
                    break;
                default:
                    return NOT_HANDLED;
            }
            return HANDLED;
        }
    }

    class SupplicantStartedState extends State {
        @Override
        public void enter() {
            /* Wifi is available as long as we have a connection to supplicant */
            mNetworkInfo.setIsAvailable(true);
            if (mNetworkAgent != null) mNetworkAgent.sendNetworkInfo(mNetworkInfo);

            int defaultInterval = mContext.getResources().getInteger(
                    R.integer.config_wifi_supplicant_scan_interval);

            mSupplicantScanIntervalMs = Settings.Global.getLong(mContext.getContentResolver(),
                    Settings.Global.WIFI_SUPPLICANT_SCAN_INTERVAL_MS,
                    defaultInterval);

            mWifiNative.setScanInterval((int)mSupplicantScanIntervalMs / 1000);
            mWifiNative.setExternalSim(true);

            /* turn on use of DFS channels */
            WifiNative.setDfsFlag(true);

            /* set country code */
            initializeCountryCode();

            setRandomMacOui();
            mWifiNative.enableAutoConnect(false);
        }

        @Override
        public boolean processMessage(Message message) {
            logStateAndMessage(message, getClass().getSimpleName());

            switch(message.what) {
                case CMD_STOP_SUPPLICANT:   /* Supplicant stopped by user */
                    if (mP2pSupported) {
                        transitionTo(mWaitForP2pDisableState);
                    } else {
                        transitionTo(mSupplicantStoppingState);
                    }
                    break;
                case WifiMonitor.SUP_DISCONNECTION_EVENT:  /* Supplicant connection lost */
                    loge("Connection lost, restart supplicant");
                    handleSupplicantConnectionLoss(true);
                    handleNetworkDisconnect();
                    mSupplicantStateTracker.sendMessage(CMD_RESET_SUPPLICANT_STATE);
                    if (mP2pSupported) {
                        transitionTo(mWaitForP2pDisableState);
                    } else {
                        transitionTo(mInitialState);
                    }
                    sendMessageDelayed(CMD_START_SUPPLICANT, SUPPLICANT_RESTART_INTERVAL_MSECS);
                    break;
                case WifiMonitor.SCAN_RESULTS_EVENT:
                case WifiMonitor.SCAN_FAILED_EVENT:
                    maybeRegisterNetworkFactory(); // Make sure our NetworkFactory is registered
                    closeRadioScanStats();
                    noteScanEnd();
                    setScanResults();
                    if (mIsFullScanOngoing || mSendScanResultsBroadcast) {
                        /* Just updated results from full scan, let apps know about this */
                        boolean scanSucceeded = message.what == WifiMonitor.SCAN_RESULTS_EVENT;
                        sendScanResultsAvailableBroadcast(scanSucceeded);
                    }
                    mSendScanResultsBroadcast = false;
                    mIsScanOngoing = false;
                    mIsFullScanOngoing = false;
                    if (mBufferedScanMsg.size() > 0)
                        sendMessage(mBufferedScanMsg.remove());
                    break;
                case CMD_PING_SUPPLICANT:
                    boolean ok = mWifiNative.ping();
                    replyToMessage(message, message.what, ok ? SUCCESS : FAILURE);
                    break;
                case CMD_GET_CAPABILITY_FREQ:
                    String freqs = mWifiNative.getFreqCapability();
                    replyToMessage(message, message.what, freqs);
                    break;
                case CMD_START_AP:
                    /* Cannot start soft AP while in client mode */
                    loge("Failed to start soft AP with a running supplicant");
                    setWifiApState(WIFI_AP_STATE_FAILED, WifiManager.SAP_START_FAILURE_GENERAL);
                    break;
                case CMD_SET_OPERATIONAL_MODE:
                    mOperationalMode = message.arg1;
                    mWifiConfigStore.
                            setLastSelectedConfiguration(WifiConfiguration.INVALID_NETWORK_ID);
                    break;
                case CMD_TARGET_BSSID:
                    // Trying to associate to this BSSID
                    if (message.obj != null) {
                        mTargetRoamBSSID = (String) message.obj;
                    }
                    break;
                case CMD_GET_LINK_LAYER_STATS:
                    WifiLinkLayerStats stats = getWifiLinkLayerStats(DBG);
                    if (stats == null) {
                        // When firmware doesnt support link layer stats, return an empty object
                        stats = new WifiLinkLayerStats();
                    }
                    replyToMessage(message, message.what, stats);
                    break;
                case CMD_SET_COUNTRY_CODE:
                    String country = (String) message.obj;
                    final boolean persist = (message.arg2 == 1);
                    final int sequence = message.arg1;
                    if (sequence != mCountryCodeSequence.get()) {
                        if (DBG) log("set country code ignored due to sequnce num");
                        break;
                    }

                    country = country.toUpperCase(Locale.ROOT);

                    if (DBG) log("set country code " + (country == null ? "(null)" : country));

                    if (!TextUtils.equals(mDriverSetCountryCode, country)) {
                        if (mWifiNative.setCountryCode(country)) {
                            mDriverSetCountryCode = country;
                        } else {
                            loge("Failed to set country code " + country);
                        }
                    }

                    if (persist) {
                        Settings.Global.putString(mContext.getContentResolver(),
                                Settings.Global.WIFI_COUNTRY_CODE,
                                country == null ? "" : country);
                    }

                    mWifiP2pChannel.sendMessage(WifiP2pServiceImpl.SET_COUNTRY_CODE, country);
                    break;
                default:
                    return NOT_HANDLED;
            }
            return HANDLED;
        }

        @Override
        public void exit() {
            mNetworkInfo.setIsAvailable(false);
            if (mNetworkAgent != null) mNetworkAgent.sendNetworkInfo(mNetworkInfo);
        }
    }

    class SupplicantStoppingState extends State {
        @Override
        public void enter() {
            /* Send any reset commands to supplicant before shutting it down */
            handleNetworkDisconnect();
            if (mDhcpStateMachine != null) {
                mDhcpStateMachine.doQuit();
            }

            String suppState = System.getProperty("init.svc.wpa_supplicant");
            if (suppState == null) suppState = "unknown";
            String p2pSuppState = System.getProperty("init.svc.p2p_supplicant");
            if (p2pSuppState == null) p2pSuppState = "unknown";

            logd("SupplicantStoppingState: stopSupplicant "
                    + " init.svc.wpa_supplicant=" + suppState
                    + " init.svc.p2p_supplicant=" + p2pSuppState);
            mWifiMonitor.stopSupplicant();

            /* Send ourselves a delayed message to indicate failure after a wait time */
            sendMessageDelayed(obtainMessage(CMD_STOP_SUPPLICANT_FAILED,
                    ++mSupplicantStopFailureToken, 0), SUPPLICANT_RESTART_INTERVAL_MSECS);
            setWifiState(WIFI_STATE_DISABLING);
            mSupplicantStateTracker.sendMessage(CMD_RESET_SUPPLICANT_STATE);
        }
        @Override
        public boolean processMessage(Message message) {
            logStateAndMessage(message, getClass().getSimpleName());

            switch(message.what) {
                case WifiMonitor.SUP_CONNECTION_EVENT:
                    loge("Supplicant connection received while stopping");
                    break;
                case WifiMonitor.SUP_DISCONNECTION_EVENT:
                    if (DBG) log("Supplicant connection lost");
                    handleSupplicantConnectionLoss(false);
                    transitionTo(mInitialState);
                    break;
                case CMD_STOP_SUPPLICANT_FAILED:
                    if (message.arg1 == mSupplicantStopFailureToken) {
                        loge("Timed out on a supplicant stop, kill and proceed");
                        handleSupplicantConnectionLoss(true);
                        transitionTo(mInitialState);
                    }
                    break;
                case CMD_START_SUPPLICANT:
                case CMD_STOP_SUPPLICANT:
                case CMD_START_AP:
                case CMD_STOP_AP:
                case CMD_START_DRIVER:
                case CMD_STOP_DRIVER:
                case CMD_SET_OPERATIONAL_MODE:
                case CMD_SET_COUNTRY_CODE:
                case CMD_SET_FREQUENCY_BAND:
                case CMD_START_PACKET_FILTERING:
                case CMD_STOP_PACKET_FILTERING:
                    deferMessage(message);
                    break;
                default:
                    return NOT_HANDLED;
            }
            return HANDLED;
        }
    }

    class DriverStartingState extends State {
        private int mTries;
        @Override
        public void enter() {
            mTries = 1;
            /* Send ourselves a delayed message to start driver a second time */
            sendMessageDelayed(obtainMessage(CMD_DRIVER_START_TIMED_OUT,
                        ++mDriverStartToken, 0), DRIVER_START_TIME_OUT_MSECS);
        }
        @Override
        public boolean processMessage(Message message) {
            logStateAndMessage(message, getClass().getSimpleName());

            switch(message.what) {
               case WifiMonitor.SUPPLICANT_STATE_CHANGE_EVENT:
                    SupplicantState state = handleSupplicantStateChange(message);
                    /* If suplicant is exiting out of INTERFACE_DISABLED state into
                     * a state that indicates driver has started, it is ready to
                     * receive driver commands
                     */
                    if (SupplicantState.isDriverActive(state)) {
                        transitionTo(mDriverStartedState);
                    }
                    break;
                case CMD_DRIVER_START_TIMED_OUT:
                    if (message.arg1 == mDriverStartToken) {
                        if (mTries >= 2) {
                            loge("Failed to start driver after " + mTries);
                            transitionTo(mDriverStoppedState);
                        } else {
                            loge("Driver start failed, retrying");
                            mWakeLock.acquire();
                            mWifiNative.startDriver();
                            mWakeLock.release();

                            ++mTries;
                            /* Send ourselves a delayed message to start driver again */
                            sendMessageDelayed(obtainMessage(CMD_DRIVER_START_TIMED_OUT,
                                        ++mDriverStartToken, 0), DRIVER_START_TIME_OUT_MSECS);
                        }
                    }
                    break;
                    /* Queue driver commands & connection events */
                case CMD_START_DRIVER:
                case CMD_STOP_DRIVER:
                case WifiMonitor.NETWORK_CONNECTION_EVENT:
                case WifiMonitor.NETWORK_DISCONNECTION_EVENT:
                case WifiMonitor.AUTHENTICATION_FAILURE_EVENT:
                case WifiMonitor.ASSOCIATION_REJECTION_EVENT:
                case WifiMonitor.WPS_OVERLAP_EVENT:
                case CMD_SET_COUNTRY_CODE:
                case CMD_SET_FREQUENCY_BAND:
                case CMD_START_PACKET_FILTERING:
                case CMD_STOP_PACKET_FILTERING:
                case CMD_START_SCAN:
                case CMD_DISCONNECT:
                case CMD_REASSOCIATE:
                case CMD_RECONNECT:
                    messageHandlingStatus = MESSAGE_HANDLING_STATUS_DEFERRED;
                    deferMessage(message);
                    break;
                case WifiMonitor.SCAN_RESULTS_EVENT:
                case WifiMonitor.SCAN_FAILED_EVENT:
                    // Loose scan results obtained in Driver Starting state, they can only confuse
                    // the state machine
                    break;
                default:
                    return NOT_HANDLED;
            }
            return HANDLED;
        }
    }

    class DriverStartedState extends State {
        @Override
        public void enter() {

            if (PDBG) {
                logd("DriverStartedState enter");
            }

            mWifiLogger.startLogging(mVerboseLoggingLevel > 0);
            mIsRunning = true;
            mInDelayedStop = false;
            mDelayedStopCounter++;
            updateBatteryWorkSource(null);
            /**
             * Enable bluetooth coexistence scan mode when bluetooth connection is active.
             * When this mode is on, some of the low-level scan parameters used by the
             * driver are changed to reduce interference with bluetooth
             */
            mWifiNative.setBluetoothCoexistenceScanMode(mBluetoothConnectionActive);
            /* initialize network state */
            setNetworkDetailedState(DetailedState.DISCONNECTED);

            /* Remove any filtering on Multicast v6 at start */
            mWifiNative.stopFilteringMulticastV6Packets();

            /* Reset Multicast v4 filtering state */
            if (mFilteringMulticastV4Packets.get()) {
                mWifiNative.startFilteringMulticastV4Packets();
            } else {
                mWifiNative.stopFilteringMulticastV4Packets();
            }

            mDhcpActive = false;

            if (mOperationalMode != CONNECT_MODE) {
                mWifiNative.disconnect();
                mWifiConfigStore.disableAllNetworks();
                if (mOperationalMode == SCAN_ONLY_WITH_WIFI_OFF_MODE) {
                    setWifiState(WIFI_STATE_DISABLED);
                }
                transitionTo(mScanModeState);
            } else {

                // Status pulls in the current supplicant state and network connection state
                // events over the monitor connection. This helps framework sync up with
                // current supplicant state
                // TODO: actually check th supplicant status string and make sure the supplicant
                // is in disconnecte4d state.
                mWifiNative.status();
                // Transitioning to Disconnected state will trigger a scan and subsequently AutoJoin
                transitionTo(mDisconnectedState);
                transitionTo(mDisconnectedState);
            }

            // We may have missed screen update at boot
            if (mScreenBroadcastReceived.get() == false) {
                PowerManager powerManager = (PowerManager)mContext.getSystemService(
                        Context.POWER_SERVICE);
                handleScreenStateChanged(powerManager.isScreenOn());
            } else {
                // Set the right suspend mode settings
                mWifiNative.setSuspendOptimizations(mSuspendOptNeedsDisabled == 0
                        && mUserWantsSuspendOpt.get());
            }
            mWifiNative.setPowerSave(true);

            if (mP2pSupported) {
                if (mOperationalMode == CONNECT_MODE) {
                    mWifiP2pChannel.sendMessage(WifiStateMachine.CMD_ENABLE_P2P);
                } else {
                    // P2P statemachine starts in disabled state, and is not enabled until
                    // CMD_ENABLE_P2P is sent from here; so, nothing needs to be done to
                    // keep it disabled.
                }
            }

            final Intent intent = new Intent(WifiManager.WIFI_SCAN_AVAILABLE);
            intent.addFlags(Intent.FLAG_RECEIVER_REGISTERED_ONLY_BEFORE_BOOT);
            intent.putExtra(WifiManager.EXTRA_SCAN_AVAILABLE, WIFI_STATE_ENABLED);
            mContext.sendStickyBroadcastAsUser(intent, UserHandle.ALL);

            mHalFeatureSet = WifiNative.getSupportedFeatureSet();
            if ((mHalFeatureSet & WifiManager.WIFI_FEATURE_HAL_EPNO)
                    == WifiManager.WIFI_FEATURE_HAL_EPNO) {
                mHalBasedPnoDriverSupported = true;
            }

            // Enable link layer stats gathering
            mWifiNative.setWifiLinkLayerStats("wlan0", 1);

            if (PDBG) {
                logd("Driverstarted State enter done, epno=" + mHalBasedPnoDriverSupported
                     + " feature=" + mHalFeatureSet);
            }
        }

        @Override
        public boolean processMessage(Message message) {
            logStateAndMessage(message, getClass().getSimpleName());

            switch(message.what) {
                case CMD_START_SCAN:
                    handleScanRequest(WifiNative.SCAN_WITHOUT_CONNECTION_SETUP, message);
                    break;
                case CMD_SET_FREQUENCY_BAND:
                    int band =  message.arg1;
                    if (DBG) log("set frequency band " + band);
                    if (mWifiNative.setBand(band)) {

                        if (PDBG)  logd("did set frequency band " + band);

                        mFrequencyBand.set(band);
                        mWifiConfigStore.setConfiguredBand(band);
                        // Flush old data - like scan results
                        mWifiNative.bssFlush();
                       if (mFrequencyBand.get() == WifiManager.WIFI_FREQUENCY_BAND_2GHZ) {
                           mWifiNative.disable5GHzFrequencies(true);
                           mDisabled5GhzFrequencies = true;
                       } else if ((mFrequencyBand.get() != WifiManager.WIFI_FREQUENCY_BAND_2GHZ)
                          && (mDisabled5GhzFrequencies)) {
                           mWifiNative.disable5GHzFrequencies(false);
                           mDisabled5GhzFrequencies = false;
                       }
                        // Fetch the latest scan results when frequency band is set
//                        startScanNative(WifiNative.SCAN_WITHOUT_CONNECTION_SETUP, null);

                        if (PDBG)  logd("done set frequency band " + band);

                    } else {
                        loge("Failed to set frequency band " + band);
                    }
                    break;
                case CMD_BLUETOOTH_ADAPTER_STATE_CHANGE:
                    mBluetoothConnectionActive = (message.arg1 !=
                            BluetoothAdapter.STATE_DISCONNECTED);
                    mWifiNative.setBluetoothCoexistenceScanMode(mBluetoothConnectionActive);
                    break;
                case CMD_STOP_DRIVER:
                    int mode = message.arg1;

                    /* Already doing a delayed stop */
                    if (mInDelayedStop) {
                        if (DBG) log("Already in delayed stop");
                        break;
                    }
                    /* disconnect right now, but leave the driver running for a bit */
                    mWifiConfigStore.disableAllNetworks();

                    mInDelayedStop = true;
                    mDelayedStopCounter++;
                    if (DBG) log("Delayed stop message " + mDelayedStopCounter);

                    /* send regular delayed shut down */
                    Intent driverStopIntent = new Intent(ACTION_DELAYED_DRIVER_STOP, null);
                    driverStopIntent.setPackage(mContext.getPackageName());
                    driverStopIntent.putExtra(DELAYED_STOP_COUNTER, mDelayedStopCounter);
                    mDriverStopIntent = PendingIntent.getBroadcast(mContext,
                            DRIVER_STOP_REQUEST, driverStopIntent,
                            PendingIntent.FLAG_UPDATE_CURRENT);

                    mAlarmManager.set(AlarmManager.RTC_WAKEUP, System.currentTimeMillis()
                            + mDriverStopDelayMs, mDriverStopIntent);
                    break;
                case CMD_START_DRIVER:
                    if (mInDelayedStop) {
                        mInDelayedStop = false;
                        mDelayedStopCounter++;
                        mAlarmManager.cancel(mDriverStopIntent);
                        if (DBG) log("Delayed stop ignored due to start");
                        if (mOperationalMode == CONNECT_MODE) {
                             if (mContext.getResources().getBoolean(R.bool.wifi_autocon)
                                    && !shouldAutoConnect()) {
                                 if (DBG) {
                                     logd("Auto connect disabled, skip enable networks");
                                 }
                             } else {
                                 mWifiConfigStore.enableAllNetworks();
                             }
                        }
                    }
                    break;
                case CMD_DELAYED_STOP_DRIVER:
                    if (DBG) log("delayed stop " + message.arg1 + " " + mDelayedStopCounter);
                    if (message.arg1 != mDelayedStopCounter) break;
                    if (getCurrentState() != mDisconnectedState) {
                        mWifiNative.disconnect();
                        handleNetworkDisconnect();
                    }
                    mWakeLock.acquire();
                    mWifiNative.stopDriver();
                    mWakeLock.release();
                    if (mP2pSupported) {
                        transitionTo(mWaitForP2pDisableState);
                    } else {
                        transitionTo(mDriverStoppingState);
                    }
                    break;
                case CMD_START_PACKET_FILTERING:
                    if (message.arg1 == MULTICAST_V6) {
                        mWifiNative.startFilteringMulticastV6Packets();
                    } else if (message.arg1 == MULTICAST_V4) {
                        mWifiNative.startFilteringMulticastV4Packets();
                    } else {
                        loge("Illegal arugments to CMD_START_PACKET_FILTERING");
                    }
                    break;
                case CMD_STOP_PACKET_FILTERING:
                    if (message.arg1 == MULTICAST_V6) {
                        mWifiNative.stopFilteringMulticastV6Packets();
                    } else if (message.arg1 == MULTICAST_V4) {
                        mWifiNative.stopFilteringMulticastV4Packets();
                    } else {
                        loge("Illegal arugments to CMD_STOP_PACKET_FILTERING");
                    }
                    break;
                case CMD_SET_SUSPEND_OPT_ENABLED:
                    if (message.arg1 == 1) {
                        setSuspendOptimizationsNative(SUSPEND_DUE_TO_SCREEN, true);
                        mSuspendWakeLock.release();
                    } else {
                        setSuspendOptimizationsNative(SUSPEND_DUE_TO_SCREEN, false);
                    }
                    break;
                case CMD_SET_HIGH_PERF_MODE:
                    if (message.arg1 == 1) {
                        setSuspendOptimizationsNative(SUSPEND_DUE_TO_HIGH_PERF, false);
                    } else {
                        setSuspendOptimizationsNative(SUSPEND_DUE_TO_HIGH_PERF, true);
                    }
                    break;
                case CMD_ENABLE_TDLS:
                    if (message.obj != null) {
                        String remoteAddress = (String) message.obj;
                        boolean enable = (message.arg1 == 1);
                        mWifiNative.startTdls(remoteAddress, enable);
                    }
                    break;
                case WifiMonitor.ANQP_DONE_EVENT:
                    mWifiConfigStore.notifyANQPDone((Long) message.obj, message.arg1 != 0);
                    break;
                case CMD_STOP_IP_PACKET_OFFLOAD: {
                    int slot = message.arg1;
                    int ret = stopWifiIPPacketOffload(slot);
                    if (mNetworkAgent != null) {
                        mNetworkAgent.onPacketKeepaliveEvent(slot, ret);
                    }
                    break;
                }
                default:
                    return NOT_HANDLED;
            }
            return HANDLED;
        }
        @Override
        public void exit() {

            mWifiLogger.stopLogging();

            mIsRunning = false;
            updateBatteryWorkSource(null);
            mScanResults = new ArrayList<>();

            final Intent intent = new Intent(WifiManager.WIFI_SCAN_AVAILABLE);
            intent.addFlags(Intent.FLAG_RECEIVER_REGISTERED_ONLY_BEFORE_BOOT);
            intent.putExtra(WifiManager.EXTRA_SCAN_AVAILABLE, WIFI_STATE_DISABLED);
            mContext.sendStickyBroadcastAsUser(intent, UserHandle.ALL);
            noteScanEnd(); // wrap up any pending request.
            mBufferedScanMsg.clear();
        }
    }

    class WaitForP2pDisableState extends State {
        private State mTransitionToState;
        @Override
        public void enter() {
            switch (getCurrentMessage().what) {
                case WifiMonitor.SUP_DISCONNECTION_EVENT:
                    mTransitionToState = mInitialState;
                    break;
                case CMD_DELAYED_STOP_DRIVER:
                    mTransitionToState = mDriverStoppingState;
                    break;
                case CMD_STOP_SUPPLICANT:
                    mTransitionToState = mSupplicantStoppingState;
                    break;
                default:
                    mTransitionToState = mDriverStoppingState;
                    break;
            }
            mWifiP2pChannel.sendMessage(WifiStateMachine.CMD_DISABLE_P2P_REQ);
        }
        @Override
        public boolean processMessage(Message message) {
            logStateAndMessage(message, getClass().getSimpleName());

            switch(message.what) {
                case WifiStateMachine.CMD_DISABLE_P2P_RSP:
                    transitionTo(mTransitionToState);
                    break;
                /* Defer wifi start/shut and driver commands */
                case WifiMonitor.SUPPLICANT_STATE_CHANGE_EVENT:
                case CMD_START_SUPPLICANT:
                case CMD_STOP_SUPPLICANT:
                case CMD_START_AP:
                case CMD_STOP_AP:
                case CMD_START_DRIVER:
                case CMD_STOP_DRIVER:
                case CMD_SET_OPERATIONAL_MODE:
                case CMD_SET_COUNTRY_CODE:
                case CMD_SET_FREQUENCY_BAND:
                case CMD_START_PACKET_FILTERING:
                case CMD_STOP_PACKET_FILTERING:
                case CMD_START_SCAN:
                case CMD_DISCONNECT:
                case CMD_REASSOCIATE:
                case CMD_RECONNECT:
                    messageHandlingStatus = MESSAGE_HANDLING_STATUS_DEFERRED;
                    deferMessage(message);
                    break;
                default:
                    return NOT_HANDLED;
            }
            return HANDLED;
        }
    }

    class DriverStoppingState extends State {
        @Override
        public boolean processMessage(Message message) {
            logStateAndMessage(message, getClass().getSimpleName());

            switch(message.what) {
                case WifiMonitor.SUPPLICANT_STATE_CHANGE_EVENT:
                    SupplicantState state = handleSupplicantStateChange(message);
                    if (state == SupplicantState.INTERFACE_DISABLED) {
                        transitionTo(mDriverStoppedState);
                    }
                    break;
                    /* Queue driver commands */
                case CMD_START_DRIVER:
                case CMD_STOP_DRIVER:
                case CMD_SET_COUNTRY_CODE:
                case CMD_SET_FREQUENCY_BAND:
                case CMD_START_PACKET_FILTERING:
                case CMD_STOP_PACKET_FILTERING:
                case CMD_START_SCAN:
                case CMD_DISCONNECT:
                case CMD_REASSOCIATE:
                case CMD_RECONNECT:
                    messageHandlingStatus = MESSAGE_HANDLING_STATUS_DEFERRED;
                    deferMessage(message);
                    break;
                default:
                    return NOT_HANDLED;
            }
            return HANDLED;
        }
    }

    class DriverStoppedState extends State {
        @Override
        public boolean processMessage(Message message) {
            logStateAndMessage(message, getClass().getSimpleName());
            switch (message.what) {
                case WifiMonitor.SUPPLICANT_STATE_CHANGE_EVENT:
                    StateChangeResult stateChangeResult = (StateChangeResult) message.obj;
                    SupplicantState state = stateChangeResult.state;
                    // A WEXT bug means that we can be back to driver started state
                    // unexpectedly
                    if (SupplicantState.isDriverActive(state)) {
                        transitionTo(mDriverStartedState);
                    }
                    break;
                case CMD_START_DRIVER:
                    mWakeLock.acquire();
                    mWifiNative.startDriver();
                    mWakeLock.release();
                    transitionTo(mDriverStartingState);
                    break;
                default:
                    return NOT_HANDLED;
            }
            return HANDLED;
        }
    }

    class ScanModeState extends State {
        private int mLastOperationMode;
        @Override
        public void enter() {
            mLastOperationMode = mOperationalMode;
        }
        @Override
        public boolean processMessage(Message message) {
            logStateAndMessage(message, getClass().getSimpleName());

            switch(message.what) {
                case CMD_SET_OPERATIONAL_MODE:
                    if (message.arg1 == CONNECT_MODE) {

                        if (mLastOperationMode == SCAN_ONLY_WITH_WIFI_OFF_MODE) {
                            setWifiState(WIFI_STATE_ENABLED);
                            // Load and re-enable networks when going back to enabled state
                            // This is essential for networks to show up after restore
                            mWifiConfigStore.loadAndEnableAllNetworks();
                            mWifiP2pChannel.sendMessage(CMD_ENABLE_P2P);
                        } else {
                            if (mContext.getResources().getBoolean(R.bool.wifi_autocon)
                                   && !shouldAutoConnect()) {
                                if (DBG) {
                                    logd("No auto, skip enable networks on mode change");
                                }
                            } else {
                                mWifiConfigStore.enableAllNetworks();
                            }
                        }

                        // Try autojoining with recent network already present in the cache
                        // If none are found then trigger a scan which will trigger autojoin
                        // upon reception of scan results event
                        if (!mWifiAutoJoinController.attemptAutoJoin()) {
                            startScan(ENABLE_WIFI, 0, null, null);
                        }

                        // Loose last selection choice since user toggled WiFi
                        mWifiConfigStore.
                                setLastSelectedConfiguration(WifiConfiguration.INVALID_NETWORK_ID);

                        mOperationalMode = CONNECT_MODE;
                        transitionTo(mDisconnectedState);
                    } else {
                        // Nothing to do
                        return HANDLED;
                    }
                    break;
                // Handle scan. All the connection related commands are
                // handled only in ConnectModeState
                case CMD_START_SCAN:
                    handleScanRequest(WifiNative.SCAN_WITHOUT_CONNECTION_SETUP, message);
                    break;
                default:
                    return NOT_HANDLED;
            }
            return HANDLED;
        }
    }


    String smToString(Message message) {
        return smToString(message.what);
    }

    String smToString(int what) {
        String s = "unknown";
        switch (what) {
            case WifiMonitor.DRIVER_HUNG_EVENT:
                s = "DRIVER_HUNG_EVENT";
                break;
            case AsyncChannel.CMD_CHANNEL_HALF_CONNECTED:
                s = "AsyncChannel.CMD_CHANNEL_HALF_CONNECTED";
                break;
            case AsyncChannel.CMD_CHANNEL_DISCONNECTED:
                s = "AsyncChannel.CMD_CHANNEL_DISCONNECTED";
                break;
            case CMD_SET_FREQUENCY_BAND:
                s = "CMD_SET_FREQUENCY_BAND";
                break;
            case CMD_DELAYED_NETWORK_DISCONNECT:
                s = "CMD_DELAYED_NETWORK_DISCONNECT";
                break;
            case CMD_TEST_NETWORK_DISCONNECT:
                s = "CMD_TEST_NETWORK_DISCONNECT";
                break;
            case CMD_OBTAINING_IP_ADDRESS_WATCHDOG_TIMER:
                s = "CMD_OBTAINING_IP_ADDRESS_WATCHDOG_TIMER";
                break;
            case CMD_DISABLE_EPHEMERAL_NETWORK:
                s = "CMD_DISABLE_EPHEMERAL_NETWORK";
                break;
            case CMD_START_DRIVER:
                s = "CMD_START_DRIVER";
                break;
            case CMD_STOP_DRIVER:
                s = "CMD_STOP_DRIVER";
                break;
            case CMD_STOP_SUPPLICANT:
                s = "CMD_STOP_SUPPLICANT";
                break;
            case CMD_STOP_SUPPLICANT_FAILED:
                s = "CMD_STOP_SUPPLICANT_FAILED";
                break;
            case CMD_START_SUPPLICANT:
                s = "CMD_START_SUPPLICANT";
                break;
            case CMD_REQUEST_AP_CONFIG:
                s = "CMD_REQUEST_AP_CONFIG";
                break;
            case CMD_RESPONSE_AP_CONFIG:
                s = "CMD_RESPONSE_AP_CONFIG";
                break;
            case CMD_TETHER_STATE_CHANGE:
                s = "CMD_TETHER_STATE_CHANGE";
                break;
            case CMD_TETHER_NOTIFICATION_TIMED_OUT:
                s = "CMD_TETHER_NOTIFICATION_TIMED_OUT";
                break;
            case CMD_BLUETOOTH_ADAPTER_STATE_CHANGE:
                s = "CMD_BLUETOOTH_ADAPTER_STATE_CHANGE";
                break;
            case CMD_ADD_OR_UPDATE_NETWORK:
                s = "CMD_ADD_OR_UPDATE_NETWORK";
                break;
            case CMD_REMOVE_NETWORK:
                s = "CMD_REMOVE_NETWORK";
                break;
            case CMD_ENABLE_NETWORK:
                s = "CMD_ENABLE_NETWORK";
                break;
            case CMD_ENABLE_ALL_NETWORKS:
                s = "CMD_ENABLE_ALL_NETWORKS";
                break;
            case CMD_AUTO_CONNECT:
                s = "CMD_AUTO_CONNECT";
                break;
            case CMD_AUTO_ROAM:
                s = "CMD_AUTO_ROAM";
                break;
            case CMD_AUTO_SAVE_NETWORK:
                s = "CMD_AUTO_SAVE_NETWORK";
                break;
            case CMD_BOOT_COMPLETED:
                s = "CMD_BOOT_COMPLETED";
                break;
            case DhcpStateMachine.CMD_START_DHCP:
                s = "CMD_START_DHCP";
                break;
            case DhcpStateMachine.CMD_STOP_DHCP:
                s = "CMD_STOP_DHCP";
                break;
            case DhcpStateMachine.CMD_RENEW_DHCP:
                s = "CMD_RENEW_DHCP";
                break;
            case DhcpStateMachine.CMD_PRE_DHCP_ACTION:
                s = "CMD_PRE_DHCP_ACTION";
                break;
            case DhcpStateMachine.CMD_POST_DHCP_ACTION:
                s = "CMD_POST_DHCP_ACTION";
                break;
            case DhcpStateMachine.CMD_PRE_DHCP_ACTION_COMPLETE:
                s = "CMD_PRE_DHCP_ACTION_COMPLETE";
                break;
            case DhcpStateMachine.CMD_ON_QUIT:
                s = "CMD_ON_QUIT";
                break;
            case WifiP2pServiceImpl.DISCONNECT_WIFI_REQUEST:
                s = "WifiP2pServiceImpl.DISCONNECT_WIFI_REQUEST";
                break;
            case WifiManager.DISABLE_NETWORK:
                s = "WifiManager.DISABLE_NETWORK";
                break;
            case CMD_BLACKLIST_NETWORK:
                s = "CMD_BLACKLIST_NETWORK";
                break;
            case CMD_CLEAR_BLACKLIST:
                s = "CMD_CLEAR_BLACKLIST";
                break;
            case CMD_SAVE_CONFIG:
                s = "CMD_SAVE_CONFIG";
                break;
            case CMD_GET_CONFIGURED_NETWORKS:
                s = "CMD_GET_CONFIGURED_NETWORKS";
                break;
            case CMD_GET_SUPPORTED_FEATURES:
                s = "CMD_GET_SUPPORTED_FEATURES";
                break;
            case CMD_UNWANTED_NETWORK:
                s = "CMD_UNWANTED_NETWORK";
                break;
            case CMD_NETWORK_STATUS:
                s = "CMD_NETWORK_STATUS";
                break;
            case CMD_GET_LINK_LAYER_STATS:
                s = "CMD_GET_LINK_LAYER_STATS";
                break;
            case CMD_GET_MATCHING_CONFIG:
                s = "CMD_GET_MATCHING_CONFIG";
                break;
            case CMD_GET_PRIVILEGED_CONFIGURED_NETWORKS:
                s = "CMD_GET_PRIVILEGED_CONFIGURED_NETWORKS";
                break;
            case CMD_DISCONNECT:
                s = "CMD_DISCONNECT";
                break;
            case CMD_RECONNECT:
                s = "CMD_RECONNECT";
                break;
            case CMD_REASSOCIATE:
                s = "CMD_REASSOCIATE";
                break;
            case CMD_GET_CONNECTION_STATISTICS:
                s = "CMD_GET_CONNECTION_STATISTICS";
                break;
            case CMD_SET_HIGH_PERF_MODE:
                s = "CMD_SET_HIGH_PERF_MODE";
                break;
            case CMD_SET_COUNTRY_CODE:
                s = "CMD_SET_COUNTRY_CODE";
                break;
            case CMD_ENABLE_RSSI_POLL:
                s = "CMD_ENABLE_RSSI_POLL";
                break;
            case CMD_RSSI_POLL:
                s = "CMD_RSSI_POLL";
                break;
            case CMD_START_PACKET_FILTERING:
                s = "CMD_START_PACKET_FILTERING";
                break;
            case CMD_STOP_PACKET_FILTERING:
                s = "CMD_STOP_PACKET_FILTERING";
                break;
            case CMD_SET_SUSPEND_OPT_ENABLED:
                s = "CMD_SET_SUSPEND_OPT_ENABLED";
                break;
            case CMD_NO_NETWORKS_PERIODIC_SCAN:
                s = "CMD_NO_NETWORKS_PERIODIC_SCAN";
                break;
            case CMD_UPDATE_LINKPROPERTIES:
                s = "CMD_UPDATE_LINKPROPERTIES";
                break;
            case CMD_RELOAD_TLS_AND_RECONNECT:
                s = "CMD_RELOAD_TLS_AND_RECONNECT";
                break;
            case WifiManager.CONNECT_NETWORK:
                s = "CONNECT_NETWORK";
                break;
            case WifiManager.SAVE_NETWORK:
                s = "SAVE_NETWORK";
                break;
            case WifiManager.FORGET_NETWORK:
                s = "FORGET_NETWORK";
                break;
            case WifiMonitor.SUP_CONNECTION_EVENT:
                s = "SUP_CONNECTION_EVENT";
                break;
            case WifiMonitor.SUP_DISCONNECTION_EVENT:
                s = "SUP_DISCONNECTION_EVENT";
                break;
            case WifiMonitor.SCAN_RESULTS_EVENT:
                s = "SCAN_RESULTS_EVENT";
                break;
            case WifiMonitor.SCAN_FAILED_EVENT:
                s = "SCAN_FAILED_EVENT";
                break;
            case WifiMonitor.SUPPLICANT_STATE_CHANGE_EVENT:
                s = "SUPPLICANT_STATE_CHANGE_EVENT";
                break;
            case WifiMonitor.AUTHENTICATION_FAILURE_EVENT:
                s = "AUTHENTICATION_FAILURE_EVENT";
                break;
            case WifiMonitor.SSID_TEMP_DISABLED:
                s = "SSID_TEMP_DISABLED";
                break;
            case WifiMonitor.SSID_REENABLED:
                s = "SSID_REENABLED";
                break;
            case WifiMonitor.WPS_SUCCESS_EVENT:
                s = "WPS_SUCCESS_EVENT";
                break;
            case WifiMonitor.WPS_FAIL_EVENT:
                s = "WPS_FAIL_EVENT";
                break;
            case WifiMonitor.SUP_REQUEST_IDENTITY:
                s = "SUP_REQUEST_IDENTITY";
                break;
            case WifiMonitor.NETWORK_CONNECTION_EVENT:
                s = "NETWORK_CONNECTION_EVENT";
                break;
            case WifiMonitor.NETWORK_DISCONNECTION_EVENT:
                s = "NETWORK_DISCONNECTION_EVENT";
                break;
            case WifiMonitor.ASSOCIATION_REJECTION_EVENT:
                s = "ASSOCIATION_REJECTION_EVENT";
                break;
            case WifiMonitor.ANQP_DONE_EVENT:
                s = "WifiMonitor.ANQP_DONE_EVENT";
                break;
            case WifiMonitor.GAS_QUERY_DONE_EVENT:
                s = "WifiMonitor.GAS_QUERY_DONE_EVENT";
                break;
            case WifiMonitor.HS20_DEAUTH_EVENT:
                s = "WifiMonitor.HS20_DEAUTH_EVENT";
                break;
            case WifiMonitor.GAS_QUERY_START_EVENT:
                s = "WifiMonitor.GAS_QUERY_START_EVENT";
                break;
            case CMD_SET_OPERATIONAL_MODE:
                s = "CMD_SET_OPERATIONAL_MODE";
                break;
            case CMD_START_SCAN:
                s = "CMD_START_SCAN";
                break;
            case CMD_DISABLE_P2P_RSP:
                s = "CMD_DISABLE_P2P_RSP";
                break;
            case CMD_DISABLE_P2P_REQ:
                s = "CMD_DISABLE_P2P_REQ";
                break;
            case WifiWatchdogStateMachine.GOOD_LINK_DETECTED:
                s = "GOOD_LINK_DETECTED";
                break;
            case WifiWatchdogStateMachine.POOR_LINK_DETECTED:
                s = "POOR_LINK_DETECTED";
                break;
            case WifiP2pServiceImpl.GROUP_CREATING_TIMED_OUT:
                s = "GROUP_CREATING_TIMED_OUT";
                break;
            case WifiP2pServiceImpl.P2P_CONNECTION_CHANGED:
                s = "P2P_CONNECTION_CHANGED";
                break;
            case WifiP2pServiceImpl.DISCONNECT_WIFI_RESPONSE:
                s = "P2P.DISCONNECT_WIFI_RESPONSE";
                break;
            case WifiP2pServiceImpl.SET_MIRACAST_MODE:
                s = "P2P.SET_MIRACAST_MODE";
                break;
            case WifiP2pServiceImpl.BLOCK_DISCOVERY:
                s = "P2P.BLOCK_DISCOVERY";
                break;
            case WifiP2pServiceImpl.SET_COUNTRY_CODE:
                s = "P2P.SET_COUNTRY_CODE";
                break;
            case WifiManager.CANCEL_WPS:
                s = "CANCEL_WPS";
                break;
            case WifiManager.CANCEL_WPS_FAILED:
                s = "CANCEL_WPS_FAILED";
                break;
            case WifiManager.CANCEL_WPS_SUCCEDED:
                s = "CANCEL_WPS_SUCCEDED";
                break;
            case WifiManager.START_WPS:
                s = "START_WPS";
                break;
            case WifiManager.START_WPS_SUCCEEDED:
                s = "START_WPS_SUCCEEDED";
                break;
            case WifiManager.WPS_FAILED:
                s = "WPS_FAILED";
                break;
            case WifiManager.WPS_COMPLETED:
                s = "WPS_COMPLETED";
                break;
            case WifiManager.RSSI_PKTCNT_FETCH:
                s = "RSSI_PKTCNT_FETCH";
                break;
            case CMD_IP_CONFIGURATION_LOST:
                s = "CMD_IP_CONFIGURATION_LOST";
                break;
            case CMD_IP_CONFIGURATION_SUCCESSFUL:
                s = "CMD_IP_CONFIGURATION_SUCCESSFUL";
                break;
            case CMD_IP_REACHABILITY_LOST:
                s = "CMD_IP_REACHABILITY_LOST";
                break;
            case CMD_STATIC_IP_SUCCESS:
                s = "CMD_STATIC_IP_SUCCESSFUL";
                break;
            case CMD_STATIC_IP_FAILURE:
                s = "CMD_STATIC_IP_FAILURE";
                break;
            case DhcpStateMachine.DHCP_SUCCESS:
                s = "DHCP_SUCCESS";
                break;
            case DhcpStateMachine.DHCP_FAILURE:
                s = "DHCP_FAILURE";
                break;
            case CMD_TARGET_BSSID:
                s = "CMD_TARGET_BSSID";
                break;
            case CMD_ASSOCIATED_BSSID:
                s = "CMD_ASSOCIATED_BSSID";
                break;
            case CMD_REMOVE_APP_CONFIGURATIONS:
                s = "CMD_REMOVE_APP_CONFIGURATIONS";
                break;
            case CMD_REMOVE_USER_CONFIGURATIONS:
                s = "CMD_REMOVE_USER_CONFIGURATIONS";
                break;
            case CMD_ROAM_WATCHDOG_TIMER:
                s = "CMD_ROAM_WATCHDOG_TIMER";
                break;
            case CMD_SCREEN_STATE_CHANGED:
                s = "CMD_SCREEN_STATE_CHANGED";
                break;
            case CMD_DISCONNECTING_WATCHDOG_TIMER:
                s = "CMD_DISCONNECTING_WATCHDOG_TIMER";
                break;
            case CMD_RESTART_AUTOJOIN_OFFLOAD:
                s = "CMD_RESTART_AUTOJOIN_OFFLOAD";
                break;
            case CMD_STARTED_PNO_DBG:
                s = "CMD_STARTED_PNO_DBG";
                break;
            case CMD_STARTED_GSCAN_DBG:
                s = "CMD_STARTED_GSCAN_DBG";
                break;
            case CMD_PNO_NETWORK_FOUND:
                s = "CMD_PNO_NETWORK_FOUND";
                break;
            case CMD_UPDATE_ASSOCIATED_SCAN_PERMISSION:
                s = "CMD_UPDATE_ASSOCIATED_SCAN_PERMISSION";
                break;
            case CMD_START_IP_PACKET_OFFLOAD:
                s = "CMD_START_IP_PACKET_OFFLOAD";
                break;
            case CMD_STOP_IP_PACKET_OFFLOAD:
                s = "CMD_STOP_IP_PACKET_OFFLOAD";
                break;
            case CMD_START_RSSI_MONITORING_OFFLOAD:
                s = "CMD_START_RSSI_MONITORING_OFFLOAD";
                break;
            case CMD_STOP_RSSI_MONITORING_OFFLOAD:
                s = "CMD_STOP_RSSI_MONITORING_OFFLOAD";
                break;
            case CMD_RSSI_THRESHOLD_BREACH:
                s = "CMD_RSSI_THRESHOLD_BREACH";
                break;
            default:
                s = "what:" + Integer.toString(what);
                break;
        }
        return s;
    }

    void registerConnected() {
       if (mLastNetworkId != WifiConfiguration.INVALID_NETWORK_ID) {
           long now_ms = System.currentTimeMillis();
           // We are switching away from this configuration,
           // hence record the time we were connected last
           WifiConfiguration config = mWifiConfigStore.getWifiConfiguration(mLastNetworkId);
           if (config != null) {
               config.lastConnected = System.currentTimeMillis();
               config.autoJoinBailedDueToLowRssi = false;
               config.setAutoJoinStatus(WifiConfiguration.AUTO_JOIN_ENABLED);
               config.numConnectionFailures = 0;
               config.numIpConfigFailures = 0;
               config.numAuthFailures = 0;
               config.numAssociation++;
           }
           mBadLinkspeedcount = 0;
       }
    }

    void registerDisconnected() {
        if (mLastNetworkId != WifiConfiguration.INVALID_NETWORK_ID) {
            long now_ms = System.currentTimeMillis();
            // We are switching away from this configuration,
            // hence record the time we were connected last
            WifiConfiguration config = mWifiConfigStore.getWifiConfiguration(mLastNetworkId);
            if (config != null) {
                config.lastDisconnected = System.currentTimeMillis();
                if (config.ephemeral) {
                    // Remove ephemeral WifiConfigurations from file
                    mWifiConfigStore.forgetNetwork(mLastNetworkId);
                }
            }
        }
    }

    void noteWifiDisabledWhileAssociated() {
        // We got disabled by user while we were associated, make note of it
        int rssi = mWifiInfo.getRssi();
        WifiConfiguration config = getCurrentWifiConfiguration();
        if (getCurrentState() == mConnectedState
                && rssi != WifiInfo.INVALID_RSSI
                && config != null) {
            boolean is24GHz = mWifiInfo.is24GHz();
            boolean isBadRSSI = (is24GHz && rssi < mWifiConfigStore.thresholdBadRssi24.get())
                    || (!is24GHz && rssi < mWifiConfigStore.thresholdBadRssi5.get());
            boolean isLowRSSI = (is24GHz && rssi < mWifiConfigStore.thresholdLowRssi24.get())
                    || (!is24GHz && mWifiInfo.getRssi() < mWifiConfigStore.thresholdLowRssi5.get());
            boolean isHighRSSI = (is24GHz && rssi >= mWifiConfigStore.thresholdGoodRssi24.get())
                    || (!is24GHz && mWifiInfo.getRssi() >= mWifiConfigStore.thresholdGoodRssi5.get());
            if (isBadRSSI) {
                // Take note that we got disabled while RSSI was Bad
                config.numUserTriggeredWifiDisableLowRSSI++;
            } else if (isLowRSSI) {
                // Take note that we got disabled while RSSI was Low
                config.numUserTriggeredWifiDisableBadRSSI++;
            } else if (!isHighRSSI) {
                // Take note that we got disabled while RSSI was Not high
                config.numUserTriggeredWifiDisableNotHighRSSI++;
            }
        }
    }

    WifiConfiguration getCurrentWifiConfiguration() {
        if (mLastNetworkId == WifiConfiguration.INVALID_NETWORK_ID) {
            return null;
        }
        return mWifiConfigStore.getWifiConfiguration(mLastNetworkId);
    }

    ScanResult getCurrentScanResult() {
        WifiConfiguration config = getCurrentWifiConfiguration();
        if (config == null) {
            return null;
        }
        String BSSID = mWifiInfo.getBSSID();
        if (BSSID == null) {
            BSSID = mTargetRoamBSSID;
        }
        ScanDetailCache scanDetailCache =
                mWifiConfigStore.getScanDetailCache(config);

        if (scanDetailCache == null) {
            return null;
        }

        return scanDetailCache.get(BSSID);
    }

    String getCurrentBSSID() {
        if (linkDebouncing) {
            return null;
        }
        return mLastBssid;
    }

    class ConnectModeState extends State {

        @Override
        public void enter() {
            connectScanningService();
        }

        @Override
        public boolean processMessage(Message message) {
            WifiConfiguration config;
            int netId;
            boolean ok;
            boolean didDisconnect;
            String bssid;
            String ssid;
            NetworkUpdateResult result;
            logStateAndMessage(message, getClass().getSimpleName());

            switch (message.what) {
                case WifiMonitor.ASSOCIATION_REJECTION_EVENT:
                    mWifiLogger.captureBugReportData(WifiLogger.REPORT_REASON_ASSOC_FAILURE);
                    didBlackListBSSID = false;
                    bssid = (String) message.obj;
                    if (bssid == null || TextUtils.isEmpty(bssid)) {
                        // If BSSID is null, use the target roam BSSID
                        bssid = mTargetRoamBSSID;
                    }
                    if (bssid != null) {
                        // If we have a BSSID, tell configStore to black list it
                        synchronized(mScanResultCache) {
                            didBlackListBSSID = mWifiConfigStore.handleBSSIDBlackList
                                    (mLastNetworkId, bssid, false);
                        }
                    }
                    mSupplicantStateTracker.sendMessage(WifiMonitor.ASSOCIATION_REJECTION_EVENT);
                    break;
                case WifiMonitor.AUTHENTICATION_FAILURE_EVENT:
                    mWifiLogger.captureBugReportData(WifiLogger.REPORT_REASON_AUTH_FAILURE);
                    mSupplicantStateTracker.sendMessage(WifiMonitor.AUTHENTICATION_FAILURE_EVENT);
                    if ((mScreenOn == false) && mBackgroundScanSupported) {
                         // Background SCAN should trigger to initiate
                         // connection attempt on authentication failure.
                         // Hence issue PNO SCAN if authentication fails
                         // and LCD is off.
                        if (!mIsScanOngoing) {
                            if (!enableBackgroundScan(true)) {
                                handlePnoFailError();
                            }
                        }
                    }
                    break;
                case WifiMonitor.SSID_TEMP_DISABLED:
                case WifiMonitor.SSID_REENABLED:
                    String substr = (String) message.obj;
                    String en = message.what == WifiMonitor.SSID_TEMP_DISABLED ?
                            "temp-disabled" : "re-enabled";
                    logd("ConnectModeState SSID state=" + en + " nid="
                            + Integer.toString(message.arg1) + " [" + substr + "]");
                    synchronized(mScanResultCache) {
                        mWifiConfigStore.handleSSIDStateChange(message.arg1, message.what ==
                                WifiMonitor.SSID_REENABLED, substr, mWifiInfo.getBSSID());
                    }
                    break;
                case WifiMonitor.SUPPLICANT_STATE_CHANGE_EVENT:
                    SupplicantState state = handleSupplicantStateChange(message);
                    // A driver/firmware hang can now put the interface in a down state.
                    // We detect the interface going down and recover from it
                    if (!SupplicantState.isDriverActive(state)) {
                        if (mNetworkInfo.getState() != NetworkInfo.State.DISCONNECTED) {
                            handleNetworkDisconnect();
                        }
                        log("Detected an interface down, restart driver");
                        transitionTo(mDriverStoppedState);
                        sendMessage(CMD_START_DRIVER);
                        break;
                    }

                    // Supplicant can fail to report a NETWORK_DISCONNECTION_EVENT
                    // when authentication times out after a successful connection,
                    // we can figure this from the supplicant state. If supplicant
                    // state is DISCONNECTED, but the mNetworkInfo says we are not
                    // disconnected, we need to handle a disconnection
                    if (!linkDebouncing && state == SupplicantState.DISCONNECTED &&
                            mNetworkInfo.getState() != NetworkInfo.State.DISCONNECTED) {
                        if (DBG) log("Missed CTRL-EVENT-DISCONNECTED, disconnect");
                        handleNetworkDisconnect();
                        transitionTo(mDisconnectedState);
                    }

                    // If we have COMPLETED a connection to a BSSID, start doing
                    // DNAv4/DNAv6 -style probing for on-link neighbors of
                    // interest (e.g. routers); harmless if none are configured.
                    if (state == SupplicantState.COMPLETED) {
                        if (mIpReachabilityMonitor != null) {
                            mIpReachabilityMonitor.probeAll();
                        }
                    }
                    break;
                case WifiP2pServiceImpl.DISCONNECT_WIFI_REQUEST:
                    if (message.arg1 == 1) {
                        mWifiNative.disconnect();
                        mTemporarilyDisconnectWifi = true;
                    } else {
                        mWifiNative.reconnect();
                        mTemporarilyDisconnectWifi = false;
                    }
                    break;
                case CMD_ADD_OR_UPDATE_NETWORK:
                    config = (WifiConfiguration) message.obj;

                    if (!recordUidIfAuthorized(config, message.sendingUid,
                            /* onlyAnnotate */ false)) {
                        logw("Not authorized to update network "
                             + " config=" + config.SSID
                             + " cnid=" + config.networkId
                             + " uid=" + message.sendingUid);
                        replyToMessage(message, message.what, FAILURE);
                        break;
                    }

                    int res = mWifiConfigStore.addOrUpdateNetwork(config, message.sendingUid);
                    if (res < 0) {
                        messageHandlingStatus = MESSAGE_HANDLING_STATUS_FAIL;
                    } else {
                        WifiConfiguration curConfig = getCurrentWifiConfiguration();
                        if (curConfig != null && config != null) {
                            if (curConfig.priority < config.priority
                                    && config.status == WifiConfiguration.Status.ENABLED) {
                                // Interpret this as a connect attempt
                                // Set the last selected configuration so as to allow the system to
                                // stick the last user choice without persisting the choice
                                mWifiConfigStore.setLastSelectedConfiguration(res);
                                mWifiConfigStore.updateLastConnectUid(config, message.sendingUid);
                                mWifiConfigStore.writeKnownNetworkHistory(false);

                                // Remember time of last connection attempt
                                lastConnectAttemptTimestamp = System.currentTimeMillis();

                                mWifiConnectionStatistics.numWifiManagerJoinAttempt++;

                                // As a courtesy to the caller, trigger a scan now
                                startScan(ADD_OR_UPDATE_SOURCE, 0, null, null);
                            }
                        }
                    }
                    replyToMessage(message, CMD_ADD_OR_UPDATE_NETWORK, res);
                    break;
                case CMD_REMOVE_NETWORK:
                    netId = message.arg1;
                    if (!mWifiConfigStore.canModifyNetwork(message.sendingUid, netId,
                            /* onlyAnnotate */ false)) {
                        logw("Not authorized to remove network "
                             + " cnid=" + netId
                             + " uid=" + message.sendingUid);
                        replyToMessage(message, message.what, FAILURE);
                        break;
                    }

                    ok = mWifiConfigStore.removeNetwork(message.arg1);
                    if (!ok) {
                        messageHandlingStatus = MESSAGE_HANDLING_STATUS_FAIL;
                    }
                    replyToMessage(message, message.what, ok ? SUCCESS : FAILURE);
                    break;
                case CMD_ENABLE_NETWORK:
                    boolean disableOthers = message.arg2 == 1;
                    netId = message.arg1;
                    config = mWifiConfigStore.getWifiConfiguration(netId);
                    if (config == null) {
                        loge("No network with id = " + netId);
                        messageHandlingStatus = MESSAGE_HANDLING_STATUS_FAIL;
                        break;
                    }

                    // Tell autojoin the user did try to select to that network
                    // However, do NOT persist the choice by bumping the priority of the network
                    if (disableOthers) {
                        mWifiAutoJoinController.
                                updateConfigurationHistory(netId, true, false);
                        // Set the last selected configuration so as to allow the system to
                        // stick the last user choice without persisting the choice
                        mWifiConfigStore.setLastSelectedConfiguration(netId);

                        // Remember time of last connection attempt
                        lastConnectAttemptTimestamp = System.currentTimeMillis();

                        mWifiConnectionStatistics.numWifiManagerJoinAttempt++;
                    }
                    // Cancel auto roam requests
                    autoRoamSetBSSID(netId, "any");

                    int uid = message.sendingUid;
                    ok = mWifiConfigStore.enableNetwork(netId, disableOthers, uid);
                    if (!ok) {
                        messageHandlingStatus = MESSAGE_HANDLING_STATUS_FAIL;
                    }

                    replyToMessage(message, message.what, ok ? SUCCESS : FAILURE);
                    break;
                case CMD_ENABLE_ALL_NETWORKS:
                    long time = android.os.SystemClock.elapsedRealtime();
                    if (time - mLastEnableAllNetworksTime > MIN_INTERVAL_ENABLE_ALL_NETWORKS_MS) {
                        mWifiConfigStore.enableAllNetworks();
                        mLastEnableAllNetworksTime = time;
                    }
                    break;
                case WifiManager.DISABLE_NETWORK:
                    if (mWifiConfigStore.disableNetwork(message.arg1,
                            WifiConfiguration.DISABLED_BY_WIFI_MANAGER) == true) {
                        replyToMessage(message, WifiManager.DISABLE_NETWORK_SUCCEEDED);
                    } else {
                        messageHandlingStatus = MESSAGE_HANDLING_STATUS_FAIL;
                        replyToMessage(message, WifiManager.DISABLE_NETWORK_FAILED,
                                WifiManager.ERROR);
                    }
                    break;
                case CMD_DISABLE_EPHEMERAL_NETWORK:
                    config = mWifiConfigStore.disableEphemeralNetwork((String)message.obj);
                    if (config != null) {
                        if (config.networkId == mLastNetworkId) {
                            // Disconnect and let autojoin reselect a new network
                            sendMessage(CMD_DISCONNECT);
                        }
                    }
                    break;
                case CMD_BLACKLIST_NETWORK:
                    mWifiConfigStore.blackListBssid((String) message.obj);
                    break;
                case CMD_CLEAR_BLACKLIST:
                    mWifiConfigStore.clearBssidBlacklist();
                    break;
                case CMD_SAVE_CONFIG:
                    ok = mWifiConfigStore.saveConfig();

                    if (DBG) logd("did save config " + ok);
                    replyToMessage(message, CMD_SAVE_CONFIG, ok ? SUCCESS : FAILURE);

                    // Inform the backup manager about a data change
                    IBackupManager ibm = IBackupManager.Stub.asInterface(
                            ServiceManager.getService(Context.BACKUP_SERVICE));
                    if (ibm != null) {
                        try {
                            ibm.dataChanged("com.android.providers.settings");
                        } catch (Exception e) {
                            // Try again later
                        }
                    }
                    break;
                case CMD_GET_CONFIGURED_NETWORKS:
                    replyToMessage(message, message.what,
                            mWifiConfigStore.getConfiguredNetworks());
                    break;
                case WifiMonitor.SUP_REQUEST_IDENTITY:
                    int networkId = message.arg2;
                    boolean identitySent = false;
                    int eapMethod = WifiEnterpriseConfig.Eap.NONE;

                    if (targetWificonfiguration != null
                            && targetWificonfiguration.enterpriseConfig != null) {
                        eapMethod = targetWificonfiguration.enterpriseConfig.getEapMethod();
                    }

                    // For SIM & AKA/AKA' EAP method Only, get identity from ICC
                    if (targetWificonfiguration != null
                            && targetWificonfiguration.networkId == networkId
                            && targetWificonfiguration.allowedKeyManagement
                                    .get(WifiConfiguration.KeyMgmt.IEEE8021X)
                            &&  (eapMethod == WifiEnterpriseConfig.Eap.SIM
                            || eapMethod == WifiEnterpriseConfig.Eap.AKA
                            || eapMethod == WifiEnterpriseConfig.Eap.AKA_PRIME)) {
                        TelephonyManager tm = (TelephonyManager)
                                mContext.getSystemService(Context.TELEPHONY_SERVICE);
                        if (tm != null) {
                            String imsi = tm.getSubscriberId();
                            String mccMnc = "";

                            if (tm.getSimState() == TelephonyManager.SIM_STATE_READY)
                                 mccMnc = tm.getSimOperator();

                            String identity = buildIdentity(eapMethod, imsi, mccMnc);

                            if (!identity.isEmpty()) {
                                mWifiNative.simIdentityResponse(networkId, identity);
                                identitySent = true;
                            }
                        }
                    }
                    if (!identitySent) {
                        // Supplicant lacks credentials to connect to that network, hence black list
                        ssid = (String) message.obj;
                        if (targetWificonfiguration != null && ssid != null
                                && targetWificonfiguration.SSID != null
                                && targetWificonfiguration.SSID.equals("\"" + ssid + "\"")) {
                            mWifiConfigStore.handleSSIDStateChange(
                                    targetWificonfiguration.networkId, false,
                                    "AUTH_FAILED no identity", null);
                        }
                        // Disconnect now, as we don't have any way to fullfill
                        // the  supplicant request.
                        mWifiConfigStore.setLastSelectedConfiguration(
                                WifiConfiguration.INVALID_NETWORK_ID);
                        mWifiNative.disconnect();
                    }
                    break;
                case WifiMonitor.SUP_REQUEST_SIM_AUTH:
                    logd("Received SUP_REQUEST_SIM_AUTH");
                    SimAuthRequestData requestData = (SimAuthRequestData) message.obj;
                    if (requestData != null) {
                        if (requestData.protocol == WifiEnterpriseConfig.Eap.SIM) {
                            handleGsmAuthRequest(requestData);
                        } else if (requestData.protocol == WifiEnterpriseConfig.Eap.AKA
                            || requestData.protocol == WifiEnterpriseConfig.Eap.AKA_PRIME) {
                            handle3GAuthRequest(requestData);
                        }
                    } else {
                        loge("Invalid sim auth request");
                    }
                    break;
                case CMD_GET_PRIVILEGED_CONFIGURED_NETWORKS:
                    replyToMessage(message, message.what,
                            mWifiConfigStore.getPrivilegedConfiguredNetworks());
                    break;
                case CMD_GET_MATCHING_CONFIG:
                    replyToMessage(message, message.what,
                            mWifiConfigStore.getMatchingConfig((ScanResult)message.obj));
                    break;
                /* Do a redundant disconnect without transition */
                case CMD_DISCONNECT:
                    mWifiConfigStore.setLastSelectedConfiguration
                            (WifiConfiguration.INVALID_NETWORK_ID);
                    mWifiNative.disconnect();
                    break;
                case CMD_RECONNECT:
                    mWifiAutoJoinController.attemptAutoJoin();
                    break;
                case CMD_REASSOCIATE:
                    lastConnectAttemptTimestamp = System.currentTimeMillis();
                    mWifiNative.reassociate();
                    break;
                case CMD_RELOAD_TLS_AND_RECONNECT:
                    if (mWifiConfigStore.needsUnlockedKeyStore()) {
                        logd("Reconnecting to give a chance to un-connected TLS networks");
                        mWifiNative.disconnect();
                        lastConnectAttemptTimestamp = System.currentTimeMillis();
                        mWifiNative.reconnect();
                    }
                    break;
                case CMD_AUTO_ROAM:
                    messageHandlingStatus = MESSAGE_HANDLING_STATUS_DISCARD;
                    return HANDLED;
                case CMD_AUTO_CONNECT:
                    /* Work Around: wpa_supplicant can get in a bad state where it returns a non
                     * associated status to the STATUS command but somehow-someplace still thinks
                     * it is associated and thus will ignore select/reconnect command with
                     * following message:
                     * "Already associated with the selected network - do nothing"
                     *
                     * Hence, sends a disconnect to supplicant first.
                     */
                    didDisconnect = false;
                    if (getCurrentState() != mDisconnectedState) {
                        /** Supplicant will ignore the reconnect if we are currently associated,
                         * hence trigger a disconnect
                         */
                        didDisconnect = true;
                        mWifiNative.disconnect();
                    }

                    /* connect command coming from auto-join */
                    config = (WifiConfiguration) message.obj;
                    netId = message.arg1;
                    int roam = message.arg2;
                    logd("CMD_AUTO_CONNECT sup state "
                            + mSupplicantStateTracker.getSupplicantStateName()
                            + " my state " + getCurrentState().getName()
                            + " nid=" + Integer.toString(netId)
                            + " roam=" + Integer.toString(roam));
                    if (config == null) {
                        loge("AUTO_CONNECT and no config, bail out...");
                        break;
                    }

                    /* Make sure we cancel any previous roam request */
                    autoRoamSetBSSID(netId, config.BSSID);

                    /* Save the network config */
                    logd("CMD_AUTO_CONNECT will save config -> " + config.SSID
                            + " nid=" + Integer.toString(netId));
                    result = mWifiConfigStore.saveNetwork(config, WifiConfiguration.UNKNOWN_UID);
                    netId = result.getNetworkId();
                    logd("CMD_AUTO_CONNECT did save config -> "
                            + " nid=" + Integer.toString(netId));

                    // Since we updated the config,read it back from config store:
                    config = mWifiConfigStore.getWifiConfiguration(netId);
                    if (config == null) {
                        loge("CMD_AUTO_CONNECT couldn't update the config, got null config");
                        break;
                    }
                    if (netId != config.networkId) {
                        loge("CMD_AUTO_CONNECT couldn't update the config, want"
                                + " nid=" + Integer.toString(netId) + " but got" + config.networkId);
                        break;
                    }

                    if (deferForUserInput(message, netId, false)) {
                        break;
                    } else if (mWifiConfigStore.getWifiConfiguration(netId).userApproved ==
                                                                   WifiConfiguration.USER_BANNED) {
                        replyToMessage(message, WifiManager.CONNECT_NETWORK_FAILED,
                                WifiManager.NOT_AUTHORIZED);
                        break;
                    }

                    // Make sure the network is enabled, since supplicant will not reenable it
                    mWifiConfigStore.enableNetworkWithoutBroadcast(netId, false);

                    // If we're autojoining a network that the user or an app explicitly selected,
                    // keep track of the UID that selected it.
                    int lastConnectUid = mWifiConfigStore.isLastSelectedConfiguration(config) ?
                            config.lastConnectUid : WifiConfiguration.UNKNOWN_UID;

                    if (mWifiConfigStore.selectNetwork(config, /* updatePriorities = */ false,
                            lastConnectUid) && mWifiNative.reconnect()) {
                        lastConnectAttemptTimestamp = System.currentTimeMillis();
                        targetWificonfiguration = mWifiConfigStore.getWifiConfiguration(netId);
                        config = mWifiConfigStore.getWifiConfiguration(netId);
                        if (config != null
                                && !mWifiConfigStore.isLastSelectedConfiguration(config)) {
                            // If we autojoined a different config than the user selected one,
                            // it means we could not see the last user selection,
                            // or that the last user selection was faulty and ended up blacklisted
                            // for some reason (in which case the user is notified with an error
                            // message in the Wifi picker), and thus we managed to auto-join away
                            // from the selected  config. -> in that case we need to forget
                            // the selection because we don't want to abruptly switch back to it.
                            //
                            // Note that the user selection is also forgotten after a period of time
                            // during which the device has been disconnected.
                            // The default value is 30 minutes : see the code path at bottom of
                            // setScanResults() function.
                            mWifiConfigStore.
                                 setLastSelectedConfiguration(WifiConfiguration.INVALID_NETWORK_ID);
                        }
                        mAutoRoaming = roam;
                        if (isRoaming() || linkDebouncing) {
                            transitionTo(mRoamingState);
                        } else if (didDisconnect) {
                            transitionTo(mDisconnectingState);
                        } else {
                            /* Already in disconnected state, nothing to change */
                            if (!mScreenOn && mLegacyPnoEnabled && mBackgroundScanSupported) {
                                int delay = 60 * 1000;
                                if (VDBG) {
                                    logd("Starting PNO alarm: " + delay);
                                }
                                mAlarmManager.set(AlarmManager.RTC_WAKEUP,
                                       System.currentTimeMillis() + delay,
                                       mPnoIntent);
                            }
                            mRestartAutoJoinOffloadCounter++;
                        }
                    } else {
                        loge("Failed to connect config: " + config + " netId: " + netId);
                        replyToMessage(message, WifiManager.CONNECT_NETWORK_FAILED,
                                WifiManager.ERROR);
                        break;
                    }
                    break;
                case CMD_REMOVE_APP_CONFIGURATIONS:
                    mWifiConfigStore.removeNetworksForApp((ApplicationInfo) message.obj);
                    break;
                case CMD_REMOVE_USER_CONFIGURATIONS:
                    mWifiConfigStore.removeNetworksForUser(message.arg1);
                    break;
                case WifiManager.CONNECT_NETWORK:
                    /**
                     *  The connect message can contain a network id passed as arg1 on message or
                     * or a config passed as obj on message.
                     * For a new network, a config is passed to create and connect.
                     * For an existing network, a network id is passed
                     */
                    netId = message.arg1;
                    config = (WifiConfiguration) message.obj;
                    mWifiConnectionStatistics.numWifiManagerJoinAttempt++;
                    boolean updatedExisting = false;

                    /* Save the network config */
                    if (config != null) {
                        // When connecting to an access point, WifiStateMachine wants to update the
                        // relevant config with administrative data. This update should not be
                        // considered a 'real' update, therefore lockdown by Device Owner must be
                        // disregarded.
                        if (!recordUidIfAuthorized(config, message.sendingUid,
                                /* onlyAnnotate */ true)) {
                            logw("Not authorized to update network "
                                 + " config=" + config.SSID
                                 + " cnid=" + config.networkId
                                 + " uid=" + message.sendingUid);
                            replyToMessage(message, WifiManager.CONNECT_NETWORK_FAILED,
                                           WifiManager.NOT_AUTHORIZED);
                            break;
                        }

                        String configKey = config.configKey(true /* allowCached */);
                        WifiConfiguration savedConfig =
                                mWifiConfigStore.getWifiConfiguration(configKey);
                        if (savedConfig != null) {
                            // There is an existing config with this netId, but it wasn't exposed
                            // (either AUTO_JOIN_DELETED or ephemeral; see WifiConfigStore#
                            // getConfiguredNetworks). Remove those bits and update the config.
                            config = savedConfig;
                            logd("CONNECT_NETWORK updating existing config with id=" +
                                    config.networkId + " configKey=" + configKey);
                            config.ephemeral = false;
                            config.autoJoinStatus = WifiConfiguration.AUTO_JOIN_ENABLED;
                            updatedExisting = true;
                        }

                        result = mWifiConfigStore.saveNetwork(config, message.sendingUid);
                        netId = result.getNetworkId();
                    }
                    config = mWifiConfigStore.getWifiConfiguration(netId);

                    if (config == null) {
                        logd("CONNECT_NETWORK no config for id=" + Integer.toString(netId) + " "
                                + mSupplicantStateTracker.getSupplicantStateName() + " my state "
                                + getCurrentState().getName());
                        replyToMessage(message, WifiManager.CONNECT_NETWORK_FAILED,
                                WifiManager.ERROR);
                        break;
                    } else {
                        String wasSkipped = config.autoJoinBailedDueToLowRssi ? " skipped" : "";
                        logd("CONNECT_NETWORK id=" + Integer.toString(netId)
                                + " config=" + config.SSID
                                + " cnid=" + config.networkId
                                + " supstate=" + mSupplicantStateTracker.getSupplicantStateName()
                                + " my state " + getCurrentState().getName()
                                + " uid = " + message.sendingUid
                                + wasSkipped);
                    }

                    autoRoamSetBSSID(netId, "any");

                    if (message.sendingUid == Process.WIFI_UID
                        || message.sendingUid == Process.SYSTEM_UID) {
                        // As a sanity measure, clear the BSSID in the supplicant network block.
                        // If system or Wifi Settings want to connect, they will not
                        // specify the BSSID.
                        // If an app however had added a BSSID to this configuration, and the BSSID
                        // was wrong, Then we would forever fail to connect until that BSSID
                        // is cleaned up.
                        clearConfigBSSID(config, "CONNECT_NETWORK");
                    }

                    if (deferForUserInput(message, netId, true)) {
                        break;
                    } else if (mWifiConfigStore.getWifiConfiguration(netId).userApproved ==
                                                                    WifiConfiguration.USER_BANNED) {
                        replyToMessage(message, WifiManager.CONNECT_NETWORK_FAILED,
                                WifiManager.NOT_AUTHORIZED);
                        break;
                    }

                    mAutoRoaming = WifiAutoJoinController.AUTO_JOIN_IDLE;

                    /* Tell autojoin the user did try to connect to that network if from settings */
                    boolean persist =
                        mWifiConfigStore.checkConfigOverridePermission(message.sendingUid);
                    mWifiAutoJoinController.updateConfigurationHistory(netId, true, persist);

                    mWifiConfigStore.setLastSelectedConfiguration(netId);

                    didDisconnect = false;
                    if (mLastNetworkId != WifiConfiguration.INVALID_NETWORK_ID
                            && mLastNetworkId != netId) {
                        /** Supplicant will ignore the reconnect if we are currently associated,
                         * hence trigger a disconnect
                         */
                        didDisconnect = true;
                        mWifiNative.disconnect();
                    }

                    // Make sure the network is enabled, since supplicant will not reenable it
                    mWifiConfigStore.enableNetworkWithoutBroadcast(netId, false);

                    if (mWifiConfigStore.selectNetwork(config, /* updatePriorities = */ true,
                            message.sendingUid) && mWifiNative.reconnect()) {
                        lastConnectAttemptTimestamp = System.currentTimeMillis();
                        targetWificonfiguration = mWifiConfigStore.getWifiConfiguration(netId);

                        /* The state tracker handles enabling networks upon completion/failure */
                        mSupplicantStateTracker.sendMessage(WifiManager.CONNECT_NETWORK);
                        replyToMessage(message, WifiManager.CONNECT_NETWORK_SUCCEEDED);
                        if (didDisconnect) {
                            /* Expect a disconnection from the old connection */
                            transitionTo(mDisconnectingState);
                        } else if (updatedExisting && getCurrentState() == mConnectedState &&
                                getCurrentWifiConfiguration().networkId == netId) {
                            // Update the current set of network capabilities, but stay in the
                            // current state.
                            updateCapabilities(config);
                        } else {
                            /**
                             *  Directly go to disconnected state where we
                             * process the connection events from supplicant
                             **/
                            transitionTo(mDisconnectedState);
                        }
                    } else {
                        loge("Failed to connect config: " + config + " netId: " + netId);
                        replyToMessage(message, WifiManager.CONNECT_NETWORK_FAILED,
                                WifiManager.ERROR);
                        break;
                    }
                    break;
                case WifiManager.SAVE_NETWORK:
                    mWifiConnectionStatistics.numWifiManagerJoinAttempt++;
                    // Fall thru
                case WifiStateMachine.CMD_AUTO_SAVE_NETWORK:
                    lastSavedConfigurationAttempt = null; // Used for debug
                    config = (WifiConfiguration) message.obj;
                    if (config == null) {
                        loge("ERROR: SAVE_NETWORK with null configuration"
                                + mSupplicantStateTracker.getSupplicantStateName()
                                + " my state " + getCurrentState().getName());
                        messageHandlingStatus = MESSAGE_HANDLING_STATUS_FAIL;
                        replyToMessage(message, WifiManager.SAVE_NETWORK_FAILED,
                                WifiManager.ERROR);
                        break;
                    }
                    lastSavedConfigurationAttempt = new WifiConfiguration(config);
                    int nid = config.networkId;
                    logd("SAVE_NETWORK id=" + Integer.toString(nid)
                                + " config=" + config.SSID
                                + " nid=" + config.networkId
                                + " supstate=" + mSupplicantStateTracker.getSupplicantStateName()
                                + " my state " + getCurrentState().getName());

                    // Only record the uid if this is user initiated
                    boolean checkUid = (message.what == WifiManager.SAVE_NETWORK);
                    if (checkUid && !recordUidIfAuthorized(config, message.sendingUid,
                            /* onlyAnnotate */ false)) {
                        logw("Not authorized to update network "
                             + " config=" + config.SSID
                             + " cnid=" + config.networkId
                             + " uid=" + message.sendingUid);
                        replyToMessage(message, WifiManager.SAVE_NETWORK_FAILED,
                                       WifiManager.NOT_AUTHORIZED);
                        break;
                    }

                    result = mWifiConfigStore.saveNetwork(config, WifiConfiguration.UNKNOWN_UID);
                    if (result.getNetworkId() != WifiConfiguration.INVALID_NETWORK_ID) {
                        if (mWifiInfo.getNetworkId() == result.getNetworkId()) {
                            if (result.hasIpChanged()) {
                                // The currently connection configuration was changed
                                // We switched from DHCP to static or from static to DHCP, or the
                                // static IP address has changed.
                                log("Reconfiguring IP on connection");
                                // TODO: clear addresses and disable IPv6
                                // to simplify obtainingIpState.
                                transitionTo(mObtainingIpState);
                            }
                            if (result.hasProxyChanged()) {
                                log("Reconfiguring proxy on connection");
                                updateLinkProperties(CMD_UPDATE_LINKPROPERTIES);
                            }
                        }
                        replyToMessage(message, WifiManager.SAVE_NETWORK_SUCCEEDED);
                        broadcastWifiCredentialChanged(WifiManager.WIFI_CREDENTIAL_SAVED, config);

                        if (VDBG) {
                           logd("Success save network nid="
                                    + Integer.toString(result.getNetworkId()));
                        }

                        synchronized(mScanResultCache) {
                            /**
                             * If the command comes from WifiManager, then
                             * tell autojoin the user did try to modify and save that network,
                             * and interpret the SAVE_NETWORK as a request to connect
                             */
                            boolean user = message.what == WifiManager.SAVE_NETWORK;

                            // Did this connect come from settings
                            boolean persistConnect =
                                mWifiConfigStore.checkConfigOverridePermission(message.sendingUid);

                            if (user) {
                                mWifiConfigStore.updateLastConnectUid(config, message.sendingUid);
                                mWifiConfigStore.writeKnownNetworkHistory(false);
                            }

                            mWifiAutoJoinController.updateConfigurationHistory(result.getNetworkId()
                                    , user, persistConnect);
                            mWifiAutoJoinController.attemptAutoJoin();
                        }
                    } else {
                        loge("Failed to save network");
                        messageHandlingStatus = MESSAGE_HANDLING_STATUS_FAIL;
                        replyToMessage(message, WifiManager.SAVE_NETWORK_FAILED,
                                WifiManager.ERROR);
                    }
                    break;
                case WifiManager.FORGET_NETWORK:
                    // Debug only, remember last configuration that was forgotten
                    WifiConfiguration toRemove
                            = mWifiConfigStore.getWifiConfiguration(message.arg1);
                    if (toRemove == null) {
                        lastForgetConfigurationAttempt = null;
                    } else {
                        lastForgetConfigurationAttempt = new WifiConfiguration(toRemove);
                    }
                    // check that the caller owns this network
                    netId = message.arg1;

                    if (!mWifiConfigStore.canModifyNetwork(message.sendingUid, netId,
                            /* onlyAnnotate */ false)) {
                        logw("Not authorized to forget network "
                             + " cnid=" + netId
                             + " uid=" + message.sendingUid);
                        replyToMessage(message, WifiManager.FORGET_NETWORK_FAILED,
                                WifiManager.NOT_AUTHORIZED);
                        break;
                    }

                    if (mWifiConfigStore.forgetNetwork(message.arg1)) {
                        replyToMessage(message, WifiManager.FORGET_NETWORK_SUCCEEDED);
                        broadcastWifiCredentialChanged(WifiManager.WIFI_CREDENTIAL_FORGOT,
                                (WifiConfiguration) message.obj);
                    } else {
                        loge("Failed to forget network");
                        replyToMessage(message, WifiManager.FORGET_NETWORK_FAILED,
                                WifiManager.ERROR);
                    }
                    break;
                case WifiManager.START_WPS:
                    WpsInfo wpsInfo = (WpsInfo) message.obj;
                    WpsResult wpsResult;
                    switch (wpsInfo.setup) {
                        case WpsInfo.PBC:
                            clearRandomMacOui();
                            mIsRandomMacCleared = true;
                            wpsResult = mWifiConfigStore.startWpsPbc(wpsInfo);
                            break;
                        case WpsInfo.KEYPAD:
                            wpsResult = mWifiConfigStore.startWpsWithPinFromAccessPoint(wpsInfo);
                            break;
                        case WpsInfo.DISPLAY:
                            wpsResult = mWifiConfigStore.startWpsWithPinFromDevice(wpsInfo);
                            break;
                        default:
                            wpsResult = new WpsResult(Status.FAILURE);
                            loge("Invalid setup for WPS");
                            break;
                    }
                    mWifiConfigStore.setLastSelectedConfiguration
                            (WifiConfiguration.INVALID_NETWORK_ID);
                    if (wpsResult.status == Status.SUCCESS) {
                        replyToMessage(message, WifiManager.START_WPS_SUCCEEDED, wpsResult);
                        transitionTo(mWpsRunningState);
                    } else {
                        loge("Failed to start WPS with config " + wpsInfo.toString());
                        replyToMessage(message, WifiManager.WPS_FAILED, WifiManager.ERROR);
                    }
                    break;
                case WifiMonitor.NETWORK_CONNECTION_EVENT:
                    if (DBG) log("Network connection established");
                    mLastNetworkId = message.arg1;
                    mLastBssid = (String) message.obj;

                    mWifiInfo.setBSSID(mLastBssid);
                    mWifiInfo.setNetworkId(mLastNetworkId);

                    sendNetworkStateChangeBroadcast(mLastBssid);
                    transitionTo(mObtainingIpState);
                    break;
                case WifiMonitor.NETWORK_DISCONNECTION_EVENT:
                    // Calling handleNetworkDisconnect here is redundant because we might already
                    // have called it when leaving L2ConnectedState to go to disconnecting state
                    // or thru other path
                    // We should normally check the mWifiInfo or mLastNetworkId so as to check
                    // if they are valid, and only in this case call handleNEtworkDisconnect,
                    // TODO: this should be fixed for a L MR release
                    // The side effect of calling handleNetworkDisconnect twice is that a bunch of
                    // idempotent commands are executed twice (stopping Dhcp, enabling the SPS mode
                    // at the chip etc...
                    if (DBG) log("ConnectModeState: Network connection lost ");
                    handleNetworkDisconnect();
                    transitionTo(mDisconnectedState);
                    break;
                case CMD_PNO_NETWORK_FOUND:
                    processPnoNetworkFound((ScanResult[])message.obj);
                    break;
                default:
                    return NOT_HANDLED;
            }
            return HANDLED;
        }
    }

    private void updateCapabilities(WifiConfiguration config) {
        if (config != null) {
            if (config.ephemeral) {
                mNetworkCapabilities.removeCapability(
                        NetworkCapabilities.NET_CAPABILITY_TRUSTED);
            } else {
                mNetworkCapabilities.addCapability(
                        NetworkCapabilities.NET_CAPABILITY_TRUSTED);
            }
        }
        mNetworkCapabilities.setSignalStrength(mWifiInfo.getRssi() != WifiInfo.INVALID_RSSI ?
                mWifiInfo.getRssi() : NetworkCapabilities.SIGNAL_STRENGTH_UNSPECIFIED);
        mNetworkAgent.sendNetworkCapabilities(mNetworkCapabilities);
    }

    private class WifiNetworkAgent extends NetworkAgent {
        public WifiNetworkAgent(Looper l, Context c, String TAG, NetworkInfo ni,
                NetworkCapabilities nc, LinkProperties lp, int score) {
            super(l, c, TAG, ni, nc, lp, score);
        }
        protected void unwanted() {
            // Ignore if we're not the current networkAgent.
            if (this != mNetworkAgent) return;
            if (DBG) log("WifiNetworkAgent -> Wifi unwanted score "
                    + Integer.toString(mWifiInfo.score));
            unwantedNetwork(NETWORK_STATUS_UNWANTED_DISCONNECT);
        }

        @Override
        protected void networkStatus(int status) {
            if (this != mNetworkAgent) return;
            if (status == NetworkAgent.INVALID_NETWORK) {
                if (DBG) log("WifiNetworkAgent -> Wifi networkStatus invalid, score="
                        + Integer.toString(mWifiInfo.score));
                unwantedNetwork(NETWORK_STATUS_UNWANTED_VALIDATION_FAILED);
            } else if (status == NetworkAgent.VALID_NETWORK) {
                if (DBG && mWifiInfo != null) log("WifiNetworkAgent -> Wifi networkStatus valid, score= "
                        + Integer.toString(mWifiInfo.score));
                doNetworkStatus(status);
            }
        }

        @Override
        protected void saveAcceptUnvalidated(boolean accept) {
            if (this != mNetworkAgent) return;
            WifiStateMachine.this.sendMessage(CMD_ACCEPT_UNVALIDATED, accept ? 1 : 0);
        }

        @Override
        protected void startPacketKeepalive(Message msg) {
            WifiStateMachine.this.sendMessage(
                    CMD_START_IP_PACKET_OFFLOAD, msg.arg1, msg.arg2, msg.obj);
        }

        @Override
        protected void stopPacketKeepalive(Message msg) {
            WifiStateMachine.this.sendMessage(
                    CMD_STOP_IP_PACKET_OFFLOAD, msg.arg1, msg.arg2, msg.obj);
        }

        @Override
        protected void setSignalStrengthThresholds(int[] thresholds) {
            // 0. If there are no thresholds, or if the thresholds are invalid, stop RSSI monitoring.
            // 1. Tell the hardware to start RSSI monitoring here, possibly adding MIN_VALUE and
            //    MAX_VALUE at the start/end of the thresholds array if necessary.
            // 2. Ensure that when the hardware event fires, we fetch the RSSI from the hardware
            //    event, call mWifiInfo.setRssi() with it, and call updateCapabilities(), and then
            //    re-arm the hardware event. This needs to be done on the state machine thread to
            //    avoid race conditions. The RSSI used to re-arm the event (and perhaps also the one
            //    sent in the NetworkCapabilities) must be the one received from the hardware event
            //    received, or we might skip callbacks.
            // 3. Ensure that when we disconnect, RSSI monitoring is stopped.
            log("Received signal strength thresholds: " + Arrays.toString(thresholds));
            if (thresholds.length == 0) {
                WifiStateMachine.this.sendMessage(CMD_STOP_RSSI_MONITORING_OFFLOAD,
                        mWifiInfo.getRssi());
                return;
            }
            int [] rssiVals = Arrays.copyOf(thresholds, thresholds.length + 2);
            rssiVals[rssiVals.length - 2] = Byte.MIN_VALUE;
            rssiVals[rssiVals.length - 1] = Byte.MAX_VALUE;
            Arrays.sort(rssiVals);
            byte[] rssiRange = new byte[rssiVals.length];
            for (int i = 0; i < rssiVals.length; i++) {
                int val = rssiVals[i];
                if (val <= Byte.MAX_VALUE && val >= Byte.MIN_VALUE) {
                    rssiRange[i] = (byte) val;
                } else {
                    Log.e(TAG, "Illegal value " + val + " for RSSI thresholds: "
                            + Arrays.toString(rssiVals));
                    WifiStateMachine.this.sendMessage(CMD_STOP_RSSI_MONITORING_OFFLOAD,
                            mWifiInfo.getRssi());
                    return;
                }
            }
            // TODO: Do we quash rssi values in this sorted array which are very close?
            mRssiRanges = rssiRange;
            WifiStateMachine.this.sendMessage(CMD_START_RSSI_MONITORING_OFFLOAD,
                    mWifiInfo.getRssi());
        }

        @Override
        protected void preventAutomaticReconnect() {
            if (this != mNetworkAgent) return;
            unwantedNetwork(NETWORK_STATUS_UNWANTED_DISABLE_AUTOJOIN);
        }
    }

    void unwantedNetwork(int reason) {
        sendMessage(CMD_UNWANTED_NETWORK, reason);
    }

    void doNetworkStatus(int status) {
        sendMessage(CMD_NETWORK_STATUS, status);
    }

    // rfc4186 & rfc4187:
    // create Permanent Identity base on IMSI,
    // identity = usernam@realm
    // with username = prefix | IMSI
    // and realm is derived MMC/MNC tuple according 3GGP spec(TS23.003)
    private String buildIdentity(int eapMethod, String imsi, String mccMnc) {
        String mcc;
        String mnc;
        String prefix;

        if (imsi == null || imsi.isEmpty())
            return "";

        if (eapMethod == WifiEnterpriseConfig.Eap.SIM)
            prefix = "1";
        else if (eapMethod == WifiEnterpriseConfig.Eap.AKA)
            prefix = "0";
        else if (eapMethod == WifiEnterpriseConfig.Eap.AKA_PRIME)
            prefix = "6";
        else  // not a valide EapMethod
            return "";

        /* extract mcc & mnc from mccMnc */
        if (mccMnc != null && !mccMnc.isEmpty()) {
            mcc = mccMnc.substring(0, 3);
            mnc = mccMnc.substring(3);
            if (mnc.length() == 2)
                mnc = "0" + mnc;
        } else {
            // extract mcc & mnc from IMSI, assume mnc size is 3
            mcc = imsi.substring(0, 3);
            mnc = imsi.substring(3, 6);
        }

        return prefix + imsi + "@wlan.mnc" + mnc + ".mcc" + mcc + ".3gppnetwork.org";
    }

    boolean startScanForConfiguration(WifiConfiguration config, boolean restrictChannelList) {
        if (config == null)
            return false;

        // We are still seeing a fairly high power consumption triggered by autojoin scans
        // Hence do partial scans only for PSK configuration that are roamable since the
        // primary purpose of the partial scans is roaming.
        // Full badn scans with exponential backoff for the purpose or extended roaming and
        // network switching are performed unconditionally.
        ScanDetailCache scanDetailCache =
                mWifiConfigStore.getScanDetailCache(config);
        if (scanDetailCache == null
                || !config.allowedKeyManagement.get(WifiConfiguration.KeyMgmt.WPA_PSK)
                || scanDetailCache.size() > 6) {
            //return true but to not trigger the scan
            return true;
        }
        HashSet<Integer> channels = mWifiConfigStore.makeChannelList(config,
                ONE_HOUR_MILLI, restrictChannelList);
        if (channels != null && channels.size() != 0) {
            StringBuilder freqs = new StringBuilder();
            boolean first = true;
            for (Integer channel : channels) {
                if (!first)
                    freqs.append(",");
                freqs.append(channel.toString());
                first = false;
            }
            //if (DBG) {
            logd("starting scan for " + config.configKey() + " with " + freqs);
            //}
            // Call wifi native to start the scan
            if (startScanNative(
                    WifiNative.SCAN_WITHOUT_CONNECTION_SETUP,
                    freqs.toString())) {
                // Only count battery consumption if scan request is accepted
                noteScanStart(SCAN_ALARM_SOURCE, null);
                messageHandlingStatus = MESSAGE_HANDLING_STATUS_OK;
            } else {
                // used for debug only, mark scan as failed
                messageHandlingStatus = MESSAGE_HANDLING_STATUS_HANDLING_ERROR;
            }
            return true;
        } else {
            if (DBG) logd("no channels for " + config.configKey());
            return false;
        }
    }

    void clearCurrentConfigBSSID(String dbg) {
        // Clear the bssid in the current config's network block
        WifiConfiguration config = getCurrentWifiConfiguration();
        if (config == null)
            return;
        clearConfigBSSID(config, dbg);
    }
    void clearConfigBSSID(WifiConfiguration config, String dbg) {
        if (config == null)
            return;
        if (DBG) {
            logd(dbg + " " + mTargetRoamBSSID + " config " + config.configKey()
                    + " config.bssid " + config.BSSID);
        }
        config.autoJoinBSSID = "any";

        // If an app specified a BSSID then dont over-write it
        if ( !mWifiAutoJoinController.isBlacklistedBSSID(config.BSSID) ) {
            config.BSSID = "any";
        }

        if (DBG) {
           logd(dbg + " " + config.SSID
                    + " nid=" + Integer.toString(config.networkId));
        }
        mWifiConfigStore.saveWifiConfigBSSID(config);
    }

    class L2ConnectedState extends State {
        @Override
        public void enter() {
            mRssiPollToken++;
            if (mEnableRssiPolling) {
                sendMessage(CMD_RSSI_POLL, mRssiPollToken, 0);
            }
            if (mNetworkAgent != null) {
                loge("Have NetworkAgent when entering L2Connected");
                setNetworkDetailedState(DetailedState.DISCONNECTED);
            }
            setNetworkDetailedState(DetailedState.CONNECTING);

            if (!TextUtils.isEmpty(mTcpBufferSizes)) {
                mLinkProperties.setTcpBufferSizes(mTcpBufferSizes);
            }
            mNetworkAgent = new WifiNetworkAgent(getHandler().getLooper(), mContext,
                    "WifiNetworkAgent", mNetworkInfo, mNetworkCapabilitiesFilter,
                    mLinkProperties, DEFAULT_SCORE);

            // We must clear the config BSSID, as the wifi chipset may decide to roam
            // from this point on and having the BSSID specified in the network block would
            // cause the roam to faile and the device to disconnect
            clearCurrentConfigBSSID("L2ConnectedState");

<<<<<<< HEAD
            if (mIsWiFiIpReachabilityEnabled) {
                try {
                    mIpReachabilityMonitor = new IpReachabilityMonitor(
                            mDataInterfaceName,
                            new IpReachabilityMonitor.Callback() {
                                @Override
                                public void notifyLost(InetAddress ip, String logMsg) {
                                    sendMessage(CMD_IP_REACHABILITY_LOST, logMsg);
                                }
                            });
                } catch (IllegalArgumentException e) {
                    Log.wtf("Failed to create IpReachabilityMonitor", e);
                }
=======
            try {
                mIpReachabilityMonitor = new IpReachabilityMonitor(
                        mContext,
                        mInterfaceName,
                        new IpReachabilityMonitor.Callback() {
                            @Override
                            public void notifyLost(InetAddress ip, String logMsg) {
                                sendMessage(CMD_IP_REACHABILITY_LOST, logMsg);
                            }
                        });
            } catch (IllegalArgumentException e) {
                Log.wtf("Failed to create IpReachabilityMonitor", e);
>>>>>>> 0ae5739e
            }
        }

        @Override
        public void exit() {
            if (mIpReachabilityMonitor != null) {
                mIpReachabilityMonitor.stop();
                mIpReachabilityMonitor = null;
            }

            // This is handled by receiving a NETWORK_DISCONNECTION_EVENT in ConnectModeState
            // Bug: 15347363
            // For paranoia's sake, call handleNetworkDisconnect
            // only if BSSID is null or last networkId
            // is not invalid.
            if (DBG) {
                StringBuilder sb = new StringBuilder();
                sb.append("leaving L2ConnectedState state nid=" + Integer.toString(mLastNetworkId));
                if (mLastBssid !=null) {
                    sb.append(" ").append(mLastBssid);
                }
            }
            if (mLastBssid != null || mLastNetworkId != WifiConfiguration.INVALID_NETWORK_ID) {
                handleNetworkDisconnect();
            }
        }

        @Override
        public boolean processMessage(Message message) {
            logStateAndMessage(message, getClass().getSimpleName());

            switch (message.what) {
              case DhcpStateMachine.CMD_PRE_DHCP_ACTION:
                  handlePreDhcpSetup();
                  break;
              case DhcpStateMachine.CMD_POST_DHCP_ACTION:
                  handlePostDhcpSetup();
                  if (message.arg1 == DhcpStateMachine.DHCP_SUCCESS) {
                      if (DBG) log("DHCP successful");
                      handleIPv4Success((DhcpResults) message.obj, DhcpStateMachine.DHCP_SUCCESS);
                      // We advance to mConnectedState because handleIPv4Success will call
                      // updateLinkProperties, which then sends CMD_IP_CONFIGURATION_SUCCESSFUL.
                  } else if (message.arg1 == DhcpStateMachine.DHCP_FAILURE) {
                      mWifiLogger.captureBugReportData(WifiLogger.REPORT_REASON_DHCP_FAILURE);
                      if (DBG) {
                          int count = -1;
                          WifiConfiguration config = getCurrentWifiConfiguration();
                          if (config != null) {
                              count = config.numConnectionFailures;
                          }
                          log("DHCP failure count=" + count);
                      }
                      handleIPv4Failure(DhcpStateMachine.DHCP_FAILURE);
                      // As above, we transition to mDisconnectingState via updateLinkProperties.
                  }
                  break;
                case CMD_IP_CONFIGURATION_SUCCESSFUL:
                    handleSuccessfulIpConfiguration();
                    sendConnectedState();
                    transitionTo(mConnectedState);
                    break;
                case CMD_IP_CONFIGURATION_LOST:
                    // Get Link layer stats so that we get fresh tx packet counters.
                    getWifiLinkLayerStats(true);
                    handleIpConfigurationLost();
                    transitionTo(mDisconnectingState);
                    break;
                case CMD_IP_REACHABILITY_LOST:
                    if (DBG && message.obj != null) log((String) message.obj);
                    handleIpReachabilityLost();
                    transitionTo(mDisconnectingState);
                    break;
                case CMD_DISCONNECT:
                    mWifiNative.disconnect();
                    transitionTo(mDisconnectingState);
                    break;
                case WifiP2pServiceImpl.DISCONNECT_WIFI_REQUEST:
                    if (message.arg1 == 1) {
                        mWifiNative.disconnect();
                        mTemporarilyDisconnectWifi = true;
                        transitionTo(mDisconnectingState);
                    }
                    break;
                case CMD_SET_OPERATIONAL_MODE:
                    if (message.arg1 != CONNECT_MODE) {
                        sendMessage(CMD_DISCONNECT);
                        deferMessage(message);
                        if (message.arg1 == SCAN_ONLY_WITH_WIFI_OFF_MODE) {
                            noteWifiDisabledWhileAssociated();
                        }
                    }
                    mWifiConfigStore.
                                setLastSelectedConfiguration(WifiConfiguration.INVALID_NETWORK_ID);
                    break;
                case CMD_SET_COUNTRY_CODE:
                    messageHandlingStatus = MESSAGE_HANDLING_STATUS_DEFERRED;
                    deferMessage(message);
                    break;
                case CMD_START_SCAN:
                    if (DBG) {
                        logd("CMD_START_SCAN source " + message.arg1
                              + " txSuccessRate="+String.format( "%.2f", mWifiInfo.txSuccessRate)
                              + " rxSuccessRate="+String.format( "%.2f", mWifiInfo.rxSuccessRate)
                              + " targetRoamBSSID=" + mTargetRoamBSSID
                              + " RSSI=" + mWifiInfo.getRssi());
                    }
                    if (message.arg1 == SCAN_ALARM_SOURCE) {
                        // Check if the CMD_START_SCAN message is obsolete (and thus if it should
                        // not be processed) and restart the scan if neede
                        if (!getEnableAutoJoinWhenAssociated()) {
                            return HANDLED;
                        }
                        boolean shouldScan = mScreenOn;

                        if (!checkAndRestartDelayedScan(message.arg2,
                                shouldScan,
                                mWifiConfigStore.wifiAssociatedShortScanIntervalMilli.get(),
                                null, null)) {
                            messageHandlingStatus = MESSAGE_HANDLING_STATUS_OBSOLETE;
                            logd("L2Connected CMD_START_SCAN source "
                                    + message.arg1
                                    + " " + message.arg2 + ", " + mDelayedScanCounter
                                    + " -> obsolete");
                            return HANDLED;
                        }
                        if (mP2pConnected.get()) {
                            logd("L2Connected CMD_START_SCAN source "
                                    + message.arg1
                                    + " " + message.arg2 + ", " + mDelayedScanCounter
                                    + " ignore because P2P is connected");
                            messageHandlingStatus = MESSAGE_HANDLING_STATUS_DISCARD;
                            return HANDLED;
                        }
                        boolean tryFullBandScan = false;
                        boolean restrictChannelList = false;
                        long now_ms = System.currentTimeMillis();
                        if (DBG) {
                            logd("CMD_START_SCAN with age="
                                    + Long.toString(now_ms - lastFullBandConnectedTimeMilli)
                                    + " interval=" + fullBandConnectedTimeIntervalMilli
                                    + " maxinterval=" + maxFullBandConnectedTimeIntervalMilli);
                        }
                        if (mWifiInfo != null) {
                            if (mWifiConfigStore.enableFullBandScanWhenAssociated.get() &&
                                    (now_ms - lastFullBandConnectedTimeMilli)
                                    > fullBandConnectedTimeIntervalMilli) {
                                if (DBG) {
                                    logd("CMD_START_SCAN try full band scan age="
                                         + Long.toString(now_ms - lastFullBandConnectedTimeMilli)
                                         + " interval=" + fullBandConnectedTimeIntervalMilli
                                         + " maxinterval=" + maxFullBandConnectedTimeIntervalMilli);
                                }
                                tryFullBandScan = true;
                            }

                            if (mWifiInfo.txSuccessRate >
                                    mWifiConfigStore.maxTxPacketForFullScans
                                    || mWifiInfo.rxSuccessRate >
                                    mWifiConfigStore.maxRxPacketForFullScans) {
                                // Too much traffic at the interface, hence no full band scan
                                if (DBG) {
                                    logd("CMD_START_SCAN " +
                                            "prevent full band scan due to pkt rate");
                                }
                                tryFullBandScan = false;
                            }

                            if (mWifiInfo.txSuccessRate >
                                    mWifiConfigStore.maxTxPacketForPartialScans
                                    || mWifiInfo.rxSuccessRate >
                                    mWifiConfigStore.maxRxPacketForPartialScans) {
                                // Don't scan if lots of packets are being sent
                                restrictChannelList = true;
                                if (mWifiConfigStore.alwaysEnableScansWhileAssociated.get() == 0) {
                                    if (DBG) {
                                     logd("CMD_START_SCAN source " + message.arg1
                                        + " ...and ignore scans"
                                        + " tx=" + String.format("%.2f", mWifiInfo.txSuccessRate)
                                        + " rx=" + String.format("%.2f", mWifiInfo.rxSuccessRate));
                                    }
                                    messageHandlingStatus = MESSAGE_HANDLING_STATUS_REFUSED;
                                    return HANDLED;
                                }
                            }
                        }

                        WifiConfiguration currentConfiguration = getCurrentWifiConfiguration();
                        if (DBG) {
                            logd("CMD_START_SCAN full=" +
                                    tryFullBandScan);
                        }
                        if (currentConfiguration != null) {
                            if (fullBandConnectedTimeIntervalMilli
                                    < mWifiConfigStore.wifiAssociatedShortScanIntervalMilli.get()) {
                                // Sanity
                                fullBandConnectedTimeIntervalMilli
                                        = mWifiConfigStore.wifiAssociatedShortScanIntervalMilli.get();
                            }
                            if (tryFullBandScan) {
                                lastFullBandConnectedTimeMilli = now_ms;
                                if (fullBandConnectedTimeIntervalMilli
                                        < mWifiConfigStore.associatedFullScanMaxIntervalMilli) {
                                    // Increase the interval
                                    fullBandConnectedTimeIntervalMilli
                                            = fullBandConnectedTimeIntervalMilli
                                            * mWifiConfigStore.associatedFullScanBackoff.get() / 8;

                                    if (DBG) {
                                        logd("CMD_START_SCAN bump interval ="
                                        + fullBandConnectedTimeIntervalMilli);
                                    }
                                }
                                handleScanRequest(
                                        WifiNative.SCAN_WITHOUT_CONNECTION_SETUP, message);
                            } else {
                                if (!startScanForConfiguration(
                                        currentConfiguration, restrictChannelList)) {
                                    if (DBG) {
                                        logd("starting scan, " +
                                                " did not find channels -> full");
                                    }
                                    lastFullBandConnectedTimeMilli = now_ms;
                                    if (fullBandConnectedTimeIntervalMilli
                                            < mWifiConfigStore.associatedFullScanMaxIntervalMilli) {
                                        // Increase the interval
                                        fullBandConnectedTimeIntervalMilli
                                                = fullBandConnectedTimeIntervalMilli
                                                * mWifiConfigStore.associatedFullScanBackoff.get() / 8;

                                        if (DBG) {
                                            logd("CMD_START_SCAN bump interval ="
                                                    + fullBandConnectedTimeIntervalMilli);
                                        }
                                    }
                                    handleScanRequest(
                                                WifiNative.SCAN_WITHOUT_CONNECTION_SETUP, message);
                                }
                            }

                        } else {
                            logd("CMD_START_SCAN : connected mode and no configuration");
                            messageHandlingStatus = MESSAGE_HANDLING_STATUS_HANDLING_ERROR;
                        }
                    } else {
                        // Not scan alarm source
                        return NOT_HANDLED;
                    }
                    break;
                    /* Ignore connection to same network */
                case WifiManager.CONNECT_NETWORK:
                    int netId = message.arg1;
                    if (mWifiInfo.getNetworkId() == netId) {
                        break;
                    }
                    return NOT_HANDLED;
                case WifiMonitor.NETWORK_CONNECTION_EVENT:
                    mWifiInfo.setBSSID((String) message.obj);
                    mLastNetworkId = message.arg1;
                    mWifiInfo.setNetworkId(mLastNetworkId);
                    if(!mLastBssid.equals((String) message.obj)) {
                        mLastBssid = (String) message.obj;
                        sendNetworkStateChangeBroadcast(mLastBssid);
                    }
                    break;
                case CMD_RSSI_POLL:
                    if (message.arg1 == mRssiPollToken) {
                        if (mWifiConfigStore.enableChipWakeUpWhenAssociated.get()) {
                            if (VVDBG) log(" get link layer stats " + mWifiLinkLayerStatsSupported);
                            WifiLinkLayerStats stats = getWifiLinkLayerStats(VDBG);
                            if (stats != null) {
                                // Sanity check the results provided by driver
                                if (mWifiInfo.getRssi() != WifiInfo.INVALID_RSSI
                                        && (stats.rssi_mgmt == 0
                                        || stats.beacon_rx == 0)) {
                                    stats = null;
                                }
                            }
                            // Get Info and continue polling
                            fetchRssiLinkSpeedAndFrequencyNative();
                            calculateWifiScore(stats);
                        }
                        sendMessageDelayed(obtainMessage(CMD_RSSI_POLL,
                                mRssiPollToken, 0), POLL_RSSI_INTERVAL_MSECS);

                        if (DBG) sendRssiChangeBroadcast(mWifiInfo.getRssi());
                    } else {
                        // Polling has completed
                    }
                    break;
                case CMD_ENABLE_RSSI_POLL:
                    cleanWifiScore();
                    if (mWifiConfigStore.enableRssiPollWhenAssociated.get()) {
                        mEnableRssiPolling = (message.arg1 == 1);
                    } else {
                        mEnableRssiPolling = false;
                    }
                    mRssiPollToken++;
                    if (mEnableRssiPolling) {
                        // First poll
                        fetchRssiLinkSpeedAndFrequencyNative();
                        sendMessageDelayed(obtainMessage(CMD_RSSI_POLL,
                                mRssiPollToken, 0), POLL_RSSI_INTERVAL_MSECS);
                    }
                    break;
                case WifiManager.RSSI_PKTCNT_FETCH:
                    RssiPacketCountInfo info = new RssiPacketCountInfo();
                    fetchRssiLinkSpeedAndFrequencyNative();
                    info.rssi = mWifiInfo.getRssi();
                    fetchPktcntNative(info);
                    replyToMessage(message, WifiManager.RSSI_PKTCNT_FETCH_SUCCEEDED, info);
                    break;
                case CMD_DELAYED_NETWORK_DISCONNECT:
                    if (!linkDebouncing && mWifiConfigStore.enableLinkDebouncing) {

                        // Ignore if we are not debouncing
                        logd("CMD_DELAYED_NETWORK_DISCONNECT and not debouncing - ignore "
                                + message.arg1);
                        return HANDLED;
                    } else {
                        logd("CMD_DELAYED_NETWORK_DISCONNECT and debouncing - disconnect "
                                + message.arg1);

                        linkDebouncing = false;
                        // If we are still debouncing while this message comes,
                        // it means we were not able to reconnect within the alloted time
                        // = LINK_FLAPPING_DEBOUNCE_MSEC
                        // and thus, trigger a real disconnect
                        handleNetworkDisconnect();
                        transitionTo(mDisconnectedState);
                    }
                    break;
                case CMD_ASSOCIATED_BSSID:
                    if ((String) message.obj == null) {
                        logw("Associated command w/o BSSID");
                        break;
                    }
                    mLastBssid = (String) message.obj;
                    if (mLastBssid != null
                            && (mWifiInfo.getBSSID() == null
                            || !mLastBssid.equals(mWifiInfo.getBSSID()))) {
                        mWifiInfo.setBSSID((String) message.obj);
                        sendNetworkStateChangeBroadcast(mLastBssid);
                    }
                    break;
                case CMD_START_RSSI_MONITORING_OFFLOAD:
                case CMD_RSSI_THRESHOLD_BREACH:
                    byte currRssi = (byte) message.arg1;
                    processRssiThreshold(currRssi, message.what);
                    break;
                case CMD_STOP_RSSI_MONITORING_OFFLOAD:
                    stopRssiMonitoringOffload();
                    break;
                default:
                    return NOT_HANDLED;
            }

            return HANDLED;
        }
    }

    class ObtainingIpState extends State {
        @Override
        public void enter() {
            if (DBG) {
                String key = "";
                if (getCurrentWifiConfiguration() != null) {
                    key = getCurrentWifiConfiguration().configKey();
                }
                log("enter ObtainingIpState netId=" + Integer.toString(mLastNetworkId)
                        + " " + key + " "
                        + " roam=" + mAutoRoaming
                        + " static=" + mWifiConfigStore.isUsingStaticIp(mLastNetworkId)
                        + " watchdog= " + obtainingIpWatchdogCount);
            }

            // Reset link Debouncing, indicating we have successfully re-connected to the AP
            // We might still be roaming
            linkDebouncing = false;

            // Send event to CM & network change broadcast
            setNetworkDetailedState(DetailedState.OBTAINING_IPADDR);

            // We must clear the config BSSID, as the wifi chipset may decide to roam
            // from this point on and having the BSSID specified in the network block would
            // cause the roam to faile and the device to disconnect
            clearCurrentConfigBSSID("ObtainingIpAddress");

            try {
                mNwService.enableIpv6(mDataInterfaceName);
            } catch (RemoteException re) {
                loge("Failed to enable IPv6: " + re);
            } catch (IllegalStateException e) {
                loge("Failed to enable IPv6: " + e);
            }

            if (!mWifiConfigStore.isUsingStaticIp(mLastNetworkId)) {
                if (isRoaming()) {
                    renewDhcp();
                } else {
                    // Remove any IP address on the interface in case we're switching from static
                    // IP configuration to DHCP. This is safe because if we get here when not
                    // roaming, we don't have a usable address.
                    clearIPv4Address(mDataInterfaceName);
                    startDhcp();
                }
                obtainingIpWatchdogCount++;
                logd("Start Dhcp Watchdog " + obtainingIpWatchdogCount);
                // Get Link layer stats so as we get fresh tx packet counters
                getWifiLinkLayerStats(true);
                sendMessageDelayed(obtainMessage(CMD_OBTAINING_IP_ADDRESS_WATCHDOG_TIMER,
                        obtainingIpWatchdogCount, 0), OBTAINING_IP_ADDRESS_GUARD_TIMER_MSEC);
            } else {
                // stop any running dhcp before assigning static IP
                stopDhcp();
                StaticIpConfiguration config = mWifiConfigStore.getStaticIpConfiguration(
                        mLastNetworkId);
                if (config.ipAddress == null) {
                    logd("Static IP lacks address");
                    sendMessage(CMD_STATIC_IP_FAILURE);
                } else {
                    InterfaceConfiguration ifcg = new InterfaceConfiguration();
                    ifcg.setLinkAddress(config.ipAddress);
                    ifcg.setInterfaceUp();
                    try {
                        mNwService.setInterfaceConfig(mDataInterfaceName, ifcg);
                        if (DBG) log("Static IP configuration succeeded");
                        DhcpResults dhcpResults = new DhcpResults(config);
                        sendMessage(CMD_STATIC_IP_SUCCESS, dhcpResults);
                    } catch (RemoteException re) {
                        loge("Static IP configuration failed: " + re);
                        sendMessage(CMD_STATIC_IP_FAILURE);
                    } catch (IllegalStateException e) {
                        loge("Static IP configuration failed: " + e);
                        sendMessage(CMD_STATIC_IP_FAILURE);
                    }
                }
            }
        }
      @Override
      public boolean processMessage(Message message) {
          logStateAndMessage(message, getClass().getSimpleName());

          switch(message.what) {
              case CMD_STATIC_IP_SUCCESS:
                  handleIPv4Success((DhcpResults) message.obj, CMD_STATIC_IP_SUCCESS);
                  break;
              case CMD_STATIC_IP_FAILURE:
                  handleIPv4Failure(CMD_STATIC_IP_FAILURE);
                  break;
              case CMD_AUTO_CONNECT:
              case CMD_AUTO_ROAM:
                  messageHandlingStatus = MESSAGE_HANDLING_STATUS_DISCARD;
                  break;
              case WifiManager.SAVE_NETWORK:
              case WifiStateMachine.CMD_AUTO_SAVE_NETWORK:
                  messageHandlingStatus = MESSAGE_HANDLING_STATUS_DEFERRED;
                  deferMessage(message);
                  break;
                  /* Defer any power mode changes since we must keep active power mode at DHCP */
              case CMD_SET_HIGH_PERF_MODE:
                  messageHandlingStatus = MESSAGE_HANDLING_STATUS_DEFERRED;
                  deferMessage(message);
                  break;
                  /* Defer scan request since we should not switch to other channels at DHCP */
              case CMD_START_SCAN:
                  messageHandlingStatus = MESSAGE_HANDLING_STATUS_DEFERRED;
                  deferMessage(message);
                  break;
              case CMD_OBTAINING_IP_ADDRESS_WATCHDOG_TIMER:
                  if (message.arg1 == obtainingIpWatchdogCount) {
                      logd("ObtainingIpAddress: Watchdog Triggered, count="
                              + obtainingIpWatchdogCount);
                      handleIpConfigurationLost();
                      transitionTo(mDisconnectingState);
                      break;
                  }
                  messageHandlingStatus = MESSAGE_HANDLING_STATUS_DISCARD;
                  break;
              default:
                  return NOT_HANDLED;
          }
          return HANDLED;
      }
    }

    // Note: currently, this state is never used, because WifiWatchdogStateMachine unconditionally
    // sets mPoorNetworkDetectionEnabled to false.
    class VerifyingLinkState extends State {
        @Override
        public void enter() {
            log(getName() + " enter");
            setNetworkDetailedState(DetailedState.VERIFYING_POOR_LINK);
            mWifiConfigStore.updateStatus(mLastNetworkId, DetailedState.VERIFYING_POOR_LINK);
            sendNetworkStateChangeBroadcast(mLastBssid);
            // End roaming
            mAutoRoaming = WifiAutoJoinController.AUTO_JOIN_IDLE;
        }
        @Override
        public boolean processMessage(Message message) {
            logStateAndMessage(message, getClass().getSimpleName());

            switch (message.what) {
                case WifiWatchdogStateMachine.POOR_LINK_DETECTED:
                    // Stay here
                    log(getName() + " POOR_LINK_DETECTED: no transition");
                    break;
                case WifiWatchdogStateMachine.GOOD_LINK_DETECTED:
                    log(getName() + " GOOD_LINK_DETECTED: transition to CONNECTED");
                    sendConnectedState();
                    transitionTo(mConnectedState);
                    break;
                default:
                    if (DBG) log(getName() + " what=" + message.what + " NOT_HANDLED");
                    return NOT_HANDLED;
            }
            return HANDLED;
        }
    }

    private void sendConnectedState() {
        // If this network was explicitly selected by the user, evaluate whether to call
        // explicitlySelected() so the system can treat it appropriately.
        WifiConfiguration config = getCurrentWifiConfiguration();
        if (mWifiConfigStore.isLastSelectedConfiguration(config)) {
            boolean prompt = mWifiConfigStore.checkConfigOverridePermission(config.lastConnectUid);
            if (DBG) {
                log("Network selected by UID " + config.lastConnectUid + " prompt=" + prompt);
            }
            if (prompt) {
                // Selected by the user via Settings or QuickSettings. If this network has Internet
                // access, switch to it. Otherwise, switch to it only if the user confirms that they
                // really want to switch, or has already confirmed and selected "Don't ask again".
                if (DBG) {
                    log("explictlySelected acceptUnvalidated=" + config.noInternetAccessExpected);
                }
                mNetworkAgent.explicitlySelected(config.noInternetAccessExpected);
            }
        }

        setNetworkDetailedState(DetailedState.CONNECTED);
        mWifiConfigStore.updateStatus(mLastNetworkId, DetailedState.CONNECTED);
        sendNetworkStateChangeBroadcast(mLastBssid);
    }

    class RoamingState extends State {
        boolean mAssociated;
        @Override
        public void enter() {
            if (DBG) {
                log("RoamingState Enter"
                        + " mScreenOn=" + mScreenOn );
            }
            setScanAlarm(false);

            // Make sure we disconnect if roaming fails
            roamWatchdogCount++;
            logd("Start Roam Watchdog " + roamWatchdogCount);
            sendMessageDelayed(obtainMessage(CMD_ROAM_WATCHDOG_TIMER,
                    roamWatchdogCount, 0), ROAM_GUARD_TIMER_MSEC);
            mAssociated = false;
        }
        @Override
        public boolean processMessage(Message message) {
            logStateAndMessage(message, getClass().getSimpleName());
            WifiConfiguration config;
            switch (message.what) {
                case CMD_IP_CONFIGURATION_LOST:
                    config = getCurrentWifiConfiguration();
                    if (config != null) {
                        mWifiLogger.captureBugReportData(WifiLogger.REPORT_REASON_AUTOROAM_FAILURE);
                        mWifiConfigStore.noteRoamingFailure(config,
                                WifiConfiguration.ROAMING_FAILURE_IP_CONFIG);
                    }
                    return NOT_HANDLED;
                case WifiWatchdogStateMachine.POOR_LINK_DETECTED:
                    if (DBG) log("Roaming and Watchdog reports poor link -> ignore");
                    return HANDLED;
                case CMD_UNWANTED_NETWORK:
                    if (DBG) log("Roaming and CS doesnt want the network -> ignore");
                    return HANDLED;
                case CMD_SET_OPERATIONAL_MODE:
                    if (message.arg1 != CONNECT_MODE) {
                        deferMessage(message);
                    }
                    break;
                case WifiMonitor.SUPPLICANT_STATE_CHANGE_EVENT:
                    /**
                     * If we get a SUPPLICANT_STATE_CHANGE_EVENT indicating a DISCONNECT
                     * before NETWORK_DISCONNECTION_EVENT
                     * And there is an associated BSSID corresponding to our target BSSID, then
                     * we have missed the network disconnection, transition to mDisconnectedState
                     * and handle the rest of the events there.
                     */
                    StateChangeResult stateChangeResult = (StateChangeResult) message.obj;
                    if (stateChangeResult.state == SupplicantState.DISCONNECTED
                            || stateChangeResult.state == SupplicantState.INACTIVE
                            || stateChangeResult.state == SupplicantState.INTERFACE_DISABLED) {
                        if (DBG) {
                            log("STATE_CHANGE_EVENT in roaming state "
                                    + stateChangeResult.toString() );
                        }
                        if (stateChangeResult.BSSID != null
                                && stateChangeResult.BSSID.equals(mTargetRoamBSSID)) {
                            handleNetworkDisconnect();
                            transitionTo(mDisconnectedState);
                        }
                    }
                    if (stateChangeResult.state == SupplicantState.ASSOCIATED) {
                        // We completed the layer2 roaming part
                        mAssociated = true;
                        if (stateChangeResult.BSSID != null) {
                            mTargetRoamBSSID = (String) stateChangeResult.BSSID;
                        }
                    }
                    break;
                case CMD_ROAM_WATCHDOG_TIMER:
                    if (roamWatchdogCount == message.arg1) {
                        if (DBG) log("roaming watchdog! -> disconnect");
                        mRoamFailCount++;
                        handleNetworkDisconnect();
                        mWifiNative.disconnect();
                        transitionTo(mDisconnectedState);
                    }
                    break;
               case WifiMonitor.NETWORK_CONNECTION_EVENT:
                   if (mAssociated) {
                       if (DBG) log("roaming and Network connection established");
                       mLastNetworkId = message.arg1;
                       mLastBssid = (String) message.obj;
                       mWifiInfo.setBSSID(mLastBssid);
                       mWifiInfo.setNetworkId(mLastNetworkId);
                       mWifiConfigStore.handleBSSIDBlackList(mLastNetworkId, mLastBssid, true);
                       sendNetworkStateChangeBroadcast(mLastBssid);
                       transitionTo(mObtainingIpState);
                   } else {
                       messageHandlingStatus = MESSAGE_HANDLING_STATUS_DISCARD;
                   }
                   break;
               case WifiMonitor.NETWORK_DISCONNECTION_EVENT:
                   // Throw away but only if it corresponds to the network we're roaming to
                   String bssid = (String)message.obj;
                   if (true) {
                       String target = "";
                       if (mTargetRoamBSSID != null) target = mTargetRoamBSSID;
                       log("NETWORK_DISCONNECTION_EVENT in roaming state"
                               + " BSSID=" + bssid
                               + " target=" + target);
                   }
                   if (bssid != null && bssid.equals(mTargetRoamBSSID)) {
                       handleNetworkDisconnect();
                       transitionTo(mDisconnectedState);
                   }
                   break;
                case WifiMonitor.SSID_TEMP_DISABLED:
                    // Auth error while roaming
                    logd("SSID_TEMP_DISABLED nid=" + Integer.toString(mLastNetworkId)
                            + " id=" + Integer.toString(message.arg1)
                            + " isRoaming=" + isRoaming()
                            + " roam=" + Integer.toString(mAutoRoaming));
                    if (message.arg1 == mLastNetworkId) {
                        config = getCurrentWifiConfiguration();
                        if (config != null) {
                            mWifiLogger.captureBugReportData(
                                    WifiLogger.REPORT_REASON_AUTOROAM_FAILURE);
                            mWifiConfigStore.noteRoamingFailure(config,
                                    WifiConfiguration.ROAMING_FAILURE_AUTH_FAILURE);
                        }
                        handleNetworkDisconnect();
                        transitionTo(mDisconnectingState);
                    }
                    return NOT_HANDLED;
                case CMD_START_SCAN:
                    deferMessage(message);
                    break;
                default:
                    return NOT_HANDLED;
            }
            return HANDLED;
        }

        @Override
        public void exit() {
            logd("WifiStateMachine: Leaving Roaming state");
        }
    }

    class ConnectedState extends State {
        @Override
        public void enter() {
            String address;
            updateDefaultRouteMacAddress(1000);
            if (DBG) {
                log("Enter ConnectedState "
                       + " mScreenOn=" + mScreenOn
                       + " scanperiod="
                       + Integer.toString(mWifiConfigStore.wifiAssociatedShortScanIntervalMilli.get())
                       + " useGscan=" + mHalBasedPnoDriverSupported + "/"
                        + mWifiConfigStore.enableHalBasedPno.get()
                        + " mHalBasedPnoEnableInDevSettings " + mHalBasedPnoEnableInDevSettings);
            }
            if (mScreenOn
                    && getEnableAutoJoinWhenAssociated()) {
                if (useHalBasedAutoJoinOffload()) {
                    startGScanConnectedModeOffload("connectedEnter");
                } else {
                    // restart scan alarm
                    startDelayedScan(mWifiConfigStore.wifiAssociatedShortScanIntervalMilli.get(),
                            null, null);
                }
            }
            registerConnected();
            lastConnectAttemptTimestamp = 0;
            targetWificonfiguration = null;
            // Paranoia
            linkDebouncing = false;

            // Not roaming anymore
            mAutoRoaming = WifiAutoJoinController.AUTO_JOIN_IDLE;

            if (testNetworkDisconnect) {
                testNetworkDisconnectCounter++;
                logd("ConnectedState Enter start disconnect test " +
                        testNetworkDisconnectCounter);
                sendMessageDelayed(obtainMessage(CMD_TEST_NETWORK_DISCONNECT,
                        testNetworkDisconnectCounter, 0), 15000);
            }
            if (!mWifiConfigStore.enableAutoJoinWhenAssociated.get()) {
                if (mContext.getResources().getBoolean(R.bool.wifi_autocon)
                        && !shouldAutoConnect()) {
                    if (DBG) {
                        logd("Auto connect disabled, skip enable networks");
                    }
                } else {
                    // Reenable all networks, allow for hidden networks to be scanned
                    mWifiConfigStore.enableAllNetworks();
                }
            } else {
                 // Reenable all networks, allow for hidden networks to be scanned
                 mWifiConfigStore.enableAllNetworks();
            }

            mLastDriverRoamAttempt = 0;

            //startLazyRoam();
        }
        @Override
        public boolean processMessage(Message message) {
            WifiConfiguration config = null;
            logStateAndMessage(message, getClass().getSimpleName());

            switch (message.what) {
                case CMD_RESTART_AUTOJOIN_OFFLOAD:
                    if ( (int)message.arg2 < mRestartAutoJoinOffloadCounter ) {
                        messageHandlingStatus = MESSAGE_HANDLING_STATUS_OBSOLETE;
                        return HANDLED;
                    }
                    /* If we are still in Disconnected state after having discovered a valid
                     * network this means autojoin didnt managed to associate to the network,
                     * then restart PNO so as we will try associating to it again.
                     */
                    if (useHalBasedAutoJoinOffload()) {
                        if (mGScanStartTimeMilli == 0) {
                            // If offload is not started, then start it...
                            startGScanConnectedModeOffload("connectedRestart");
                        } else {
                            // If offload is already started, then check if we need to increase
                            // the scan period and restart the Gscan
                            long now = System.currentTimeMillis();
                            if (mGScanStartTimeMilli != 0 && now > mGScanStartTimeMilli
                                    && ((now - mGScanStartTimeMilli)
                                    > DISCONNECTED_SHORT_SCANS_DURATION_MILLI)
                                && (mGScanPeriodMilli
                                    < mWifiConfigStore.wifiDisconnectedLongScanIntervalMilli.get()))
                            {
                                startConnectedGScan("Connected restart gscan");
                            }
                        }
                    }
                    break;
                case CMD_UPDATE_ASSOCIATED_SCAN_PERMISSION:
                    updateAssociatedScanPermission();
                    break;
                case WifiWatchdogStateMachine.POOR_LINK_DETECTED:
                    if (DBG) log("Watchdog reports poor link");
                    transitionTo(mVerifyingLinkState);
                    break;
                case CMD_UNWANTED_NETWORK:
                    if (message.arg1 == NETWORK_STATUS_UNWANTED_DISCONNECT) {
                        mWifiConfigStore.handleBadNetworkDisconnectReport(mLastNetworkId, mWifiInfo);
                        mWifiNative.disconnect();
                        transitionTo(mDisconnectingState);
                    } else if (message.arg1 == NETWORK_STATUS_UNWANTED_DISABLE_AUTOJOIN ||
                            message.arg1 == NETWORK_STATUS_UNWANTED_VALIDATION_FAILED) {
                        config = getCurrentWifiConfiguration();
                        if (config != null) {
                            // Disable autojoin
                            if (message.arg1 == NETWORK_STATUS_UNWANTED_DISABLE_AUTOJOIN) {
                                config.validatedInternetAccess = false;
                                // Clear last-selected status, as being last-selected also avoids
                                // disabling auto-join.
                                if (mWifiConfigStore.isLastSelectedConfiguration(config)) {
                                    mWifiConfigStore.setLastSelectedConfiguration(
                                        WifiConfiguration.INVALID_NETWORK_ID);
                                }
                            }
                            config.numNoInternetAccessReports += 1;
                            config.dirty = true;
                            mWifiConfigStore.writeKnownNetworkHistory(false);
                        }
                    }
                    return HANDLED;
                case CMD_NETWORK_STATUS:
                    if (message.arg1 == NetworkAgent.VALID_NETWORK) {
                        config = getCurrentWifiConfiguration();
                        if (config != null) {
                            if (!config.validatedInternetAccess
                                    || config.numNoInternetAccessReports != 0) {
                                config.dirty = true;
                            }
                            // re-enable autojoin
                            config.numNoInternetAccessReports = 0;
                            config.validatedInternetAccess = true;
                            mWifiConfigStore.writeKnownNetworkHistory(false);
                        }
                    }
                    return HANDLED;
                case CMD_ACCEPT_UNVALIDATED:
                    boolean accept = (message.arg1 != 0);
                    config = getCurrentWifiConfiguration();
                    if (config != null) {
                        config.noInternetAccessExpected = accept;
                    }
                    return HANDLED;
                case CMD_TEST_NETWORK_DISCONNECT:
                    // Force a disconnect
                    if (message.arg1 == testNetworkDisconnectCounter) {
                        mWifiNative.disconnect();
                    }
                    break;
                case CMD_ASSOCIATED_BSSID:
                    // ASSOCIATING to a new BSSID while already connected, indicates
                    // that driver is roaming
                    mLastDriverRoamAttempt = System.currentTimeMillis();
                    String toBSSID = (String)message.obj;
                    if (toBSSID != null && !toBSSID.equals(mWifiInfo.getBSSID())) {
                        mWifiConfigStore.driverRoamedFrom(mWifiInfo);
                    }
                    return NOT_HANDLED;
                case WifiMonitor.NETWORK_DISCONNECTION_EVENT:
                    long lastRoam = 0;
                    if (mLastDriverRoamAttempt != 0) {
                        // Calculate time since last driver roam attempt
                        lastRoam = System.currentTimeMillis() - mLastDriverRoamAttempt;
                        mLastDriverRoamAttempt = 0;
                    }
                    if (unexpectedDisconnectedReason(message.arg2)) {
                        mWifiLogger.captureBugReportData(
                                WifiLogger.REPORT_REASON_UNEXPECTED_DISCONNECT);
                    }
                    config = getCurrentWifiConfiguration();
                    if (mScreenOn
                            && !linkDebouncing
                            && config != null
                            && config.autoJoinStatus == WifiConfiguration.AUTO_JOIN_ENABLED
                            && !mWifiConfigStore.isLastSelectedConfiguration(config)
                            && (message.arg2 != 3 /* reason cannot be 3, i.e. locally generated */
                                || (lastRoam > 0 && lastRoam < 2000) /* unless driver is roaming */)
                            && ((ScanResult.is24GHz(mWifiInfo.getFrequency())
                                    && mWifiInfo.getRssi() >
                                    WifiConfiguration.BAD_RSSI_24)
                                    || (ScanResult.is5GHz(mWifiInfo.getFrequency())
                                    && mWifiInfo.getRssi() >
                                    WifiConfiguration.BAD_RSSI_5))) {
                        // Start de-bouncing the L2 disconnection:
                        // this L2 disconnection might be spurious.
                        // Hence we allow 7 seconds for the state machine to try
                        // to reconnect, go thru the
                        // roaming cycle and enter Obtaining IP address
                        // before signalling the disconnect to ConnectivityService and L3
                        startScanForConfiguration(getCurrentWifiConfiguration(), false);
                        linkDebouncing = true;

                        sendMessageDelayed(obtainMessage(CMD_DELAYED_NETWORK_DISCONNECT,
                                0, mLastNetworkId), LINK_FLAPPING_DEBOUNCE_MSEC);
                        if (DBG) {
                            log("NETWORK_DISCONNECTION_EVENT in connected state"
                                    + " BSSID=" + mWifiInfo.getBSSID()
                                    + " RSSI=" + mWifiInfo.getRssi()
                                    + " freq=" + mWifiInfo.getFrequency()
                                    + " reason=" + message.arg2
                                    + " -> debounce");
                        }
                        return HANDLED;
                    } else {
                        if (DBG) {
                            int ajst = -1;
                            if (config != null) ajst = config.autoJoinStatus;
                            log("NETWORK_DISCONNECTION_EVENT in connected state"
                                    + " BSSID=" + mWifiInfo.getBSSID()
                                    + " RSSI=" + mWifiInfo.getRssi()
                                    + " freq=" + mWifiInfo.getFrequency()
                                    + " was debouncing=" + linkDebouncing
                                    + " reason=" + message.arg2
                                    + " ajst=" + ajst);
                        }
                    }
                    break;
                case CMD_AUTO_ROAM:
                    // Clear the driver roam indication since we are attempting a framework roam
                    mLastDriverRoamAttempt = 0;

                    /* Connect command coming from auto-join */
                    ScanResult candidate = (ScanResult)message.obj;
                    String bssid = "any";
                    if (candidate != null && candidate.is5GHz()) {
                        // Only lock BSSID for 5GHz networks
                        bssid = candidate.BSSID;
                    }
                    int netId = mLastNetworkId;
                    config = getCurrentWifiConfiguration();


                    if (config == null) {
                        loge("AUTO_ROAM and no config, bail out...");
                        break;
                    }

                    logd("CMD_AUTO_ROAM sup state "
                            + mSupplicantStateTracker.getSupplicantStateName()
                            + " my state " + getCurrentState().getName()
                            + " nid=" + Integer.toString(netId)
                            + " config " + config.configKey()
                            + " roam=" + Integer.toString(message.arg2)
                            + " to " + bssid
                            + " targetRoamBSSID " + mTargetRoamBSSID);

                    /* Save the BSSID so as to lock it @ firmware */
                    if (!autoRoamSetBSSID(config, bssid) && !linkDebouncing) {
                        logd("AUTO_ROAM nothing to do");
                        // Same BSSID, nothing to do
                        messageHandlingStatus = MESSAGE_HANDLING_STATUS_DISCARD;
                        break;
                    };

                    // Make sure the network is enabled, since supplicant will not re-enable it
                    mWifiConfigStore.enableNetworkWithoutBroadcast(netId, false);

                    if (deferForUserInput(message, netId, false)) {
                        break;
                    } else if (mWifiConfigStore.getWifiConfiguration(netId).userApproved ==
                            WifiConfiguration.USER_BANNED) {
                        replyToMessage(message, WifiManager.CONNECT_NETWORK_FAILED,
                                WifiManager.NOT_AUTHORIZED);
                        break;
                    }

                    boolean ret = false;
                    if (mLastNetworkId != netId) {
                       if (mWifiConfigStore.selectNetwork(config, /* updatePriorities = */ false,
                               WifiConfiguration.UNKNOWN_UID) && mWifiNative.reconnect()) {
                           ret = true;
                       }
                    } else {
                         ret = mWifiNative.reassociate();
                    }
                    if (ret) {
                        lastConnectAttemptTimestamp = System.currentTimeMillis();
                        targetWificonfiguration = mWifiConfigStore.getWifiConfiguration(netId);

                        // replyToMessage(message, WifiManager.CONNECT_NETWORK_SUCCEEDED);
                        mAutoRoaming = message.arg2;
                        transitionTo(mRoamingState);

                    } else {
                        loge("Failed to connect config: " + config + " netId: " + netId);
                        replyToMessage(message, WifiManager.CONNECT_NETWORK_FAILED,
                                WifiManager.ERROR);
                        messageHandlingStatus = MESSAGE_HANDLING_STATUS_FAIL;
                        break;
                    }
                    break;
                case CMD_START_IP_PACKET_OFFLOAD: {
                        int slot = message.arg1;
                        int intervalSeconds = message.arg2;
                        KeepalivePacketData pkt = (KeepalivePacketData) message.obj;
                        byte[] dstMac;
                        try {
                            InetAddress gateway = RouteInfo.selectBestRoute(
                                    mLinkProperties.getRoutes(), pkt.dstAddress).getGateway();
                            String dstMacStr = macAddressFromRoute(gateway.getHostAddress());
                            dstMac = macAddressFromString(dstMacStr);
                        } catch (NullPointerException|IllegalArgumentException e) {
                            loge("Can't find MAC address for next hop to " + pkt.dstAddress);
                            mNetworkAgent.onPacketKeepaliveEvent(slot,
                                    ConnectivityManager.PacketKeepalive.ERROR_INVALID_IP_ADDRESS);
                            break;
                        }
                        pkt.dstMac = dstMac;
                        int result = startWifiIPPacketOffload(slot, pkt, intervalSeconds);
                        mNetworkAgent.onPacketKeepaliveEvent(slot, result);
                        break;
                    }
                default:
                    return NOT_HANDLED;
            }
            return HANDLED;
        }

        @Override
        public void exit() {
            logd("WifiStateMachine: Leaving Connected state");
            setScanAlarm(false);
            mLastDriverRoamAttempt = 0;

            stopLazyRoam();

            mWhiteListedSsids = null;
        }
    }

    class DisconnectingState extends State {

        @Override
        public void enter() {

            if (PDBG) {
                logd(" Enter DisconnectingState State scan interval "
                        + mWifiConfigStore.wifiDisconnectedShortScanIntervalMilli.get()
                        + " mLegacyPnoEnabled= " + mLegacyPnoEnabled
                        + " screenOn=" + mScreenOn);
            }

            // Make sure we disconnect: we enter this state prior to connecting to a new
            // network, waiting for either a DISCONNECT event or a SUPPLICANT_STATE_CHANGE
            // event which in this case will be indicating that supplicant started to associate.
            // In some cases supplicant doesn't ignore the connect requests (it might not
            // find the target SSID in its cache),
            // Therefore we end up stuck that state, hence the need for the watchdog.
            disconnectingWatchdogCount++;
            logd("Start Disconnecting Watchdog " + disconnectingWatchdogCount);
            sendMessageDelayed(obtainMessage(CMD_DISCONNECTING_WATCHDOG_TIMER,
                    disconnectingWatchdogCount, 0), DISCONNECTING_GUARD_TIMER_MSEC);
        }

        @Override
        public boolean processMessage(Message message) {
            logStateAndMessage(message, getClass().getSimpleName());
            switch (message.what) {
                case CMD_SET_OPERATIONAL_MODE:
                    if (message.arg1 != CONNECT_MODE) {
                        deferMessage(message);
                    }
                    break;
                case CMD_START_SCAN:
                    deferMessage(message);
                    return HANDLED;
                case CMD_DISCONNECTING_WATCHDOG_TIMER:
                    if (disconnectingWatchdogCount == message.arg1) {
                        if (DBG) log("disconnecting watchdog! -> disconnect");
                        handleNetworkDisconnect();
                        transitionTo(mDisconnectedState);
                    }
                    break;
                case WifiMonitor.SUPPLICANT_STATE_CHANGE_EVENT:
                    /**
                     * If we get a SUPPLICANT_STATE_CHANGE_EVENT before NETWORK_DISCONNECTION_EVENT
                     * we have missed the network disconnection, transition to mDisconnectedState
                     * and handle the rest of the events there
                     */
                    deferMessage(message);
                    handleNetworkDisconnect();
                    transitionTo(mDisconnectedState);
                    break;
                default:
                    return NOT_HANDLED;
            }
            return HANDLED;
        }
    }

    class DisconnectedState extends State {
        @Override
        public void enter() {
            // We dont scan frequently if this is a temporary disconnect
            // due to p2p
            if (mTemporarilyDisconnectWifi) {
                mWifiP2pChannel.sendMessage(WifiP2pServiceImpl.DISCONNECT_WIFI_RESPONSE);
                return;
            }

            if (PDBG) {
                logd(" Enter DisconnectedState scan interval "
                        + mWifiConfigStore.wifiDisconnectedShortScanIntervalMilli.get()
                        + " mLegacyPnoEnabled= " + mLegacyPnoEnabled
                        + " screenOn=" + mScreenOn
                        + " useGscan=" + mHalBasedPnoDriverSupported + "/"
                        + mWifiConfigStore.enableHalBasedPno.get());
            }

            /** clear the roaming state, if we were roaming, we failed */
            mAutoRoaming = WifiAutoJoinController.AUTO_JOIN_IDLE;

            if (useHalBasedAutoJoinOffload()) {
                startGScanDisconnectedModeOffload("disconnectedEnter");
            } else {
                if (mScreenOn) {
                    /**
                     * screen lit and => delayed timer
                     */
                    startDelayedScan(500, null, null);
                } else {
                    /**
                     * screen dark and PNO supported => scan alarm disabled
                     */
                    if (mBackgroundScanSupported) {
                        /* If a regular scan result is pending, do not initiate background
                         * scan until the scan results are returned. This is needed because
                        * initiating a background scan will cancel the regular scan and
                        * scan results will not be returned until background scanning is
                        * cleared
                        */
                        if (!mIsScanOngoing) {
                            if (!enableBackgroundScan(true)) {
                                handlePnoFailError();
                            }
                        }
                    } else {
                        setScanAlarm(true);
                    }
                }
            }

            /**
             * If we have no networks saved, the supplicant stops doing the periodic scan.
             * The scans are useful to notify the user of the presence of an open network.
             * Note that these are not wake up scans.
             */
            if (mNoNetworksPeriodicScan != 0 && !mP2pConnected.get()
                    && mWifiConfigStore.getConfiguredNetworks().size() == 0) {
                sendMessageDelayed(obtainMessage(CMD_NO_NETWORKS_PERIODIC_SCAN,
                        ++mPeriodicScanToken, 0), mNoNetworksPeriodicScan);
            }

            mDisconnectedTimeStamp = System.currentTimeMillis();
            mDisconnectedPnoAlarmCount = 0;
        }
        @Override
        public boolean processMessage(Message message) {
            boolean ret = HANDLED;

            logStateAndMessage(message, getClass().getSimpleName());

            switch (message.what) {
                case CMD_NO_NETWORKS_PERIODIC_SCAN:
                    if (mP2pConnected.get()) break;
                    if (mNoNetworksPeriodicScan != 0 && message.arg1 == mPeriodicScanToken &&
                            mWifiConfigStore.getConfiguredNetworks().size() == 0) {
                        startScan(UNKNOWN_SCAN_SOURCE, -1, null, null);
                        sendMessageDelayed(obtainMessage(CMD_NO_NETWORKS_PERIODIC_SCAN,
                                    ++mPeriodicScanToken, 0), mNoNetworksPeriodicScan);
                    }
                    break;
                case CMD_PNO_PERIODIC_SCAN:
                    if ((message.arg1 == mPnoPeriodicScanToken) &&
                            mBackgroundScanSupported && (mP2pConnected.get() ||
                            (mWifiConfigStore.getConfiguredNetworks().size()
                            != 0))) {
                        startScan(UNKNOWN_SCAN_SOURCE, -1, null, null);
                        sendMessageDelayed(obtainMessage(CMD_PNO_PERIODIC_SCAN,
                            ++mPnoPeriodicScanToken, 0),
                            mDefaultFrameworkScanIntervalMs);
                    }
                    break;
                case WifiManager.FORGET_NETWORK:
                case CMD_REMOVE_NETWORK:
                case CMD_REMOVE_APP_CONFIGURATIONS:
                case CMD_REMOVE_USER_CONFIGURATIONS:
                    // Set up a delayed message here. After the forget/remove is handled
                    // the handled delayed message will determine if there is a need to
                    // scan and continue
                    sendMessageDelayed(obtainMessage(CMD_NO_NETWORKS_PERIODIC_SCAN,
                                ++mPeriodicScanToken, 0), mNoNetworksPeriodicScan);
                    ret = NOT_HANDLED;
                    break;
                case CMD_SET_OPERATIONAL_MODE:
                    if (message.arg1 != CONNECT_MODE) {
                        mOperationalMode = message.arg1;

                        mWifiConfigStore.disableAllNetworks();
                        if (mOperationalMode == SCAN_ONLY_WITH_WIFI_OFF_MODE) {
                            mWifiP2pChannel.sendMessage(CMD_DISABLE_P2P_REQ);
                            setWifiState(WIFI_STATE_DISABLED);
                        }
                        transitionTo(mScanModeState);
                    }
                    mWifiConfigStore.
                            setLastSelectedConfiguration(WifiConfiguration.INVALID_NETWORK_ID);
                    break;
                    /* Ignore network disconnect */
                case WifiMonitor.NETWORK_DISCONNECTION_EVENT:
                    break;
                case WifiMonitor.SUPPLICANT_STATE_CHANGE_EVENT:
                    StateChangeResult stateChangeResult = (StateChangeResult) message.obj;
                    if (DBG) {
                        logd("SUPPLICANT_STATE_CHANGE_EVENT state=" + stateChangeResult.state +
                                " -> state= " + WifiInfo.getDetailedStateOf(stateChangeResult.state)
                                + " debouncing=" + linkDebouncing);
                    }
                    setNetworkDetailedState(WifiInfo.getDetailedStateOf(stateChangeResult.state));
                    /* ConnectModeState does the rest of the handling */
                    ret = NOT_HANDLED;
                    break;
                case CMD_START_SCAN:
                    if (!checkOrDeferScanAllowed(message)) {
                        // The scan request was rescheduled
                        messageHandlingStatus = MESSAGE_HANDLING_STATUS_REFUSED;
                        return HANDLED;
                    }
                    if (message.arg1 == SCAN_ALARM_SOURCE) {
                        // Check if the CMD_START_SCAN message is obsolete (and thus if it should
                        // not be processed) and restart the scan
                        int period =  mWifiConfigStore.wifiDisconnectedShortScanIntervalMilli.get();
                        if (mP2pConnected.get()) {
                           period = (int)Settings.Global.getLong(mContext.getContentResolver(),
                                    Settings.Global.WIFI_SCAN_INTERVAL_WHEN_P2P_CONNECTED_MS,
                                    period);
                        }
                        if (!checkAndRestartDelayedScan(message.arg2,
                                true, period, null, null)) {
                            messageHandlingStatus = MESSAGE_HANDLING_STATUS_OBSOLETE;
                            logd("Disconnected CMD_START_SCAN source "
                                    + message.arg1
                                    + " " + message.arg2 + ", " + mDelayedScanCounter
                                    + " -> obsolete");
                            return HANDLED;
                        }
                        /* Disable background scan temporarily during a regular scan */
                        enableBackgroundScan(false);
                        handleScanRequest(WifiNative.SCAN_WITHOUT_CONNECTION_SETUP, message);
                        ret = HANDLED;
                    } else {

                        /*
                         * The SCAN request is not handled in this state and
                         * would eventually might/will get handled in the
                         * parent's state. The PNO, if already enabled had to
                         * get disabled before the SCAN trigger. Hence, stop
                         * the PNO if already enabled in this state, though the
                         * SCAN request is not handled(PNO disable before the
                         * SCAN trigger in any other state is not the right
                         * place to issue).
                         */

                        enableBackgroundScan(false);
                        ret = NOT_HANDLED;
                    }
                    break;
                case CMD_RESTART_AUTOJOIN_OFFLOAD:
                    if ( (int)message.arg2 < mRestartAutoJoinOffloadCounter ) {
                        messageHandlingStatus = MESSAGE_HANDLING_STATUS_OBSOLETE;
                        return HANDLED;
                    }
                    /* If we are still in Disconnected state after having discovered a valid
                     * network this means autojoin didnt managed to associate to the network,
                     * then restart PNO so as we will try associating to it again.
                     */
                    if (useHalBasedAutoJoinOffload()) {
                        if (mGScanStartTimeMilli == 0) {
                            // If offload is not started, then start it...
                            startGScanDisconnectedModeOffload("disconnectedRestart");
                        } else {
                            // If offload is already started, then check if we need to increase
                            // the scan period and restart the Gscan
                            long now = System.currentTimeMillis();
                            if (mGScanStartTimeMilli != 0 && now > mGScanStartTimeMilli
                                    && ((now - mGScanStartTimeMilli)
                                    > DISCONNECTED_SHORT_SCANS_DURATION_MILLI)
                                    && (mGScanPeriodMilli
                                    < mWifiConfigStore.wifiDisconnectedLongScanIntervalMilli.get()))
                            {
                                startDisconnectedGScan("disconnected restart gscan");
                            }
                        }
                    } else {
                        // If we are still disconnected for a short while after having found a
                        // network thru PNO, then something went wrong, and for some reason we
                        // couldn't join this network.
                        // It might be due to a SW bug in supplicant or the wifi stack, or an
                        // interoperability issue, or we try to join a bad bss and failed
                        // In that case we want to restart pno so as to make sure that we will
                        // attempt again to join that network.
                        if (!mScreenOn && !mIsScanOngoing && mBackgroundScanSupported) {
                            enableBackgroundScan(false);
                            if (!enableBackgroundScan(true)) {
                                handlePnoFailError();
                            }
                        }
                        return HANDLED;
                    }
                    break;
                case WifiMonitor.SCAN_RESULTS_EVENT:
                case WifiMonitor.SCAN_FAILED_EVENT:
                    /* Re-enable background scan when a pending scan result is received */
                    if (!mScreenOn && mIsScanOngoing
                            && mBackgroundScanSupported
                            && !useHalBasedAutoJoinOffload()) {
                        if (!enableBackgroundScan(true)) {
                            handlePnoFailError();
                        }
                    } else if (!mScreenOn
                            && !mIsScanOngoing
                            && mBackgroundScanSupported
                            && !useHalBasedAutoJoinOffload()) {
                        // We receive scan results from legacy PNO, hence restart the PNO alarm
                        int delay;
                        if (mDisconnectedPnoAlarmCount < 1) {
                            delay = 30 * 1000;
                        } else if (mDisconnectedPnoAlarmCount < 3) {
                            delay = 60 * 1000;
                        } else {
                            delay = 360 * 1000;
                        }
                        mDisconnectedPnoAlarmCount++;
                        if (VDBG) {
                            logd("Starting PNO alarm " + delay);
                        }
                        mAlarmManager.set(AlarmManager.RTC_WAKEUP,
                                System.currentTimeMillis() + delay,
                                mPnoIntent);
                    }
                    /* Handled in parent state */
                    ret = NOT_HANDLED;
                    break;
                case WifiP2pServiceImpl.P2P_CONNECTION_CHANGED:
                    NetworkInfo info = (NetworkInfo) message.obj;
                    mP2pConnected.set(info.isConnected());
                    if (mP2pConnected.get()) {
                        int defaultInterval = mContext.getResources().getInteger(
                                R.integer.config_wifi_scan_interval_p2p_connected);
                        long scanIntervalMs = Settings.Global.getLong(mContext.getContentResolver(),
                                Settings.Global.WIFI_SCAN_INTERVAL_WHEN_P2P_CONNECTED_MS,
                                defaultInterval);
                        mWifiNative.setScanInterval((int) scanIntervalMs/1000);
                    } else if (mWifiConfigStore.getConfiguredNetworks().size() == 0) {
                        if (DBG) log("Turn on scanning after p2p disconnected");
                        sendMessageDelayed(obtainMessage(CMD_NO_NETWORKS_PERIODIC_SCAN,
                                    ++mPeriodicScanToken, 0), mNoNetworksPeriodicScan);
                    } else if (!mP2pConnected.get() && (!mScreenOn)) {
                        if (!enableBackgroundScan(true)) {
                            handlePnoFailError();
                        }
                    } else {
                        // If P2P is not connected and there are saved networks, then restart
                        // scanning at the normal period. This is necessary because scanning might
                        // have been disabled altogether if WIFI_SCAN_INTERVAL_WHEN_P2P_CONNECTED_MS
                        // was set to zero.
                        if (useHalBasedAutoJoinOffload()) {
                            startGScanDisconnectedModeOffload("p2pRestart");
                        } else {
                            startDelayedScan(
                                    mWifiConfigStore.wifiDisconnectedShortScanIntervalMilli.get(),
                                    null, null);
                        }
                    }
                    break;
                case CMD_RECONNECT:
                case CMD_REASSOCIATE:
                    if (mTemporarilyDisconnectWifi) {
                        // Drop a third party reconnect/reassociate if STA is
                        // temporarily disconnected for p2p
                        break;
                    } else {
                        // ConnectModeState handles it
                        ret = NOT_HANDLED;
                    }
                    break;
                case CMD_SCREEN_STATE_CHANGED:
                    handleScreenStateChanged(message.arg1 != 0);
                    break;
                default:
                    ret = NOT_HANDLED;
            }
            return ret;
        }

        @Override
        public void exit() {
            mDisconnectedPnoAlarmCount = 0;
            /* No need for a background scan upon exit from a disconnected state */
            enableBackgroundScan(false);
            setScanAlarm(false);
            mAlarmManager.cancel(mPnoIntent);
        }
    }

    class WpsRunningState extends State {
        // Tracks the source to provide a reply
        private Message mSourceMessage;
        @Override
        public void enter() {
            mSourceMessage = Message.obtain(getCurrentMessage());
        }
        @Override
        public boolean processMessage(Message message) {
            logStateAndMessage(message, getClass().getSimpleName());

            switch (message.what) {
                case WifiMonitor.WPS_SUCCESS_EVENT:
                    // Ignore intermediate success, wait for full connection
                    break;
                case WifiMonitor.NETWORK_CONNECTION_EVENT:
                    replyToMessage(mSourceMessage, WifiManager.WPS_COMPLETED);
                    mSourceMessage.recycle();
                    mSourceMessage = null;
                    deferMessage(message);
                    transitionTo(mDisconnectedState);
                    break;
                case WifiMonitor.WPS_OVERLAP_EVENT:
                    replyToMessage(mSourceMessage, WifiManager.WPS_FAILED,
                            WifiManager.WPS_OVERLAP_ERROR);
                    mSourceMessage.recycle();
                    mSourceMessage = null;
                    transitionTo(mDisconnectedState);
                    break;
                case WifiMonitor.WPS_FAIL_EVENT:
                    // Arg1 has the reason for the failure
                    if ((message.arg1 != WifiManager.ERROR) || (message.arg2 != 0)) {
                        replyToMessage(mSourceMessage, WifiManager.WPS_FAILED, message.arg1);
                        mSourceMessage.recycle();
                        mSourceMessage = null;
                        transitionTo(mDisconnectedState);
                    } else {
                        if (DBG) log("Ignore unspecified fail event during WPS connection");
                    }
                    break;
                case WifiMonitor.WPS_TIMEOUT_EVENT:
                    replyToMessage(mSourceMessage, WifiManager.WPS_FAILED,
                            WifiManager.WPS_TIMED_OUT);
                    mSourceMessage.recycle();
                    mSourceMessage = null;
                    transitionTo(mDisconnectedState);
                    break;
                case WifiManager.START_WPS:
                    replyToMessage(message, WifiManager.WPS_FAILED, WifiManager.IN_PROGRESS);
                    break;
                case WifiManager.CANCEL_WPS:
                    if (mWifiNative.cancelWps()) {
                        replyToMessage(message, WifiManager.CANCEL_WPS_SUCCEDED);
                    } else {
                        replyToMessage(message, WifiManager.CANCEL_WPS_FAILED, WifiManager.ERROR);
                    }
                    transitionTo(mDisconnectedState);
                    break;
                /**
                 * Defer all commands that can cause connections to a different network
                 * or put the state machine out of connect mode
                 */
                case CMD_STOP_DRIVER:
                case CMD_SET_OPERATIONAL_MODE:
                case WifiManager.CONNECT_NETWORK:
                case CMD_ENABLE_NETWORK:
                case CMD_RECONNECT:
                case CMD_REASSOCIATE:
                case CMD_ENABLE_ALL_NETWORKS:
                    deferMessage(message);
                    break;
                case CMD_AUTO_CONNECT:
                case CMD_AUTO_ROAM:
                    messageHandlingStatus = MESSAGE_HANDLING_STATUS_DISCARD;
                    return HANDLED;
                case CMD_START_SCAN:
                    messageHandlingStatus = MESSAGE_HANDLING_STATUS_DISCARD;
                    return HANDLED;
                case WifiMonitor.NETWORK_DISCONNECTION_EVENT:
                    if (DBG) log("Network connection lost");
                    handleNetworkDisconnect();
                    break;
                case WifiMonitor.ASSOCIATION_REJECTION_EVENT:
                    if (DBG) log("Ignore Assoc reject event during WPS Connection");
                    break;
                case WifiMonitor.AUTHENTICATION_FAILURE_EVENT:
                    // Disregard auth failure events during WPS connection. The
                    // EAP sequence is retried several times, and there might be
                    // failures (especially for wps pin). We will get a WPS_XXX
                    // event at the end of the sequence anyway.
                    if (DBG) log("Ignore auth failure during WPS connection");
                    break;
                case WifiMonitor.SUPPLICANT_STATE_CHANGE_EVENT:
                    // Throw away supplicant state changes when WPS is running.
                    // We will start getting supplicant state changes once we get
                    // a WPS success or failure
                    break;
                default:
                    return NOT_HANDLED;
            }
            return HANDLED;
        }

        @Override
        public void exit() {
            mWifiConfigStore.enableAllNetworks();
            mWifiConfigStore.loadConfiguredNetworks();
            if (mIsRandomMacCleared) {
                setRandomMacOui();
                mIsRandomMacCleared = false;
            }
        }
    }

    class SoftApStartingState extends State {
        @Override
        public void enter() {
            final Message message = getCurrentMessage();
            if (message.what == CMD_START_AP) {
                final WifiConfiguration config = (WifiConfiguration) message.obj;

                if (config == null) {
                    mWifiApConfigChannel.sendMessage(CMD_REQUEST_AP_CONFIG);
                } else {
                    mWifiApConfigChannel.sendMessage(CMD_SET_AP_CONFIG, config);
                    startSoftApWithConfig(config);
                }
            } else {
                throw new RuntimeException("Illegal transition to SoftApStartingState: " + message);
            }
        }
        @Override
        public boolean processMessage(Message message) {
            logStateAndMessage(message, getClass().getSimpleName());

            switch(message.what) {
                case CMD_START_SUPPLICANT:
                case CMD_STOP_SUPPLICANT:
                case CMD_START_AP:
                case CMD_STOP_AP:
                case CMD_START_DRIVER:
                case CMD_STOP_DRIVER:
                case CMD_SET_OPERATIONAL_MODE:
                case CMD_SET_COUNTRY_CODE:
                case CMD_SET_FREQUENCY_BAND:
                case CMD_START_PACKET_FILTERING:
                case CMD_STOP_PACKET_FILTERING:
                case CMD_TETHER_STATE_CHANGE:
                    deferMessage(message);
                    break;
                case WifiStateMachine.CMD_RESPONSE_AP_CONFIG:
                    WifiConfiguration config = (WifiConfiguration) message.obj;
                    if (config != null) {
                        startSoftApWithConfig(config);
                    } else {
                        loge("Softap config is null!");
                        sendMessage(CMD_START_AP_FAILURE, WifiManager.SAP_START_FAILURE_GENERAL);
                    }
                    break;
                case CMD_START_AP_SUCCESS:
                    setWifiApState(WIFI_AP_STATE_ENABLED, 0);
                    transitionTo(mSoftApStartedState);
                    break;
                case CMD_START_AP_FAILURE:
                    setWifiApState(WIFI_AP_STATE_FAILED, message.arg1);
                    transitionTo(mInitialState);
                    break;
                default:
                    return NOT_HANDLED;
            }
            return HANDLED;
        }
    }

    class SoftApStartedState extends State {
        @Override
        public boolean processMessage(Message message) {
            logStateAndMessage(message, getClass().getSimpleName());

            switch(message.what) {
                case CMD_STOP_AP:
                    if (DBG) log("Stopping Soft AP");
                    /* We have not tethered at this point, so we just shutdown soft Ap */
                    try {
                        mNwService.stopAccessPoint(mInterfaceName);
                    } catch(Exception e) {
                        loge("Exception in stopAccessPoint()");
                    }
                    setWifiApState(WIFI_AP_STATE_DISABLED, 0);
                    transitionTo(mInitialState);
                    break;
                case CMD_START_AP:
                    // Ignore a start on a running access point
                    break;
                    // Fail client mode operation when soft AP is enabled
                case CMD_START_SUPPLICANT:
                    loge("Cannot start supplicant with a running soft AP");
                    setWifiState(WIFI_STATE_UNKNOWN);
                    break;
                case CMD_TETHER_STATE_CHANGE:
                    TetherStateChange stateChange = (TetherStateChange) message.obj;
                    if (startTethering(stateChange.available)) {
                        transitionTo(mTetheringState);
                    }
                    break;
                default:
                    return NOT_HANDLED;
            }
            return HANDLED;
        }
    }

    class TetheringState extends State {
        @Override
        public void enter() {
            /* Send ourselves a delayed message to shut down if tethering fails to notify */
            sendMessageDelayed(obtainMessage(CMD_TETHER_NOTIFICATION_TIMED_OUT,
                    ++mTetherToken, 0), TETHER_NOTIFICATION_TIME_OUT_MSECS);
        }
        @Override
        public boolean processMessage(Message message) {
            logStateAndMessage(message, getClass().getSimpleName());

            switch(message.what) {
                case CMD_TETHER_STATE_CHANGE:
                    TetherStateChange stateChange = (TetherStateChange) message.obj;
                    if (isWifiTethered(stateChange.active)) {
                        transitionTo(mTetheredState);
                    }
                    return HANDLED;
                case CMD_TETHER_NOTIFICATION_TIMED_OUT:
                    if (message.arg1 == mTetherToken) {
                        loge("Failed to get tether update, shutdown soft access point");
                        transitionTo(mSoftApStartedState);
                        setWifiApState(WIFI_AP_STATE_FAILED,WifiManager.SAP_START_FAILURE_GENERAL);
                        // Needs to be first thing handled
                        sendMessageAtFrontOfQueue(CMD_STOP_AP);
                    }
                    break;
                case CMD_START_SUPPLICANT:
                case CMD_STOP_SUPPLICANT:
                case CMD_START_AP:
                case CMD_STOP_AP:
                case CMD_START_DRIVER:
                case CMD_STOP_DRIVER:
                case CMD_SET_OPERATIONAL_MODE:
                case CMD_SET_COUNTRY_CODE:
                case CMD_SET_FREQUENCY_BAND:
                case CMD_START_PACKET_FILTERING:
                case CMD_STOP_PACKET_FILTERING:
                    deferMessage(message);
                    break;
                default:
                    return NOT_HANDLED;
            }
            return HANDLED;
        }
    }

    class TetheredState extends State {
        @Override
        public boolean processMessage(Message message) {
            logStateAndMessage(message, getClass().getSimpleName());

            switch(message.what) {
                case CMD_TETHER_STATE_CHANGE:
                    TetherStateChange stateChange = (TetherStateChange) message.obj;
                    if (!isWifiTethered(stateChange.active)) {
                        loge("Tethering reports wifi as untethered!, shut down soft Ap");
                        setHostApRunning(null, false);
                        setHostApRunning(null, true);
                    }
                    return HANDLED;
                case CMD_STOP_AP:
                    if (DBG) log("Untethering before stopping AP");
                    setWifiApState(WIFI_AP_STATE_DISABLING, 0);
                    stopTethering();
                    transitionTo(mUntetheringState);
                    // More work to do after untethering
                    deferMessage(message);
                    break;
                default:
                    return NOT_HANDLED;
            }
            return HANDLED;
        }
    }

    class UntetheringState extends State {
        @Override
        public void enter() {
            /* Send ourselves a delayed message to shut down if tethering fails to notify */
            sendMessageDelayed(obtainMessage(CMD_TETHER_NOTIFICATION_TIMED_OUT,
                    ++mTetherToken, 0), TETHER_NOTIFICATION_TIME_OUT_MSECS);

        }
        @Override
        public boolean processMessage(Message message) {
            logStateAndMessage(message, getClass().getSimpleName());

            switch(message.what) {
                case CMD_TETHER_STATE_CHANGE:
                    TetherStateChange stateChange = (TetherStateChange) message.obj;

                    /* Wait till wifi is untethered */
                    if (isWifiTethered(stateChange.active)) break;

                    transitionTo(mSoftApStartedState);
                    break;
                case CMD_TETHER_NOTIFICATION_TIMED_OUT:
                    if (message.arg1 == mTetherToken) {
                        loge("Failed to get tether update, force stop access point");
                        transitionTo(mSoftApStartedState);
                    }
                    break;
                case CMD_START_SUPPLICANT:
                case CMD_STOP_SUPPLICANT:
                case CMD_START_AP:
                case CMD_STOP_AP:
                case CMD_START_DRIVER:
                case CMD_STOP_DRIVER:
                case CMD_SET_OPERATIONAL_MODE:
                case CMD_SET_COUNTRY_CODE:
                case CMD_SET_FREQUENCY_BAND:
                case CMD_START_PACKET_FILTERING:
                case CMD_STOP_PACKET_FILTERING:
                    deferMessage(message);
                    break;
                default:
                    return NOT_HANDLED;
            }
            return HANDLED;
        }
    }

    /**
     * State machine initiated requests can have replyTo set to null indicating
     * there are no recepients, we ignore those reply actions.
     */
    private void replyToMessage(Message msg, int what) {
        if (msg.replyTo == null) return;
        Message dstMsg = obtainMessageWithWhatAndArg2(msg, what);
        mReplyChannel.replyToMessage(msg, dstMsg);
    }

    private void replyToMessage(Message msg, int what, int arg1) {
        if (msg.replyTo == null) return;
        Message dstMsg = obtainMessageWithWhatAndArg2(msg, what);
        dstMsg.arg1 = arg1;
        mReplyChannel.replyToMessage(msg, dstMsg);
    }

    private void replyToMessage(Message msg, int what, Object obj) {
        if (msg.replyTo == null) return;
        Message dstMsg = obtainMessageWithWhatAndArg2(msg, what);
        dstMsg.obj = obj;
        mReplyChannel.replyToMessage(msg, dstMsg);
    }

    /**
     * arg2 on the source message has a unique id that needs to be retained in replies
     * to match the request
     * <p>see WifiManager for details
     */
    private Message obtainMessageWithWhatAndArg2(Message srcMsg, int what) {
        Message msg = Message.obtain();
        msg.what = what;
        msg.arg2 = srcMsg.arg2;
        return msg;
    }

    /**
     * @param wifiCredentialEventType WIFI_CREDENTIAL_SAVED or WIFI_CREDENTIAL_FORGOT
     * @param msg Must have a WifiConfiguration obj to succeed
     */
    private void broadcastWifiCredentialChanged(int wifiCredentialEventType,
            WifiConfiguration config) {
        if (config != null && config.preSharedKey != null) {
            Intent intent = new Intent(WifiManager.WIFI_CREDENTIAL_CHANGED_ACTION);
            intent.putExtra(WifiManager.EXTRA_WIFI_CREDENTIAL_SSID, config.SSID);
            intent.putExtra(WifiManager.EXTRA_WIFI_CREDENTIAL_EVENT_TYPE,
                    wifiCredentialEventType);
            mContext.sendBroadcastAsUser(intent, UserHandle.CURRENT,
                    android.Manifest.permission.RECEIVE_WIFI_CREDENTIAL_CHANGE);
        }
    }

    private static int parseHex(char ch) {
        if ('0' <= ch && ch <= '9') {
            return ch - '0';
        } else if ('a' <= ch && ch <= 'f') {
            return ch - 'a' + 10;
        } else if ('A' <= ch && ch <= 'F') {
            return ch - 'A' + 10;
        } else {
            throw new NumberFormatException("" + ch + " is not a valid hex digit");
        }
    }

    private byte[] parseHex(String hex) {
        /* This only works for good input; don't throw bad data at it */
        if (hex == null) {
            return new byte[0];
        }

        if (hex.length() % 2 != 0) {
            throw new NumberFormatException(hex + " is not a valid hex string");
        }

        byte[] result = new byte[(hex.length())/2 + 1];
        result[0] = (byte) ((hex.length())/2);
        for (int i = 0, j = 1; i < hex.length(); i += 2, j++) {
            int val = parseHex(hex.charAt(i)) * 16 + parseHex(hex.charAt(i+1));
            byte b = (byte) (val & 0xFF);
            result[j] = b;
        }

        return result;
    }

    private static String makeHex(byte[] bytes) {
        StringBuilder sb = new StringBuilder();
        for (byte b : bytes) {
            sb.append(String.format("%02x", b));
        }
        return sb.toString();
    }

    private static String makeHex(byte[] bytes, int from, int len) {
        StringBuilder sb = new StringBuilder();
        for (int i = 0; i < len; i++) {
            sb.append(String.format("%02x", bytes[from+i]));
        }
        return sb.toString();
    }

    private static byte[] concat(byte[] array1, byte[] array2, byte[] array3) {

        int len = array1.length + array2.length + array3.length;

        if (array1.length != 0) {
            len++;                      /* add another byte for size */
        }

        if (array2.length != 0) {
            len++;                      /* add another byte for size */
        }

        if (array3.length != 0) {
            len++;                      /* add another byte for size */
        }

        byte[] result = new byte[len];

        int index = 0;
        if (array1.length != 0) {
            result[index] = (byte) (array1.length & 0xFF);
            index++;
            for (byte b : array1) {
                result[index] = b;
                index++;
            }
        }

        if (array2.length != 0) {
            result[index] = (byte) (array2.length & 0xFF);
            index++;
            for (byte b : array2) {
                result[index] = b;
                index++;
            }
        }

        if (array3.length != 0) {
            result[index] = (byte) (array3.length & 0xFF);
            index++;
            for (byte b : array3) {
                result[index] = b;
                index++;
            }
        }
        return result;
    }

    private static byte[] concatHex(byte[] array1, byte[] array2) {

        int len = array1.length + array2.length;

        byte[] result = new byte[len];

        int index = 0;
        if (array1.length != 0) {
            for (byte b : array1) {
                result[index] = b;
                index++;
            }
        }

        if (array2.length != 0) {
            for (byte b : array2) {
                result[index] = b;
                index++;
            }
        }

        return result;
    }

    void handleGsmAuthRequest(SimAuthRequestData requestData) {
        if (targetWificonfiguration == null
                || targetWificonfiguration.networkId == requestData.networkId) {
            logd("id matches targetWifiConfiguration");
        } else {
            logd("id does not match targetWifiConfiguration");
            return;
        }

        TelephonyManager tm = (TelephonyManager)
                mContext.getSystemService(Context.TELEPHONY_SERVICE);

        if (tm != null) {
            StringBuilder sb = new StringBuilder();
            for (String challenge : requestData.data) {

                if (challenge == null || challenge.isEmpty())
                    continue;
                logd("RAND = " + challenge);

                byte[] rand = null;
                try {
                    rand = parseHex(challenge);
                } catch (NumberFormatException e) {
                    loge("malformed challenge");
                    continue;
                }

                String base64Challenge = android.util.Base64.encodeToString(
                        rand, android.util.Base64.NO_WRAP);
                /*
                 * First, try with appType = 2 => USIM according to
                 * com.android.internal.telephony.PhoneConstants#APPTYPE_xxx
                 */
                int appType = 2;
                String tmResponse = tm.getIccSimChallengeResponse(appType, base64Challenge);
                if (tmResponse == null) {
                    /* Then, in case of failure, issue may be due to sim type, retry as a simple sim
                     * appType = 1 => SIM
                     */
                    appType = 1;
                    tmResponse = tm.getIccSimChallengeResponse(appType, base64Challenge);
                }
                logv("Raw Response - " + tmResponse);

                if (tmResponse != null && tmResponse.length() > 4) {
                    byte[] result = android.util.Base64.decode(tmResponse,
                            android.util.Base64.DEFAULT);
                    logv("Hex Response -" + makeHex(result));
                    int sres_len = result[0];
                    String sres = makeHex(result, 1, sres_len);
                    int kc_offset = 1+sres_len;
                    int kc_len = result[kc_offset];
                    String kc = makeHex(result, 1+kc_offset, kc_len);
                    sb.append(":" + kc + ":" + sres);
                    logv("kc:" + kc + " sres:" + sres);
                } else {
                    loge("bad response - " + tmResponse);
                }
            }

            String response = sb.toString();
            logv("Supplicant Response -" + response);
            mWifiNative.simAuthResponse(requestData.networkId, "GSM-AUTH", response);
        } else {
            loge("could not get telephony manager");
        }
    }

    void handle3GAuthRequest(SimAuthRequestData requestData) {
        StringBuilder sb = new StringBuilder();
        byte[] rand = null;
        byte[] authn = null;
        String res_type = "UMTS-AUTH";

        if (targetWificonfiguration == null
                || targetWificonfiguration.networkId == requestData.networkId) {
            logd("id matches targetWifiConfiguration");
        } else {
            logd("id does not match targetWifiConfiguration");
            return;
        }
        if (requestData.data.length == 2) {
            try {
                rand = parseHex(requestData.data[0]);
                authn = parseHex(requestData.data[1]);
            } catch (NumberFormatException e) {
                loge("malformed challenge");
            }
        } else {
               loge("malformed challenge");
        }

        String tmResponse = "";
        if (rand != null && authn != null) {
            String base64Challenge = android.util.Base64.encodeToString(
                    concatHex(rand,authn), android.util.Base64.NO_WRAP);

            TelephonyManager tm = (TelephonyManager)
                    mContext.getSystemService(Context.TELEPHONY_SERVICE);
            if (tm != null) {
                int appType = 2; // 2 => USIM
                tmResponse = tm.getIccSimChallengeResponse(appType, base64Challenge);
                logv("Raw Response - " + tmResponse);
            } else {
                loge("could not get telephony manager");
            }
        }

        if (tmResponse != null && tmResponse.length() > 4) {
            byte[] result = android.util.Base64.decode(tmResponse,
                    android.util.Base64.DEFAULT);
            loge("Hex Response - " + makeHex(result));
            byte tag = result[0];
            if (tag == (byte) 0xdb) {
                logv("successful 3G authentication ");
                int res_len = result[1];
                String res = makeHex(result, 2, res_len);
                int ck_len = result[res_len + 2];
                String ck = makeHex(result, res_len + 3, ck_len);
                int ik_len = result[res_len + ck_len + 3];
                String ik = makeHex(result, res_len + ck_len + 4, ik_len);
                sb.append(":" + ik + ":" + ck + ":" + res);
                logv("ik:" + ik + "ck:" + ck + " res:" + res);
            } else if (tag == (byte) 0xdc) {
                loge("synchronisation failure");
                int auts_len = result[1];
                String auts = makeHex(result, 2, auts_len);
                res_type = "UMTS-AUTS";
                sb.append(":" + auts);
                logv("auts:" + auts);
            } else {
                loge("bad response - unknown tag = " + tag);
                return;
            }
        } else {
            loge("bad response - " + tmResponse);
            return;
        }

        String response = sb.toString();
        logv("Supplicant Response -" + response);
        mWifiNative.simAuthResponse(requestData.networkId, res_type, response);
    }

    /**
     * @param reason reason code from supplicant on network disconnected event
     * @return true if this is a suspicious disconnect
     */
    static boolean unexpectedDisconnectedReason(int reason) {
        return reason == 2              // PREV_AUTH_NOT_VALID
                || reason == 6          // CLASS2_FRAME_FROM_NONAUTH_STA
                || reason == 7          // FRAME_FROM_NONASSOC_STA
                || reason == 8          // STA_HAS_LEFT
                || reason == 9          // STA_REQ_ASSOC_WITHOUT_AUTH
                || reason == 14         // MICHAEL_MIC_FAILURE
                || reason == 15         // 4WAY_HANDSHAKE_TIMEOUT
                || reason == 16         // GROUP_KEY_UPDATE_TIMEOUT
                || reason == 18         // GROUP_CIPHER_NOT_VALID
                || reason == 19         // PAIRWISE_CIPHER_NOT_VALID
                || reason == 23         // IEEE_802_1X_AUTH_FAILED
                || reason == 34;        // DISASSOC_LOW_ACK
    }
     private void handlePnoFailError() {
        if (mBackgroundScanSupported && (mP2pConnected.get() ||
               (mWifiConfigStore.getConfiguredNetworks().size() != 0))) {
            sendMessageDelayed(obtainMessage(CMD_PNO_PERIODIC_SCAN,
                               ++mPnoPeriodicScanToken, 0),
                               mDefaultFrameworkScanIntervalMs);
        }
    }

    boolean shouldAutoConnect() {
         int autoConnectPolicy = Settings.System.getInt(
                 mContext.getContentResolver(),
                 Settings.System.WIFI_AUTO_CONNECT_TYPE,
                 WIFI_AUTO_CONNECT_TYPE_AUTO);
         if (DBG) {
             if (autoConnectPolicy == WIFI_AUTO_CONNECT_TYPE_AUTO) {
                 Log.d(TAG, "Wlan connection type is auto, should auto connect");
             } else {
                 Log.d(TAG, "Shouldn't auto connect");
             }
         }
         return (autoConnectPolicy == WIFI_AUTO_CONNECT_TYPE_AUTO);
     }

    void disableLastNetwork() {
        if (getCurrentState() != mSupplicantStoppingState) {
            mWifiConfigStore.disableNetwork(mLastNetworkId,
                    WifiConfiguration.DISABLED_UNKNOWN_REASON);
        }
    }

    void checkAndSetAutoConnection() {
        if (mContext.getResources().getBoolean(R.bool.wifi_autocon)) {
            if (shouldAutoConnect()){
                if(!mWifiConfigStore.enableAutoJoinWhenAssociated.get()) {
                   /*
                    * This is AutoConnect-> Automatic, but auto join
                    * is disabled , hence re enable supplicant auto
                    * connection ability, also enable all networks
                    * so that supplicant shall try for connection.
                   */
                   mWifiNative.enableAutoConnect(true);
                   mWifiConfigStore.enableAllNetworks();
                }
            } else {
                /*
                 * This is AutoConnect -> Manual selection case
                 * Device should not auto connect to network, hence
                 * disable supplicants auto connection ability.
                */
                mWifiNative.enableAutoConnect(false);
            }
        }
    }
}<|MERGE_RESOLUTION|>--- conflicted
+++ resolved
@@ -832,28 +832,24 @@
     /* used to log if GSCAN was started */
     static final int CMD_STARTED_GSCAN_DBG                              = BASE + 159;
 
-<<<<<<< HEAD
+    /* used to offload sending IP packet */
+    static final int CMD_START_IP_PACKET_OFFLOAD                        = BASE + 160;
+
+    /* used to stop offload sending IP packet */
+    static final int CMD_STOP_IP_PACKET_OFFLOAD                         = BASE + 161;
+
+    /* used to start rssi monitoring in hw */
+    static final int CMD_START_RSSI_MONITORING_OFFLOAD                  = BASE + 162;
+
+    /* used to stop rssi moniroting in hw */
+    static final int CMD_STOP_RSSI_MONITORING_OFFLOAD                   = BASE + 163;
+
+    /* used to indicated RSSI threshold breach in hw */
+    static final int CMD_RSSI_THRESHOLD_BREACH                          = BASE + 164;
+
     /* When there are saved networks and PNO fails, we do a periodic scan to notify
        a saved/open network in suspend mode */
-    static final int CMD_PNO_PERIODIC_SCAN                              = BASE + 160;
-=======
-    /* used to offload sending IP packet */
-    static final int CMD_START_IP_PACKET_OFFLOAD                        = BASE + 160;
-
-    /* used to stop offload sending IP packet */
-    static final int CMD_STOP_IP_PACKET_OFFLOAD                         = BASE + 161;
-
-    /* used to start rssi monitoring in hw */
-    static final int CMD_START_RSSI_MONITORING_OFFLOAD                  = BASE + 162;
-
-    /* used to stop rssi moniroting in hw */
-    static final int CMD_STOP_RSSI_MONITORING_OFFLOAD                   = BASE + 163;
-
-    /* used to indicated RSSI threshold breach in hw */
-    static final int CMD_RSSI_THRESHOLD_BREACH                          = BASE + 164;
-
-
->>>>>>> 0ae5739e
+    static final int CMD_PNO_PERIODIC_SCAN                              = BASE + 165;
 
     /* Wifi state machine modes of operation */
     /* CONNECT_MODE - connect to any 'known' AP when it becomes available */
@@ -3607,7 +3603,6 @@
                     + " suppState:" + mSupplicantStateTracker.getSupplicantStateName());
         }
         enableRssiPolling(screenOn);
-<<<<<<< HEAD
         if (screenOn) {
             if (mContext.getResources().getBoolean(R.bool.wifi_autocon)) {
                 if (!shouldAutoConnect()) {
@@ -3623,8 +3618,6 @@
                enableAllNetworks();
             }
         }
-=======
->>>>>>> 0ae5739e
         if (mUserWantsSuspendOpt.get()) {
             if (screenOn) {
                 sendMessage(CMD_SET_SUSPEND_OPT_ENABLED, 0, 0);
@@ -5963,10 +5956,6 @@
                 case CMD_REMOVE_USER_CONFIGURATIONS:
                     deferMessage(message);
                     break;
-<<<<<<< HEAD
-                case CMD_PNO_PERIODIC_SCAN:
-                    deferMessage(message);
-=======
                 case CMD_START_IP_PACKET_OFFLOAD:
                     if (mNetworkAgent != null) mNetworkAgent.onPacketKeepaliveEvent(
                             message.arg1,
@@ -5982,7 +5971,9 @@
                     break;
                 case CMD_STOP_RSSI_MONITORING_OFFLOAD:
                     messageHandlingStatus = MESSAGE_HANDLING_STATUS_DISCARD;
->>>>>>> 0ae5739e
+                    break;
+                case CMD_PNO_PERIODIC_SCAN:
+	             deferMessage(message);
                     break;
                 default:
                     loge("Error! unhandled message" + message);
@@ -8466,11 +8457,11 @@
             // cause the roam to faile and the device to disconnect
             clearCurrentConfigBSSID("L2ConnectedState");
 
-<<<<<<< HEAD
             if (mIsWiFiIpReachabilityEnabled) {
                 try {
                     mIpReachabilityMonitor = new IpReachabilityMonitor(
-                            mDataInterfaceName,
+                            mContext,
+                            mInterfaceName,
                             new IpReachabilityMonitor.Callback() {
                                 @Override
                                 public void notifyLost(InetAddress ip, String logMsg) {
@@ -8480,20 +8471,6 @@
                 } catch (IllegalArgumentException e) {
                     Log.wtf("Failed to create IpReachabilityMonitor", e);
                 }
-=======
-            try {
-                mIpReachabilityMonitor = new IpReachabilityMonitor(
-                        mContext,
-                        mInterfaceName,
-                        new IpReachabilityMonitor.Callback() {
-                            @Override
-                            public void notifyLost(InetAddress ip, String logMsg) {
-                                sendMessage(CMD_IP_REACHABILITY_LOST, logMsg);
-                            }
-                        });
-            } catch (IllegalArgumentException e) {
-                Log.wtf("Failed to create IpReachabilityMonitor", e);
->>>>>>> 0ae5739e
             }
         }
 

/*
 * Copyright (C) 2010 The Android Open Source Project
 *
 * Licensed under the Apache License, Version 2.0 (the "License");
 * you may not use this file except in compliance with the License.
 * You may obtain a copy of the License at
 *
 *      http://www.apache.org/licenses/LICENSE-2.0
 *
 * Unless required by applicable law or agreed to in writing, software
 * distributed under the License is distributed on an "AS IS" BASIS,
 * WITHOUT WARRANTIES OR CONDITIONS OF ANY KIND, either express or implied.
 * See the License for the specific language governing permissions and
 * limitations under the License.
 */

package com.android.server.wifi;

import static android.net.wifi.WifiManager.WIFI_AP_STATE_DISABLED;
import static android.net.wifi.WifiManager.WIFI_AP_STATE_DISABLING;
import static android.net.wifi.WifiManager.WIFI_AP_STATE_ENABLED;
import static android.net.wifi.WifiManager.WIFI_AP_STATE_ENABLING;
import static android.net.wifi.WifiManager.WIFI_AP_STATE_FAILED;
import static android.net.wifi.WifiManager.WIFI_STATE_DISABLED;
import static android.net.wifi.WifiManager.WIFI_STATE_DISABLING;
import static android.net.wifi.WifiManager.WIFI_STATE_ENABLED;
import static android.net.wifi.WifiManager.WIFI_STATE_ENABLING;
/**
 * TODO:
 * Deprecate WIFI_STATE_UNKNOWN
 */
import static android.net.wifi.WifiManager.WIFI_STATE_UNKNOWN;

import android.app.ActivityManager;
import android.app.AlarmManager;
import android.app.PendingIntent;
import android.app.backup.IBackupManager;
import android.bluetooth.BluetoothAdapter;
import android.content.BroadcastReceiver;
import android.content.Context;
import android.content.Intent;
import android.content.IntentFilter;
import android.content.pm.PackageManager;
import android.database.ContentObserver;
import android.net.ConnectivityManager;
import android.net.DhcpResults;
import android.net.DhcpStateMachine;
import android.net.InterfaceConfiguration;
import android.net.LinkAddress;
import android.net.LinkProperties;
import android.net.NetworkAgent;
import android.net.NetworkCapabilities;
import android.net.NetworkFactory;
import android.net.NetworkInfo;
import android.net.NetworkInfo.DetailedState;
import android.net.NetworkRequest;
import android.net.NetworkUtils;
import android.net.RouteInfo;
import android.net.StaticIpConfiguration;
import android.net.TrafficStats;
import android.net.wifi.BatchedScanResult;
import android.net.wifi.BatchedScanSettings;
import android.net.wifi.RssiPacketCountInfo;
import android.net.wifi.ScanResult;
import android.net.wifi.ScanSettings;
import android.net.wifi.SupplicantState;
import android.net.wifi.WifiChannel;
import android.net.wifi.WifiConfiguration;
import android.net.wifi.WifiConnectionStatistics;
import android.net.wifi.WifiEapSimInfo;
import android.net.wifi.WifiEnterpriseConfig;
import android.net.wifi.WifiInfo;
import android.net.wifi.WifiLinkLayerStats;
import android.net.wifi.WifiManager;
import android.net.wifi.WifiSsid;
import android.net.wifi.WpsInfo;
import android.net.wifi.WpsResult;
import android.net.wifi.WpsResult.Status;
import android.net.wifi.p2p.IWifiP2pManager;
import android.os.BatteryStats;
import android.os.Bundle;
import android.os.IBinder;
import android.os.INetworkManagementService;
import android.os.Looper;
import android.os.Message;
import android.os.Messenger;
import android.os.PowerManager;
import android.os.Process;
import android.os.RemoteException;
import android.os.ServiceManager;
import android.os.SystemClock;
import android.os.SystemProperties;
import android.os.UserHandle;
import android.os.WorkSource;
import android.provider.Settings;
import android.telephony.TelephonyManager;
import android.text.TextUtils;
import android.util.Log;
import android.util.LruCache;

import com.android.internal.R;
import com.android.internal.app.IBatteryStats;
import com.android.internal.util.AsyncChannel;
import com.android.internal.util.Protocol;
import com.android.internal.util.State;
import com.android.internal.util.StateMachine;
import com.android.server.net.NetlinkTracker;
import com.android.server.wifi.p2p.WifiP2pServiceImpl;
import android.net.wifi.p2p.WifiP2pManager;

import java.io.BufferedReader;
import java.io.FileDescriptor;
import java.io.FileNotFoundException;
import java.io.FileReader;
import java.io.IOException;
import java.io.PrintWriter;
import java.net.Inet4Address;
import java.net.InetAddress;
import java.util.ArrayList;
import java.util.HashSet;
import java.util.LinkedList;
import java.util.List;
import java.util.Locale;
import java.util.Queue;
import java.util.concurrent.atomic.AtomicBoolean;
import java.util.concurrent.atomic.AtomicInteger;
import java.util.regex.Matcher;
import java.util.regex.Pattern;
<<<<<<< HEAD
import java.io.FileReader;
import java.io.BufferedReader;
import java.io.FileNotFoundException;
import java.io.IOException;
import java.net.Inet4Address;
import java.util.Random;
=======
>>>>>>> 93764967

/**
 * Track the state of Wifi connectivity. All event handling is done here,
 * and all changes in connectivity state are initiated here.
 *
 * Wi-Fi now supports three modes of operation: Client, SoftAp and p2p
 * In the current implementation, we support concurrent wifi p2p and wifi operation.
 * The WifiStateMachine handles SoftAp and Client operations while WifiP2pService
 * handles p2p operation.
 *
 * @hide
 */
public class WifiStateMachine extends StateMachine {

    private static final String TAG = "WifiStateMachine";
    private static final String NETWORKTYPE = "WIFI";
    private static final String NETWORKTYPE_UNTRUSTED = "WIFI_UT";
    private static boolean DBG = false;
    private static boolean VDBG = false;
    private static boolean VVDBG = false;
    private static boolean mLogMessages = false;

    private static final int ONE_HOUR_MILLI = 1000 * 60 * 60;

    private static final String GOOGLE_OUI = "DA-A1-19";

    private static final String EXTRA_FEATURE_ID = "cneFeatureId";

    private static final String EXTRA_FEATURE_PARAMETER = "cneFeatureParameter";

    private static final String EXTRA_PARAMETER_VALUE = "cneParameterValue";

    private static final int FEATURE_ID = 1;

    private static final int FEATURE_PARAM = 1;

    private static final int FEATURE_OFF = 1;

    private static final int FEATURE_ON = FEATURE_OFF + 1;

    /* temporary debug flag - best network selection development */
    private static boolean PDBG = false;

    /* debug flag, indicating if handling of ASSOCIATION_REJECT ended up blacklisting
     * the corresponding BSSID.
     */
    private boolean didBlackListBSSID = false;

    /**
     * Log with error attribute
     *
     * @param s is string log
     */
    protected void loge(String s) {
        Log.e(getName(), s);
    }
    protected void log(String s) {;
        Log.e(getName(), s);
    }

    private WifiMonitor mWifiMonitor;
    public WifiNative mWifiNative;
    public WifiConfigStore mWifiConfigStore;
    private WifiAutoJoinController mWifiAutoJoinController;
    public INetworkManagementService mNwService;
    private ConnectivityManager mCm;
    public WifiTetherStateMachine mWifiTetherStateMachine = null;

    private final boolean mP2pSupported;
    private final AtomicBoolean mP2pConnected = new AtomicBoolean(false);
    private boolean mTemporarilyDisconnectWifi = false;
    private final String mPrimaryDeviceType;

    /* Scan results handling */
    private List<ScanResult> mScanResults = new ArrayList<ScanResult>();
    private static final Pattern scanResultPattern = Pattern.compile("\t+");
    private static final int SCAN_RESULT_CACHE_SIZE = 160;
    private final LruCache<String, ScanResult> mScanResultCache;
    // For debug, number of known scan results that were found as part of last scan result event,
    // as well the number of scans results returned by the supplicant with that message
    private int mNumScanResultsKnown;
    private int mNumScanResultsReturned;
    private int mWpsNetworkId = -1;
    private boolean mWpsSuccess = false;
    private final int reason3 = 3;

    /* Batch scan results */
    private final List<BatchedScanResult> mBatchedScanResults =
            new ArrayList<BatchedScanResult>();
    private int mBatchedScanOwnerUid = UNKNOWN_SCAN_SOURCE;
    private int mExpectedBatchedScans = 0;
    private long mBatchedScanMinPollTime = 0;

    private boolean mScreenOn = false;

    /* Chipset supports background scan */
    private final boolean mBackgroundScanSupported;
    private final boolean mHandleSafeChannelsIntent;

    /* Flag to verify backgroundScan is configured successfully */
    private boolean mBackgroundScanConfigured = false;

    private String mInterfaceName;
    private int mChannel = 6;
    private boolean mEnableConcurrency = false;
    /* Tethering interface could be separate from wlan interface */
    private String mTetherInterfaceName;

    private int mLastSignalLevel = -1;
    private String mLastBssid;
    private int mLastNetworkId; // The network Id we successfully joined
    private boolean linkDebouncing = false;

    // Testing various network disconnect cases by sending lots of spurious
    // disconnect to supplicant
    private boolean testNetworkDisconnect = false;

    private boolean mEnableRssiPolling = false;
    private boolean mEnableBackgroundScan = false;
    private boolean mDisabled5GhzFrequencies = false;
    private int mRssiPollToken = 0;
    /* 3 operational states for STA operation: CONNECT_MODE, SCAN_ONLY_MODE, SCAN_ONLY_WIFI_OFF_MODE
    * In CONNECT_MODE, the STA can scan and connect to an access point
    * In SCAN_ONLY_MODE, the STA can only scan for access points
    * In SCAN_ONLY_WIFI_OFF_MODE, the STA can only scan for access points with wifi toggle being off
    */
    private int mOperationalMode = CONNECT_MODE;
    private boolean mIsScanOngoing = false;
    private boolean mIsFullScanOngoing = false;
    private boolean mSendScanResultsBroadcast = false;

    private final Queue<Message> mBufferedScanMsg = new LinkedList<Message>();
    private WorkSource mScanWorkSource = null;
    private static final int UNKNOWN_SCAN_SOURCE = -1;
    private static final int SCAN_ALARM_SOURCE = -2;
    private static final int ADD_OR_UPDATE_SOURCE = -3;
    private static final int SET_ALLOW_UNTRUSTED_SOURCE = -4;
    private static final int ENABLE_WIFI = -5;
    public static final int DFS_RESTRICTED_SCAN_REQUEST = -6;

    private static final int SCAN_REQUEST_BUFFER_MAX_SIZE = 10;
    private static final String CUSTOMIZED_SCAN_SETTING = "customized_scan_settings";
    private static final String CUSTOMIZED_SCAN_WORKSOURCE = "customized_scan_worksource";
    private static final String SCAN_REQUEST_TIME = "scan_request_time";

    private static final String BATCHED_SETTING = "batched_settings";
    private static final String BATCHED_WORKSOURCE = "batched_worksource";

    /* Tracks if state machine has received any screen state change broadcast yet.
     * We can miss one of these at boot.
     */
    private AtomicBoolean mScreenBroadcastReceived = new AtomicBoolean(false);

    private boolean mBluetoothConnectionActive = false;

    private PowerManager.WakeLock mSuspendWakeLock;

    private int mStartWithchannel = 0;
    private int mStartSafeChannel = 0;
    private int mEndSafeChannel = 0;

    /**
     * Interval in milliseconds between polling for RSSI
     * and linkspeed information
     */
    private static final int POLL_RSSI_INTERVAL_MSECS = 3000;

    /**
     * Interval in milliseconds between receiving a disconnect event
     * while connected to a good AP, and handling the disconnect proper
     */
    private static final int LINK_FLAPPING_DEBOUNCE_MSEC = 7000;

    /**
     * Delay between supplicant restarts upon failure to establish connection
     */
    private static final int SUPPLICANT_RESTART_INTERVAL_MSECS = 5000;

    /**
     * Number of times we attempt to restart supplicant
     */
    private static final int SUPPLICANT_RESTART_TRIES = 5;

    private int mSupplicantRestartCount = 0;
    /* Tracks sequence number on stop failure message */
    private int mSupplicantStopFailureToken = 0;

    /**
     * Tether state change notification time out
     */
    private static final int TETHER_NOTIFICATION_TIME_OUT_MSECS = 5000;

    /* Tracks sequence number on a tether notification time out */
    private int mTetherToken = 0;

    /**
     * Driver start time out.
     */
    private static final int DRIVER_START_TIME_OUT_MSECS = 10000;

    /* Tracks sequence number on a driver time out */
    private int mDriverStartToken = 0;

    /**
     * The link properties of the wifi interface.
     * Do not modify this directly; use updateLinkProperties instead.
     */
    private LinkProperties mLinkProperties;

    /* Tracks sequence number on a periodic scan message */
    private int mPeriodicScanToken = 0;

    /* Tracks sequence number on a periodic scan message in case of PNO failure */
    private int mPnoPeriodicScanToken = 0;

    // Wakelock held during wifi start/stop and driver load/unload
    private PowerManager.WakeLock mWakeLock;

    private Context mContext;

    private final Object mDhcpResultsLock = new Object();
    private DhcpResults mDhcpResults;
    private WifiInfo mWifiInfo;
    private NetworkInfo mNetworkInfo;
    private NetworkCapabilities mNetworkCapabilities;
    private SupplicantStateTracker mSupplicantStateTracker;
    private DhcpStateMachine mDhcpStateMachine;
    private boolean mDhcpActive = false;

    private int mWifiLinkLayerStatsSupported = 4; // Temporary disable
    public boolean mP2pAutoGoRestart = false;
    static final int P2P_GO_2_4_BAND = 1;
    static final int P2P_GO_5_BAND   = 2;
    private int mP2pGoBand = 0;
    private int mP2pGoChannel = 36;


    private final AtomicInteger mCountryCodeSequence = new AtomicInteger();

    // Whether the state machine goes thru the Disconnecting->Disconnected->ObtainingIpAddress
    private int mAutoRoaming = WifiAutoJoinController.AUTO_JOIN_IDLE;

    // Roaming failure count
    private int mRoamFailCount = 0;

    // This is the BSSID we are trying to associate to, it can be set to "any"
    // if we havent selected a BSSID for joining.
    // if we havent selected a BSSID for joining.
    // The BSSID we are associated to is found in mWifiInfo
    private String mTargetRoamBSSID = "any";

    private long mLastDriverRoamAttempt = 0;

    private WifiConfiguration targetWificonfiguration = null;

    // Used as debug to indicate which configuration last was saved
    private WifiConfiguration lastSavedConfigurationAttempt = null;

    // Used as debug to indicate which configuration last was removed
    private WifiConfiguration lastForgetConfigurationAttempt = null;

    boolean isRoaming() {
        return mAutoRoaming == WifiAutoJoinController.AUTO_JOIN_ROAMING
                || mAutoRoaming == WifiAutoJoinController.AUTO_JOIN_EXTENDED_ROAMING;
    }

    public void autoRoamSetBSSID(int netId, String bssid) {
        autoRoamSetBSSID(mWifiConfigStore.getWifiConfiguration(netId), bssid);
    }

    public boolean autoRoamSetBSSID(WifiConfiguration config, String bssid) {
        boolean ret = true;
        if (mTargetRoamBSSID == null) mTargetRoamBSSID = "any";
        if (bssid == null) bssid = "any";
        if (config == null) return false; // Nothing to do

        if (mTargetRoamBSSID != null && bssid == mTargetRoamBSSID && bssid == config.BSSID) {
            return false; // We didnt change anything
        }
        if (!mTargetRoamBSSID.equals("any") && bssid.equals("any")) {
            // Changing to ANY
            if (!mWifiConfigStore.roamOnAny) {
                ret =  false; // Nothing to do
            }
        }
        if (VDBG) {
           loge("autoRoamSetBSSID " + bssid
                   + " key=" + config.configKey());
        }
        config.autoJoinBSSID = bssid;
        mTargetRoamBSSID = bssid;
        mWifiConfigStore.saveWifiConfigBSSID(config);
        return ret;
    }

    /**
     * Subset of link properties coming from netlink.
     * Currently includes IPv4 and IPv6 addresses. In the future will also include IPv6 DNS servers
     * and domains obtained from router advertisements (RFC 6106).
     */
    private NetlinkTracker mNetlinkTracker;

    private AlarmManager mAlarmManager;
    private PendingIntent mScanIntent;
    private PendingIntent mDriverStopIntent;
    private PendingIntent mBatchedScanIntervalIntent;

    /* Tracks current frequency mode */
    private AtomicInteger mFrequencyBand = new AtomicInteger(WifiManager.WIFI_FREQUENCY_BAND_AUTO);

    /* Tracks if we are filtering Multicast v4 packets. Default is to filter. */
    private AtomicBoolean mFilteringMulticastV4Packets = new AtomicBoolean(true);

    // Channel for sending replies.
    private AsyncChannel mReplyChannel = new AsyncChannel();

    private WifiP2pServiceImpl mWifiP2pServiceImpl;
    private WifiManager mWifiManager;

    // Used to initiate a connection with WifiP2pService
    private AsyncChannel mWifiP2pChannel;
    private AsyncChannel mWifiApConfigChannel;

    private int mConnectionRequests = 0;
    private WifiNetworkFactory mNetworkFactory;
    private UntrustedWifiNetworkFactory mUntrustedNetworkFactory;
    private WifiNetworkAgent mNetworkAgent;

    // Keep track of various statistics, for retrieval by System Apps, i.e. under @SystemApi
    // We should really persist that into the networkHistory.txt file, and read it back when
    // WifiStateMachine starts up
    private WifiConnectionStatistics mWifiConnectionStatistics = new WifiConnectionStatistics();

    // Used to filter out requests we couldn't possibly satisfy.
    private final NetworkCapabilities mNetworkCapabilitiesFilter = new NetworkCapabilities();

    /* The base for wifi message types */
    static final int BASE = Protocol.BASE_WIFI;
    /* Start the supplicant */
    static final int CMD_START_SUPPLICANT                 = BASE + 11;
    /* Stop the supplicant */
    static final int CMD_STOP_SUPPLICANT                  = BASE + 12;
    /* Start the driver */
    static final int CMD_START_DRIVER                     = BASE + 13;
    /* Stop the driver */
    static final int CMD_STOP_DRIVER                      = BASE + 14;
    /* Indicates Static IP succeeded */
    static final int CMD_STATIC_IP_SUCCESS                = BASE + 15;
    /* Indicates Static IP failed */
    static final int CMD_STATIC_IP_FAILURE                = BASE + 16;
    /* Indicates supplicant stop failed */
    static final int CMD_STOP_SUPPLICANT_FAILED           = BASE + 17;
    /* Delayed stop to avoid shutting down driver too quick*/
    static final int CMD_DELAYED_STOP_DRIVER              = BASE + 18;
    /* A delayed message sent to start driver when it fail to come up */
    static final int CMD_DRIVER_START_TIMED_OUT           = BASE + 19;

    /* Start the soft access point */
    static final int CMD_START_AP                         = BASE + 21;
    /* Indicates soft ap start succeeded */
    static final int CMD_START_AP_SUCCESS                 = BASE + 22;
    /* Indicates soft ap start failed */
    static final int CMD_START_AP_FAILURE                 = BASE + 23;
    /* Stop the soft access point */
    static final int CMD_STOP_AP                          = BASE + 24;
    /* Set the soft access point configuration */
    static final int CMD_SET_AP_CONFIG                    = BASE + 25;
    /* Soft access point configuration set completed */
    static final int CMD_SET_AP_CONFIG_COMPLETED          = BASE + 26;
    /* Request the soft access point configuration */
    static final int CMD_REQUEST_AP_CONFIG                = BASE + 27;
    /* Response to access point configuration request */
    static final int CMD_RESPONSE_AP_CONFIG               = BASE + 28;
    /* Invoked when getting a tether state change notification */
    static final int CMD_TETHER_STATE_CHANGE              = BASE + 29;
    /* A delayed message sent to indicate tether state change failed to arrive */
    static final int CMD_TETHER_NOTIFICATION_TIMED_OUT    = BASE + 30;

    static final int CMD_BLUETOOTH_ADAPTER_STATE_CHANGE   = BASE + 31;

    /* Supplicant commands */
    /* Is supplicant alive ? */
    static final int CMD_PING_SUPPLICANT                  = BASE + 51;
    /* Add/update a network configuration */
    static final int CMD_ADD_OR_UPDATE_NETWORK            = BASE + 52;
    /* Delete a network */
    static final int CMD_REMOVE_NETWORK                   = BASE + 53;
    /* Enable a network. The device will attempt a connection to the given network. */
    static final int CMD_ENABLE_NETWORK                   = BASE + 54;
    /* Enable all networks */
    static final int CMD_ENABLE_ALL_NETWORKS              = BASE + 55;
    /* Blacklist network. De-prioritizes the given BSSID for connection. */
    static final int CMD_BLACKLIST_NETWORK                = BASE + 56;
    /* Clear the blacklist network list */
    static final int CMD_CLEAR_BLACKLIST                  = BASE + 57;
    /* Save configuration */
    static final int CMD_SAVE_CONFIG                      = BASE + 58;
    /* Get configured networks */
    static final int CMD_GET_CONFIGURED_NETWORKS          = BASE + 59;
    /* Get available frequencies */
    static final int CMD_GET_CAPABILITY_FREQ              = BASE + 60;
    /* Get adaptors */
    static final int CMD_GET_SUPPORTED_FEATURES           = BASE + 61;
    /* Get configured networks with real preSharedKey */
    static final int CMD_GET_PRIVILEGED_CONFIGURED_NETWORKS = BASE + 62;
    /* Get Link Layer Stats thru HAL */
    static final int CMD_GET_LINK_LAYER_STATS             = BASE + 63;
    /* Supplicant commands after driver start*/
    /* Initiate a scan */
    static final int CMD_START_SCAN                       = BASE + 71;
    /* Set operational mode. CONNECT, SCAN ONLY, SCAN_ONLY with Wi-Fi off mode */
    static final int CMD_SET_OPERATIONAL_MODE             = BASE + 72;
    /* Disconnect from a network */
    static final int CMD_DISCONNECT                       = BASE + 73;
    /* Reconnect to a network */
    static final int CMD_RECONNECT                        = BASE + 74;
    /* Reassociate to a network */
    static final int CMD_REASSOCIATE                      = BASE + 75;
    /* Get Connection Statistis */
    static final int CMD_GET_CONNECTION_STATISTICS        = BASE + 76;

    /* Controls suspend mode optimizations
     *
     * When high perf mode is enabled, suspend mode optimizations are disabled
     *
     * When high perf mode is disabled, suspend mode optimizations are enabled
     *
     * Suspend mode optimizations include:
     * - packet filtering
     * - turn off roaming
     * - DTIM wake up settings
     */
    static final int CMD_SET_HIGH_PERF_MODE               = BASE + 77;
    /* Set the country code */
    static final int CMD_SET_COUNTRY_CODE                 = BASE + 80;
    /* Enables RSSI poll */
    static final int CMD_ENABLE_RSSI_POLL                 = BASE + 82;
    /* RSSI poll */
    static final int CMD_RSSI_POLL                        = BASE + 83;
    /* Set up packet filtering */
    static final int CMD_START_PACKET_FILTERING           = BASE + 84;
    /* Clear packet filter */
    static final int CMD_STOP_PACKET_FILTERING            = BASE + 85;
    /* Enable suspend mode optimizations in the driver */
    static final int CMD_SET_SUSPEND_OPT_ENABLED          = BASE + 86;
    /* Delayed NETWORK_DISCONNECT */
    static final int CMD_DELAYED_NETWORK_DISCONNECT       = BASE + 87;
    /* When there are no saved networks, we do a periodic scan to notify user of
     * an open network */
    static final int CMD_NO_NETWORKS_PERIODIC_SCAN        = BASE + 88;
    /* Test network Disconnection NETWORK_DISCONNECT */
    static final int CMD_TEST_NETWORK_DISCONNECT          = BASE + 89;
    private int testNetworkDisconnectCounter = 0;

    /* arg1 values to CMD_STOP_PACKET_FILTERING and CMD_START_PACKET_FILTERING */
    static final int MULTICAST_V6  = 1;
    static final int MULTICAST_V4  = 0;

   /* Set the frequency band */
    static final int CMD_SET_FREQUENCY_BAND               = BASE + 90;
    /* When there are saved networks and PNO fails, we do a periodic scan to notify
       a saved/open network in suspend mode */
    static final int CMD_PNO_PERIODIC_SCAN                = BASE + 91;
    /* Enable TDLS on a specific MAC address */
    static final int CMD_ENABLE_TDLS                      = BASE + 92;
    /* DHCP/IP configuration watchdog */
    static final int CMD_OBTAINING_IP_ADDRESS_WATCHDOG_TIMER    = BASE + 93;

    /**
     * Make this timer 40 seconds, which is about the normal DHCP timeout.
     * In no valid case, the WiFiStateMachine should remain stuck in ObtainingIpAddress
     * for more than 30 seconds.
     */
    static final int OBTAINING_IP_ADDRESS_GUARD_TIMER_MSEC = 40000;

    int obtainingIpWatchdogCount = 0;

    /* Commands from/to the SupplicantStateTracker */
    /* Reset the supplicant state tracker */
    static final int CMD_RESET_SUPPLICANT_STATE           = BASE + 111;


    /**
     * Watchdog for protecting against b/16823537
     * Leave time for 4-ways handshake to succeed
     */
    static final int ROAM_GUARD_TIMER_MSEC = 15000;

    int roamWatchdogCount = 0;
    /* Roam state watchdog */
    static final int CMD_ROAM_WATCHDOG_TIMER    = BASE + 94;
    /* Screen change intent handling */
    static final int CMD_SCREEN_STATE_CHANGED              = BASE + 95;

    int disconnectingWatchdogCount = 0;
    static final int DISCONNECTING_GUARD_TIMER_MSEC = 5000;

    /* Disconnecting state watchdog */
    static final int CMD_DISCONNECTING_WATCHDOG_TIMER     = BASE + 96;

    /* Disable an ephemeral network */
    static final int CMD_DISABLE_EPHEMERAL_NETWORK = BASE + 98;

    /* P2p commands */
    /* We are ok with no response here since we wont do much with it anyway */
    public static final int CMD_ENABLE_P2P                = BASE + 131;
    /* In order to shut down supplicant cleanly, we wait till p2p has
     * been disabled */
    public static final int CMD_DISABLE_P2P_REQ           = BASE + 132;
    public static final int CMD_DISABLE_P2P_RSP           = BASE + 133;

    public static final int CMD_BOOT_COMPLETED            = BASE + 134;

    /* change the batch scan settings.
     * arg1 = responsible UID
     * arg2 = csph (channel scans per hour)
     * obj = bundle with the new settings and the optional worksource
     */
    public static final int CMD_SET_BATCHED_SCAN          = BASE + 135;
    public static final int CMD_START_NEXT_BATCHED_SCAN   = BASE + 136;
    public static final int CMD_POLL_BATCHED_SCAN         = BASE + 137;

    /* We now have a valid IP configuration. */
    static final int CMD_IP_CONFIGURATION_SUCCESSFUL      = BASE + 138;
    /* We no longer have a valid IP configuration. */
    static final int CMD_IP_CONFIGURATION_LOST            = BASE + 139;
    /* Link configuration (IP address, DNS, ...) changes notified via netlink */
    static final int CMD_UPDATE_LINKPROPERTIES            = BASE + 140;

    /* Supplicant is trying to associate to a given BSSID */
    static final int CMD_TARGET_BSSID                     = BASE + 141;

    /* Reload all networks and reconnect */
    static final int CMD_RELOAD_TLS_AND_RECONNECT         = BASE + 142;

    static final int CMD_AUTO_CONNECT                     = BASE + 143;

    static final int network_status_unwanted_disconnect = 0;
    static final int network_status_unwanted_disable_autojoin = 1;

    static final int CMD_UNWANTED_NETWORK                 = BASE + 144;

    static final int CMD_AUTO_ROAM                        = BASE + 145;

    static final int CMD_AUTO_SAVE_NETWORK                = BASE + 146;

    static final int CMD_ASSOCIATED_BSSID                = BASE + 147;

    static final int CMD_NETWORK_STATUS                  = BASE + 148;

    /* Supplicant is trying to associate to a given SSID */
    static final int CMD_TARGET_SSID                     = BASE + 149;

    static final int CMD_GET_SIM_INFO                    = BASE + 150;

    /* Wifi state machine modes of operation */
    /* CONNECT_MODE - connect to any 'known' AP when it becomes available */
    public static final int CONNECT_MODE                   = 1;
    /* SCAN_ONLY_MODE - don't connect to any APs; scan, but only while apps hold lock */
    public static final int SCAN_ONLY_MODE                 = 2;
    /* SCAN_ONLY_WITH_WIFI_OFF - scan, but don't connect to any APs */
    public static final int SCAN_ONLY_WITH_WIFI_OFF_MODE   = 3;

    private static final int SUCCESS = 1;
    private static final int FAILURE = -1;

    /* Tracks if suspend optimizations need to be disabled by DHCP,
     * screen or due to high perf mode.
     * When any of them needs to disable it, we keep the suspend optimizations
     * disabled
     */
    private int mSuspendOptNeedsDisabled = 0;

    private static final int SUSPEND_DUE_TO_DHCP       = 1;
    private static final int SUSPEND_DUE_TO_HIGH_PERF  = 1<<1;
    private static final int SUSPEND_DUE_TO_SCREEN     = 1<<2;

    /* Tracks if user has enabled suspend optimizations through settings */
    private AtomicBoolean mUserWantsSuspendOpt = new AtomicBoolean(true);

    /**
     * Default framework scan interval in milliseconds. This is used in the scenario in which
     * wifi chipset does not support background scanning to set up a
     * periodic wake up scan so that the device can connect to a new access
     * point on the move. {@link Settings.Global#WIFI_FRAMEWORK_SCAN_INTERVAL_MS} can
     * override this.
     */
    private final int mDefaultFrameworkScanIntervalMs;

    private int mDisconnectedScanPeriodMs = 10000;

    /**
     * Supplicant scan interval in milliseconds.
     * Comes from {@link Settings.Global#WIFI_SUPPLICANT_SCAN_INTERVAL_MS} or
     * from the default config if the setting is not set
     */
    private long mSupplicantScanIntervalMs;

    /**
     * timeStamp of last full band scan we perfoemed for autojoin while connected with screen lit
     */
    private long lastFullBandConnectedTimeMilli;

    /**
     * time interval to the next full band scan we will perform for
     * autojoin while connected with screen lit
     */
    private long fullBandConnectedTimeIntervalMilli;

    /**
     * max time interval to the next full band scan we will perform for
     * autojoin while connected with screen lit
     * Max time is 5 minutes
     */
    private static final long  maxFullBandConnectedTimeIntervalMilli = 1000 * 60 * 5;

    /**
     * Minimum time interval between enabling all networks.
     * A device can end up repeatedly connecting to a bad network on screen on/off toggle
     * due to enabling every time. We add a threshold to avoid this.
     */
    private static final int MIN_INTERVAL_ENABLE_ALL_NETWORKS_MS = 10 * 60 * 1000; /* 10 minutes */
    private long mLastEnableAllNetworksTime;

    int mRunningBeaconCount = 0;

    /**
     * Starting and shutting down driver too quick causes problems leading to driver
     * being in a bad state. Delay driver stop.
     */
    private final int mDriverStopDelayMs;
    private int mDelayedStopCounter;
    private boolean mInDelayedStop = false;

    // sometimes telephony gives us this data before boot is complete and we can't store it
    // until after, so the write is deferred
    private volatile String mPersistedCountryCode;

    // Supplicant doesn't like setting the same country code multiple times (it may drop
    // currently connected network), so we save the country code here to avoid redundency
    private String mLastSetCountryCode;

    /* Default parent state */
    private State mDefaultState = new DefaultState();
    /* Temporary initial state */
    private State mInitialState = new InitialState();
    /* Driver loaded, waiting for supplicant to start */
    private State mSupplicantStartingState = new SupplicantStartingState();
    /* Driver loaded and supplicant ready */
    private State mSupplicantStartedState = new SupplicantStartedState();
    /* Waiting for supplicant to stop and monitor to exit */
    private State mSupplicantStoppingState = new SupplicantStoppingState();
    /* Driver start issued, waiting for completed event */
    private State mDriverStartingState = new DriverStartingState();
    /* Driver started */
    private State mDriverStartedState = new DriverStartedState();
    /* Wait until p2p is disabled
     * This is a special state which is entered right after we exit out of DriverStartedState
     * before transitioning to another state.
     */
    private State mWaitForP2pDisableState = new WaitForP2pDisableState();
    /* Driver stopping */
    private State mDriverStoppingState = new DriverStoppingState();
    /* Driver stopped */
    private State mDriverStoppedState = new DriverStoppedState();
    /* Scan for networks, no connection will be established */
    private State mScanModeState = new ScanModeState();
    /* Connecting to an access point */
    private State mConnectModeState = new ConnectModeState();
    /* Connected at 802.11 (L2) level */
    private State mL2ConnectedState = new L2ConnectedState();
    /* fetching IP after connection to access point (assoc+auth complete) */
    private State mObtainingIpState = new ObtainingIpState();
    /* Waiting for link quality verification to be complete */
    private State mVerifyingLinkState = new VerifyingLinkState();
    /* Connected with IP addr */
    private State mConnectedState = new ConnectedState();
    /* Roaming */
    private State mRoamingState = new RoamingState();
    /* disconnect issued, waiting for network disconnect confirmation */
    private State mDisconnectingState = new DisconnectingState();
    /* Network is not connected, supplicant assoc+auth is not complete */
    private State mDisconnectedState = new DisconnectedState();
    /* Waiting for WPS to be completed*/
    private State mWpsRunningState = new WpsRunningState();

    /* Soft ap is starting up */
    private State mSoftApStartingState = new SoftApStartingState();
    /* Soft ap is running */
    private State mSoftApStartedState = new SoftApStartedState();
    /* Soft ap is running and we are waiting for tether notification */
    private State mTetheringState = new TetheringState();
    /* Soft ap is running and we are tethered through connectivity service */
    private State mTetheredState = new TetheredState();
    /* Waiting for untether confirmation before stopping soft Ap */
    private State mUntetheringState = new UntetheringState();

    private class TetherStateChange {
        ArrayList<String> available;
        ArrayList<String> active;
        TetherStateChange(ArrayList<String> av, ArrayList<String> ac) {
            available = av;
            active = ac;
        }
    }

    public static class SimAuthRequestData {
        int networkId;
        int protocol;
        String ssid;
        String[] challenges;
    }

    public static class SimAuthResponseData {
        int id;
        String Kc1;
        String SRES1;
        String Kc2;
        String SRES2;
        String Kc3;
        String SRES3;
    }

    /**
     * One of  {@link WifiManager#WIFI_STATE_DISABLED},
     *         {@link WifiManager#WIFI_STATE_DISABLING},
     *         {@link WifiManager#WIFI_STATE_ENABLED},
     *         {@link WifiManager#WIFI_STATE_ENABLING},
     *         {@link WifiManager#WIFI_STATE_UNKNOWN}
     *
     */
    private final AtomicInteger mWifiState = new AtomicInteger(WIFI_STATE_DISABLED);

    /**
     * One of  {@link WifiManager#WIFI_AP_STATE_DISABLED},
     *         {@link WifiManager#WIFI_AP_STATE_DISABLING},
     *         {@link WifiManager#WIFI_AP_STATE_ENABLED},
     *         {@link WifiManager#WIFI_AP_STATE_ENABLING},
     *         {@link WifiManager#WIFI_AP_STATE_FAILED}
     *
     */
    private final AtomicInteger mWifiApState = new AtomicInteger(WIFI_AP_STATE_DISABLED);

    private static final int SCAN_REQUEST = 0;
    private static final String ACTION_START_SCAN =
        "com.android.server.WifiManager.action.START_SCAN";

    private static final String DELAYED_STOP_COUNTER = "DelayedStopCounter";
    private static final int DRIVER_STOP_REQUEST = 0;
    private static final String ACTION_DELAYED_DRIVER_STOP =
        "com.android.server.WifiManager.action.DELAYED_DRIVER_STOP";

    private static final String ACTION_SAFE_WIFI_CHANNELS_CHANGED =
            "qualcomm.intent.action.SAFE_WIFI_CHANNELS_CHANGED";

    private static final String ACTION_REFRESH_BATCHED_SCAN =
            "com.android.server.WifiManager.action.REFRESH_BATCHED_SCAN";
    /**
     * Keep track of whether WIFI is running.
     */
    private boolean mIsRunning = false;

    /**
     * Keep track of whether we last told the battery stats we had started.
     */
    private boolean mReportedRunning = false;

    /**
     * Most recently set source of starting WIFI.
     */
    private final WorkSource mRunningWifiUids = new WorkSource();

    /**
     * The last reported UIDs that were responsible for starting WIFI.
     */
    private final WorkSource mLastRunningWifiUids = new WorkSource();

    private final IBatteryStats mBatteryStats;

    private BatchedScanSettings mBatchedScanSettings = null;

    /**
     * Track the worksource/cost of the current settings and track what's been noted
     * to the battery stats, so we can mark the end of the previous when changing.
     */
    private WorkSource mBatchedScanWorkSource = null;
    private int mBatchedScanCsph = 0;
    private WorkSource mNotedBatchedScanWorkSource = null;
    private int mNotedBatchedScanCsph = 0;

    private String mTcpBufferSizes = null;

    // Used for debug and stats gathering
    private static int sScanAlarmIntentCount = 0;
    private boolean isPropFeatureEnabled = false;

    private static int DEFAULT_SCORE = NetworkAgent.WIFI_BASE_SCORE;

    final static int frameworkMinScanIntervalSaneValue = 10000;

    public WifiStateMachine(Context context, String wlanInterface,
            WifiTrafficPoller trafficPoller,
            boolean enableConcurrency,
            String SAPInterfaceName,
            int P2pGoChannel) {
        super("WifiStateMachine");
        mContext = context;
        mInterfaceName = wlanInterface;
        mEnableConcurrency = enableConcurrency;

        mNetworkInfo = new NetworkInfo(ConnectivityManager.TYPE_WIFI, 0, NETWORKTYPE, "");
        mBatteryStats = IBatteryStats.Stub.asInterface(ServiceManager.getService(
                BatteryStats.SERVICE_NAME));

        IBinder b = ServiceManager.getService(Context.NETWORKMANAGEMENT_SERVICE);
        mNwService = INetworkManagementService.Stub.asInterface(b);

        mP2pSupported = mContext.getPackageManager().hasSystemFeature(
                PackageManager.FEATURE_WIFI_DIRECT);

        mWifiNative = new WifiNative(mInterfaceName);
        mWifiConfigStore = new WifiConfigStore(context, mWifiNative);
        mWifiAutoJoinController = new WifiAutoJoinController(context, this,
                mWifiConfigStore, mWifiConnectionStatistics, mWifiNative);
        mWifiMonitor = new WifiMonitor(this, mWifiNative);
        mWifiInfo = new WifiInfo();
        mSupplicantStateTracker = new SupplicantStateTracker(context, this, mWifiConfigStore,
                getHandler());
        mLinkProperties = new LinkProperties();

        IBinder s1 = ServiceManager.getService(Context.WIFI_P2P_SERVICE);
        mWifiP2pServiceImpl = (WifiP2pServiceImpl)IWifiP2pManager.Stub.asInterface(s1);

        mNetworkInfo.setIsAvailable(false);
        mLastBssid = null;
        mLastNetworkId = WifiConfiguration.INVALID_NETWORK_ID;
        mLastSignalLevel = -1;
        if (enableConcurrency) {
            mWifiTetherStateMachine =
                new WifiTetherStateMachine(mContext, SAPInterfaceName,
                                           mWifiNative, mWifiConfigStore,
                                           mWifiMonitor, mNwService);
            mP2pGoChannel = P2pGoChannel;
            if (mP2pGoChannel <= 14) {
                mP2pGoBand = P2P_GO_2_4_BAND;
            } else if (mP2pGoChannel >= 36 && mP2pGoChannel <= 165) {
                mP2pGoBand = P2P_GO_5_BAND;
            }
            if (DBG) {
                log("Concurrency band  is " + mP2pGoBand);
            }
        }

        mNetlinkTracker = new NetlinkTracker(mInterfaceName, new NetlinkTracker.Callback() {
            public void update(LinkProperties lp) {
                sendMessage(CMD_UPDATE_LINKPROPERTIES, lp);
            }
        });
        try {
            mNwService.registerObserver(mNetlinkTracker);
        } catch (RemoteException e) {
            loge("Couldn't register netlink tracker: " + e.toString());
        }

        mAlarmManager = (AlarmManager)mContext.getSystemService(Context.ALARM_SERVICE);
        mScanIntent = getPrivateBroadcast(ACTION_START_SCAN, SCAN_REQUEST);
        mBatchedScanIntervalIntent = getPrivateBroadcast(ACTION_REFRESH_BATCHED_SCAN, 0);

        // Make sure the interval is not configured less than 10 seconds
        int period = mContext.getResources().getInteger(
                R.integer.config_wifi_framework_scan_interval);
        if (period < frameworkMinScanIntervalSaneValue) {
            period = frameworkMinScanIntervalSaneValue;
        }
        mDefaultFrameworkScanIntervalMs = period;
        mDriverStopDelayMs = mContext.getResources().getInteger(
                R.integer.config_wifi_driver_stop_delay);

        mBackgroundScanSupported = mContext.getResources().getBoolean(
                R.bool.config_wifi_background_scan_support);

        mHandleSafeChannelsIntent = mContext.getResources().getBoolean(
                R.bool.config_wifi_handle_safe_channels_intent);

        mPrimaryDeviceType = mContext.getResources().getString(
                R.string.config_wifi_p2p_device_type);

        mUserWantsSuspendOpt.set(Settings.Global.getInt(mContext.getContentResolver(),
                    Settings.Global.WIFI_SUSPEND_OPTIMIZATIONS_ENABLED, 1) == 1);

        mNetworkCapabilitiesFilter.addTransportType(NetworkCapabilities.TRANSPORT_WIFI);
        mNetworkCapabilitiesFilter.addCapability(NetworkCapabilities.NET_CAPABILITY_INTERNET);
        mNetworkCapabilitiesFilter.addCapability(NetworkCapabilities.NET_CAPABILITY_NOT_RESTRICTED);
        mNetworkCapabilitiesFilter.setLinkUpstreamBandwidthKbps(1024 * 1024);
        mNetworkCapabilitiesFilter.setLinkDownstreamBandwidthKbps(1024 * 1024);
        // TODO - needs to be a bit more dynamic
        mNetworkCapabilities = new NetworkCapabilities(mNetworkCapabilitiesFilter);

        mContext.registerReceiver(
            new BroadcastReceiver() {
                @Override
                public void onReceive(Context context, Intent intent) {
                    ArrayList<String> available = intent.getStringArrayListExtra(
                            ConnectivityManager.EXTRA_AVAILABLE_TETHER);
                    ArrayList<String> active = intent.getStringArrayListExtra(
                            ConnectivityManager.EXTRA_ACTIVE_TETHER);
                    sendMessage(CMD_TETHER_STATE_CHANGE, new TetherStateChange(available, active));
                }
            },new IntentFilter(ConnectivityManager.ACTION_TETHER_STATE_CHANGED));

        IntentFilter mSafeChannelfilter = new IntentFilter();
        mSafeChannelfilter.addAction(ACTION_SAFE_WIFI_CHANNELS_CHANGED);
        mContext.registerReceiver(WifiStateReceiver, mSafeChannelfilter);

        mContext.registerReceiver(
                new BroadcastReceiver() {
                    @Override
                    public void onReceive(Context context, Intent intent) {
                        sScanAlarmIntentCount++; // Used for debug only
                        startScan(SCAN_ALARM_SOURCE, mDelayedScanCounter.incrementAndGet(), null, null);
                        if (VDBG)
                            loge("WiFiStateMachine SCAN ALARM -> " + mDelayedScanCounter.get());
                    }
                },
                new IntentFilter(ACTION_START_SCAN));

        IntentFilter filter = new IntentFilter();
        filter.addAction(Intent.ACTION_SCREEN_ON);
        filter.addAction(Intent.ACTION_SCREEN_OFF);
        filter.addAction(ACTION_REFRESH_BATCHED_SCAN);
        int val = SystemProperties.getInt("persist.cne.feature", 0);
        boolean isPropFeatureAvail = (val == 3) ? true : false;
        if (isPropFeatureAvail) {
            DEFAULT_SCORE = 1;
            filter.addAction("com.quicinc.cne.CNE_PREFERENCE_CHANGED");
            filter.addAction("prop_state_change");
            filter.addAction("blacklist_bad_bssid");
        }

        mContext.registerReceiver(
                new BroadcastReceiver() {
                    @Override
                    public void onReceive(Context context, Intent intent) {
                        String action = intent.getAction();

                        if (action.equals(Intent.ACTION_SCREEN_ON)) {
                            sendMessage(CMD_SCREEN_STATE_CHANGED, 1);
                        } else if (action.equals(Intent.ACTION_SCREEN_OFF)) {
                            sendMessage(CMD_SCREEN_STATE_CHANGED, 0);
                        } else if (action.equals(ACTION_REFRESH_BATCHED_SCAN)) {
                            startNextBatchedScanAsync();
                        } else if (action.equals("com.quicinc.cne.CNE_PREFERENCE_CHANGED")) {
                            int featureId = intent.getIntExtra(EXTRA_FEATURE_ID, -1);
                            int featureParam = intent.getIntExtra(EXTRA_FEATURE_PARAMETER, -1);
                            int featureVal = intent.getIntExtra(EXTRA_PARAMETER_VALUE, -1);
                            handlePrefChange(featureId, featureParam, featureVal);
                        } else if (action.equals("prop_state_change")) {
                            int state = intent.getIntExtra("state", 0);
                            handleStateChange(state);
                        } else if (action.equals("blacklist_bad_bssid") ) {
                            // 1 = blacklist, 0 = unblacklist
                            int blacklist = intent.getIntExtra("blacklistBSSID", -1);
                            String bssid  =  intent.getStringExtra("BSSIDToBlacklist");
                            int reason = intent.getIntExtra("blacklistReason", -1 );
                            handleBSSIDBlacklist( ( blacklist == 0) ? true : false, bssid, reason );
                        }
                    }
                }, filter);

        mContext.registerReceiver(
                new BroadcastReceiver() {
                    @Override
                    public void onReceive(Context context, Intent intent) {
                       int counter = intent.getIntExtra(DELAYED_STOP_COUNTER, 0);
                       sendMessage(CMD_DELAYED_STOP_DRIVER, counter, 0);
                    }
                },
                new IntentFilter(ACTION_DELAYED_DRIVER_STOP));

        mContext.getContentResolver().registerContentObserver(Settings.Global.getUriFor(
                Settings.Global.WIFI_SUSPEND_OPTIMIZATIONS_ENABLED), false,
                new ContentObserver(getHandler()) {
                    @Override
                    public void onChange(boolean selfChange) {
                        mUserWantsSuspendOpt.set(Settings.Global.getInt(mContext.getContentResolver(),
                                Settings.Global.WIFI_SUSPEND_OPTIMIZATIONS_ENABLED, 1) == 1);
                    }
                });

        mContext.registerReceiver(
                new BroadcastReceiver() {
                    @Override
                    public void onReceive(Context context, Intent intent) {
                        sendMessage(CMD_BOOT_COMPLETED);
                    }
                },
                new IntentFilter(Intent.ACTION_BOOT_COMPLETED));

        mScanResultCache = new LruCache<String, ScanResult>(SCAN_RESULT_CACHE_SIZE);

        PowerManager powerManager = (PowerManager)mContext.getSystemService(Context.POWER_SERVICE);
        mWakeLock = powerManager.newWakeLock(PowerManager.PARTIAL_WAKE_LOCK, getName());

        mSuspendWakeLock = powerManager.newWakeLock(PowerManager.PARTIAL_WAKE_LOCK, "WifiSuspend");
        mSuspendWakeLock.setReferenceCounted(false);

        mTcpBufferSizes = mContext.getResources().getString(
                com.android.internal.R.string.config_wifi_tcp_buffers);

        addState(mDefaultState);
            addState(mInitialState, mDefaultState);
            addState(mSupplicantStartingState, mDefaultState);
            addState(mSupplicantStartedState, mDefaultState);
                addState(mDriverStartingState, mSupplicantStartedState);
                addState(mDriverStartedState, mSupplicantStartedState);
                    addState(mScanModeState, mDriverStartedState);
                    addState(mConnectModeState, mDriverStartedState);
                        addState(mL2ConnectedState, mConnectModeState);
                            addState(mObtainingIpState, mL2ConnectedState);
                            addState(mVerifyingLinkState, mL2ConnectedState);
                            addState(mConnectedState, mL2ConnectedState);
                            addState(mRoamingState, mL2ConnectedState);
                        addState(mDisconnectingState, mConnectModeState);
                        addState(mDisconnectedState, mConnectModeState);
                        addState(mWpsRunningState, mConnectModeState);
                addState(mWaitForP2pDisableState, mSupplicantStartedState);
                addState(mDriverStoppingState, mSupplicantStartedState);
                addState(mDriverStoppedState, mSupplicantStartedState);
            addState(mSupplicantStoppingState, mDefaultState);
            addState(mSoftApStartingState, mDefaultState);
            addState(mSoftApStartedState, mDefaultState);
                addState(mTetheringState, mSoftApStartedState);
                addState(mTetheredState, mSoftApStartedState);
                addState(mUntetheringState, mSoftApStartedState);

        setInitialState(mInitialState);

        setLogRecSize(ActivityManager.isLowRamDeviceStatic() ? 100 : 3000);
        setLogOnlyTransitions(false);
        if (VDBG) setDbg(true);

        //start the state machine
        start();

        final Intent intent = new Intent(WifiManager.WIFI_SCAN_AVAILABLE);
        intent.addFlags(Intent.FLAG_RECEIVER_REGISTERED_ONLY_BEFORE_BOOT);
        intent.putExtra(WifiManager.EXTRA_SCAN_AVAILABLE, WIFI_STATE_DISABLED);
        mContext.sendStickyBroadcastAsUser(intent, UserHandle.ALL);
    }

<<<<<<< HEAD
    private BroadcastReceiver WifiStateReceiver = new BroadcastReceiver() {

         public void onReceive(Context context, Intent intent) {
             if (intent.getAction().equals(
                 ACTION_SAFE_WIFI_CHANNELS_CHANGED)) {
                 int state = -1;
                 int staOperatingChannel = 0;
                 mStartSafeChannel = intent.getIntExtra("start_safe_channel",
                                                        -1);
                 mEndSafeChannel = intent.getIntExtra("end_safe_channel", -1);
                 mStartWithchannel = 0;
                 if (DBG) {
                     Log.d(TAG, "Received ACTION_SAFE_WIFI_CHANNELS_CHANGED");
                     Log.d(TAG, " mStartSafeChannel= " + mStartSafeChannel +
                                " mEndSafeChannel= " + mEndSafeChannel +
                                " mEnableConcurrency= " + mEnableConcurrency +
                                " mHandleSafeChannelsIntent= " +
                                mHandleSafeChannelsIntent);
                 }

                 if (!mHandleSafeChannelsIntent) {
                     return;
                 }
                 if (mEnableConcurrency &&
                     mWifiTetherStateMachine != null) {
                     if (getCurrentState() == mObtainingIpState ||
                         getCurrentState() == mL2ConnectedState ||
                         getCurrentState() == mConnectedState) {
                         staOperatingChannel = mWifiNative.fetchChannelNative();
                     }
                     state = mWifiTetherStateMachine.syncGetWifiApState();
                 } else {
                     state = syncGetWifiApState();
                 }

                 if (state == WIFI_AP_STATE_ENABLED) {
                     int currentChannel = getSapOperatingChannel();
                     if (DBG) {
                         Log.d(TAG, "SAP Operating channel = " + currentChannel);
                         Log.d(TAG, "STA channel = " + staOperatingChannel);
                     }

                     // if SAP is operating in 5GHz then no need to restart,
                     // since intent only provides channels in 2.4GHz band.
                     // STA channel will be populated only in case of 3 port
                     // concurrency ignore safe channel event if STA and SAP
                     // operating in same channel.
                     if (currentChannel < 1 ||
                         currentChannel > 14 ||
                         currentChannel == staOperatingChannel) {
                         return;
                     }

                     if (currentChannel < mStartSafeChannel ||
                         currentChannel > mEndSafeChannel) {
                         if (DBG) {
                             Log.d(TAG,
                             "SAP operating on interfering channel, restart");
                         }
                         if (mStartSafeChannel > 0) {
                             int[] channels = new int[14];
                             int count = 0;

                             // Check if we have social channels
                             // in safe channel list
                             if (mStartSafeChannel == 1 &&
                                 mEndSafeChannel >= 1) {
                                 channels[count++] = 1;
                             }
                             if (mStartSafeChannel <= 6 &&
                                 mEndSafeChannel >= 6) {
                                 channels[count++] = 6;
                             }
                             if (mStartSafeChannel <= 11 &&
                                 mEndSafeChannel >= 11) {
                                 channels[count++] = 11;
                             }

                             if (count == 0) {
                                 int i;
                                 // No social channels in safe channel list
                                 // extract available channels from the list
                                 for (i = 1; i <= 14; i++) {
                                      if (i >= mStartSafeChannel &&
                                          i <= mEndSafeChannel) {
                                          channels[count++] = i;
                                      }
                                 }
                             }

                             if (count > 0) {
                                 Random rand = new Random();
                                 mStartWithchannel =
                                                 channels[rand.nextInt(count)];
                                 if (DBG) {
                                     Log.d(TAG, "start with channel = " +
                                                 mStartWithchannel);
                                 }
                                 restartSoftApIfOn();
                             }
                         }
                     }
                 }
             }
         }
    };
=======

    PendingIntent getPrivateBroadcast(String action, int requestCode) {
        Intent intent = new Intent(action, null);
        intent.addFlags(Intent.FLAG_RECEIVER_REGISTERED_ONLY_BEFORE_BOOT);
        intent.setPackage(this.getClass().getPackage().getName());
        return PendingIntent.getBroadcast(mContext, requestCode, intent, 0);
    }
>>>>>>> 93764967

    private int mVerboseLoggingLevel = 0;

    int getVerboseLoggingLevel() {
        return mVerboseLoggingLevel;
    }

    void enableVerboseLogging(int verbose) {
        mVerboseLoggingLevel = verbose;
        if (verbose > 0) {
            DBG = true;
            VDBG = true;
            PDBG = true;
            mLogMessages = true;
            mWifiNative.setSupplicantLogLevel("DEBUG");
        } else {
            DBG = false;
            VDBG = false;
            PDBG = false;
            mLogMessages = false;
            mWifiNative.setSupplicantLogLevel("INFO");
        }
        mWifiP2pServiceImpl.enableVerboseLogging(verbose);
        mWifiAutoJoinController.enableVerboseLogging(verbose);
        mWifiMonitor.enableVerboseLogging(verbose);
        mWifiNative.enableVerboseLogging(verbose);
        mWifiConfigStore.enableVerboseLogging(verbose);
        mSupplicantStateTracker.enableVerboseLogging(verbose);
        if (mWifiTetherStateMachine != null) {
            mWifiTetherStateMachine.enableVerboseLogging(verbose);
        }
    }

    private int mAggressiveHandover = 0;

    int getAggressiveHandover() {
        return mAggressiveHandover;
    }

    void enableAggressiveHandover(int enabled) {
        mAggressiveHandover = enabled;
    }

    public void setAllowScansWithTraffic(int enabled) {
        mWifiConfigStore.alwaysEnableScansWhileAssociated = enabled;
    }

    public int getAllowScansWithTraffic() {
        return mWifiConfigStore.alwaysEnableScansWhileAssociated;
    }

    /*
     *
     * Framework scan control
     */

    private boolean mAlarmEnabled = false;
    /* This is set from the overlay config file or from a secure setting.
     * A value of 0 disables scanning in the framework.
     */
    private long mFrameworkScanIntervalMs = 10000;

    private AtomicInteger mDelayedScanCounter = new AtomicInteger();

    private void setScanAlarm(boolean enabled) {
        if (PDBG) {
            loge("setScanAlarm " + enabled
                    + " period " + mDefaultFrameworkScanIntervalMs
                    + " mBackgroundScanSupported " + mBackgroundScanSupported);
        }
        if (mBackgroundScanSupported == false) {
            // Scan alarm is only used for background scans if they are not
            // offloaded to the wifi chipset, hence enable the scan alarm
            // gicing us RTC_WAKEUP of backgroundScan is NOT supported
            enabled = true;
        }

        if (enabled == mAlarmEnabled) return;
        if (enabled) {
            /* Set RTC_WAKEUP alarms if PNO is not supported - because no one is */
            /* going to wake up the host processor to look for access points */
            mAlarmManager.set(AlarmManager.RTC_WAKEUP,
                    System.currentTimeMillis() + mDefaultFrameworkScanIntervalMs,
                    mScanIntent);
            mAlarmEnabled = true;
        } else {
            mAlarmManager.cancel(mScanIntent);
            mAlarmEnabled = false;
        }
    }

    private void cancelDelayedScan() {
        mDelayedScanCounter.incrementAndGet();
        loge("cancelDelayedScan -> " + mDelayedScanCounter);
    }

    private boolean checkAndRestartDelayedScan(int counter, boolean restart, int milli,
                                   ScanSettings settings, WorkSource workSource) {
        if (counter != mDelayedScanCounter.get()) {
            return false;
        }
        if (restart)
            startDelayedScan(milli, settings, workSource);
        return true;
    }

    private void startDelayedScan(int milli, ScanSettings settings, WorkSource workSource) {
        if (milli <= 0) return;
        /**
         * The cases where the scan alarm should be run are :
         * - DisconnectedState && screenOn => used delayed timer
         * - DisconnectedState && !screenOn && mBackgroundScanSupported => PNO
         * - DisconnectedState && !screenOn && !mBackgroundScanSupported => used RTC_WAKEUP Alarm
         * - ConnectedState && screenOn => used delayed timer
         */

        mDelayedScanCounter.incrementAndGet();
        if (mScreenOn &&
                (getCurrentState() == mDisconnectedState
                || getCurrentState() == mConnectedState)) {
            Bundle bundle = new Bundle();
            bundle.putParcelable(CUSTOMIZED_SCAN_SETTING, settings);
            bundle.putParcelable(CUSTOMIZED_SCAN_WORKSOURCE, workSource);
            bundle.putLong(SCAN_REQUEST_TIME, System.currentTimeMillis());
            sendMessageDelayed(CMD_START_SCAN, SCAN_ALARM_SOURCE,
                    mDelayedScanCounter.get(), bundle, milli);
            if (DBG) loge("startDelayedScan send -> " + mDelayedScanCounter + " milli " + milli);
        } else if (mBackgroundScanSupported == false
                && !mScreenOn && getCurrentState() == mDisconnectedState) {
            setScanAlarm(true);
            if (DBG) loge("startDelayedScan start scan alarm -> "
                    + mDelayedScanCounter + " milli " + milli);
        } else {
            if (DBG) loge("startDelayedScan unhandled -> "
                    + mDelayedScanCounter + " milli " + milli);
        }
    }

    private boolean setRandomMacOui() {
        String oui = mContext.getResources().getString(
                R.string.config_wifi_random_mac_oui, GOOGLE_OUI);
        String[] ouiParts = oui.split("-");
        byte[] ouiBytes = new byte[3];
        ouiBytes[0] = (byte) (Integer.parseInt(ouiParts[0], 16) & 0xFF);
        ouiBytes[1] = (byte) (Integer.parseInt(ouiParts[1], 16) & 0xFF);
        ouiBytes[2] = (byte) (Integer.parseInt(ouiParts[2], 16) & 0xFF);

        logd("Setting OUI to " + oui);
        return mWifiNative.setScanningMacOui(ouiBytes);
    }

    /*********************************************************
     * Methods exposed for public use
     ********************************************************/

    public Messenger getMessenger() {
        return new Messenger(getHandler());
    }

    public WifiMonitor getWifiMonitor() {
        return mWifiMonitor;
    }

    /**
     * TODO: doc
     */
    public boolean syncPingSupplicant(AsyncChannel channel) {
        Message resultMsg = channel.sendMessageSynchronously(CMD_PING_SUPPLICANT);
        boolean result = (resultMsg.arg1 != FAILURE);
        resultMsg.recycle();
        return result;
    }

    public List<WifiChannel> syncGetChannelList(AsyncChannel channel) {
        Message resultMsg = channel.sendMessageSynchronously(CMD_GET_CAPABILITY_FREQ);
        List<WifiChannel> list = null;
        if (resultMsg.obj != null) {
            list = new ArrayList<WifiChannel>();
            String freqs = (String) resultMsg.obj;
            String[] lines = freqs.split("\n");
            for (String line : lines)
                if (line.contains("MHz")) {
                    // line format: " 52 = 5260 MHz (NO_IBSS) (DFS)"
                    WifiChannel c = new WifiChannel();
                    String[] prop = line.split(" ");
                    if (prop.length < 5) continue;
                    try {
                        c.channelNum = Integer.parseInt(prop[1]);
                        c.freqMHz = Integer.parseInt(prop[3]);
                    } catch (NumberFormatException e) { }
                    c.isDFS = line.contains("(DFS)");
                    list.add(c);
                } else if (line.contains("Mode[B] Channels:")) {
                    // B channels are the same as G channels, skipped
                    break;
                }
        }
        resultMsg.recycle();
        return (list != null && list.size() > 0) ? list : null;
    }

<<<<<<< HEAD
    public String fetchStaStateNative() {
        // Supplicant state and Wifistatemachine supplicant status
        // will mismatch hence get wpa_state from supplicant.
        String statusString = mWifiNative.status();
        String[] dataTokens = statusString.split("\n");
        for (String token : dataTokens) {
            String[] nameValue = token.split("=");
            if (nameValue[0].equals("wpa_state")) {
                log("wpa_state = " + nameValue[1]);
                return nameValue[1];
            }
        }
        return null;
    }

    public void setP2pGoChannel() {
        int staOperatingChannel = 0;
        if (DBG) {
            log("setP2pGoChannel");
        }
        String StaState = fetchStaStateNative();
        if (StaState != null) {
            if (StaState.equals("ASSOCIATING") ||
                StaState.equals("ASSOCIATED") ||
                StaState.equals("COMPLETED")) {
                staOperatingChannel = mWifiNative.fetchChannelNative();
                if ((mP2pGoBand == P2P_GO_2_4_BAND) &&
                    (staOperatingChannel <= 14)) {
                    mWifiNative.p2pSetOperatingFreq(staOperatingChannel);
                } else if ((mP2pGoBand == P2P_GO_5_BAND) &&
                           ((staOperatingChannel >= 36) &&
                            (staOperatingChannel <= 165))){
                    mWifiNative.p2pSetOperatingFreq(staOperatingChannel);
                } else {
                    mWifiNative.p2pSetOperatingFreq(mP2pGoChannel);
                }
            }
        }
=======
    /**
     * When settings allowing making use of untrusted networks change, trigger a scan
     * so as to kick of autojoin.
     */
    public void startScanForUntrustedSettingChange() {
        startScan(SET_ALLOW_UNTRUSTED_SOURCE, 0, null, null);
>>>>>>> 93764967
    }

    /**
     * Initiate a wifi scan. If workSource is not null, blame is given to it, otherwise blame is
     * given to callingUid.
     *
     * @param callingUid The uid initiating the wifi scan. Blame will be given here unless
     *                   workSource is specified.
     * @param workSource If not null, blame is given to workSource.
     * @param settings Scan settings, see {@link ScanSettings}.
     */
    public void startScan(int callingUid, int scanCounter,
                          ScanSettings settings, WorkSource workSource) {
        Bundle bundle = new Bundle();
        bundle.putParcelable(CUSTOMIZED_SCAN_SETTING, settings);
        bundle.putParcelable(CUSTOMIZED_SCAN_WORKSOURCE, workSource);
        bundle.putLong(SCAN_REQUEST_TIME, System.currentTimeMillis());
        sendMessage(CMD_START_SCAN, callingUid, scanCounter, bundle);
    }

    /**
     * start or stop batched scanning using the given settings
     */
    public void setBatchedScanSettings(BatchedScanSettings settings, int callingUid, int csph,
            WorkSource workSource) {
        Bundle bundle = new Bundle();
        bundle.putParcelable(BATCHED_SETTING, settings);
        bundle.putParcelable(BATCHED_WORKSOURCE, workSource);
        sendMessage(CMD_SET_BATCHED_SCAN, callingUid, csph, bundle);
    }

    public List<BatchedScanResult> syncGetBatchedScanResultsList() {
        synchronized (mBatchedScanResults) {
            List<BatchedScanResult> batchedScanList =
                    new ArrayList<BatchedScanResult>(mBatchedScanResults.size());
            for(BatchedScanResult result: mBatchedScanResults) {
                batchedScanList.add(new BatchedScanResult(result));
            }
            return batchedScanList;
        }
    }

    public void requestBatchedScanPoll() {
        sendMessage(CMD_POLL_BATCHED_SCAN);
    }

    private void startBatchedScan() {
        if (mBatchedScanSettings == null) return;

        if (mDhcpActive) {
            if (DBG) log("not starting Batched Scans due to DHCP");
            return;
        }

        // first grab any existing data
        retrieveBatchedScanData();

        if (PDBG) loge("try  starting Batched Scans due to DHCP");


        mAlarmManager.cancel(mBatchedScanIntervalIntent);

        String scansExpected = mWifiNative.setBatchedScanSettings(mBatchedScanSettings);
        try {
            mExpectedBatchedScans = Integer.parseInt(scansExpected);
            setNextBatchedAlarm(mExpectedBatchedScans);
            if (mExpectedBatchedScans > 0) noteBatchedScanStart();
        } catch (NumberFormatException e) {
            stopBatchedScan();
            loge("Exception parsing WifiNative.setBatchedScanSettings response " + e);
        }
    }

    // called from BroadcastListener
    private void startNextBatchedScanAsync() {
        sendMessage(CMD_START_NEXT_BATCHED_SCAN);
    }

    private void startNextBatchedScan() {
        // first grab any existing data
        retrieveBatchedScanData();

        setNextBatchedAlarm(mExpectedBatchedScans);
    }

    private void handleBatchedScanPollRequest() {
        if (DBG) {
            log("handleBatchedScanPoll Request - mBatchedScanMinPollTime=" +
                    mBatchedScanMinPollTime + " , mBatchedScanSettings=" +
                    mBatchedScanSettings);
        }
        // if there is no appropriate PollTime that's because we either aren't
        // batching or we've already set a time for a poll request
        if (mBatchedScanMinPollTime == 0) return;
        if (mBatchedScanSettings == null) return;

        long now = System.currentTimeMillis();

        if (now > mBatchedScanMinPollTime) {
            // do the poll and reset our timers
            startNextBatchedScan();
        } else {
            mAlarmManager.setExact(AlarmManager.RTC_WAKEUP, mBatchedScanMinPollTime,
                    mBatchedScanIntervalIntent);
            mBatchedScanMinPollTime = 0;
        }
    }

    // return true if new/different
    private boolean recordBatchedScanSettings(int responsibleUid, int csph, Bundle bundle) {
        BatchedScanSettings settings = bundle.getParcelable(BATCHED_SETTING);
        WorkSource responsibleWorkSource = bundle.getParcelable(BATCHED_WORKSOURCE);

        if (DBG) {
            log("set batched scan to " + settings + " for uid=" + responsibleUid +
                    ", worksource=" + responsibleWorkSource);
        }
        if (settings != null) {
            if (settings.equals(mBatchedScanSettings)) return false;
        } else {
            if (mBatchedScanSettings == null) return false;
        }
        mBatchedScanSettings = settings;
        if (responsibleWorkSource == null) responsibleWorkSource = new WorkSource(responsibleUid);
        mBatchedScanWorkSource = responsibleWorkSource;
        mBatchedScanCsph = csph;
        return true;
    }

    private void stopBatchedScan() {
        mAlarmManager.cancel(mBatchedScanIntervalIntent);
        retrieveBatchedScanData();
        mWifiNative.setBatchedScanSettings(null);
        noteBatchedScanStop();
    }

    private void setNextBatchedAlarm(int scansExpected) {

        if (mBatchedScanSettings == null || scansExpected < 1) return;

        mBatchedScanMinPollTime = System.currentTimeMillis() +
                mBatchedScanSettings.scanIntervalSec * 1000;

        if (mBatchedScanSettings.maxScansPerBatch < scansExpected) {
            scansExpected = mBatchedScanSettings.maxScansPerBatch;
        }

        int secToFull = mBatchedScanSettings.scanIntervalSec;
        secToFull *= scansExpected;

        int debugPeriod = SystemProperties.getInt("wifi.batchedScan.pollPeriod", 0);
        if (debugPeriod > 0) secToFull = debugPeriod;

        // set the alarm to do the next poll.  We set it a little short as we'd rather
        // wake up wearly than miss a scan due to buffer overflow
        mAlarmManager.setExact(AlarmManager.RTC_WAKEUP, System.currentTimeMillis()
                + ((secToFull - (mBatchedScanSettings.scanIntervalSec / 2)) * 1000),
                mBatchedScanIntervalIntent);
    }

    /**
     * Start reading new scan data
     * Data comes in as:
     * "scancount=5\n"
     * "nextcount=5\n"
     *   "apcount=3\n"
     *   "trunc\n" (optional)
     *     "bssid=...\n"
     *     "ssid=...\n"
     *     "freq=...\n" (in Mhz)
     *     "level=...\n"
     *     "dist=...\n" (in cm)
     *     "distsd=...\n" (standard deviation, in cm)
     *     "===="
     *     "bssid=...\n"
     *     etc
     *     "===="
     *     "bssid=...\n"
     *     etc
     *     "%%%%"
     *   "apcount=2\n"
     *     "bssid=...\n"
     *     etc
     *     "%%%%
     *   etc
     *   "----"
     */
    private final static boolean DEBUG_PARSE = false;
    private void retrieveBatchedScanData() {
        String rawData = mWifiNative.getBatchedScanResults();
        if (DEBUG_PARSE) log("rawData = " + rawData);
        mBatchedScanMinPollTime = 0;
        if (rawData == null || rawData.equalsIgnoreCase("OK")) {
            loge("Unexpected BatchedScanResults :" + rawData);
            return;
        }

        int scanCount = 0;
        final String END_OF_BATCHES = "----";
        final String SCANCOUNT = "scancount=";
        final String TRUNCATED = "trunc";
        final String AGE = "age=";
        final String DIST = "dist=";
        final String DISTSD = "distSd=";

        String splitData[] = rawData.split("\n");
        int n = 0;
        if (splitData[n].startsWith(SCANCOUNT)) {
            try {
                scanCount = Integer.parseInt(splitData[n++].substring(SCANCOUNT.length()));
            } catch (NumberFormatException e) {
                loge("scancount parseInt Exception from " + splitData[n]);
            }
        } else log("scancount not found");
        if (scanCount == 0) {
            loge("scanCount==0 - aborting");
            return;
        }

        final Intent intent = new Intent(WifiManager.BATCHED_SCAN_RESULTS_AVAILABLE_ACTION);
        intent.addFlags(Intent.FLAG_RECEIVER_REGISTERED_ONLY_BEFORE_BOOT);

        synchronized (mBatchedScanResults) {
            mBatchedScanResults.clear();
            BatchedScanResult batchedScanResult = new BatchedScanResult();

            String bssid = null;
            WifiSsid wifiSsid = null;
            int level = 0;
            int freq = 0;
            int dist, distSd;
            long tsf = 0;
            dist = distSd = ScanResult.UNSPECIFIED;
            final long now = SystemClock.elapsedRealtime();
            final int bssidStrLen = BSSID_STR.length();

            while (true) {
                while (n < splitData.length) {
                    if (DEBUG_PARSE) logd("parsing " + splitData[n]);
                    if (splitData[n].equals(END_OF_BATCHES)) {
                        if (n+1 != splitData.length) {
                            loge("didn't consume " + (splitData.length-n));
                        }
                        if (mBatchedScanResults.size() > 0) {
                            mContext.sendBroadcastAsUser(intent, UserHandle.ALL);
                        }
                        logd("retrieveBatchedScanResults X");
                        return;
                    }
                    if ((splitData[n].equals(END_STR)) || splitData[n].equals(DELIMITER_STR)) {
                        if (bssid != null) {
                            batchedScanResult.scanResults.add(new ScanResult(
                                    wifiSsid, bssid, "", level, freq, tsf, dist, distSd));
                            wifiSsid = null;
                            bssid = null;
                            level = 0;
                            freq = 0;
                            tsf = 0;
                            dist = distSd = ScanResult.UNSPECIFIED;
                        }
                        if (splitData[n].equals(END_STR)) {
                            if (batchedScanResult.scanResults.size() != 0) {
                                mBatchedScanResults.add(batchedScanResult);
                                batchedScanResult = new BatchedScanResult();
                            } else {
                                logd("Found empty batch");
                            }
                        }
                    } else if (splitData[n].equals(TRUNCATED)) {
                        batchedScanResult.truncated = true;
                    } else if (splitData[n].startsWith(BSSID_STR)) {
                        bssid = new String(splitData[n].getBytes(), bssidStrLen,
                                splitData[n].length() - bssidStrLen);
                    } else if (splitData[n].startsWith(FREQ_STR)) {
                        try {
                            freq = Integer.parseInt(splitData[n].substring(FREQ_STR.length()));
                        } catch (NumberFormatException e) {
                            loge("Invalid freqency: " + splitData[n]);
                            freq = 0;
                        }
                    } else if (splitData[n].startsWith(AGE)) {
                        try {
                            tsf = now - Long.parseLong(splitData[n].substring(AGE.length()));
                            tsf *= 1000; // convert mS -> uS
                        } catch (NumberFormatException e) {
                            loge("Invalid timestamp: " + splitData[n]);
                            tsf = 0;
                        }
                    } else if (splitData[n].startsWith(SSID_STR)) {
                        wifiSsid = WifiSsid.createFromAsciiEncoded(
                                splitData[n].substring(SSID_STR.length()));
                    } else if (splitData[n].startsWith(LEVEL_STR)) {
                        try {
                            level = Integer.parseInt(splitData[n].substring(LEVEL_STR.length()));
                            if (level > 0) level -= 256;
                        } catch (NumberFormatException e) {
                            loge("Invalid level: " + splitData[n]);
                            level = 0;
                        }
                    } else if (splitData[n].startsWith(DIST)) {
                        try {
                            dist = Integer.parseInt(splitData[n].substring(DIST.length()));
                        } catch (NumberFormatException e) {
                            loge("Invalid distance: " + splitData[n]);
                            dist = ScanResult.UNSPECIFIED;
                        }
                    } else if (splitData[n].startsWith(DISTSD)) {
                        try {
                            distSd = Integer.parseInt(splitData[n].substring(DISTSD.length()));
                        } catch (NumberFormatException e) {
                            loge("Invalid distanceSd: " + splitData[n]);
                            distSd = ScanResult.UNSPECIFIED;
                        }
                    } else {
                        loge("Unable to parse batched scan result line: " + splitData[n]);
                    }
                    n++;
                }
                rawData = mWifiNative.getBatchedScanResults();
                if (DEBUG_PARSE) log("reading more data:\n" + rawData);
                if (rawData == null) {
                    loge("Unexpected null BatchedScanResults");
                    return;
                }
                splitData = rawData.split("\n");
                if (splitData.length == 0 || splitData[0].equals("ok")) {
                    loge("batch scan results just ended!");
                    if (mBatchedScanResults.size() > 0) {
                        mContext.sendStickyBroadcastAsUser(intent, UserHandle.ALL);
                    }
                    return;
                }
                n = 0;
            }
        }
    }

    private long mDisconnectedTimeStamp = 0;

    public long getDisconnectedTimeMilli() {
        if (getCurrentState() == mDisconnectedState
                && mDisconnectedTimeStamp != 0) {
            long now_ms = System.currentTimeMillis();
            return now_ms - mDisconnectedTimeStamp;
        }
        return 0;
    }

    // Keeping track of scan requests
    private long lastStartScanTimeStamp = 0;
    private long lastScanDuration = 0;
    // Last connect attempt is used to prevent scan requests:
    //  - for a period of 10 seconds after attempting to connect
    private long lastConnectAttempt = 0;
    private String lastScanFreqs = null;

    // For debugging, keep track of last message status handling
    // TODO, find an equivalent mechanism as part of parent class
    private static int MESSAGE_HANDLING_STATUS_PROCESSED = 2;
    private static int MESSAGE_HANDLING_STATUS_OK = 1;
    private static int MESSAGE_HANDLING_STATUS_UNKNOWN = 0;
    private static int MESSAGE_HANDLING_STATUS_REFUSED = -1;
    private static int MESSAGE_HANDLING_STATUS_FAIL = -2;
    private static int MESSAGE_HANDLING_STATUS_OBSOLETE = -3;
    private static int MESSAGE_HANDLING_STATUS_DEFERRED = -4;
    private static int MESSAGE_HANDLING_STATUS_DISCARD = -5;
    private static int MESSAGE_HANDLING_STATUS_LOOPED = -6;
    private static int MESSAGE_HANDLING_STATUS_HANDLING_ERROR = -7;

    private int messageHandlingStatus = 0;
    private static long lastScanDuringP2p = 0;

    //TODO: this is used only to track connection attempts, however the link state and packet per
    //TODO: second logic should be folded into that
    private boolean checkOrDeferScanAllowed(Message msg) {
        long now = System.currentTimeMillis();
        if (lastConnectAttempt != 0 && (now - lastConnectAttempt) < 10000) {
            Message dmsg = Message.obtain(msg);
            sendMessageDelayed(dmsg, 11000 - (now - lastConnectAttempt));
            return false;
        }
        if (mP2pConnected.get()) {
            int scanSource = msg.arg1;
            if (scanSource == SCAN_ALARM_SOURCE) {
                if (VDBG) {
                    logd("P2P connected: lastScanDuringP2p=" +
                         lastScanDuringP2p +
                         " CurrentTime=" + now +
                         " autoJoinScanIntervalWhenP2pConnected=" +
                         mWifiConfigStore.autoJoinScanIntervalWhenP2pConnected);
                }

                if (lastScanDuringP2p == 0 || (now - lastScanDuringP2p)
                    < mWifiConfigStore.autoJoinScanIntervalWhenP2pConnected) {
                    if (lastScanDuringP2p == 0) lastScanDuringP2p = now;
                    if (VDBG) {
                        logd("P2P connected, discard scan within " +
                             mWifiConfigStore.autoJoinScanIntervalWhenP2pConnected
                             + " milliseconds");
                    }
                    return false;
                }
                lastScanDuringP2p = now;
            }
        } else {
            lastScanDuringP2p = 0;
        }
        return true;
    }

    private int mOnTime = 0;
    private int mTxTime = 0;
    private int mRxTime = 0;
    private int mOnTimeStartScan = 0;
    private int mTxTimeStartScan = 0;
    private int mRxTimeStartScan = 0;
    private int mOnTimeScan = 0;
    private int mTxTimeScan = 0;
    private int mRxTimeScan = 0;
    private int mOnTimeThisScan = 0;
    private int mTxTimeThisScan = 0;
    private int mRxTimeThisScan = 0;

    private int mOnTimeScreenStateChange = 0;
    private int mOnTimeAtLastReport = 0;
    private long lastOntimeReportTimeStamp = 0;
    private long lastScreenStateChangeTimeStamp = 0;
    private int mOnTimeLastReport = 0;
    private int mTxTimeLastReport = 0;
    private int mRxTimeLastReport = 0;

    private long lastLinkLayerStatsUpdate = 0;

    String reportOnTime() {
        long now = System.currentTimeMillis();
        StringBuilder sb = new StringBuilder();
        // Report stats since last report
        int on = mOnTime - mOnTimeLastReport;
        mOnTimeLastReport = mOnTime;
        int tx = mTxTime - mTxTimeLastReport;
        mTxTimeLastReport = mTxTime;
        int rx = mRxTime - mRxTimeLastReport;
        mRxTimeLastReport = mRxTime;
        int period = (int)(now - lastOntimeReportTimeStamp);
        lastOntimeReportTimeStamp = now;
        sb.append(String.format("[on:%d tx:%d rx:%d period:%d]", on, tx, rx, period));
        // Report stats since Screen State Changed
        on = mOnTime - mOnTimeScreenStateChange;
        period = (int)(now - lastScreenStateChangeTimeStamp);
        sb.append(String.format(" from screen [on:%d period:%d]", on, period));
        return sb.toString();
    }

    WifiLinkLayerStats getWifiLinkLayerStats(boolean dbg) {
        WifiLinkLayerStats stats = null;
        if (mWifiLinkLayerStatsSupported > 0) {
            String name = "wlan0";
            stats = mWifiNative.getWifiLinkLayerStats(name);
            if (name != null && stats == null && mWifiLinkLayerStatsSupported > 0) {
                mWifiLinkLayerStatsSupported -= 1;
            } else if (stats != null) {
                lastLinkLayerStatsUpdate = System.currentTimeMillis();
                mOnTime = stats.on_time;
                mTxTime = stats.tx_time;
                mRxTime = stats.rx_time;
                mRunningBeaconCount = stats.beacon_rx;
                if (dbg) {
                    loge(stats.toString());
                }
            }
        }
        if (stats == null || mWifiLinkLayerStatsSupported <= 0) {
            long mTxPkts = TrafficStats.getTxPackets(mInterfaceName);
            long mRxPkts = TrafficStats.getRxPackets(mInterfaceName);
            mWifiInfo.updatePacketRates(mTxPkts, mRxPkts);
        } else {
            mWifiInfo.updatePacketRates(stats);
        }
        return stats;
    }

    void startRadioScanStats() {
        WifiLinkLayerStats stats = getWifiLinkLayerStats(false);
        if (stats != null) {
            mOnTimeStartScan = stats.on_time;
            mTxTimeStartScan = stats.tx_time;
            mRxTimeStartScan = stats.rx_time;
            mOnTime = stats.on_time;
            mTxTime = stats.tx_time;
            mRxTime = stats.rx_time;
        }
    }

    void closeRadioScanStats() {
        WifiLinkLayerStats stats = getWifiLinkLayerStats(false);
        if (stats != null) {
            mOnTimeThisScan = stats.on_time - mOnTimeStartScan;
            mTxTimeThisScan = stats.tx_time - mTxTimeStartScan;
            mRxTimeThisScan = stats.rx_time - mRxTimeStartScan;
            mOnTimeScan += mOnTimeThisScan;
            mTxTimeScan += mTxTimeThisScan;
            mRxTimeScan += mRxTimeThisScan;
        }
    }

    // If workSource is not null, blame is given to it, otherwise blame is given to callingUid.
    private void noteScanStart(int callingUid, WorkSource workSource) {
        long now = System.currentTimeMillis();
        lastStartScanTimeStamp = now;
        lastScanDuration = 0;
        if (DBG) {
            String ts = String.format("[%,d ms]", now);
            if (workSource != null) {
                loge(ts + " noteScanStart" + workSource.toString()
                        + " uid " + Integer.toString(callingUid));
            } else {
                loge(ts + " noteScanstart no scan source"
                        + " uid " + Integer.toString(callingUid));
            }
        }
        startRadioScanStats();
        if (mScanWorkSource == null && ((callingUid != UNKNOWN_SCAN_SOURCE
                && callingUid != SCAN_ALARM_SOURCE)
                || workSource != null)) {
            mScanWorkSource = workSource != null ? workSource : new WorkSource(callingUid);
            try {
                mBatteryStats.noteWifiScanStartedFromSource(mScanWorkSource);
            } catch (RemoteException e) {
                log(e.toString());
            }
        }
    }

    private void noteScanEnd() {
        long now = System.currentTimeMillis();
        if (lastStartScanTimeStamp != 0) {
            lastScanDuration = now - lastStartScanTimeStamp;
        }
        lastStartScanTimeStamp = 0;
        if (DBG) {
            String ts = String.format("[%,d ms]", now);
            if (mScanWorkSource != null)
                loge(ts + " noteScanEnd " + mScanWorkSource.toString()
                        + " onTime=" + mOnTimeThisScan);
            else
                loge(ts + " noteScanEnd no scan source"
                        + " onTime=" + mOnTimeThisScan);
        }
        if (mScanWorkSource != null) {
            try {
                mBatteryStats.noteWifiScanStoppedFromSource(mScanWorkSource);
            } catch (RemoteException e) {
                log(e.toString());
            } finally {
                mScanWorkSource = null;
            }
        }
    }

    private void noteBatchedScanStart() {
        if (PDBG) loge("noteBatchedScanstart()");
        // note the end of a previous scan set
        if (mNotedBatchedScanWorkSource != null &&
                (mNotedBatchedScanWorkSource.equals(mBatchedScanWorkSource) == false ||
                 mNotedBatchedScanCsph != mBatchedScanCsph)) {
            try {
                mBatteryStats.noteWifiBatchedScanStoppedFromSource(mNotedBatchedScanWorkSource);
            } catch (RemoteException e) {
                log(e.toString());
            } finally {
                mNotedBatchedScanWorkSource = null;
                mNotedBatchedScanCsph = 0;
            }
        }
        // note the start of the new
        try {
            mBatteryStats.noteWifiBatchedScanStartedFromSource(mBatchedScanWorkSource,
                    mBatchedScanCsph);
            mNotedBatchedScanWorkSource = mBatchedScanWorkSource;
            mNotedBatchedScanCsph = mBatchedScanCsph;
        } catch (RemoteException e) {
            log(e.toString());
        }
    }

    private void noteBatchedScanStop() {
        if (PDBG) loge("noteBatchedScanstop()");

        if (mNotedBatchedScanWorkSource != null) {
            try {
                mBatteryStats.noteWifiBatchedScanStoppedFromSource(mNotedBatchedScanWorkSource);
            } catch (RemoteException e) {
                log(e.toString());
            } finally {
                mNotedBatchedScanWorkSource = null;
                mNotedBatchedScanCsph = 0;
            }
        }
    }

    private void handleScanRequest(int type, Message message) {
        ScanSettings settings = null;
        WorkSource workSource = null;

        // unbundle parameters
        Bundle bundle = (Bundle) message.obj;

        if (bundle != null) {
            settings = bundle.getParcelable(CUSTOMIZED_SCAN_SETTING);
            workSource = bundle.getParcelable(CUSTOMIZED_SCAN_WORKSOURCE);
        }

        // parse scan settings
        String freqs = null;
        if (settings != null && settings.channelSet != null) {
            StringBuilder sb = new StringBuilder();
            boolean first = true;
            for (WifiChannel channel : settings.channelSet) {
                if (!first) sb.append(','); else first = false;
                sb.append(channel.freqMHz);
            }
            freqs = sb.toString();
        }

        // call wifi native to start the scan
        if (startScanNative(type, freqs)) {
            // only count battery consumption if scan request is accepted
            noteScanStart(message.arg1, workSource);
            // a full scan covers everything, clearing scan request buffer
            if (freqs == null)
                mBufferedScanMsg.clear();
            messageHandlingStatus = MESSAGE_HANDLING_STATUS_OK;
            if (workSource != null) {
                // External worksource was passed along the scan request,
                // hence always send a broadcast
                mSendScanResultsBroadcast = true;
            }
            return;
        }

        // if reach here, scan request is rejected

        if (!mIsScanOngoing) {
            // if rejection is NOT due to ongoing scan (e.g. bad scan parameters),

            // discard this request and pop up the next one
            if (mBufferedScanMsg.size() > 0) {
                sendMessage(mBufferedScanMsg.remove());
            }
            messageHandlingStatus = MESSAGE_HANDLING_STATUS_DISCARD;
        } else if (!mIsFullScanOngoing) {
            // if rejection is due to an ongoing scan, and the ongoing one is NOT a full scan,
            // buffer the scan request to make sure specified channels will be scanned eventually
            if (freqs == null)
                mBufferedScanMsg.clear();
            if (mBufferedScanMsg.size() < SCAN_REQUEST_BUFFER_MAX_SIZE) {
                Message msg = obtainMessage(CMD_START_SCAN,
                        message.arg1, message.arg2, bundle);
                mBufferedScanMsg.add(msg);
            } else {
                // if too many requests in buffer, combine them into a single full scan
                bundle = new Bundle();
                bundle.putParcelable(CUSTOMIZED_SCAN_SETTING, null);
                bundle.putParcelable(CUSTOMIZED_SCAN_WORKSOURCE, workSource);
                Message msg = obtainMessage(CMD_START_SCAN, message.arg1, message.arg2, bundle);
                mBufferedScanMsg.clear();
                mBufferedScanMsg.add(msg);
            }
            messageHandlingStatus = MESSAGE_HANDLING_STATUS_LOOPED;
        } else {
            // mIsScanOngoing and mIsFullScanOngoing
            messageHandlingStatus = MESSAGE_HANDLING_STATUS_FAIL;
        }
    }


    /** return true iff scan request is accepted */
    private boolean startScanNative(int type, String freqs) {
        if ((!mWifiConfigStore.enableAutoJoinWhenAssociated) &&
            (getCurrentState() == mDisconnectedState)) {
           type = WifiNative.SCAN_WITH_CONNECTION_SETUP;
        }
        if (mWifiNative.scan(type, freqs)) {
            mIsScanOngoing = true;
            mIsFullScanOngoing = (freqs == null);
            lastScanFreqs = freqs;
            return true;
        }
        return false;
    }

    /**
     * TODO: doc
     */
    public void setSupplicantRunning(boolean enable) {
        if (enable) {
            sendMessage(CMD_START_SUPPLICANT);
        } else {
            sendMessage(CMD_STOP_SUPPLICANT);
        }
    }

    /**
     * TODO: doc
     */
    public void setHostApRunning(WifiConfiguration wifiConfig, boolean enable) {
        if (enable) {
            sendMessage(CMD_START_AP, wifiConfig);
        } else {
            sendMessage(CMD_STOP_AP);
        }
    }

    public void setWifiApConfiguration(WifiConfiguration config) {
        mWifiApConfigChannel.sendMessage(CMD_SET_AP_CONFIG, config);
    }

    public WifiConfiguration syncGetWifiApConfiguration() {
        Message resultMsg = mWifiApConfigChannel.sendMessageSynchronously(CMD_REQUEST_AP_CONFIG);
        WifiConfiguration ret = (WifiConfiguration) resultMsg.obj;
        resultMsg.recycle();
        return ret;
    }

    // Function to get SAP operating Channel
    public int getSapOperatingChannel() {
        try {
            return mNwService.getSapOperatingChannel();
        } catch(Exception e) {
            loge("Exception in getSapOperatingChannel");
            return -1;
        }
    }

    /**
     * TODO: doc
     */
    public int syncGetWifiState() {
        return mWifiState.get();
    }

    /**
     * TODO: doc
     */
    public String syncGetWifiStateByName() {
        switch (mWifiState.get()) {
            case WIFI_STATE_DISABLING:
                return "disabling";
            case WIFI_STATE_DISABLED:
                return "disabled";
            case WIFI_STATE_ENABLING:
                return "enabling";
            case WIFI_STATE_ENABLED:
                return "enabled";
            case WIFI_STATE_UNKNOWN:
                return "unknown state";
            default:
                return "[invalid state]";
        }
    }

    /**
     * TODO: doc
     */
    public int syncGetWifiApState() {
        return mWifiApState.get();
    }

    /**
     * TODO: doc
     */
    public String syncGetWifiApStateByName() {
        switch (mWifiApState.get()) {
            case WIFI_AP_STATE_DISABLING:
                return "disabling";
            case WIFI_AP_STATE_DISABLED:
                return "disabled";
            case WIFI_AP_STATE_ENABLING:
                return "enabling";
            case WIFI_AP_STATE_ENABLED:
                return "enabled";
            case WIFI_AP_STATE_FAILED:
                return "failed";
            default:
                return "[invalid state]";
        }
    }

    /**
     * Get status information for the current connection, if any.
     * @return a {@link WifiInfo} object containing information about the current connection
     *
     */
    public WifiInfo syncRequestConnectionInfo() {
        return mWifiInfo;
    }

    public DhcpResults syncGetDhcpResults() {
        synchronized (mDhcpResultsLock) {
            return new DhcpResults(mDhcpResults);
        }
    }

    /**
     * TODO: doc
     */
    public void setDriverStart(boolean enable) {
        if (enable) {
            sendMessage(CMD_START_DRIVER);
        } else {
            sendMessage(CMD_STOP_DRIVER);
        }
    }

    /**
     * TODO: doc
     */
    public void setOperationalMode(int mode) {
        if (DBG) log("setting operational mode to " + String.valueOf(mode));
        sendMessage(CMD_SET_OPERATIONAL_MODE, mode, 0);
    }

    /**
     * TODO: doc
     */
    public List<ScanResult> syncGetScanResultsList() {
        synchronized (mScanResultCache) {
            List<ScanResult> scanList = new ArrayList<ScanResult>();
            for(ScanResult result: mScanResults) {
                scanList.add(new ScanResult(result));
            }
            return scanList;
        }
    }

    public void disableEphemeralNetwork(String SSID) {
        if (SSID != null) {
            sendMessage(CMD_DISABLE_EPHEMERAL_NETWORK, SSID);
        }
    }

    /**
     * Get unsynchronized pointer to scan result list
     * Can be called only from AutoJoinController which runs in the WifiStateMachine context
     */
    public List<ScanResult> getScanResultsListNoCopyUnsync() {
        return mScanResults;
    }

    /**
     * Disconnect from Access Point
     */
    public void disconnectCommand() {
        sendMessage(CMD_DISCONNECT);
    }

    public void disconnectCommand(int uid, int reason) {
        sendMessage(CMD_DISCONNECT, uid, reason);
    }

    /**
     * Initiate a reconnection to AP
     */
    public void reconnectCommand() {
        sendMessage(CMD_RECONNECT);
    }

    /**
     * Initiate a re-association to AP
     */
    public void reassociateCommand() {
        sendMessage(CMD_REASSOCIATE);
    }

    /**
     * Reload networks and then reconnect; helps load correct data for TLS networks
     */

    public void reloadTlsNetworksAndReconnect() {
        sendMessage(CMD_RELOAD_TLS_AND_RECONNECT);
    }

    /**
     * Add a network synchronously
     *
     * @return network id of the new network
     */
    public int syncAddOrUpdateNetwork(AsyncChannel channel, WifiConfiguration config) {
        Message resultMsg = channel.sendMessageSynchronously(CMD_ADD_OR_UPDATE_NETWORK, config);
        int result = resultMsg.arg1;
        resultMsg.recycle();
        return result;
    }

    /**
     * Get configured networks synchronously
     * @param channel
     * @return
     */

    public List<WifiConfiguration> syncGetConfiguredNetworks(int uuid, AsyncChannel channel) {
        Message resultMsg = channel.sendMessageSynchronously(CMD_GET_CONFIGURED_NETWORKS, uuid);
        List<WifiConfiguration> result = (List<WifiConfiguration>) resultMsg.obj;
        resultMsg.recycle();
        return result;
    }

    public List<WifiConfiguration> syncGetPrivilegedConfiguredNetwork(AsyncChannel channel) {
        Message resultMsg = channel.sendMessageSynchronously(
                CMD_GET_PRIVILEGED_CONFIGURED_NETWORKS);
        List<WifiConfiguration> result = (List<WifiConfiguration>) resultMsg.obj;
        resultMsg.recycle();
        return result;
    }


    /**
     * Get connection statistics synchronously
     * @param channel
     * @return
     */

    public WifiConnectionStatistics syncGetConnectionStatistics(AsyncChannel channel) {
        Message resultMsg = channel.sendMessageSynchronously(CMD_GET_CONNECTION_STATISTICS);
        WifiConnectionStatistics result = (WifiConnectionStatistics) resultMsg.obj;
        resultMsg.recycle();
        return result;
    }

    /**
     * Get adaptors synchronously
     */

    public int syncGetSupportedFeatures(AsyncChannel channel) {
        Message resultMsg = channel.sendMessageSynchronously(CMD_GET_SUPPORTED_FEATURES);
        int supportedFeatureSet = resultMsg.arg1;
        resultMsg.recycle();
        return supportedFeatureSet;
    }

    /**
     * Get sim info  synchronously
     */

    public WifiEapSimInfo syncGetSimInfo(AsyncChannel channel) {
        Message resultMsg = channel.sendMessageSynchronously(CMD_GET_SIM_INFO);
        WifiEapSimInfo  mWifiEapSimInfo = (WifiEapSimInfo) resultMsg.obj;
        resultMsg.recycle();
        return mWifiEapSimInfo;
    }

    /**
     * Get link layers stats for adapter synchronously
     */
    public WifiLinkLayerStats syncGetLinkLayerStats(AsyncChannel channel) {
        Message resultMsg = channel.sendMessageSynchronously(CMD_GET_LINK_LAYER_STATS);
        WifiLinkLayerStats result = (WifiLinkLayerStats) resultMsg.obj;
        resultMsg.recycle();
        return result;
    }

    /**
     * Delete a network
     *
     * @param networkId id of the network to be removed
     */
    public boolean syncRemoveNetwork(AsyncChannel channel, int networkId) {
        Message resultMsg = channel.sendMessageSynchronously(CMD_REMOVE_NETWORK, networkId);
        boolean result = (resultMsg.arg1 != FAILURE);
        resultMsg.recycle();
        return result;
    }

    /**
     * Enable a network
     *
     * @param netId network id of the network
     * @param disableOthers true, if all other networks have to be disabled
     * @return {@code true} if the operation succeeds, {@code false} otherwise
     */
    public boolean syncEnableNetwork(AsyncChannel channel, int netId, boolean disableOthers) {
        Message resultMsg = channel.sendMessageSynchronously(CMD_ENABLE_NETWORK, netId,
                disableOthers ? 1 : 0);
        boolean result = (resultMsg.arg1 != FAILURE);
        resultMsg.recycle();
        return result;
    }

    /**
     * Disable a network
     *
     * @param netId network id of the network
     * @return {@code true} if the operation succeeds, {@code false} otherwise
     */
    public boolean syncDisableNetwork(AsyncChannel channel, int netId) {
        Message resultMsg = channel.sendMessageSynchronously(WifiManager.DISABLE_NETWORK, netId);
        boolean result = (resultMsg.arg1 != WifiManager.DISABLE_NETWORK_FAILED);
        resultMsg.recycle();
        return result;
    }

    /**
     * Retrieves a WPS-NFC configuration token for the specified network
     * @return a hex string representation of the WPS-NFC configuration token
     */
    public String syncGetWpsNfcConfigurationToken(int netId) {
        return mWifiNative.getNfcWpsConfigurationToken(netId);
    }

    void enableBackgroundScan(boolean enable) {
        if (enable) {
            mWifiConfigStore.enableAllNetworks();
        }
        mWifiNative.enableBackgroundScan(enable);
    }

    /**
     * Blacklist a BSSID. This will avoid the AP if there are
     * alternate APs to connect
     *
     * @param bssid BSSID of the network
     */
    public void addToBlacklist(String bssid) {
        sendMessage(CMD_BLACKLIST_NETWORK, bssid);
    }

    /**
     * Clear the blacklist list
     *
     */
    public void clearBlacklist() {
        sendMessage(CMD_CLEAR_BLACKLIST);
    }

    public void enableRssiPolling(boolean enabled) {
       sendMessage(CMD_ENABLE_RSSI_POLL, enabled ? 1 : 0, 0);
    }

    public void enableAllNetworks() {
        sendMessage(CMD_ENABLE_ALL_NETWORKS);
    }

    /**
     * Start filtering Multicast v4 packets
     */
    public void startFilteringMulticastV4Packets() {
        mFilteringMulticastV4Packets.set(true);
        sendMessage(CMD_START_PACKET_FILTERING, MULTICAST_V4, 0);
    }

    /**
     * Stop filtering Multicast v4 packets
     */
    public void stopFilteringMulticastV4Packets() {
        mFilteringMulticastV4Packets.set(false);
        sendMessage(CMD_STOP_PACKET_FILTERING, MULTICAST_V4, 0);
    }

    /**
     * Start filtering Multicast v4 packets
     */
    public void startFilteringMulticastV6Packets() {
        sendMessage(CMD_START_PACKET_FILTERING, MULTICAST_V6, 0);
    }

    /**
     * Stop filtering Multicast v4 packets
     */
    public void stopFilteringMulticastV6Packets() {
        sendMessage(CMD_STOP_PACKET_FILTERING, MULTICAST_V6, 0);
    }

    /**
     * Set high performance mode of operation.
     * Enabling would set active power mode and disable suspend optimizations;
     * disabling would set auto power mode and enable suspend optimizations
     * @param enable true if enable, false otherwise
     */
    public void setHighPerfModeEnabled(boolean enable) {
        sendMessage(CMD_SET_HIGH_PERF_MODE, enable ? 1 : 0, 0);
    }

    /**
     * Set the country code
     * @param countryCode following ISO 3166 format
     * @param persist {@code true} if the setting should be remembered.
     */
    public void setCountryCode(String countryCode, boolean persist) {
        // If it's a good country code, apply after the current
        // wifi connection is terminated; ignore resetting of code
        // for now (it is unclear what the chipset should do when
        // country code is reset)
        int countryCodeSequence = mCountryCodeSequence.incrementAndGet();
        if (TextUtils.isEmpty(countryCode)) {
            log("Ignoring resetting of country code");
        } else {
            sendMessage(CMD_SET_COUNTRY_CODE, countryCodeSequence, persist ? 1 : 0, countryCode);
        }
    }

    /**
     * Set the operational frequency band
     * @param band
     * @param persist {@code true} if the setting should be remembered.
     */
    public void setFrequencyBand(int band, boolean persist) {
        if (persist) {
            Settings.Global.putInt(mContext.getContentResolver(),
                    Settings.Global.WIFI_FREQUENCY_BAND,
                    band);
        }
        sendMessage(CMD_SET_FREQUENCY_BAND, band, 0);
    }

    /**
     * Enable TDLS for a specific MAC address
     */
    public void enableTdls(String remoteMacAddress, boolean enable) {
        int enabler = enable ? 1 : 0;
        sendMessage(CMD_ENABLE_TDLS, enabler, 0, remoteMacAddress);
    }

    /**
     * Returns the operational frequency band
     */
    public int getFrequencyBand() {
        return mFrequencyBand.get();
    }

    /**
     * Returns the wifi configuration file
     */
    public String getConfigFile() {
        return mWifiConfigStore.getConfigFile();
    }

    /**
     * Send a message indicating bluetooth adapter connection state changed
     */
    public void sendBluetoothAdapterStateChange(int state) {
        sendMessage(CMD_BLUETOOTH_ADAPTER_STATE_CHANGE, state, 0);
    }

    /**
     * Save configuration on supplicant
     *
     * @return {@code true} if the operation succeeds, {@code false} otherwise
     *
     * TODO: deprecate this
     */
    public boolean syncSaveConfig(AsyncChannel channel) {
        Message resultMsg = channel.sendMessageSynchronously(CMD_SAVE_CONFIG);
        boolean result = (resultMsg.arg1 != FAILURE);
        resultMsg.recycle();
        return result;
    }

    public void updateBatteryWorkSource(WorkSource newSource) {
        synchronized (mRunningWifiUids) {
            try {
                if (newSource != null) {
                    mRunningWifiUids.set(newSource);
                }
                if (mIsRunning) {
                    if (mReportedRunning) {
                        // If the work source has changed since last time, need
                        // to remove old work from battery stats.
                        if (mLastRunningWifiUids.diff(mRunningWifiUids)) {
                            mBatteryStats.noteWifiRunningChanged(mLastRunningWifiUids,
                                    mRunningWifiUids);
                            mLastRunningWifiUids.set(mRunningWifiUids);
                        }
                    } else {
                        // Now being started, report it.
                        mBatteryStats.noteWifiRunning(mRunningWifiUids);
                        mLastRunningWifiUids.set(mRunningWifiUids);
                        mReportedRunning = true;
                    }
                } else {
                    if (mReportedRunning) {
                        // Last reported we were running, time to stop.
                        mBatteryStats.noteWifiStopped(mLastRunningWifiUids);
                        mLastRunningWifiUids.clear();
                        mReportedRunning = false;
                    }
                }
                mWakeLock.setWorkSource(newSource);
            } catch (RemoteException ignore) {
            }
        }
    }

    @Override
    public void dump(FileDescriptor fd, PrintWriter pw, String[] args) {
        super.dump(fd, pw, args);
        mSupplicantStateTracker.dump(fd, pw, args);
        pw.println("mLinkProperties " + mLinkProperties);
        pw.println("mWifiInfo " + mWifiInfo);
        pw.println("mDhcpResults " + mDhcpResults);
        pw.println("mNetworkInfo " + mNetworkInfo);
        pw.println("mLastSignalLevel " + mLastSignalLevel);
        pw.println("mLastBssid " + mLastBssid);
        pw.println("mLastNetworkId " + mLastNetworkId);
        pw.println("mOperationalMode " + mOperationalMode);
        pw.println("mUserWantsSuspendOpt " + mUserWantsSuspendOpt);
        pw.println("mSuspendOptNeedsDisabled " + mSuspendOptNeedsDisabled);
        pw.println("Supplicant status " + mWifiNative.status(true));
        pw.println("mEnableBackgroundScan " + mEnableBackgroundScan);
        pw.println("mLastSetCountryCode " + mLastSetCountryCode);
        pw.println("mPersistedCountryCode " + mPersistedCountryCode);
        mNetworkFactory.dump(fd, pw, args);
        mUntrustedNetworkFactory.dump(fd, pw, args);
        pw.println();
        mWifiConfigStore.dump(fd, pw, args);
    }

    /*********************************************************
     * Internal private functions
     ********************************************************/

    private void logStateAndMessage(Message message, String state) {
        messageHandlingStatus = 0;
        if (mLogMessages) {
            //long now = SystemClock.elapsedRealtimeNanos();
            //String ts = String.format("[%,d us]", now/1000);

            loge( " " + state + " " + getLogRecString(message));
        }
    }

    /**
     * helper, prints the milli time since boot wi and w/o suspended time
     */
    String printTime() {
        StringBuilder sb = new StringBuilder();
        sb.append(" rt=").append(SystemClock.uptimeMillis());
        sb.append("/").append(SystemClock.elapsedRealtime());
        return sb.toString();
    }

    /**
     * Return the additional string to be logged by LogRec, default
     *
     * @param msg that was processed
     * @return information to be logged as a String
     */
    protected String getLogRecString(Message msg) {
        WifiConfiguration config;
        Long now;
        String report;
        String key;
        StringBuilder sb = new StringBuilder();
        if (mScreenOn) {
            sb.append("!");
        }
        if (messageHandlingStatus != MESSAGE_HANDLING_STATUS_UNKNOWN) {
            sb.append("(").append(messageHandlingStatus).append(")");
        }
        sb.append(smToString(msg));
        if (msg.sendingUid > 0 && msg.sendingUid != Process.WIFI_UID) {
            sb.append(" uid=" + msg.sendingUid);
        }
        switch (msg.what) {
            case CMD_START_SCAN:
                now = System.currentTimeMillis();
                sb.append(" ");
                sb.append(Integer.toString(msg.arg1));
                sb.append(" ");
                sb.append(Integer.toString(msg.arg2));
                sb.append(" ic=");
                sb.append(Integer.toString(sScanAlarmIntentCount));
                if (msg.obj != null) {
                    Bundle bundle = (Bundle)msg.obj;
                    Long request = bundle.getLong(SCAN_REQUEST_TIME, 0);
                    if (request != 0) {
                        sb.append(" proc(ms):").append(now - request);
                    }
                }
                if (mIsScanOngoing) sb.append(" onGoing");
                if (mIsFullScanOngoing) sb.append(" full");
                if (lastStartScanTimeStamp != 0) {
                    sb.append(" started:").append(lastStartScanTimeStamp);
                    sb.append(",").append(now - lastStartScanTimeStamp);
                }
                if (lastScanDuration != 0) {
                    sb.append(" dur:").append(lastScanDuration);
                }
                sb.append(" cnt=").append(mDelayedScanCounter);
                sb.append(" rssi=").append(mWifiInfo.getRssi());
                sb.append(" f=").append(mWifiInfo.getFrequency());
                sb.append(" sc=").append(mWifiInfo.score);
                sb.append(" link=").append(mWifiInfo.getLinkSpeed());
                sb.append(String.format(" tx=%.1f,", mWifiInfo.txSuccessRate));
                sb.append(String.format(" %.1f,", mWifiInfo.txRetriesRate));
                sb.append(String.format(" %.1f ", mWifiInfo.txBadRate));
                sb.append(String.format(" rx=%.1f", mWifiInfo.rxSuccessRate));
                if (lastScanFreqs != null) {
                    sb.append(" list=").append(lastScanFreqs);
                } else {
                    sb.append(" fiv=").append(fullBandConnectedTimeIntervalMilli);
                }
                report = reportOnTime();
                if (report != null) {
                    sb.append(" ").append(report);
                }
                break;
            case WifiMonitor.SUPPLICANT_STATE_CHANGE_EVENT:
                sb.append(" ");
                sb.append(Integer.toString(msg.arg1));
                sb.append(" ");
                sb.append(Integer.toString(msg.arg2));
                sb.append(printTime());
                StateChangeResult stateChangeResult = (StateChangeResult) msg.obj;
                if (stateChangeResult != null) {
                    sb.append(stateChangeResult.toString());
                }
                break;
            case WifiManager.SAVE_NETWORK:
            case WifiStateMachine.CMD_AUTO_SAVE_NETWORK:
                sb.append(" ");
                sb.append(Integer.toString(msg.arg1));
                sb.append(" ");
                sb.append(Integer.toString(msg.arg2));
                if (lastSavedConfigurationAttempt != null) {
                    sb.append(" ").append(lastSavedConfigurationAttempt.configKey());
                    sb.append(" nid=").append(lastSavedConfigurationAttempt.networkId);
                    if (lastSavedConfigurationAttempt.hiddenSSID) {
                        sb.append(" hidden");
                    }
                    if (lastSavedConfigurationAttempt.preSharedKey != null
                            && !lastSavedConfigurationAttempt.preSharedKey.equals("*")) {
                        sb.append(" hasPSK");
                    }
                    if (lastSavedConfigurationAttempt.ephemeral) {
                        sb.append(" ephemeral");
                    }
                    if (lastSavedConfigurationAttempt.selfAdded) {
                        sb.append(" selfAdded");
                    }
                    sb.append(" cuid=").append(lastSavedConfigurationAttempt.creatorUid);
                    sb.append(" suid=").append(lastSavedConfigurationAttempt.lastUpdateUid);
                }
                break;
            case WifiManager.FORGET_NETWORK:
                sb.append(" ");
                sb.append(Integer.toString(msg.arg1));
                sb.append(" ");
                sb.append(Integer.toString(msg.arg2));
                if (lastForgetConfigurationAttempt != null) {
                    sb.append(" ").append(lastForgetConfigurationAttempt.configKey());
                    sb.append(" nid=").append(lastForgetConfigurationAttempt.networkId);
                    if (lastForgetConfigurationAttempt.hiddenSSID) {
                        sb.append(" hidden");
                    }
                    if (lastForgetConfigurationAttempt.preSharedKey != null) {
                        sb.append(" hasPSK");
                    }
                    if (lastForgetConfigurationAttempt.ephemeral) {
                        sb.append(" ephemeral");
                    }
                    if (lastForgetConfigurationAttempt.selfAdded) {
                        sb.append(" selfAdded");
                    }
                    sb.append(" cuid=").append(lastForgetConfigurationAttempt.creatorUid);
                    sb.append(" suid=").append(lastForgetConfigurationAttempt.lastUpdateUid);
                    sb.append(" ajst=").append(lastForgetConfigurationAttempt.autoJoinStatus);
                }
                break;
            case WifiMonitor.ASSOCIATION_REJECTION_EVENT:
                sb.append(" ");
                sb.append(Integer.toString(msg.arg1));
                sb.append(" ");
                sb.append(Integer.toString(msg.arg2));
                String bssid = (String)msg.obj;
                if (bssid != null && bssid.length()>0) {
                    sb.append(" ");
                    sb.append(bssid);
                }
                sb.append(" blacklist=" + Boolean.toString(didBlackListBSSID));
                sb.append(printTime());
                break;
            case WifiMonitor.SCAN_RESULTS_EVENT:
                sb.append(" ");
                sb.append(Integer.toString(msg.arg1));
                sb.append(" ");
                sb.append(Integer.toString(msg.arg2));
                if (mScanResults != null) {
                    sb.append(" found=");
                    sb.append(mScanResults.size());
                }
                sb.append(" known=").append(mNumScanResultsKnown);
                sb.append(" got=").append(mNumScanResultsReturned);
                if (lastScanDuration != 0) {
                    sb.append(" dur:").append(lastScanDuration);
                }
                if (mOnTime != 0) {
                    sb.append(" on:").append(mOnTimeThisScan).append(",").append(mOnTimeScan);
                    sb.append(",").append(mOnTime);
                }
                if (mTxTime != 0) {
                    sb.append(" tx:").append(mTxTimeThisScan).append(",").append(mTxTimeScan);
                    sb.append(",").append(mTxTime);
                }
                if (mRxTime != 0) {
                    sb.append(" rx:").append(mRxTimeThisScan).append(",").append(mRxTimeScan);
                    sb.append(",").append(mRxTime);
                }
                sb.append(String.format(" bcn=%d", mRunningBeaconCount));
                sb.append(String.format(" con=%d", mConnectionRequests));
                key = mWifiConfigStore.getLastSelectedConfiguration();
                if (key != null) {
                    sb.append(" last=").append(key);
                }
                break;
            case WifiMonitor.NETWORK_CONNECTION_EVENT:
                sb.append(" ");
                sb.append(Integer.toString(msg.arg1));
                sb.append(" ");
                sb.append(Integer.toString(msg.arg2));
                sb.append(" ").append(mLastBssid);
                sb.append(" nid=").append(mLastNetworkId);
                config = getCurrentWifiConfiguration();
                if (config != null) {
                    sb.append(" ").append(config.configKey());
                }
                sb.append(printTime());
                key = mWifiConfigStore.getLastSelectedConfiguration();
                if (key != null) {
                    sb.append(" last=").append(key);
                }
                break;
            case CMD_TARGET_BSSID:
            case CMD_ASSOCIATED_BSSID:
                sb.append(" ");
                sb.append(Integer.toString(msg.arg1));
                sb.append(" ");
                sb.append(Integer.toString(msg.arg2));
                if (msg.obj != null) {
                    sb.append(" BSSID=").append((String)msg.obj);
                }
                if (mTargetRoamBSSID != null) {
                    sb.append(" Target=").append(mTargetRoamBSSID);
                }
                sb.append(" roam=").append(Integer.toString(mAutoRoaming));
                sb.append(printTime());
                break;
            case WifiMonitor.NETWORK_DISCONNECTION_EVENT:
                if (msg.obj != null) {
                    sb.append(" ").append((String)msg.obj);
                }
                sb.append(" nid=").append(msg.arg1);
                sb.append(" reason=").append(msg.arg2);
                if (mLastBssid != null) {
                    sb.append(" lastbssid=").append(mLastBssid);
                }
                if (mWifiInfo.getFrequency() != -1) {
                    sb.append(" freq=").append(mWifiInfo.getFrequency());
                    sb.append(" rssi=").append(mWifiInfo.getRssi());
                }
                if (linkDebouncing) {
                    sb.append(" debounce");
                }
                sb.append(printTime());
                break;
            case WifiMonitor.SSID_TEMP_DISABLED:
            case WifiMonitor.SSID_REENABLED:
                sb.append(" nid=").append(msg.arg1);
                if (msg.obj != null) {
                    sb.append(" ").append((String)msg.obj);
                }
                config = getCurrentWifiConfiguration();
                if (config != null) {
                    sb.append(" cur=").append(config.configKey());
                    sb.append(" ajst=").append(config.autoJoinStatus);
                    if (config.selfAdded) {
                        sb.append(" selfAdded");
                    }
                    if (config.status != 0) {
                        sb.append(" st=").append(config.status);
                        sb.append(" rs=").append(config.disableReason);
                    }
                    if (config.lastConnected != 0) {
                        now = System.currentTimeMillis();
                        sb.append(" lastconn=").append(now - config.lastConnected).append("(ms)");
                    }
                    if (mLastBssid != null) {
                        sb.append(" lastbssid=").append(mLastBssid);
                    }
                    if (mWifiInfo.getFrequency() != -1) {
                        sb.append(" freq=").append(mWifiInfo.getFrequency());
                        sb.append(" rssi=").append(mWifiInfo.getRssi());
                        sb.append(" bssid=").append(mWifiInfo.getBSSID());
                    }
                }
                sb.append(printTime());
                break;
            case CMD_RSSI_POLL:
            case CMD_UNWANTED_NETWORK:
            case WifiManager.RSSI_PKTCNT_FETCH:
                sb.append(" ");
                sb.append(Integer.toString(msg.arg1));
                sb.append(" ");
                sb.append(Integer.toString(msg.arg2));
                if (mWifiInfo.getSSID() != null)
                if (mWifiInfo.getSSID() != null)
                    sb.append(" ").append(mWifiInfo.getSSID());
                if (mWifiInfo.getBSSID() != null)
                    sb.append(" ").append(mWifiInfo.getBSSID());
                sb.append(" rssi=").append(mWifiInfo.getRssi());
                sb.append(" f=").append(mWifiInfo.getFrequency());
                sb.append(" sc=").append(mWifiInfo.score);
                sb.append(" link=").append(mWifiInfo.getLinkSpeed());
                sb.append(String.format(" tx=%.1f,", mWifiInfo.txSuccessRate));
                sb.append(String.format(" %.1f,", mWifiInfo.txRetriesRate));
                sb.append(String.format(" %.1f ", mWifiInfo.txBadRate));
                sb.append(String.format(" rx=%.1f", mWifiInfo.rxSuccessRate));
                sb.append(String.format(" bcn=%d", mRunningBeaconCount));
                report = reportOnTime();
                if (report != null) {
                    sb.append(" ").append(report);
                }
                if (wifiScoringReport != null) {
                    sb.append(wifiScoringReport);
                }
                break;
            case CMD_AUTO_CONNECT:
            case WifiManager.CONNECT_NETWORK:
                sb.append(" ");
                sb.append(Integer.toString(msg.arg1));
                sb.append(" ");
                sb.append(Integer.toString(msg.arg2));
                config = (WifiConfiguration) msg.obj;
                if (config != null) {
                    sb.append(" ").append(config.configKey());
                    if (config.visibility != null) {
                        sb.append(" ").append(config.visibility.toString());
                    }
                }
                if (mTargetRoamBSSID != null) {
                    sb.append(" ").append(mTargetRoamBSSID);
                }
                sb.append(" roam=").append(Integer.toString(mAutoRoaming));
                sb.append(printTime());
                config = getCurrentWifiConfiguration();
                if (config != null) {
                    sb.append(config.configKey());
                    if (config.visibility != null) {
                        sb.append(" ").append(config.visibility.toString());
                    }
                }
                break;
            case CMD_AUTO_ROAM:
                sb.append(" ");
                sb.append(Integer.toString(msg.arg1));
                sb.append(" ");
                sb.append(Integer.toString(msg.arg2));
                ScanResult result = (ScanResult)msg.obj;
                if (result != null) {
                    now = System.currentTimeMillis();
                    sb.append(" bssid=").append(result.BSSID);
                    sb.append(" rssi=").append(result.level);
                    sb.append(" freq=").append(result.frequency);
                    if (result.seen > 0 && result.seen < now) {
                        sb.append(" seen=").append(now - result.seen);
                    } else {
                        // Somehow the timestamp for this scan result is inconsistent
                        sb.append(" !seen=").append(result.seen);
                    }
                }
                if (mTargetRoamBSSID != null) {
                    sb.append(" ").append(mTargetRoamBSSID);
                }
                sb.append(" roam=").append(Integer.toString(mAutoRoaming));
                sb.append(" fail count=").append(Integer.toString(mRoamFailCount));
                sb.append(printTime());
                break;
            case CMD_ADD_OR_UPDATE_NETWORK:
                sb.append(" ");
                sb.append(Integer.toString(msg.arg1));
                sb.append(" ");
                sb.append(Integer.toString(msg.arg2));
                if (msg.obj != null) {
                    config = (WifiConfiguration)msg.obj;
                    sb.append(" ").append(config.configKey());
                    sb.append(" prio=").append(config.priority);
                    sb.append(" status=").append(config.status);
                    if (config.BSSID != null) {
                        sb.append(" ").append(config.BSSID);
                    }
                    WifiConfiguration curConfig = getCurrentWifiConfiguration();
                    if (curConfig != null) {
                        if (curConfig.configKey().equals(config.configKey())) {
                            sb.append(" is current");
                        } else {
                            sb.append(" current=").append(curConfig.configKey());
                            sb.append(" prio=").append(curConfig.priority);
                            sb.append(" status=").append(curConfig.status);
                        }
                    }
                }
                break;
            case WifiManager.DISABLE_NETWORK:
            case CMD_ENABLE_NETWORK:
                sb.append(" ");
                sb.append(Integer.toString(msg.arg1));
                sb.append(" ");
                sb.append(Integer.toString(msg.arg2));
                key = mWifiConfigStore.getLastSelectedConfiguration();
                if (key != null) {
                    sb.append(" last=").append(key);
                }
                config = mWifiConfigStore.getWifiConfiguration(msg.arg1);
                if (config != null && (key == null || !config.configKey().equals(key))) {
                    sb.append(" target=").append(key);
                }
                break;
            case CMD_GET_CONFIGURED_NETWORKS:
                sb.append(" ");
                sb.append(Integer.toString(msg.arg1));
                sb.append(" ");
                sb.append(Integer.toString(msg.arg2));
                sb.append(" num=").append(mWifiConfigStore.getConfiguredNetworksSize());
                break;
            case DhcpStateMachine.CMD_PRE_DHCP_ACTION:
                sb.append(" ");
                sb.append(Integer.toString(msg.arg1));
                sb.append(" ");
                sb.append(Integer.toString(msg.arg2));
                sb.append(" txpkts=").append(mWifiInfo.txSuccess);
                sb.append(",").append(mWifiInfo.txBad);
                sb.append(",").append(mWifiInfo.txRetries);
                break;
            case DhcpStateMachine.CMD_POST_DHCP_ACTION:
                sb.append(" ");
                sb.append(Integer.toString(msg.arg1));
                sb.append(" ");
                sb.append(Integer.toString(msg.arg2));
                if (msg.arg1 == DhcpStateMachine.DHCP_SUCCESS) {
                    sb.append(" OK ");
                } else if (msg.arg1 == DhcpStateMachine.DHCP_FAILURE) {
                    sb.append(" FAIL ");
                }
                if (mLinkProperties != null) {
                    if (mLinkProperties.hasIPv4Address()) {
                        sb.append(" v4");
                    }
                    if (mLinkProperties.hasGlobalIPv6Address()) {
                        sb.append(" v6");
                    }
                    if (mLinkProperties.hasIPv4DefaultRoute()) {
                        sb.append(" v4r");
                    }
                    if (mLinkProperties.hasIPv6DefaultRoute()) {
                        sb.append(" v6r");
                    }
                    if (mLinkProperties.hasIPv4DnsServer()) {
                        sb.append(" v4dns");
                    }
                    if (mLinkProperties.hasIPv6DnsServer()) {
                        sb.append(" v6dns");
                    }
                }
                break;
            case WifiP2pServiceImpl.P2P_CONNECTION_CHANGED:
                sb.append(" ");
                sb.append(Integer.toString(msg.arg1));
                sb.append(" ");
                sb.append(Integer.toString(msg.arg2));
                if (msg.obj != null) {
                    NetworkInfo info = (NetworkInfo)msg.obj;
                    NetworkInfo.State state = info.getState();
                    NetworkInfo.DetailedState detailedState = info.getDetailedState();
                    if (state != null) {
                        sb.append(" st=").append(state);
                    }
                    if (detailedState != null) {
                        sb.append("/").append(detailedState);
                    }
                }
                break;
            case CMD_IP_CONFIGURATION_LOST:
                int count = -1;
                WifiConfiguration c = getCurrentWifiConfiguration();
                if (c != null) count = c.numIpConfigFailures;
                sb.append(" ");
                sb.append(Integer.toString(msg.arg1));
                sb.append(" ");
                sb.append(Integer.toString(msg.arg2));
                sb.append(" failures: ");
                sb.append(Integer.toString(count));
                sb.append("/");
                sb.append(Integer.toString(mWifiConfigStore.getMaxDhcpRetries()));
                if (mWifiInfo.getBSSID() != null) {
                    sb.append(" ").append(mWifiInfo.getBSSID());
                }
                if (c != null) {
                    if (c.scanResultCache != null) {
                        for (ScanResult r : c.scanResultCache.values()) {
                            if (r.BSSID.equals(mWifiInfo.getBSSID())) {
                                sb.append(" ipfail=").append(r.numIpConfigFailures);
                                sb.append(",st=").append(r.autoJoinStatus);
                            }
                        }
                    }
                    sb.append(" -> ajst=").append(c.autoJoinStatus);
                    sb.append(" ").append(c.disableReason);
                    sb.append(" txpkts=").append(mWifiInfo.txSuccess);
                    sb.append(",").append(mWifiInfo.txBad);
                    sb.append(",").append(mWifiInfo.txRetries);
                }
                sb.append(printTime());
                sb.append(String.format(" bcn=%d", mRunningBeaconCount));
                break;
            case CMD_UPDATE_LINKPROPERTIES:
                sb.append(" ");
                sb.append(Integer.toString(msg.arg1));
                sb.append(" ");
                sb.append(Integer.toString(msg.arg2));
                if (mLinkProperties != null) {
                    if (mLinkProperties.hasIPv4Address()) {
                        sb.append(" v4");
                    }
                    if (mLinkProperties.hasGlobalIPv6Address()) {
                        sb.append(" v6");
                    }
                    if (mLinkProperties.hasIPv4DefaultRoute()) {
                        sb.append(" v4r");
                    }
                    if (mLinkProperties.hasIPv6DefaultRoute()) {
                        sb.append(" v6r");
                    }
                    if (mLinkProperties.hasIPv4DnsServer()) {
                        sb.append(" v4dns");
                    }
                    if (mLinkProperties.hasIPv6DnsServer()) {
                        sb.append(" v6dns");
                    }
                }
                break;
            case CMD_SET_COUNTRY_CODE:
                sb.append(" ");
                sb.append(Integer.toString(msg.arg1));
                sb.append(" ");
                sb.append(Integer.toString(msg.arg2));
                if (msg.obj != null) {
                    sb.append(" ").append((String)msg.obj);
                }
                break;
            case CMD_ROAM_WATCHDOG_TIMER:
                sb.append(" ");
                sb.append(Integer.toString(msg.arg1));
                sb.append(" ");
                sb.append(Integer.toString(msg.arg2));
                sb.append(" cur=").append(roamWatchdogCount);
                break;
            case CMD_DISCONNECTING_WATCHDOG_TIMER:
                sb.append(" ");
                sb.append(Integer.toString(msg.arg1));
                sb.append(" ");
                sb.append(Integer.toString(msg.arg2));
                sb.append(" cur=").append(disconnectingWatchdogCount);
                break;
            default:
                sb.append(" ");
                sb.append(Integer.toString(msg.arg1));
                sb.append(" ");
                sb.append(Integer.toString(msg.arg2));
                break;
        }

        return sb.toString();
    }

    private void handleBSSIDBlacklist(boolean enable, String bssid, int reason) {
        log("Blacklisting BSSID: " + bssid + ",reason:" + reason + ",enable:" + enable );
        if (bssid != null) {
            // Tell configStore to black list it
            synchronized(mScanResultCache) {
                mWifiAutoJoinController.handleBSSIDBlackList( enable, bssid, reason );
                mWifiConfigStore.handleDisabledAPs( enable, bssid, reason );
            }
        }
    }

    private void handleStateChange(int state) {
        int offset;
        log("handle state change: " + state);
        if(state == 0) {
            // wifi is not good, reduce the score
            mWifiInfo.score = 1;
        } else {
            // wifi is good, increase the score
            mWifiInfo.score = NetworkAgent.WIFI_BASE_SCORE;
        }
        if(mNetworkAgent != null) {
            mNetworkAgent.sendNetworkScore(mWifiInfo.score);
        }
    }

    private void handlePrefChange(int featureId, int featureParam, int value) {
        log("handle pref change : featurevalue: " + value);
        if(featureId == FEATURE_ID && featureParam == FEATURE_PARAM) {
            if(value == FEATURE_ON) {
                DEFAULT_SCORE = 1;
                isPropFeatureEnabled = true;
            } else if(value == FEATURE_OFF) {
                DEFAULT_SCORE = NetworkAgent.WIFI_BASE_SCORE;
                isPropFeatureEnabled = false;
            }
        }
    }

    private void handleScreenStateChanged(boolean screenOn, boolean startBackgroundScanIfNeeded) {
        mScreenOn = screenOn;
        if (PDBG) {
            loge(" handleScreenStateChanged Enter: screenOn=" + screenOn
                    + " mUserWantsSuspendOpt=" + mUserWantsSuspendOpt
                    + " state " + getCurrentState().getName()
                    + " suppState:" + mSupplicantStateTracker.getSupplicantStateName());
        }
        enableRssiPolling(screenOn);
        if (screenOn) enableAllNetworks();
        if (mUserWantsSuspendOpt.get()) {
            if (screenOn) {
                sendMessage(CMD_SET_SUSPEND_OPT_ENABLED, 0, 0);
            } else {
                // Allow 2s for suspend optimizations to be set
                mSuspendWakeLock.acquire(2000);
                sendMessage(CMD_SET_SUSPEND_OPT_ENABLED, 1, 0);
            }
        }
        mScreenBroadcastReceived.set(true);

        getWifiLinkLayerStats(false);
        mOnTimeScreenStateChange = mOnTime;
        lastScreenStateChangeTimeStamp = lastLinkLayerStatsUpdate;
        mEnableBackgroundScan = false;
        cancelDelayedScan();

        if (screenOn) {
            setScanAlarm(false);
            clearBlacklist();

            fullBandConnectedTimeIntervalMilli = mWifiConfigStore.associatedPartialScanPeriodMilli;
            // In either Disconnectedstate or ConnectedState,
            // start the scan alarm so as to enable autojoin
            if (getCurrentState() == mConnectedState
                    && mWifiConfigStore.enableAutoJoinScanWhenAssociated) {
                // Scan after 500ms
                startDelayedScan(500, null, null);
            } else if (getCurrentState() == mDisconnectedState) {
                // Scan after 200ms
                startDelayedScan(200, null, null);
            }
        } else if (startBackgroundScanIfNeeded) {
            // Screen Off and Disconnected and chipset doesn't support scan offload
            //              => start scan alarm
            // Screen Off and Disconnected and chipset does support scan offload
            //              => will use scan offload (i.e. background scan)
            if (!mBackgroundScanSupported) {
                setScanAlarm(true);
            } else {
                mEnableBackgroundScan = true;
            }
        }
        if (DBG) logd("backgroundScan enabled=" + mEnableBackgroundScan
                + " startBackgroundScanIfNeeded:" + startBackgroundScanIfNeeded);
        if (startBackgroundScanIfNeeded) {
            if (mEnableBackgroundScan) {
                if (!mWifiNative.enableBackgroundScan(true)) {
                    handlePnoFailError();
                }
            } else {
               mWifiNative.enableBackgroundScan(false);
            }
        }
        if (DBG) log("handleScreenStateChanged Exit: " + screenOn);
    }

    private void checkAndSetConnectivityInstance() {
        if (mCm == null) {
            mCm = (ConnectivityManager) mContext.getSystemService(Context.CONNECTIVITY_SERVICE);
        }
    }

    private boolean startTethering(ArrayList<String> available) {

        boolean wifiAvailable = false;

        checkAndSetConnectivityInstance();

        String[] wifiRegexs = mCm.getTetherableWifiRegexs();

        for (String intf : available) {
            for (String regex : wifiRegexs) {
                if (intf.matches(regex)) {

                    InterfaceConfiguration ifcg = null;
                    try {
                        ifcg = mNwService.getInterfaceConfig(intf);
                        if (ifcg != null) {
                            /* IP/netmask: 192.168.43.1/255.255.255.0 */
                            ifcg.setLinkAddress(new LinkAddress(
                                    NetworkUtils.numericToInetAddress("192.168.43.1"), 24));
                            ifcg.setInterfaceUp();

                            mNwService.setInterfaceConfig(intf, ifcg);
                        }
                    } catch (Exception e) {
                        loge("Error configuring interface " + intf + ", :" + e);
                        return false;
                    }

                    if(mCm.tether(intf) != ConnectivityManager.TETHER_ERROR_NO_ERROR) {
                        loge("Error tethering on " + intf);
                        return false;
                    }
                    mTetherInterfaceName = intf;
                    return true;
                }
            }
        }
        // We found no interfaces to tether
        return false;
    }

    private void stopTethering() {

        checkAndSetConnectivityInstance();

        /* Clear the interface config to allow dhcp correctly configure new
           ip settings */
        InterfaceConfiguration ifcg = null;
        try {
            ifcg = mNwService.getInterfaceConfig(mTetherInterfaceName);
            if (ifcg != null) {
                ifcg.setLinkAddress(
                        new LinkAddress(NetworkUtils.numericToInetAddress("0.0.0.0"), 0));
                mNwService.setInterfaceConfig(mTetherInterfaceName, ifcg);
            }
        } catch (Exception e) {
            loge("Error resetting interface " + mTetherInterfaceName + ", :" + e);
        }

        if (mCm.untether(mTetherInterfaceName) != ConnectivityManager.TETHER_ERROR_NO_ERROR) {
            loge("Untether initiate failed!");
        }
    }

    private boolean isWifiTethered(ArrayList<String> active) {

        checkAndSetConnectivityInstance();

        String[] wifiRegexs = mCm.getTetherableWifiRegexs();
        for (String intf : active) {
            for (String regex : wifiRegexs) {
                if (intf.matches(regex)) {
                    return true;
                }
            }
        }
        // We found no interfaces that are tethered
        return false;
    }

    /**
     * Set the country code from the system setting value, if any.
     */
    private void setCountryCode() {
        String countryCode = Settings.Global.getString(mContext.getContentResolver(),
                Settings.Global.WIFI_COUNTRY_CODE);
        if (countryCode != null && !countryCode.isEmpty()) {
            setCountryCode(countryCode, false);
        } else {
            //use driver default
        }
    }

    /**
     * Set the frequency band from the system setting value, if any.
     */
    private void setFrequencyBand() {
        int band = Settings.Global.getInt(mContext.getContentResolver(),
                Settings.Global.WIFI_FREQUENCY_BAND, WifiManager.WIFI_FREQUENCY_BAND_AUTO);
        setFrequencyBand(band, false);
    }

    private void setSuspendOptimizationsNative(int reason, boolean enabled) {
        if (DBG) {
            log("setSuspendOptimizationsNative: " + reason + " " + enabled
                    + " -want " + mUserWantsSuspendOpt.get()
                    + " stack:" + Thread.currentThread().getStackTrace()[2].getMethodName()
                    +" - "+ Thread.currentThread().getStackTrace()[3].getMethodName()
                    +" - "+ Thread.currentThread().getStackTrace()[4].getMethodName()
                    +" - "+ Thread.currentThread().getStackTrace()[5].getMethodName());
        }
        //mWifiNative.setSuspendOptimizations(enabled);

        if (enabled) {
            mSuspendOptNeedsDisabled &= ~reason;
            /* None of dhcp, screen or highperf need it disabled and user wants it enabled */
            if (mSuspendOptNeedsDisabled == 0 && mUserWantsSuspendOpt.get()) {
                if (DBG) {
                    log("setSuspendOptimizationsNative do it " + reason + " " + enabled
                            + " stack:" + Thread.currentThread().getStackTrace()[2].getMethodName()
                            +" - "+ Thread.currentThread().getStackTrace()[3].getMethodName()
                            +" - "+ Thread.currentThread().getStackTrace()[4].getMethodName()
                            +" - "+ Thread.currentThread().getStackTrace()[5].getMethodName());
                }
                mWifiNative.setSuspendOptimizations(true);
            }
        } else {
            mSuspendOptNeedsDisabled |= reason;
            mWifiNative.setSuspendOptimizations(false);
        }
    }

    private void setSuspendOptimizations(int reason, boolean enabled) {
        if (DBG) log("setSuspendOptimizations: " + reason + " " + enabled);
        if (enabled) {
            mSuspendOptNeedsDisabled &= ~reason;
        } else {
            mSuspendOptNeedsDisabled |= reason;
        }
        if (DBG) log("mSuspendOptNeedsDisabled " + mSuspendOptNeedsDisabled);
    }

    private void setWifiState(int wifiState) {
        final int previousWifiState = mWifiState.get();

        try {
            if (wifiState == WIFI_STATE_ENABLED) {
                mBatteryStats.noteWifiOn();
            } else if (wifiState == WIFI_STATE_DISABLED) {
                mBatteryStats.noteWifiOff();
            }
        } catch (RemoteException e) {
            loge("Failed to note battery stats in wifi");
        }

        mWifiState.set(wifiState);

        if (DBG) log("setWifiState: " + syncGetWifiStateByName());

        final Intent intent = new Intent(WifiManager.WIFI_STATE_CHANGED_ACTION);
        intent.addFlags(Intent.FLAG_RECEIVER_REGISTERED_ONLY_BEFORE_BOOT);
        intent.putExtra(WifiManager.EXTRA_WIFI_STATE, wifiState);
        intent.putExtra(WifiManager.EXTRA_PREVIOUS_WIFI_STATE, previousWifiState);
        mContext.sendStickyBroadcastAsUser(intent, UserHandle.ALL);
    }

    private void setWifiApState(int wifiApState) {
        final int previousWifiApState = mWifiApState.get();

        try {
            if (wifiApState == WIFI_AP_STATE_ENABLED) {
                mBatteryStats.noteWifiOn();
            } else if (wifiApState == WIFI_AP_STATE_DISABLED) {
                mBatteryStats.noteWifiOff();
            }
        } catch (RemoteException e) {
            loge("Failed to note battery stats in wifi");
        }

        // Update state
        mWifiApState.set(wifiApState);

        if (DBG) log("setWifiApState: " + syncGetWifiApStateByName());

        final Intent intent = new Intent(WifiManager.WIFI_AP_STATE_CHANGED_ACTION);
        intent.addFlags(Intent.FLAG_RECEIVER_REGISTERED_ONLY_BEFORE_BOOT);
        intent.putExtra(WifiManager.EXTRA_WIFI_AP_STATE, wifiApState);
        intent.putExtra(WifiManager.EXTRA_PREVIOUS_WIFI_AP_STATE, previousWifiApState);
        mContext.sendStickyBroadcastAsUser(intent, UserHandle.ALL);
    }

    /*
    void ageOutScanResults(int age) {
        synchronized(mScanResultCache) {
            // Trim mScanResults, which prevent WifiStateMachine to return
            // obsolete scan results to queriers
            long now = System.CurrentTimeMillis();
            for (int i = 0; i < mScanResults.size(); i++) {
                ScanResult result = mScanResults.get(i);
                if ((result.seen > now || (now - result.seen) > age)) {
                    mScanResults.remove(i);
                }
            }
        }
    }*/

    private static final String ID_STR = "id=";
    private static final String BSSID_STR = "bssid=";
    private static final String FREQ_STR = "freq=";
    private static final String LEVEL_STR = "level=";
    private static final String TSF_STR = "tsf=";
    private static final String FLAGS_STR = "flags=";
    private static final String SSID_STR = "ssid=";
    private static final String DELIMITER_STR = "====";
    private static final String END_STR = "####";

    int emptyScanResultCount = 0;

    // Used for matching BSSID strings, at least one characteer must be a non-zero number
    private static Pattern mNotZero = Pattern.compile("[1-9a-fA-F]");

    /**
     * Format:
     *
     * id=1
     * bssid=68:7f:76:d7:1a:6e
     * freq=2412
     * level=-44
     * tsf=1344626243700342
     * flags=[WPA2-PSK-CCMP][WPS][ESS]
     * ssid=zfdy
     * ====
     * id=2
     * bssid=68:5f:74:d7:1a:6f
     * freq=5180
     * level=-73
     * tsf=1344626243700373
     * flags=[WPA2-PSK-CCMP][WPS][ESS]
     * ssid=zuby
     * ====
     */
    private void setScanResults() {
        mNumScanResultsKnown = 0;
        mNumScanResultsReturned = 0;
        String bssid = "";
        int level = 0;
        int freq = 0;
        long tsf = 0;
        String flags = "";
        WifiSsid wifiSsid = null;
        String scanResults;
        String tmpResults;
        StringBuffer scanResultsBuf = new StringBuffer();
        int sid = 0;

        while (true) {
            tmpResults = mWifiNative.scanResults(sid);
            if (TextUtils.isEmpty(tmpResults)) break;
            scanResultsBuf.append(tmpResults);
            scanResultsBuf.append("\n");
            String[] lines = tmpResults.split("\n");
            sid = -1;
            for (int i=lines.length - 1; i >= 0; i--) {
                if (lines[i].startsWith(END_STR)) {
                    break;
                } else if (lines[i].startsWith(ID_STR)) {
                    try {
                        sid = Integer.parseInt(lines[i].substring(ID_STR.length())) + 1;
                    } catch (NumberFormatException e) {
                        // Nothing to do
                    }
                    break;
                }
            }
            if (sid == -1) break;
        }

        // Age out scan results, we return all scan results found in the last 12 seconds,
        // and NOT all scan results since last scan.
        // ageOutScanResults(12000);

        scanResults = scanResultsBuf.toString();
        if (TextUtils.isEmpty(scanResults)) {
            emptyScanResultCount++;
            if (emptyScanResultCount > 10) {
                // If we got too many empty scan results, the current scan cache is stale,
                // hence clear it.
                mScanResults = new ArrayList<ScanResult>();
            }
           return;
        }

        emptyScanResultCount = 0;

        // note that all these splits and substrings keep references to the original
        // huge string buffer while the amount we really want is generally pretty small
        // so make copies instead (one example b/11087956 wasted 400k of heap here).
        synchronized(mScanResultCache) {
            mScanResults = new ArrayList<ScanResult>();
            String[] lines = scanResults.split("\n");
            final int bssidStrLen = BSSID_STR.length();
            final int flagLen = FLAGS_STR.length();

            for (String line : lines) {
                if (line.startsWith(BSSID_STR)) {
                    bssid = new String(line.getBytes(), bssidStrLen, line.length() - bssidStrLen);
                } else if (line.startsWith(FREQ_STR)) {
                    try {
                        freq = Integer.parseInt(line.substring(FREQ_STR.length()));
                    } catch (NumberFormatException e) {
                        freq = 0;
                    }
                } else if (line.startsWith(LEVEL_STR)) {
                    try {
                        level = Integer.parseInt(line.substring(LEVEL_STR.length()));
                        /* some implementations avoid negative values by adding 256
                         * so we need to adjust for that here.
                         */
                        if (level > 0) level -= 256;
                    } catch(NumberFormatException e) {
                        level = 0;
                    }
                } else if (line.startsWith(TSF_STR)) {
                    try {
                        tsf = Long.parseLong(line.substring(TSF_STR.length()));
                    } catch (NumberFormatException e) {
                        tsf = 0;
                    }
                } else if (line.startsWith(FLAGS_STR)) {
                    flags = new String(line.getBytes(), flagLen, line.length() - flagLen);
                } else if (line.startsWith(SSID_STR)) {
                    wifiSsid = WifiSsid.createFromAsciiEncoded(
                            line.substring(SSID_STR.length()));
                } else if (line.startsWith(DELIMITER_STR) || line.startsWith(END_STR)) {
                    Matcher match = null;
                    if (bssid!= null) {
                        match = mNotZero.matcher(bssid);
                    }
                    if (match != null && !bssid.isEmpty() && match.find()) {
                        String ssid = (wifiSsid != null) ? wifiSsid.toString() : WifiSsid.NONE;
                        String key = bssid + ssid;
                        ScanResult scanResult = mScanResultCache.get(key);
                        if (scanResult != null) {
                            // TODO: average the RSSI, instead of overwriting it
                            scanResult.level = level;
                            scanResult.wifiSsid = wifiSsid;
                            // Keep existing API
                            scanResult.SSID = (wifiSsid != null) ? wifiSsid.toString() :
                                    WifiSsid.NONE;
                            scanResult.capabilities = flags;
                            scanResult.frequency = freq;
                            scanResult.timestamp = tsf;
                            scanResult.seen = System.currentTimeMillis();
                        } else {
                            scanResult =
                                new ScanResult(
                                        wifiSsid, bssid, flags, level, freq, tsf);
                            scanResult.seen = System.currentTimeMillis();
                            mScanResultCache.put(key, scanResult);
                        }
                        if (mFrequencyBand.get()
                                == WifiManager.WIFI_FREQUENCY_BAND_2GHZ) {
                            if (ScanResult.is5GHz(freq)) {
                                continue;
                            }
                        } else if (mFrequencyBand.get()
                                     == WifiManager.WIFI_FREQUENCY_BAND_5GHZ) {
                            if (ScanResult.is24GHz(freq)) {
                                continue;
                            }
                        }
                        mNumScanResultsReturned ++; // Keep track of how many scan results we got
                                                    // as part of this scan's processing
                        mScanResults.add(scanResult);
                    } else {
                        if (bssid != null)  {
                            loge("setScanResults obtaining null BSSID results <"
                                + bssid + ">, discard it");
                        }
                    }
                    bssid = null;
                    level = 0;
                    freq = 0;
                    tsf = 0;
                    flags = "";
                    wifiSsid = null;
                }
            }
        }
        boolean attemptAutoJoin = true;
        SupplicantState state = mWifiInfo.getSupplicantState();
        String selection = mWifiConfigStore.getLastSelectedConfiguration();
        if (getCurrentState() == mRoamingState
                || getCurrentState() == mObtainingIpState
                || getCurrentState() == mScanModeState
                || getCurrentState() == mDisconnectingState
                || (getCurrentState() == mConnectedState
                && !mWifiConfigStore.enableAutoJoinWhenAssociated)
                || linkDebouncing
                || state == SupplicantState.ASSOCIATING
                || state == SupplicantState.AUTHENTICATING
                || state == SupplicantState.FOUR_WAY_HANDSHAKE
                || state == SupplicantState.GROUP_HANDSHAKE
                || (/* keep autojoin enabled if user has manually selected a wifi network,
                        so as to make sure we reliably remain connected to this network */
                        mConnectionRequests == 0 && selection == null)) {
            // Dont attempt auto-joining again while we are already attempting to join
            // and/or obtaining Ip address
            attemptAutoJoin = false;
        }
        if (DBG) {
            if (selection == null) {
                selection = "<none>";
            }
            loge("wifi setScanResults state" + getCurrentState()
                    + " sup_state=" + state
                    + " debouncing=" + linkDebouncing
                    + " mConnectionRequests=" + mConnectionRequests
                    + " selection=" + selection);
        }
        if (attemptAutoJoin) {
            messageHandlingStatus = MESSAGE_HANDLING_STATUS_PROCESSED;
        }
        // Loose last selected configuration if we have been disconnected for 5 minutes
        if (getDisconnectedTimeMilli() > mWifiConfigStore.wifiConfigLastSelectionHysteresis) {
            mWifiConfigStore.setLastSelectedConfiguration(WifiConfiguration.INVALID_NETWORK_ID);
        }

        if (mWifiConfigStore.enableAutoJoinWhenAssociated) {
            synchronized(mScanResultCache) {
                // AutoJoincontroller will directly acces the scan result list and update it with
                // ScanResult status
                mNumScanResultsKnown = mWifiAutoJoinController.newSupplicantResults(attemptAutoJoin);
            }
        }
        if (linkDebouncing) {
            // If debouncing, we dont re-select a SSID or BSSID hence
            // there is no need to call the network selection code
            // in WifiAutoJoinController, instead,
            // just try to reconnect to the same SSID by triggering a roam
            sendMessage(CMD_AUTO_ROAM, mLastNetworkId, 1, null);
        }
    }

    /*
     * Fetch RSSI, linkspeed, and frequency on current connection
     */
    private void fetchRssiLinkSpeedAndFrequencyNative() {
        int newRssi = -1;
        int newLinkSpeed = -1;
        int newFrequency = -1;

        String signalPoll = mWifiNative.signalPoll();

        if (signalPoll != null) {
            String[] lines = signalPoll.split("\n");
            for (String line : lines) {
                String[] prop = line.split("=");
                if (prop.length < 2) continue;
                try {
                    if (prop[0].equals("RSSI")) {
                        newRssi = Integer.parseInt(prop[1]);
                    } else if (prop[0].equals("LINKSPEED")) {
                        newLinkSpeed = Integer.parseInt(prop[1]);
                    } else if (prop[0].equals("FREQUENCY")) {
                        newFrequency = Integer.parseInt(prop[1]);
                    }
                } catch (NumberFormatException e) {
                    //Ignore, defaults on rssi and linkspeed are assigned
                }
            }
        }

        if (PDBG) {
            loge("fetchRssiLinkSpeedAndFrequencyNative rssi="
                    + Integer.toString(newRssi) + " linkspeed="
                    + Integer.toString(newLinkSpeed));
        }

        if (newRssi > WifiInfo.INVALID_RSSI && newRssi < WifiInfo.MAX_RSSI) {
        // screen out invalid values
            /* some implementations avoid negative values by adding 256
             * so we need to adjust for that here.
             */
            if (newRssi > 0) newRssi -= 256;
            mWifiInfo.setRssi(newRssi);
            /*
             * Rather then sending the raw RSSI out every time it
             * changes, we precalculate the signal level that would
             * be displayed in the status bar, and only send the
             * broadcast if that much more coarse-grained number
             * changes. This cuts down greatly on the number of
             * broadcasts, at the cost of not informing others
             * interested in RSSI of all the changes in signal
             * level.
             */
            int newSignalLevel = WifiManager.calculateSignalLevel(newRssi, WifiManager.RSSI_LEVELS);
            if (newSignalLevel != mLastSignalLevel) {
                sendRssiChangeBroadcast(newRssi);
            }
            mLastSignalLevel = newSignalLevel;
        } else {
            mWifiInfo.setRssi(WifiInfo.INVALID_RSSI);
        }

        if (newLinkSpeed != -1) {
            mWifiInfo.setLinkSpeed(newLinkSpeed);
        }
        if (newFrequency > 0) {
            if (ScanResult.is5GHz(newFrequency)) {
                mWifiConnectionStatistics.num5GhzConnected++;
            }
            if (ScanResult.is24GHz(newFrequency)) {
                mWifiConnectionStatistics.num24GhzConnected++;
            }
            mWifiInfo.setFrequency(newFrequency);
        }
        mWifiConfigStore.updateConfiguration(mWifiInfo);
    }

    /**
     *  Determine if we need to switch network:
     * - the delta determine the urgency to switch and/or or the expected evilness of the disruption
     * - match the uregncy of the switch versus the packet usage at the interface
     */
    boolean shouldSwitchNetwork(int networkDelta) {
        int delta;
        if (networkDelta <= 0) {
            return false;
        }
        delta = networkDelta;
        if (mWifiInfo != null) {
            if (!mWifiConfigStore.enableAutoJoinWhenAssociated
                    && mWifiInfo.getNetworkId() != WifiConfiguration.INVALID_NETWORK_ID) {
                // If AutoJoin while associated is not enabled,
                // we should never switch network when already associated
                delta = -1000;
            } else {
                // TODO: Look at per AC packet count, do not switch if VO/VI traffic is present
                // TODO: at the interface. We should also discriminate between ucast and mcast,
                // TODO: since the rxSuccessRate include all the bonjour and Ipv6
                // TODO: broadcasts
                if ((mWifiInfo.txSuccessRate > 20) || (mWifiInfo.rxSuccessRate > 80)) {
                    delta -= 999;
                } else if ((mWifiInfo.txSuccessRate > 5) || (mWifiInfo.rxSuccessRate > 30)) {
                    delta -= 6;
                }
                loge("WifiStateMachine shouldSwitchNetwork "
                        + " txSuccessRate=" + String.format("%.2f", mWifiInfo.txSuccessRate)
                        + " rxSuccessRate=" + String.format("%.2f", mWifiInfo.rxSuccessRate)
                        + " delta " + networkDelta + " -> " + delta);
            }
        } else {
            loge("WifiStateMachine shouldSwitchNetwork "
                    + " delta " + networkDelta + " -> " + delta);
        }
        if (delta > 0) {
            return true;
        }
        return false;
    }

    // Polling has completed, hence we wont have a score anymore
    private void cleanWifiScore() {
        mWifiInfo.txBadRate = 0;
        mWifiInfo.txSuccessRate = 0;
        mWifiInfo.txRetriesRate = 0;
        mWifiInfo.rxSuccessRate = 0;
    }

    int mBadLinkspeedcount = 0;

    // For debug, provide information about the last scoring operation
    String wifiScoringReport = null;
    private void calculateWifiScore(WifiLinkLayerStats stats) {
        StringBuilder sb = new StringBuilder();

        int score = 56; // Starting score, temporarily hardcoded in between 50 and 60
        boolean isBadLinkspeed = (mWifiInfo.is24GHz()
                && mWifiInfo.getLinkSpeed() < mWifiConfigStore.badLinkSpeed24)
                || (mWifiInfo.is5GHz() && mWifiInfo.getLinkSpeed()
                < mWifiConfigStore.badLinkSpeed5);
        boolean isGoodLinkspeed = (mWifiInfo.is24GHz()
                && mWifiInfo.getLinkSpeed() >= mWifiConfigStore.goodLinkSpeed24)
                || (mWifiInfo.is5GHz() && mWifiInfo.getLinkSpeed()
                >= mWifiConfigStore.goodLinkSpeed5);

        if (isBadLinkspeed) {
            if (mBadLinkspeedcount < 6)
                mBadLinkspeedcount++;
        } else {
            if (mBadLinkspeedcount > 0)
                mBadLinkspeedcount--;
        }

        if (isBadLinkspeed) sb.append(" bl(").append(mBadLinkspeedcount).append(")");
        if (isGoodLinkspeed) sb.append(" gl");

        /**
         * We want to make sure that we use the 24GHz RSSI thresholds if
         * there are 2.4GHz scan results
         * otherwise we end up lowering the score based on 5GHz values
         * which may cause a switch to LTE before roaming has a chance to try 2.4GHz
         * We also might unblacklist the configuation based on 2.4GHz
         * thresholds but joining 5GHz anyhow, and failing over to 2.4GHz because 5GHz is not good
         */
        boolean use24Thresholds = false;
        boolean homeNetworkBoost = false;
        WifiConfiguration currentConfiguration = getCurrentWifiConfiguration();
        if (currentConfiguration != null
                && currentConfiguration.scanResultCache != null) {
            currentConfiguration.setVisibility(12000, mFrequencyBand.get());
            if (currentConfiguration.visibility != null) {
                if (currentConfiguration.visibility.rssi24 != WifiConfiguration.INVALID_RSSI
                        && currentConfiguration.visibility.rssi24
                        >= (currentConfiguration.visibility.rssi5-2)) {
                    use24Thresholds = true;
                }
            }
            if (currentConfiguration.scanResultCache.size() <= 6
                && currentConfiguration.allowedKeyManagement.cardinality() == 1
                && currentConfiguration.allowedKeyManagement.
                    get(WifiConfiguration.KeyMgmt.WPA_PSK) == true) {
                // A PSK network with less than 6 known BSSIDs
                // This is most likely a home network and thus we want to stick to wifi more
                homeNetworkBoost = true;
            }
        }
        if (homeNetworkBoost) sb.append(" hn");
        if (use24Thresholds) sb.append(" u24");

        int rssi = mWifiInfo.getRssi() - 6 * mAggressiveHandover
                + (homeNetworkBoost ? WifiConfiguration.HOME_NETWORK_RSSI_BOOST : 0);
        sb.append(String.format(" rssi=%d ag=%d", rssi, mAggressiveHandover));

        boolean is24GHz = use24Thresholds || mWifiInfo.is24GHz();

        boolean isBadRSSI = (is24GHz && rssi < mWifiConfigStore.thresholdBadRssi24)
                || (!is24GHz && rssi < mWifiConfigStore.thresholdBadRssi5);
        boolean isLowRSSI = (is24GHz && rssi < mWifiConfigStore.thresholdLowRssi24)
                || (!is24GHz && mWifiInfo.getRssi() < mWifiConfigStore.thresholdLowRssi5);
        boolean isHighRSSI = (is24GHz && rssi >= mWifiConfigStore.thresholdGoodRssi24)
                || (!is24GHz && mWifiInfo.getRssi() >= mWifiConfigStore.thresholdGoodRssi5);

        if (isBadRSSI) sb.append(" br");
        if (isLowRSSI) sb.append(" lr");
        if (isHighRSSI) sb.append(" hr");

        int penalizedDueToUserTriggeredDisconnect = 0;        // For debug information
        if (currentConfiguration!= null &&
                (mWifiInfo.txSuccessRate > 5 || mWifiInfo.rxSuccessRate > 5)) {
            if (isBadRSSI) {
                currentConfiguration.numTicksAtBadRSSI++;
                if (currentConfiguration.numTicksAtBadRSSI > 1000) {
                    // We remained associated for a compound amount of time while passing
                    // traffic, hence loose the corresponding user triggered disabled stats
                    if (currentConfiguration.numUserTriggeredWifiDisableBadRSSI > 0) {
                        currentConfiguration.numUserTriggeredWifiDisableBadRSSI--;
                    }
                    if (currentConfiguration.numUserTriggeredWifiDisableLowRSSI > 0) {
                        currentConfiguration.numUserTriggeredWifiDisableLowRSSI--;
                    }
                    if (currentConfiguration.numUserTriggeredWifiDisableNotHighRSSI > 0) {
                        currentConfiguration.numUserTriggeredWifiDisableNotHighRSSI--;
                    }
                    currentConfiguration.numTicksAtBadRSSI = 0;
                }
                if (mWifiConfigStore.enableWifiCellularHandoverUserTriggeredAdjustment &&
                        (currentConfiguration.numUserTriggeredWifiDisableBadRSSI > 0
                        || currentConfiguration.numUserTriggeredWifiDisableLowRSSI > 0
                        || currentConfiguration.numUserTriggeredWifiDisableNotHighRSSI > 0)) {
                    score = score -5;
                    penalizedDueToUserTriggeredDisconnect = 1;
                    sb.append(" p1");
                }
            } else if (isLowRSSI) {
                currentConfiguration.numTicksAtLowRSSI++;
                if (currentConfiguration.numTicksAtLowRSSI > 1000) {
                    // We remained associated for a compound amount of time while passing
                    // traffic, hence loose the corresponding user triggered disabled stats
                    if (currentConfiguration.numUserTriggeredWifiDisableLowRSSI > 0) {
                        currentConfiguration.numUserTriggeredWifiDisableLowRSSI--;
                    }
                    if (currentConfiguration.numUserTriggeredWifiDisableNotHighRSSI > 0) {
                        currentConfiguration.numUserTriggeredWifiDisableNotHighRSSI--;
                    }
                    currentConfiguration.numTicksAtLowRSSI = 0;
                }
                if (mWifiConfigStore.enableWifiCellularHandoverUserTriggeredAdjustment &&
                        (currentConfiguration.numUserTriggeredWifiDisableLowRSSI > 0
                        || currentConfiguration.numUserTriggeredWifiDisableNotHighRSSI > 0)) {
                    score = score -5;
                    penalizedDueToUserTriggeredDisconnect = 2;
                    sb.append(" p2");
                }
            } else if (!isHighRSSI) {
                currentConfiguration.numTicksAtNotHighRSSI++;
                if (currentConfiguration.numTicksAtNotHighRSSI > 1000) {
                    // We remained associated for a compound amount of time while passing
                    // traffic, hence loose the corresponding user triggered disabled stats
                    if (currentConfiguration.numUserTriggeredWifiDisableNotHighRSSI > 0) {
                        currentConfiguration.numUserTriggeredWifiDisableNotHighRSSI--;
                    }
                    currentConfiguration.numTicksAtNotHighRSSI = 0;
                }
                if (mWifiConfigStore.enableWifiCellularHandoverUserTriggeredAdjustment &&
                        currentConfiguration.numUserTriggeredWifiDisableNotHighRSSI > 0) {
                    score = score -5;
                    penalizedDueToUserTriggeredDisconnect = 3;
                    sb.append(" p3");
                }
            }
            sb.append(String.format(" ticks %d,%d,%d", currentConfiguration.numTicksAtBadRSSI,
                    currentConfiguration.numTicksAtLowRSSI,
                    currentConfiguration.numTicksAtNotHighRSSI));
        }

        if (PDBG) {
            String rssiStatus = "";
            if (isBadRSSI) rssiStatus += " badRSSI ";
            else if (isHighRSSI) rssiStatus += " highRSSI ";
            else if (isLowRSSI) rssiStatus += " lowRSSI ";
            if (isBadLinkspeed) rssiStatus += " lowSpeed ";
            loge("calculateWifiScore freq=" + Integer.toString(mWifiInfo.getFrequency())
                            + " speed=" + Integer.toString(mWifiInfo.getLinkSpeed())
                            + " score=" + Integer.toString(mWifiInfo.score)
                            + rssiStatus
                            + " -> txbadrate=" + String.format( "%.2f", mWifiInfo.txBadRate )
                            + " txgoodrate=" + String.format("%.2f", mWifiInfo.txSuccessRate)
                            + " txretriesrate=" + String.format("%.2f", mWifiInfo.txRetriesRate)
                            + " rxrate=" + String.format("%.2f", mWifiInfo.rxSuccessRate)
                            + " userTriggerdPenalty" + penalizedDueToUserTriggeredDisconnect);
        }

        if ((mWifiInfo.txBadRate >= 1) && (mWifiInfo.txSuccessRate < 3)
                && (isBadRSSI || isLowRSSI)) {
            // Link is stuck
            if (mWifiInfo.linkStuckCount < 5)
                mWifiInfo.linkStuckCount += 1;
            sb.append(String.format(" ls+=%d", mWifiInfo.linkStuckCount));
            if (PDBG) loge(" bad link -> stuck count ="
                    + Integer.toString(mWifiInfo.linkStuckCount));
        } else if (mWifiInfo.txSuccessRate > 2 || mWifiInfo.txBadRate < 0.1) {
            if (mWifiInfo.linkStuckCount > 0)
                mWifiInfo.linkStuckCount -= 1;
            sb.append(String.format(" ls-=%d", mWifiInfo.linkStuckCount));
            if (PDBG) loge(" good link -> stuck count ="
                    + Integer.toString(mWifiInfo.linkStuckCount));
        }

        sb.append(String.format(" [%d", score));

        if (mWifiInfo.linkStuckCount > 1) {
            // Once link gets stuck for more than 3 seconds, start reducing the score
            score = score - 2 * (mWifiInfo.linkStuckCount - 1);
        }
        sb.append(String.format(",%d", score));

        if (isBadLinkspeed) {
            score -= 4 ;
            if (PDBG) {
                loge(" isBadLinkspeed   ---> count=" + mBadLinkspeedcount
                        + " score=" + Integer.toString(score));
            }
        } else if ((isGoodLinkspeed) && (mWifiInfo.txSuccessRate > 5)) {
            score += 4; // So as bad rssi alone dont kill us
        }
        sb.append(String.format(",%d", score));

        if (isBadRSSI) {
            if (mWifiInfo.badRssiCount < 7)
                mWifiInfo.badRssiCount += 1;
        } else if (isLowRSSI) {
            mWifiInfo.lowRssiCount = 1; // Dont increment the lowRssi count above 1
            if (mWifiInfo.badRssiCount > 0) {
                // Decrement bad Rssi count
                mWifiInfo.badRssiCount -= 1;
            }
        } else {
            mWifiInfo.badRssiCount = 0;
            mWifiInfo.lowRssiCount = 0;
        }

        score -= mWifiInfo.badRssiCount * 2 +  mWifiInfo.lowRssiCount ;
        sb.append(String.format(",%d", score));

        if (PDBG) loge(" badRSSI count" + Integer.toString(mWifiInfo.badRssiCount)
                     + " lowRSSI count" + Integer.toString(mWifiInfo.lowRssiCount)
                        + " --> score " + Integer.toString(score));


        if (isHighRSSI) {
            score += 5;
            if (PDBG) loge(" isHighRSSI       ---> score=" + Integer.toString(score));
        }
        sb.append(String.format(",%d]", score));

        sb.append(String.format(" brc=%d lrc=%d", mWifiInfo.badRssiCount, mWifiInfo.lowRssiCount));

        //sanitize boundaries
        if (score > NetworkAgent.WIFI_BASE_SCORE)
            score = NetworkAgent.WIFI_BASE_SCORE;
        if (score < 0)
            score = 0;

        //report score
        if (score != mWifiInfo.score) {
            if (DBG) {
                loge("calculateWifiScore() report new score " + Integer.toString(score));
            }
            if (!isPropFeatureEnabled) {
                mWifiInfo.score = score;
                if(mNetworkAgent != null) {
                    mNetworkAgent.sendNetworkScore(score);
                }
            }
        }
        wifiScoringReport = sb.toString();
    }

    public double getTxPacketRate() {
        if (mWifiInfo != null) {
            return mWifiInfo.txSuccessRate;
        }
        return -1;
    }

    public double getRxPacketRate() {
        if (mWifiInfo != null) {
            return mWifiInfo.rxSuccessRate;
        }
        return -1;
    }

    /**
     * Fetch TX packet counters on current connection
     */
    private void fetchPktcntNative(RssiPacketCountInfo info) {
        String pktcntPoll = mWifiNative.pktcntPoll();

        if (pktcntPoll != null) {
            String[] lines = pktcntPoll.split("\n");
            for (String line : lines) {
                String[] prop = line.split("=");
                if (prop.length < 2) continue;
                try {
                    if (prop[0].equals("TXGOOD")) {
                        info.txgood = Integer.parseInt(prop[1]);
                    } else if (prop[0].equals("TXBAD")) {
                        info.txbad = Integer.parseInt(prop[1]);
                    }
                } catch (NumberFormatException e) {
                    // Ignore
                }
            }
        }
    }

    private boolean clearIPv4Address(String iface) {
        try {
            InterfaceConfiguration ifcg = new InterfaceConfiguration();
            ifcg.setLinkAddress(new LinkAddress("0.0.0.0/0"));
            mNwService.setInterfaceConfig(iface, ifcg);
            return true;
        } catch (RemoteException e) {
            return false;
        }
    }

    private boolean isProvisioned(LinkProperties lp) {
        return lp.isProvisioned() ||
               (mWifiConfigStore.isUsingStaticIp(mLastNetworkId) && lp.hasIPv4Address());
    }

    /**
     * Updates mLinkProperties by merging information from various sources.
     *
     * This is needed because the information in mLinkProperties comes from multiple sources (DHCP,
     * netlink, static configuration, ...). When one of these sources of information has updated
     * link properties, we can't just assign them to mLinkProperties or we'd lose track of the
     * information that came from other sources. Instead, when one of those sources has new
     * information, we update the object that tracks the information from that source and then
     * call this method to apply the change to mLinkProperties.
     *
     * The information in mLinkProperties is currently obtained as follows:
     * - Interface name: set in the constructor.
     * - IPv4 and IPv6 addresses: netlink, passed in by mNetlinkTracker.
     * - IPv4 routes, DNS servers, and domains: DHCP.
     * - IPv6 routes and DNS servers: netlink, passed in by mNetlinkTracker.
     * - HTTP proxy: the wifi config store.
     */
    private void updateLinkProperties(int reason, LinkProperties lp) {
        LinkProperties newLp = new LinkProperties();

        // Interface name and proxy are locally configured.
        newLp.setInterfaceName(mInterfaceName);
        newLp.setHttpProxy(mWifiConfigStore.getProxyProperties(mLastNetworkId));

        // IPv4/v6 addresses, IPv6 routes and IPv6 DNS servers come from netlink.
        newLp.setLinkAddresses(lp.getLinkAddresses());
        for (RouteInfo route : lp.getRoutes()) {
            newLp.addRoute(route);
        }
        for (InetAddress dns : lp.getDnsServers()) {
            newLp.addDnsServer(dns);
        }

        // IPv4 routes, DNS servers and domains come from mDhcpResults.
        synchronized (mDhcpResultsLock) {
            // Even when we're using static configuration, we don't need to look at the config
            // store, because static IP configuration also populates mDhcpResults.
            if ((mDhcpResults != null) && lp.hasIPv4Address()) {
                for (RouteInfo route : mDhcpResults.getRoutes(mInterfaceName)) {
                    newLp.addRoute(route);
                }
                for (InetAddress dns : mDhcpResults.dnsServers) {
                    newLp.addDnsServer(dns);
                }
                newLp.setDomains(mDhcpResults.domains);
            }
        }

        final boolean linkChanged = !newLp.equals(mLinkProperties);
        final boolean wasProvisioned = isProvisioned(mLinkProperties);
        final boolean isProvisioned = isProvisioned(newLp);
        final boolean lostIPv4Provisioning =
            mLinkProperties.hasIPv4Address() && !newLp.hasIPv4Address();
        final DetailedState detailedState = getNetworkDetailedState();

        if (linkChanged) {
            if (DBG) {
                log("Link configuration changed for netId: " + mLastNetworkId
                        + " old: " + mLinkProperties + " new: " + newLp);
            }
            mLinkProperties = newLp;
            if (TextUtils.isEmpty(mTcpBufferSizes) == false) {
                mLinkProperties.setTcpBufferSizes(mTcpBufferSizes);
            }
            if (mNetworkAgent != null) mNetworkAgent.sendLinkProperties(mLinkProperties);
        }

        if (DBG) {
            StringBuilder sb = new StringBuilder();
            sb.append("updateLinkProperties nid: " + mLastNetworkId);
            sb.append(" state: " + detailedState);
            sb.append(" reason: " + smToString(reason));

            if (mLinkProperties != null) {
                if (mLinkProperties.hasIPv4Address()) {
                    sb.append(" v4");
                }
                if (mLinkProperties.hasGlobalIPv6Address()) {
                    sb.append(" v6");
                }
                if (mLinkProperties.hasIPv4DefaultRoute()) {
                    sb.append(" v4r");
                }
                if (mLinkProperties.hasIPv6DefaultRoute()) {
                    sb.append(" v6r");
                }
                if (mLinkProperties.hasIPv4DnsServer()) {
                    sb.append(" v4dns");
                }
                if (mLinkProperties.hasIPv6DnsServer()) {
                    sb.append(" v6dns");
                }
                if (isProvisioned) {
                    sb.append(" isprov");
                }
            }
            loge(sb.toString());
        }

        // If we just configured or lost IP configuration, do the needful.
        // We don't just call handleSuccessfulIpConfiguration() or handleIpConfigurationLost()
        // here because those should only be called if we're attempting to connect or already
        // connected, whereas updateLinkProperties can be called at any time.
        switch (reason) {
            case DhcpStateMachine.DHCP_SUCCESS:
            case CMD_STATIC_IP_SUCCESS:
                // IPv4 provisioning succeded. Advance to connected state.
                sendMessage(CMD_IP_CONFIGURATION_SUCCESSFUL);
                if (!isProvisioned) {
                    // Can never happen unless DHCP reports success but isProvisioned thinks the
                    // resulting configuration is invalid (e.g., no IPv4 address, or the state in
                    // mLinkProperties is out of sync with reality, or there's a bug in this code).
                    // TODO: disconnect here instead. If our configuration is not usable, there's no
                    // point in staying connected, and if mLinkProperties is out of sync with
                    // reality, that will cause problems in the future.
                    loge("IPv4 config succeeded, but not provisioned");
                }
                break;

            case DhcpStateMachine.DHCP_FAILURE:
                // DHCP failed. If we're not already provisioned, or we had IPv4 and now lost it,
                // give up and disconnect.
                // If we're already provisioned (e.g., IPv6-only network), stay connected.
                if (!isProvisioned || lostIPv4Provisioning) {
                    sendMessage(CMD_IP_CONFIGURATION_LOST);
                } else {
                    // DHCP failed, but we're provisioned (e.g., if we're on an IPv6-only network).
                    sendMessage(CMD_IP_CONFIGURATION_SUCCESSFUL);

                    // To be sure we don't get stuck with a non-working network if all we had is
                    // IPv4, remove the IPv4 address from the interface (since we're using DHCP,
                    // and DHCP failed). If we had an IPv4 address before, the deletion of the
                    // address  will cause a CMD_UPDATE_LINKPROPERTIES. If the IPv4 address was
                    // necessary for provisioning, its deletion will cause us to disconnect.
                    //
                    // This shouldn't be needed, because on an IPv4-only network a DHCP failure will
                    // have empty DhcpResults and thus empty LinkProperties, and isProvisioned will
                    // not return true if we're using DHCP and don't have an IPv4 default route. So
                    // for now it's only here for extra redundancy. However, it will increase
                    // robustness if we move to getting IPv4 routes from netlink as well.
                    loge("DHCP failure: provisioned, clearing IPv4 address.");
                    if (!clearIPv4Address(mInterfaceName)) {
                        sendMessage(CMD_IP_CONFIGURATION_LOST);
                    }
                }
                break;

            case CMD_STATIC_IP_FAILURE:
                // Static configuration was invalid, or an error occurred in applying it. Give up.
                sendMessage(CMD_IP_CONFIGURATION_LOST);
                break;

            case CMD_UPDATE_LINKPROPERTIES:
                // IP addresses, DNS servers, etc. changed. Act accordingly.
                boolean isStatic = mWifiConfigStore.isUsingStaticIp(mLastNetworkId);
                if (wasProvisioned && !isProvisioned && !isStatic) {
                    // We no longer have a usable network configuration. Disconnect.
                    sendMessage(CMD_IP_CONFIGURATION_LOST);
                } else if (!wasProvisioned && isProvisioned) {
                    // We have a usable IPv6-only config. Advance to connected state.
                    sendMessage(CMD_IP_CONFIGURATION_SUCCESSFUL);
                }
                if (linkChanged && getNetworkDetailedState() == DetailedState.CONNECTED) {
                    // If anything has changed and we're already connected, send out a notification.
                    sendLinkConfigurationChangedBroadcast();
                }
                break;
        }
    }

    /**
     * Clears all our link properties.
     */
     private void clearLinkProperties() {
         // Clear the link properties obtained from DHCP and netlink.
         synchronized (mDhcpResultsLock) {
             if (mDhcpResults != null) {
                 mDhcpResults.clear();
             }
         }
         mNetlinkTracker.clearLinkProperties();

         // Now clear the merged link properties.
         mLinkProperties.clear();
         if (mNetworkAgent != null) mNetworkAgent.sendLinkProperties(mLinkProperties);
     }

     /**
      * try to update default route MAC address.
      */
      private String updateDefaultRouteMacAddress(int timeout) {
          String address = null;
          for (RouteInfo route : mLinkProperties.getRoutes()) {
              if (route.isDefaultRoute() && route.hasGateway()) {
                  InetAddress gateway = route.getGateway();
                  if (gateway instanceof Inet4Address) {
                      if (PDBG) {
                          loge("updateDefaultRouteMacAddress found Ipv4 default :"
                                  + gateway.getHostAddress());
                      }
                      address = macAddressFromRoute(gateway.getHostAddress());
                     /* The gateway's MAC address is known */
                      if ((address == null) && (timeout > 0)) {
                          boolean reachable = false;
                          try {
                              reachable = gateway.isReachable(timeout);
                          } catch (Exception e) {
                              loge("updateDefaultRouteMacAddress exception reaching :"
                                      + gateway.getHostAddress());

                          } finally {
                              if (reachable == true) {

                                  address = macAddressFromRoute(gateway.getHostAddress());
                                  if (PDBG) {
                                      loge("updateDefaultRouteMacAddress reachable (tried again) :"
                                              + gateway.getHostAddress() + " found " + address);
                                  }
                              }
                          }
                      }
                      if (address != null) {
                          mWifiConfigStore.setDefaultGwMacAddress(mLastNetworkId, address);
                      }
                  }
              }
          }
          return address;
      }

    private void sendScanResultsAvailableBroadcast() {
        Intent intent = new Intent(WifiManager.SCAN_RESULTS_AVAILABLE_ACTION);
        intent.addFlags(Intent.FLAG_RECEIVER_REGISTERED_ONLY_BEFORE_BOOT);
        mContext.sendBroadcastAsUser(intent, UserHandle.ALL);
    }

    private void sendRssiChangeBroadcast(final int newRssi) {
        try {
            mBatteryStats.noteWifiRssiChanged(newRssi);
        } catch (RemoteException e) {
            // Won't happen.
        }
        Intent intent = new Intent(WifiManager.RSSI_CHANGED_ACTION);
        intent.addFlags(Intent.FLAG_RECEIVER_REGISTERED_ONLY_BEFORE_BOOT);
        intent.putExtra(WifiManager.EXTRA_NEW_RSSI, newRssi);
        mContext.sendStickyBroadcastAsUser(intent, UserHandle.ALL);
    }

    private void sendNetworkStateChangeBroadcast(String bssid) {
        Intent intent = new Intent(WifiManager.NETWORK_STATE_CHANGED_ACTION);
        intent.addFlags(Intent.FLAG_RECEIVER_REGISTERED_ONLY_BEFORE_BOOT);
        intent.putExtra(WifiManager.EXTRA_NETWORK_INFO, new NetworkInfo(mNetworkInfo));
        intent.putExtra(WifiManager.EXTRA_LINK_PROPERTIES, new LinkProperties (mLinkProperties));
        if (bssid != null)
            intent.putExtra(WifiManager.EXTRA_BSSID, bssid);
        if (mNetworkInfo.getDetailedState() == DetailedState.VERIFYING_POOR_LINK ||
                mNetworkInfo.getDetailedState() == DetailedState.CONNECTED) {
            intent.putExtra(WifiManager.EXTRA_WIFI_INFO, new WifiInfo(mWifiInfo));
        }
        mContext.sendStickyBroadcastAsUser(intent, UserHandle.ALL);
    }

    private void sendLinkConfigurationChangedBroadcast() {
        Intent intent = new Intent(WifiManager.LINK_CONFIGURATION_CHANGED_ACTION);
        intent.addFlags(Intent.FLAG_RECEIVER_REGISTERED_ONLY_BEFORE_BOOT);
        intent.putExtra(WifiManager.EXTRA_LINK_PROPERTIES, new LinkProperties(mLinkProperties));
        mContext.sendBroadcastAsUser(intent, UserHandle.ALL);
    }

    private void sendSupplicantConnectionChangedBroadcast(boolean connected) {
        Intent intent = new Intent(WifiManager.SUPPLICANT_CONNECTION_CHANGE_ACTION);
        intent.addFlags(Intent.FLAG_RECEIVER_REGISTERED_ONLY_BEFORE_BOOT);
        intent.putExtra(WifiManager.EXTRA_SUPPLICANT_CONNECTED, connected);
        mContext.sendBroadcastAsUser(intent, UserHandle.ALL);
    }

    /**
     * Record the detailed state of a network.
     * @param state the new {@code DetailedState}
     */
    private boolean setNetworkDetailedState(NetworkInfo.DetailedState state) {
        boolean hidden = false;

        if (linkDebouncing || isRoaming()) {
            // There is generally a confusion in the system about colluding
            // WiFi Layer 2 state (as reported by supplicant) and the Network state
            // which leads to multiple confusion.
            //
            // If link is de-bouncing or roaming, we already have an IP address
            // as well we were connected and are doing L2 cycles of
            // reconnecting or renewing IP address to check that we still have it
            // This L2 link flapping should ne be reflected into the Network state
            // which is the state of the WiFi Network visible to Layer 3 and applications
            // Note that once debouncing and roaming are completed, we will
            // set the Network state to where it should be, or leave it as unchanged
            //
            hidden = true;
        }
        if (DBG) {
            log("setDetailed state, old ="
                    + mNetworkInfo.getDetailedState() + " and new state=" + state
                    + " hidden=" + hidden);
        }
        if (mNetworkInfo.getExtraInfo() != null && mWifiInfo.getSSID() != null) {
            // Always indicate that SSID has changed
            if (!mNetworkInfo.getExtraInfo().equals(mWifiInfo.getSSID())) {
                if (DBG) {
                    log("setDetailed state send new extra info"  + mWifiInfo.getSSID());
                }
                mNetworkInfo.setExtraInfo(mWifiInfo.getSSID());
                sendNetworkStateChangeBroadcast(null);
            }
        }
        if (hidden == true) {
            return false;
        }

        if (state != mNetworkInfo.getDetailedState()) {
            mNetworkInfo.setDetailedState(state, null, mWifiInfo.getSSID());
            if (mNetworkAgent != null) {
                mNetworkAgent.sendNetworkInfo(mNetworkInfo);
            }
            sendNetworkStateChangeBroadcast(null);
            return true;
        }
        return false;
    }

    private DetailedState getNetworkDetailedState() {
        return mNetworkInfo.getDetailedState();
    }


    private SupplicantState handleSupplicantStateChange(Message message) {
        StateChangeResult stateChangeResult = (StateChangeResult) message.obj;
        SupplicantState state = stateChangeResult.state;
        // Supplicant state change
        // [31-13] Reserved for future use
        // [8 - 0] Supplicant state (as defined in SupplicantState.java)
        // 50023 supplicant_state_changed (custom|1|5)
        mWifiInfo.setSupplicantState(state);
        // Network id is only valid when we start connecting
        if (SupplicantState.isConnecting(state)) {
            mWifiInfo.setNetworkId(stateChangeResult.networkId);
        } else {
            mWifiInfo.setNetworkId(WifiConfiguration.INVALID_NETWORK_ID);
        }

        mWifiInfo.setBSSID(stateChangeResult.BSSID);
        mWifiInfo.setSSID(stateChangeResult.wifiSsid);

        mSupplicantStateTracker.sendMessage(Message.obtain(message));

        return state;
    }

    /**
     * Resets the Wi-Fi Connections by clearing any state, resetting any sockets
     * using the interface, stopping DHCP & disabling interface
     */
    private void handleNetworkDisconnect() {
        if (DBG) log("handleNetworkDisconnect: Stopping DHCP and clearing IP"
                + " stack:" + Thread.currentThread().getStackTrace()[2].getMethodName()
                +" - "+ Thread.currentThread().getStackTrace()[3].getMethodName()
                +" - "+ Thread.currentThread().getStackTrace()[4].getMethodName()
                +" - "+ Thread.currentThread().getStackTrace()[5].getMethodName());


        clearCurrentConfigBSSID("handleNetworkDisconnect");

        if (mP2pAutoGoRestart) {
            if (DBG) {
                log("STA failed to connect, restart P2P Group");
            }
            mP2pAutoGoRestart = false;
            int channel = mWifiNative.fetchChannelNative();
            if (DBG) {
                log("Native channel is " + channel);
            }
            if (channel > 0) {
                if ((mP2pGoBand == P2P_GO_2_4_BAND)&&
                    (channel <= 14)) {
                    mWifiNative.p2pSetOperatingFreq(channel);
                } else if ((mP2pGoBand == P2P_GO_5_BAND) &&
                          ((channel >= 36) && (channel <= 165))){
                    mWifiNative.p2pSetOperatingFreq(channel);
                } else {
                    mWifiNative.p2pSetOperatingFreq(mP2pGoChannel);
                }
                if (mWifiP2pChannel == null) {
                    mWifiP2pChannel = new AsyncChannel();
                }
                mWifiP2pChannel.sendMessage(
                        WifiP2pManager.CREATE_GROUP);
            }
        }

        stopDhcp();

        try {
            mNwService.clearInterfaceAddresses(mInterfaceName);
            mNwService.disableIpv6(mInterfaceName);
        } catch (Exception e) {
            loge("Failed to clear addresses or disable ipv6" + e);
        }

        /* Reset data structures */
        mBadLinkspeedcount = 0;
        mWifiInfo.reset();
        linkDebouncing = false;
        /* Reset roaming parameters */
        mAutoRoaming = WifiAutoJoinController.AUTO_JOIN_IDLE;

        /**
         *  fullBandConnectedTimeIntervalMilli:
         *  - start scans at mWifiConfigStore.associatedPartialScanPeriodMilli seconds interval
         *  - exponentially increase to mWifiConfigStore.associatedFullScanMaxIntervalMilli
         *  Initialize to sane value = 20 seconds
         */
        fullBandConnectedTimeIntervalMilli = 20 * 1000;

        setNetworkDetailedState(DetailedState.DISCONNECTED);
        if (mNetworkAgent != null) {
            mNetworkAgent.sendNetworkInfo(mNetworkInfo);
            mNetworkAgent = null;
        }
        mWifiConfigStore.updateStatus(mLastNetworkId, DetailedState.DISCONNECTED);

        /* Clear network properties */
        clearLinkProperties();

        /* Cend event to CM & network change broadcast */
        sendNetworkStateChangeBroadcast(mLastBssid);

        /* Cancel auto roam requests */
        autoRoamSetBSSID(mLastNetworkId, "any");

        mLastBssid= null;
        registerDisconnected();
        mLastNetworkId = WifiConfiguration.INVALID_NETWORK_ID;
    }

    private void handleSupplicantConnectionLoss(boolean killSupplicant) {
        /* Socket connection can be lost when we do a graceful shutdown
        * or when the driver is hung. Ensure supplicant is stopped here.
        */
        if (killSupplicant) {
            mWifiMonitor.killSupplicant(mP2pSupported);
        }
        mWifiNative.closeSupplicantConnection();
        sendSupplicantConnectionChangedBroadcast(false);
        setWifiState(WIFI_STATE_DISABLED);
    }

    void handlePreDhcpSetup() {
        mDhcpActive = true;

        // Disable power save and suspend optimizations during DHCP
        // Note: The order here is important for now. Brcm driver changes
        // power settings when we control suspend mode optimizations.
        // TODO: Remove this comment when the driver is fixed.
        setSuspendOptimizationsNative(SUSPEND_DUE_TO_DHCP, false);
        mWifiNative.setPowerSave(false);

        mWifiNative.setBluetoothCoexistenceMode(
                 mWifiNative.BLUETOOTH_COEXISTENCE_MODE_DISABLED);

        stopBatchedScan();
        WifiNative.pauseScan();

        // Update link layer stats
        getWifiLinkLayerStats(false);

        /* P2p discovery breaks dhcp, shut it down in order to get through this */
        Message msg = new Message();
        msg.what = WifiP2pServiceImpl.BLOCK_DISCOVERY;
        msg.arg1 = WifiP2pServiceImpl.ENABLED;
        msg.arg2 = DhcpStateMachine.CMD_PRE_DHCP_ACTION_COMPLETE;
        msg.obj = mDhcpStateMachine;
        mWifiP2pChannel.sendMessage(msg);
    }


    void startDhcp() {
        if (mDhcpStateMachine == null) {
            mDhcpStateMachine = DhcpStateMachine.makeDhcpStateMachine(
                    mContext, WifiStateMachine.this, mInterfaceName);

        }
        mDhcpStateMachine.registerForPreDhcpNotification();
        mDhcpStateMachine.sendMessage(DhcpStateMachine.CMD_START_DHCP);
    }

    void renewDhcp() {
        if (mDhcpStateMachine == null) {
            mDhcpStateMachine = DhcpStateMachine.makeDhcpStateMachine(
                    mContext, WifiStateMachine.this, mInterfaceName);

        }
        mDhcpStateMachine.registerForPreDhcpNotification();
        mDhcpStateMachine.sendMessage(DhcpStateMachine.CMD_RENEW_DHCP);
    }

    void stopDhcp() {
        if (mDhcpStateMachine != null) {
            /* In case we were in middle of DHCP operation restore back powermode */
            handlePostDhcpSetup();
            mDhcpStateMachine.sendMessage(DhcpStateMachine.CMD_STOP_DHCP);
        }
    }

    void handlePostDhcpSetup() {
        mWifiP2pChannel.sendMessage(WifiP2pServiceImpl.BLOCK_DISCOVERY, WifiP2pServiceImpl.DISABLED);

        // Set the coexistence mode back to its default value
        mWifiNative.setBluetoothCoexistenceMode(
                mWifiNative.BLUETOOTH_COEXISTENCE_MODE_SENSE);

        /* Restore power save and suspend optimizations */
        setSuspendOptimizationsNative(SUSPEND_DUE_TO_DHCP, true);
        mWifiNative.setPowerSave(true);

        mDhcpActive = false;

        startBatchedScan();
        WifiNative.restartScan();
    }

    private void handleIPv4Success(DhcpResults dhcpResults, int reason) {

        if (PDBG) {
            loge("wifistatemachine handleIPv4Success <" + dhcpResults.toString() + ">");
            loge("link address " + dhcpResults.ipAddress);
        }

        synchronized (mDhcpResultsLock) {
            mDhcpResults = dhcpResults;
        }

        Inet4Address addr = (Inet4Address) dhcpResults.ipAddress.getAddress();
        if (isRoaming()) {
            if (addr instanceof Inet4Address) {
                int previousAddress = mWifiInfo.getIpAddress();
                int newAddress = NetworkUtils.inetAddressToInt(addr);
                if (previousAddress != newAddress) {
                    loge("handleIPv4Success, roaming and address changed" +
                            mWifiInfo + " got: " + addr);
                } else {

                }
            } else {
                loge("handleIPv4Success, roaming and didnt get an IPv4 address" +
                        addr.toString());
            }
        }
        mWifiInfo.setInetAddress(addr);
        mWifiInfo.setMeteredHint(dhcpResults.hasMeteredHint());
        updateLinkProperties(reason, mNetlinkTracker.getLinkProperties());
    }

    private void handleSuccessfulIpConfiguration() {
        mLastSignalLevel = -1; // Force update of signal strength
        WifiConfiguration c = getCurrentWifiConfiguration();
        if (c != null) {
            // Reset IP failure tracking
            c.numConnectionFailures = 0;

            // Tell the framework whether the newly connected network is trusted or untrusted.
            updateCapabilities(c);
        }
        if (c != null) {
            ScanResult result = getCurrentScanResult();
            if (result == null) {
                loge("WifiStateMachine: handleSuccessfulIpConfiguration and no scan results" +
                        c.configKey());
            } else {
                // Clear the per BSSID failure count
                result.numIpConfigFailures = 0;
                // Clear the WHOLE BSSID blacklist, which means supplicant is free to retry
                // any BSSID, even though it may already have a non zero ip failure count,
                // this will typically happen if the user walks away and come back to his arrea
                // TODO: implement blacklisting based on a timer, i.e. keep BSSID blacklisted
                // in supplicant for a couple of hours or a day
                mWifiNative.clearBlacklist();
            }
        }
    }

    private void handleIPv4Failure(int reason) {
        synchronized(mDhcpResultsLock) {
             if (mDhcpResults != null) {
                 mDhcpResults.clear();
             }
        }
        if (PDBG) {
            loge("wifistatemachine handleIPv4Failure");
        }
        updateLinkProperties(reason, mNetlinkTracker.getLinkProperties());
    }

    private void handleIpConfigurationLost() {
        mWifiInfo.setInetAddress(null);
        mWifiInfo.setMeteredHint(false);

        mWifiConfigStore.handleSSIDStateChange(mLastNetworkId, false,
                "DHCP FAILURE", mWifiInfo.getBSSID());

        /* DHCP times out after about 30 seconds, we do a
         * disconnect thru supplicant, we will let autojoin retry connecting to the network
         */
        mWifiNative.disconnect();
    }

    /* Current design is to not set the config on a running hostapd but instead
     * stop and start tethering when user changes config on a running access point
     *
     * TODO: Add control channel setup through hostapd that allows changing config
     * on a running daemon
     */
    private void startSoftApWithConfig(final WifiConfiguration config) {
        // Start hostapd on a separate thread
        new Thread(new Runnable() {
            public void run() {
                try {
                    config.channel = mChannel;
                    mNwService.startAccessPoint(config, mInterfaceName);
                } catch (Exception e) {
                    loge("Exception in softap start " + e);
                    try {
                        mNwService.stopAccessPoint(mInterfaceName);
                        mNwService.startAccessPoint(config, mInterfaceName);
                    } catch (Exception e1) {
                        loge("Exception in softap re-start " + e1);
                        sendMessage(CMD_START_AP_FAILURE);
                        return;
                    }
                }
                if (DBG) log("Soft AP start successful");
                sendMessage(CMD_START_AP_SUCCESS);
            }
        }).start();
    }

    /*
     * Read a MAC address in /proc/arp/table, used by WifistateMachine
     * so as to record MAC address of default gateway.
     **/
    private String macAddressFromRoute(String ipAddress) {
        String macAddress = null;
        BufferedReader reader = null;
        try {
            reader = new BufferedReader(new FileReader("/proc/net/arp"));

            // Skip over the line bearing colum titles
            String line = reader.readLine();

            while ((line = reader.readLine()) != null) {
                String[] tokens = line.split("[ ]+");
                if (tokens.length < 6) {
                    continue;
                }

                // ARP column format is
                // Address HWType HWAddress Flags Mask IFace
                String ip = tokens[0];
                String mac = tokens[3];

                if (ipAddress.equals(ip)) {
                    macAddress = mac;
                    break;
                }
            }

            if (macAddress == null) {
                loge("Did not find remoteAddress {" + ipAddress + "} in " +
                        "/proc/net/arp");
            }

        } catch (FileNotFoundException e) {
            loge("Could not open /proc/net/arp to lookup mac address");
        } catch (IOException e) {
            loge("Could not read /proc/net/arp to lookup mac address");
        } finally {
            try {
                if (reader != null) {
                    reader.close();
                }
            } catch (IOException e) {
                // Do nothing
            }
        }
        return macAddress;

    }

    private class WifiNetworkFactory extends NetworkFactory {
        public WifiNetworkFactory(Looper l, Context c, String TAG, NetworkCapabilities f) {
            super(l, c, TAG, f);
        }

        @Override
        protected void needNetworkFor(NetworkRequest networkRequest, int score) {
            ++mConnectionRequests;
        }

        @Override
        protected void releaseNetworkFor(NetworkRequest networkRequest) {
            --mConnectionRequests;
        }

        public void dump(FileDescriptor fd, PrintWriter pw, String[] args) {
            pw.println("mConnectionRequests " + mConnectionRequests);
        }

    }

    private class UntrustedWifiNetworkFactory extends NetworkFactory {
        private int mUntrustedReqCount;

        public UntrustedWifiNetworkFactory(Looper l, Context c, String tag, NetworkCapabilities f) {
            super(l, c, tag, f);
        }

        @Override
        protected void needNetworkFor(NetworkRequest networkRequest, int score) {
            if (!networkRequest.networkCapabilities.hasCapability(
                    NetworkCapabilities.NET_CAPABILITY_TRUSTED)) {
                if (++mUntrustedReqCount == 1) {
                    mWifiAutoJoinController.setAllowUntrustedConnections(true);
                }
            }
        }

        @Override
        protected void releaseNetworkFor(NetworkRequest networkRequest) {
            if (!networkRequest.networkCapabilities.hasCapability(
                    NetworkCapabilities.NET_CAPABILITY_TRUSTED)) {
                if (--mUntrustedReqCount == 0) {
                    mWifiAutoJoinController.setAllowUntrustedConnections(false);
                }
            }
        }

        public void dump(FileDescriptor fd, PrintWriter pw, String[] args) {
            pw.println("mUntrustedReqCount " + mUntrustedReqCount);
        }
    }

    void maybeRegisterNetworkFactory() {
        if (mNetworkFactory == null) {
            checkAndSetConnectivityInstance();
            if (mCm != null) {
                mNetworkFactory = new WifiNetworkFactory(getHandler().getLooper(), mContext,
                        NETWORKTYPE, mNetworkCapabilitiesFilter);
                mNetworkFactory.setScoreFilter(60);
                mNetworkFactory.register();

                // We can't filter untrusted network in the capabilities filter because a trusted
                // network would still satisfy a request that accepts untrusted ones.
                mUntrustedNetworkFactory = new UntrustedWifiNetworkFactory(getHandler().getLooper(),
                        mContext, NETWORKTYPE_UNTRUSTED, mNetworkCapabilitiesFilter);
                mUntrustedNetworkFactory.setScoreFilter(Integer.MAX_VALUE);
                mUntrustedNetworkFactory.register();
            }
        }
    }

    /********************************************************
     * HSM states
     *******************************************************/

    class DefaultState extends State {
        @Override
        public boolean processMessage(Message message) {
            logStateAndMessage(message, getClass().getSimpleName());

            switch (message.what) {
                case AsyncChannel.CMD_CHANNEL_HALF_CONNECTED: {
                    AsyncChannel ac = (AsyncChannel) message.obj;
                    if (ac == mWifiP2pChannel) {
                        if (message.arg1 == AsyncChannel.STATUS_SUCCESSFUL) {
                            mWifiP2pChannel.sendMessage(AsyncChannel.CMD_CHANNEL_FULL_CONNECTION);
                        } else {
                            loge("WifiP2pService connection failure, error=" + message.arg1);
                        }
                    } else {
                        loge("got HALF_CONNECTED for unknown channel");
                    }
                    break;
                }
                case AsyncChannel.CMD_CHANNEL_DISCONNECTED: {
                    AsyncChannel ac = (AsyncChannel) message.obj;
                    if (ac == mWifiP2pChannel) {
                        loge("WifiP2pService channel lost, message.arg1 =" + message.arg1);
                        //TODO: Re-establish connection to state machine after a delay
                        // mWifiP2pChannel.connect(mContext, getHandler(),
                        // mWifiP2pManager.getMessenger());
                    }
                    break;
                }
                case CMD_BLUETOOTH_ADAPTER_STATE_CHANGE:
                    mBluetoothConnectionActive = (message.arg1 !=
                            BluetoothAdapter.STATE_DISCONNECTED);
                    break;
                    /* Synchronous call returns */
                case CMD_PING_SUPPLICANT:
                case CMD_ENABLE_NETWORK:
                case CMD_ADD_OR_UPDATE_NETWORK:
                case CMD_REMOVE_NETWORK:
                case CMD_SAVE_CONFIG:
                    replyToMessage(message, message.what, FAILURE);
                    break;
                case CMD_GET_CAPABILITY_FREQ:
                    replyToMessage(message, message.what, null);
                    break;
                case CMD_GET_CONFIGURED_NETWORKS:
                    replyToMessage(message, message.what, (List<WifiConfiguration>) null);
                    break;
                case CMD_GET_PRIVILEGED_CONFIGURED_NETWORKS:
                    replyToMessage(message, message.what, (List<WifiConfiguration>) null);
                    break;
                case CMD_ENABLE_RSSI_POLL:
                    mEnableRssiPolling = (message.arg1 == 1);
                    break;
                case CMD_SET_HIGH_PERF_MODE:
                    if (message.arg1 == 1) {
                        setSuspendOptimizations(SUSPEND_DUE_TO_HIGH_PERF, false);
                    } else {
                        setSuspendOptimizations(SUSPEND_DUE_TO_HIGH_PERF, true);
                    }
                    break;
                case CMD_BOOT_COMPLETED:
                    String countryCode = mPersistedCountryCode;
                    if (TextUtils.isEmpty(countryCode) == false) {
                        Settings.Global.putString(mContext.getContentResolver(),
                                Settings.Global.WIFI_COUNTRY_CODE,
                                countryCode);
                        // It may be that the state transition that should send this info
                        // to the driver happened between mPersistedCountryCode getting set
                        // and now, so simply persisting it here would mean we have sent
                        // nothing to the driver.  Send the cmd so it might be set now.
                        int sequenceNum = mCountryCodeSequence.incrementAndGet();
                        sendMessageAtFrontOfQueue(CMD_SET_COUNTRY_CODE,
                                sequenceNum, 0, countryCode);
                    }
                    maybeRegisterNetworkFactory();
                    break;
                case CMD_SET_BATCHED_SCAN:
                    recordBatchedScanSettings(message.arg1, message.arg2, (Bundle)message.obj);
                    break;
                case CMD_POLL_BATCHED_SCAN:
                    handleBatchedScanPollRequest();
                    break;
                case CMD_START_NEXT_BATCHED_SCAN:
                    startNextBatchedScan();
                    break;
                case CMD_SCREEN_STATE_CHANGED:
                    handleScreenStateChanged(message.arg1 != 0,
                            /* startBackgroundScanIfNeeded = */ false);
                    break;
                    /* Discard */
                case CMD_START_SCAN:
                    messageHandlingStatus = MESSAGE_HANDLING_STATUS_DISCARD;
                    break;
                case CMD_START_SUPPLICANT:
                case CMD_STOP_SUPPLICANT:
                case CMD_STOP_SUPPLICANT_FAILED:
                case CMD_START_DRIVER:
                case CMD_STOP_DRIVER:
                case CMD_DELAYED_STOP_DRIVER:
                case CMD_DRIVER_START_TIMED_OUT:
                case CMD_START_AP:
                case CMD_START_AP_SUCCESS:
                case CMD_START_AP_FAILURE:
                case CMD_STOP_AP:
                case CMD_TETHER_STATE_CHANGE:
                case CMD_TETHER_NOTIFICATION_TIMED_OUT:
                case CMD_DISCONNECT:
                case CMD_RECONNECT:
                case CMD_REASSOCIATE:
                case CMD_RELOAD_TLS_AND_RECONNECT:
                case WifiMonitor.SUP_CONNECTION_EVENT:
                case WifiMonitor.SUP_DISCONNECTION_EVENT:
                case WifiMonitor.NETWORK_CONNECTION_EVENT:
                case WifiMonitor.NETWORK_DISCONNECTION_EVENT:
                case WifiMonitor.SCAN_RESULTS_EVENT:
                case WifiMonitor.SUPPLICANT_STATE_CHANGE_EVENT:
                case WifiMonitor.AUTHENTICATION_FAILURE_EVENT:
                case WifiMonitor.ASSOCIATION_REJECTION_EVENT:
                case WifiMonitor.WPS_OVERLAP_EVENT:
                case CMD_BLACKLIST_NETWORK:
                case CMD_CLEAR_BLACKLIST:
                case CMD_SET_OPERATIONAL_MODE:
                case CMD_SET_COUNTRY_CODE:
                case CMD_SET_FREQUENCY_BAND:
                case CMD_RSSI_POLL:
                case CMD_ENABLE_ALL_NETWORKS:
                case DhcpStateMachine.CMD_PRE_DHCP_ACTION:
                case DhcpStateMachine.CMD_POST_DHCP_ACTION:
                /* Handled by WifiApConfigStore */
                case CMD_SET_AP_CONFIG:
                case CMD_SET_AP_CONFIG_COMPLETED:
                case CMD_REQUEST_AP_CONFIG:
                case CMD_RESPONSE_AP_CONFIG:
                case WifiWatchdogStateMachine.POOR_LINK_DETECTED:
                case WifiWatchdogStateMachine.GOOD_LINK_DETECTED:
                case CMD_NO_NETWORKS_PERIODIC_SCAN:
                case CMD_DISABLE_P2P_RSP:
                case WifiMonitor.SUP_REQUEST_IDENTITY:
                case CMD_TEST_NETWORK_DISCONNECT:
                case CMD_OBTAINING_IP_ADDRESS_WATCHDOG_TIMER:
                case WifiMonitor.SUP_REQUEST_SIM_AUTH:
                case CMD_TARGET_BSSID:
                case CMD_AUTO_CONNECT:
                case CMD_AUTO_ROAM:
                case CMD_AUTO_SAVE_NETWORK:
                case CMD_ASSOCIATED_BSSID:
                case CMD_UNWANTED_NETWORK:
                case CMD_DISCONNECTING_WATCHDOG_TIMER:
                case CMD_ROAM_WATCHDOG_TIMER:
                case CMD_DISABLE_EPHEMERAL_NETWORK:
                    messageHandlingStatus = MESSAGE_HANDLING_STATUS_DISCARD;
                    break;
                case DhcpStateMachine.CMD_ON_QUIT:
                    mDhcpStateMachine = null;
                    break;
                case CMD_SET_SUSPEND_OPT_ENABLED:
                    if (message.arg1 == 1) {
                        mSuspendWakeLock.release();
                        setSuspendOptimizations(SUSPEND_DUE_TO_SCREEN, true);
                    } else {
                        setSuspendOptimizations(SUSPEND_DUE_TO_SCREEN, false);
                    }
                    break;
                case WifiMonitor.DRIVER_HUNG_EVENT:
                    setSupplicantRunning(false);
                    setSupplicantRunning(true);
                    break;
                case WifiManager.CONNECT_NETWORK:
                    replyToMessage(message, WifiManager.CONNECT_NETWORK_FAILED,
                            WifiManager.BUSY);
                    break;
                case WifiManager.FORGET_NETWORK:
                    replyToMessage(message, WifiManager.FORGET_NETWORK_FAILED,
                            WifiManager.BUSY);
                    break;
                case WifiManager.SAVE_NETWORK:
                    messageHandlingStatus = MESSAGE_HANDLING_STATUS_FAIL;
                    replyToMessage(message, WifiManager.SAVE_NETWORK_FAILED,
                            WifiManager.BUSY);
                    break;
                case WifiManager.START_WPS:
                    replyToMessage(message, WifiManager.WPS_FAILED,
                            WifiManager.BUSY);
                    break;
                case WifiManager.CANCEL_WPS:
                    replyToMessage(message, WifiManager.CANCEL_WPS_FAILED,
                            WifiManager.BUSY);
                    break;
                case WifiManager.DISABLE_NETWORK:
                    replyToMessage(message, WifiManager.DISABLE_NETWORK_FAILED,
                            WifiManager.BUSY);
                    break;
                case WifiManager.RSSI_PKTCNT_FETCH:
                    replyToMessage(message, WifiManager.RSSI_PKTCNT_FETCH_FAILED,
                            WifiManager.BUSY);
                    break;
                case CMD_GET_SUPPORTED_FEATURES:
                    if (WifiNative.startHal()) {
                        int featureSet = WifiNative.getSupportedFeatureSet();
                        replyToMessage(message, message.what, featureSet);
                    } else {
                        replyToMessage(message, message.what, 0);
                    }
                    break;
                case CMD_GET_SIM_INFO:
                    replyToMessage(message,message.what, (WifiEapSimInfo) null);
                    break;
                case CMD_GET_LINK_LAYER_STATS:
                    // Not supported hence reply with error message
                    replyToMessage(message, message.what, null);
                    break;
                case WifiP2pServiceImpl.P2P_CONNECTION_CHANGED:
                    NetworkInfo info = (NetworkInfo) message.obj;
                    mP2pConnected.set(info.isConnected());
                    break;
                case WifiP2pServiceImpl.DISCONNECT_WIFI_REQUEST:
                    mTemporarilyDisconnectWifi = (message.arg1 == 1);
                    replyToMessage(message, WifiP2pServiceImpl.DISCONNECT_WIFI_RESPONSE);
                    break;
                case WifiP2pServiceImpl.P2P_MIRACAST_MODE_CHANGED:
                    break;
                /* Link configuration (IP address, DNS, ...) changes notified via netlink */
                case CMD_UPDATE_LINKPROPERTIES:
                    updateLinkProperties(CMD_UPDATE_LINKPROPERTIES, (LinkProperties)message.obj);
                    break;
                case CMD_IP_CONFIGURATION_SUCCESSFUL:
                case CMD_IP_CONFIGURATION_LOST:
                    messageHandlingStatus = MESSAGE_HANDLING_STATUS_DISCARD;
                    break;
                case CMD_GET_CONNECTION_STATISTICS:
                    replyToMessage(message, message.what, mWifiConnectionStatistics);
                    break;
                default:
                    loge("Error! unhandled message" + message);
                    break;
            }
            return HANDLED;
        }
    }

    class InitialState extends State {
        @Override
        public void enter() {
            int wifiApState = 0;
            if (mWifiTetherStateMachine != null) {
                wifiApState = mWifiTetherStateMachine.syncGetWifiApState();
            }
            if ((wifiApState == WifiManager.WIFI_AP_STATE_ENABLING) ||
                (wifiApState == WifiManager.WIFI_AP_STATE_ENABLED)) {
                log("Avoid unloading driver, AP_STATE is enabled/enabling");
            }
            else {
                mWifiNative.unloadDriver();
            }

            if (mWifiP2pChannel == null) {
                mWifiP2pChannel = new AsyncChannel();
                mWifiP2pChannel.connect(mContext, getHandler(),
                    mWifiP2pServiceImpl.getP2pStateMachineMessenger());
            }

            if (mWifiApConfigChannel == null) {
                mWifiApConfigChannel = new AsyncChannel();
                WifiApConfigStore wifiApConfigStore = WifiApConfigStore.makeWifiApConfigStore(
                        mContext, getHandler());
                wifiApConfigStore.loadApConfiguration();
                mWifiApConfigChannel.connectSync(mContext, getHandler(),
                        wifiApConfigStore.getMessenger());
            }
        }
        @Override
        public boolean processMessage(Message message) {
            logStateAndMessage(message, getClass().getSimpleName());
            switch (message.what) {
                case CMD_START_SUPPLICANT:
                    if (mWifiNative.loadDriver()) {
                        try {
                            mNwService.wifiFirmwareReload(mInterfaceName, "STA");
                        } catch (Exception e) {
                            loge("Failed to reload STA firmware " + e);
                            // Continue
                        }

                        try {
                            // A runtime crash can leave the interface up and
                            // IP addresses configured, and this affects
                            // connectivity when supplicant starts up.
                            // Ensure interface is down and we have no IP
                            // addresses before a supplicant start.
                            mNwService.setInterfaceDown(mInterfaceName);
                            mNwService.clearInterfaceAddresses(mInterfaceName);

                            // Set privacy extensions
                            mNwService.setInterfaceIpv6PrivacyExtensions(mInterfaceName, true);

                           // IPv6 is enabled only as long as access point is connected since:
                           // - IPv6 addresses and routes stick around after disconnection
                           // - kernel is unaware when connected and fails to start IPv6 negotiation
                           // - kernel can start autoconfiguration when 802.1x is not complete
                            mNwService.disableIpv6(mInterfaceName);
                        } catch (RemoteException re) {
                            loge("Unable to change interface settings: " + re);
                        } catch (IllegalStateException ie) {
                            loge("Unable to change interface settings: " + ie);
                        }

                       /* Stop a running supplicant after a runtime restart
                        * Avoids issues with drivers that do not handle interface down
                        * on a running supplicant properly.
                        */
                        mWifiMonitor.killSupplicant(mP2pSupported);
                        if(mWifiNative.startSupplicant(mP2pSupported)) {
                            setWifiState(WIFI_STATE_ENABLING);
                            if (DBG) log("Supplicant start successful");
                            mWifiMonitor.startMonitoring();
                            transitionTo(mSupplicantStartingState);
                        } else {
                            loge("Failed to start supplicant!");
                        }
                    } else {
                        loge("Failed to load driver");
                    }
                    break;
                case CMD_START_AP:
                    if (mWifiNative.loadDriver()) {
                        setWifiApState(WIFI_AP_STATE_ENABLING);
                        transitionTo(mSoftApStartingState);
                    } else {
                        loge("Failed to load driver for softap");
                    }
                default:
                    return NOT_HANDLED;
            }
            return HANDLED;
        }
    }

    class SupplicantStartingState extends State {
        private void initializeWpsDetails() {
            String detail;
            detail = SystemProperties.get("ro.product.name", "");
            if (!mWifiNative.setDeviceName(detail)) {
                loge("Failed to set device name " +  detail);
            }
            detail = SystemProperties.get("ro.product.manufacturer", "");
            if (!mWifiNative.setManufacturer(detail)) {
                loge("Failed to set manufacturer " + detail);
            }
            detail = SystemProperties.get("ro.product.model", "");
            if (!mWifiNative.setModelName(detail)) {
                loge("Failed to set model name " + detail);
            }
            detail = SystemProperties.get("ro.product.model", "");
            if (!mWifiNative.setModelNumber(detail)) {
                loge("Failed to set model number " + detail);
            }
            detail = SystemProperties.get("ro.serialno", "");
            if (!mWifiNative.setSerialNumber(detail)) {
                loge("Failed to set serial number " + detail);
            }
            if (!mWifiNative.setConfigMethods("physical_display virtual_push_button")) {
                loge("Failed to set WPS config methods");
            }
            if (!mWifiNative.setDeviceType(mPrimaryDeviceType)) {
                loge("Failed to set primary device type " + mPrimaryDeviceType);
            }
        }

        @Override
        public boolean processMessage(Message message) {
            logStateAndMessage(message, getClass().getSimpleName());

            switch(message.what) {
                case WifiMonitor.SUP_CONNECTION_EVENT:
                    if (DBG) log("Supplicant connection established");
                    setWifiState(WIFI_STATE_ENABLED);
                    mSupplicantRestartCount = 0;
                    /* Reset the supplicant state to indicate the supplicant
                     * state is not known at this time */
                    mSupplicantStateTracker.sendMessage(CMD_RESET_SUPPLICANT_STATE);
                    /* Initialize data structures */
                    mLastBssid = null;
                    mLastNetworkId = WifiConfiguration.INVALID_NETWORK_ID;
                    mLastSignalLevel = -1;

                    mWifiInfo.setMacAddress(mWifiNative.getMacAddress());
                    mWifiNative.enableSaveConfig();
                    mWifiConfigStore.loadAndEnableAllNetworks();
                    if (mWifiConfigStore.enableVerboseLogging > 0) {
                        enableVerboseLogging(mWifiConfigStore.enableVerboseLogging);
                    }
                    if (mWifiConfigStore.associatedPartialScanPeriodMilli < 0) {
                        mWifiConfigStore.associatedPartialScanPeriodMilli = 0;
                    }
                    initializeWpsDetails();

                    sendSupplicantConnectionChangedBroadcast(true);
                    transitionTo(mDriverStartedState);
                    break;
                case WifiMonitor.SUP_DISCONNECTION_EVENT:
                    if (++mSupplicantRestartCount <= SUPPLICANT_RESTART_TRIES) {
                        loge("Failed to setup control channel, restart supplicant");
                        mWifiMonitor.killSupplicant(mP2pSupported);
                        transitionTo(mInitialState);
                        sendMessageDelayed(CMD_START_SUPPLICANT, SUPPLICANT_RESTART_INTERVAL_MSECS);
                    } else {
                        loge("Failed " + mSupplicantRestartCount +
                                " times to start supplicant, unload driver");
                        mSupplicantRestartCount = 0;
                        setWifiState(WIFI_STATE_UNKNOWN);
                        transitionTo(mInitialState);
                    }
                    break;
                case CMD_START_SUPPLICANT:
                case CMD_STOP_SUPPLICANT:
                case CMD_START_AP:
                case CMD_STOP_AP:
                case CMD_START_DRIVER:
                case CMD_STOP_DRIVER:
                case CMD_SET_OPERATIONAL_MODE:
                case CMD_SET_COUNTRY_CODE:
                case CMD_SET_FREQUENCY_BAND:
                case CMD_START_PACKET_FILTERING:
                case CMD_STOP_PACKET_FILTERING:
                    messageHandlingStatus = MESSAGE_HANDLING_STATUS_DEFERRED;
                    deferMessage(message);
                    break;
                default:
                    return NOT_HANDLED;
            }
            return HANDLED;
        }
    }

    class SupplicantStartedState extends State {
        @Override
        public void enter() {
            /* Wifi is available as long as we have a connection to supplicant */
            mNetworkInfo.setIsAvailable(true);
            if (mNetworkAgent != null) mNetworkAgent.sendNetworkInfo(mNetworkInfo);

            int defaultInterval = mContext.getResources().getInteger(
                    R.integer.config_wifi_supplicant_scan_interval);

            mSupplicantScanIntervalMs = Settings.Global.getLong(mContext.getContentResolver(),
                    Settings.Global.WIFI_SUPPLICANT_SCAN_INTERVAL_MS,
                    defaultInterval);

            mWifiNative.setScanInterval((int)mSupplicantScanIntervalMs / 1000);
            mWifiNative.setExternalSim(true);

            setRandomMacOui();
            if (mWifiConfigStore.enableAutoJoinWhenAssociated) {
                mWifiNative.enableAutoConnect(false);
            } else {
                if (DBG) {
                    log("Autojoin is disabled, keep autoconnect enabled in supplicant");
                }
            }
        }

        @Override
        public boolean processMessage(Message message) {
            logStateAndMessage(message, getClass().getSimpleName());

            switch(message.what) {
                case CMD_STOP_SUPPLICANT:   /* Supplicant stopped by user */
                    if (mP2pSupported) {
                        transitionTo(mWaitForP2pDisableState);
                    } else {
                        transitionTo(mSupplicantStoppingState);
                    }
                    break;
                case WifiMonitor.SUP_DISCONNECTION_EVENT:  /* Supplicant connection lost */
                    loge("Connection lost, restart supplicant");
                    handleSupplicantConnectionLoss(true);
                    handleNetworkDisconnect();
                    mSupplicantStateTracker.sendMessage(CMD_RESET_SUPPLICANT_STATE);
                    if (mP2pSupported) {
                        transitionTo(mWaitForP2pDisableState);
                    } else {
                        transitionTo(mInitialState);
                    }
                    sendMessageDelayed(CMD_START_SUPPLICANT, SUPPLICANT_RESTART_INTERVAL_MSECS);
                    break;
                case WifiMonitor.SCAN_RESULTS_EVENT:
                    maybeRegisterNetworkFactory(); // Make sure our NetworkFactory is registered
                    closeRadioScanStats();
                    noteScanEnd();
                    setScanResults();
                    if (mIsFullScanOngoing || mSendScanResultsBroadcast) {
                        /* Just updated results from full scan, let apps know about this */
                        sendScanResultsAvailableBroadcast();
                    }
                    mSendScanResultsBroadcast = false;
                    mIsScanOngoing = false;
                    mIsFullScanOngoing = false;
                    if (mBufferedScanMsg.size() > 0)
                        sendMessage(mBufferedScanMsg.remove());
                    break;
                case CMD_PING_SUPPLICANT:
                    boolean ok = mWifiNative.ping();
                    replyToMessage(message, message.what, ok ? SUCCESS : FAILURE);
                    break;
                case CMD_GET_CAPABILITY_FREQ:
                    String freqs = mWifiNative.getFreqCapability();
                    replyToMessage(message, message.what, freqs);
                    break;
                case CMD_START_AP:
                    /* Cannot start soft AP while in client mode */
                    loge("Failed to start soft AP with a running supplicant");
                    setWifiApState(WIFI_AP_STATE_FAILED);
                    break;
                case CMD_SET_OPERATIONAL_MODE:
                    mOperationalMode = message.arg1;
                    mWifiConfigStore.
                            setLastSelectedConfiguration(WifiConfiguration.INVALID_NETWORK_ID);
                    break;
                case CMD_TARGET_BSSID:
                    // Trying to associate to this BSSID
                    if (message.obj != null) {
                        mTargetRoamBSSID = (String) message.obj;
                    }
                    break;
                case CMD_GET_LINK_LAYER_STATS:
                    WifiLinkLayerStats stats = getWifiLinkLayerStats(DBG);
                    if (stats == null) {
                        // When firmware doesnt support link layer stats, return an empty object
                        stats = new WifiLinkLayerStats();
                    }
                    replyToMessage(message, message.what, stats);
                    break;
                default:
                    return NOT_HANDLED;
            }
            return HANDLED;
        }

        @Override
        public void exit() {
            mNetworkInfo.setIsAvailable(false);
            if (mNetworkAgent != null) mNetworkAgent.sendNetworkInfo(mNetworkInfo);
        }
    }

    class SupplicantStoppingState extends State {
        @Override
        public void enter() {
            /* Send any reset commands to supplicant before shutting it down */
            handleNetworkDisconnect();
            if (mDhcpStateMachine != null) {
                mDhcpStateMachine.doQuit();
            }

<<<<<<< HEAD
            int wifiApState = 0;
            if (mWifiTetherStateMachine != null) {
                wifiApState = mWifiTetherStateMachine.syncGetWifiApState();
            }
            if ((wifiApState == WifiManager.WIFI_AP_STATE_ENABLING) ||
                (wifiApState == WifiManager.WIFI_AP_STATE_ENABLED)) {
                log("Do not stop supplicant, just bring down interface");
                try {
                      String Interfaces = mWifiNative.getInterfaceList();
                      String[] intf = Interfaces.split("\n");
                      for (String i : intf) {
                          if (DBG) log("Setting interface down " +i);
                          mNwService.setInterfaceDown(i);
                      }
                } catch (RemoteException re) {
                      loge("RE: Unable to change interface settings: " + re);
                } catch (IllegalStateException ie) {
                      loge("IE: Unable to change interface settings: " + ie);
                }
            }
            else {
                if (DBG) log("stopping supplicant");
                mWifiMonitor.stopSupplicant();
            }
=======
            String suppState = System.getProperty("init.svc.wpa_supplicant");
            if (suppState == null) suppState = "unknown";
            String p2pSuppState = System.getProperty("init.svc.p2p_supplicant");
            if (p2pSuppState == null) p2pSuppState = "unknown";

            loge("SupplicantStoppingState: stopSupplicant "
                    + " init.svc.wpa_supplicant=" + suppState
                    + " init.svc.p2p_supplicant=" + p2pSuppState);
            mWifiMonitor.stopSupplicant();
>>>>>>> 93764967

            /* Send ourselves a delayed message to indicate failure after a wait time */
            sendMessageDelayed(obtainMessage(CMD_STOP_SUPPLICANT_FAILED,
                    ++mSupplicantStopFailureToken, 0), SUPPLICANT_RESTART_INTERVAL_MSECS);
            setWifiState(WIFI_STATE_DISABLING);
            mSupplicantStateTracker.sendMessage(CMD_RESET_SUPPLICANT_STATE);
        }
        @Override
        public boolean processMessage(Message message) {
            logStateAndMessage(message, getClass().getSimpleName());

            switch(message.what) {
                case WifiMonitor.SUP_CONNECTION_EVENT:
                    loge("Supplicant connection received while stopping");
                    break;
                case WifiMonitor.SUP_DISCONNECTION_EVENT:
                    if (DBG) log("Supplicant connection lost");
                    handleSupplicantConnectionLoss(false);
                    transitionTo(mInitialState);
                    break;
                case CMD_STOP_SUPPLICANT_FAILED:
                    if (message.arg1 == mSupplicantStopFailureToken) {
                        loge("Timed out on a supplicant stop, kill and proceed");
                        handleSupplicantConnectionLoss(true);
                        transitionTo(mInitialState);
                    }
                    break;
                case WifiMonitor.SUPPLICANT_STATE_CHANGE_EVENT:
                    /* STATE if interfaces are down */
                    SupplicantState state = handleSupplicantStateChange(message);
                    if (state == SupplicantState.INTERFACE_DISABLED) {
                        if (DBG) log("Supplicant event for interface down");
                        sendSupplicantConnectionChangedBroadcast(false);
                        setWifiState(WIFI_STATE_DISABLED);
                        transitionTo(mInitialState);
                    }
                    break;
                case CMD_START_SUPPLICANT:
                case CMD_STOP_SUPPLICANT:
                case CMD_START_AP:
                case CMD_STOP_AP:
                case CMD_START_DRIVER:
                case CMD_STOP_DRIVER:
                case CMD_SET_OPERATIONAL_MODE:
                case CMD_SET_COUNTRY_CODE:
                case CMD_SET_FREQUENCY_BAND:
                case CMD_START_PACKET_FILTERING:
                case CMD_STOP_PACKET_FILTERING:
                    deferMessage(message);
                    break;
                default:
                    return NOT_HANDLED;
            }
            return HANDLED;
        }
    }

    class DriverStartingState extends State {
        private int mTries;
        @Override
        public void enter() {
            mTries = 1;
            /* Send ourselves a delayed message to start driver a second time */
            sendMessageDelayed(obtainMessage(CMD_DRIVER_START_TIMED_OUT,
                        ++mDriverStartToken, 0), DRIVER_START_TIME_OUT_MSECS);
        }
        @Override
        public boolean processMessage(Message message) {
            logStateAndMessage(message, getClass().getSimpleName());

            switch(message.what) {
               case WifiMonitor.SUPPLICANT_STATE_CHANGE_EVENT:
                    SupplicantState state = handleSupplicantStateChange(message);
                    /* If suplicant is exiting out of INTERFACE_DISABLED state into
                     * a state that indicates driver has started, it is ready to
                     * receive driver commands
                     */
                    if (SupplicantState.isDriverActive(state)) {
                        transitionTo(mDriverStartedState);
                    }
                    break;
                case CMD_DRIVER_START_TIMED_OUT:
                    if (message.arg1 == mDriverStartToken) {
                        if (mTries >= 2) {
                            loge("Failed to start driver after " + mTries);
                            transitionTo(mDriverStoppedState);
                        } else {
                            loge("Driver start failed, retrying");
                            mWakeLock.acquire();
                            mWifiNative.startDriver();
                            mWakeLock.release();

                            ++mTries;
                            /* Send ourselves a delayed message to start driver again */
                            sendMessageDelayed(obtainMessage(CMD_DRIVER_START_TIMED_OUT,
                                        ++mDriverStartToken, 0), DRIVER_START_TIME_OUT_MSECS);
                        }
                    }
                    break;
                    /* Queue driver commands & connection events */
                case CMD_START_DRIVER:
                case CMD_STOP_DRIVER:
                case WifiMonitor.NETWORK_CONNECTION_EVENT:
                case WifiMonitor.NETWORK_DISCONNECTION_EVENT:
                case WifiMonitor.AUTHENTICATION_FAILURE_EVENT:
                case WifiMonitor.ASSOCIATION_REJECTION_EVENT:
                case WifiMonitor.WPS_OVERLAP_EVENT:
                case CMD_SET_COUNTRY_CODE:
                case CMD_SET_FREQUENCY_BAND:
                case CMD_START_PACKET_FILTERING:
                case CMD_STOP_PACKET_FILTERING:
                case CMD_START_SCAN:
                case CMD_DISCONNECT:
                case CMD_REASSOCIATE:
                case CMD_RECONNECT:
                    messageHandlingStatus = MESSAGE_HANDLING_STATUS_DEFERRED;
                    deferMessage(message);
                    break;
                case WifiMonitor.SCAN_RESULTS_EVENT:
                    // Loose scan results obtained in Driver Starting state, they can only confuse
                    // the state machine
                    break;
                default:
                    return NOT_HANDLED;
            }
            return HANDLED;
        }
    }

    class DriverStartedState extends State {
        @Override
        public void enter() {

            if (PDBG) {
                loge("DriverStartedState enter");
            }
            mIsRunning = true;
            mInDelayedStop = false;
            mDelayedStopCounter++;
            updateBatteryWorkSource(null);
            /**
             * Enable bluetooth coexistence scan mode when bluetooth connection is active.
             * When this mode is on, some of the low-level scan parameters used by the
             * driver are changed to reduce interference with bluetooth
             */
            mWifiNative.setBluetoothCoexistenceScanMode(mBluetoothConnectionActive);
            /* set country code */
            setCountryCode();
            /* set frequency band of operation */
            setFrequencyBand();
            /* initialize network state */
            setNetworkDetailedState(DetailedState.DISCONNECTED);

            /* Remove any filtering on Multicast v6 at start */
            mWifiNative.stopFilteringMulticastV6Packets();

            /* Reset Multicast v4 filtering state */
            if (mFilteringMulticastV4Packets.get()) {
                mWifiNative.startFilteringMulticastV4Packets();
            } else {
                mWifiNative.stopFilteringMulticastV4Packets();
            }

            mDhcpActive = false;

            startBatchedScan();

            if (mOperationalMode != CONNECT_MODE) {
                mWifiNative.disconnect();
                mWifiConfigStore.disableAllNetworks();
                if (mOperationalMode == SCAN_ONLY_WITH_WIFI_OFF_MODE) {
                    setWifiState(WIFI_STATE_DISABLED);
                }
                transitionTo(mScanModeState);
            } else {

                // Status pulls in the current supplicant state and network connection state
                // events over the monitor connection. This helps framework sync up with
                // current supplicant state
                // TODO: actually check th supplicant status string and make sure the supplicant
                // is in disconnecte4d state.
                mWifiNative.status();
                // Transitioning to Disconnected state will trigger a scan and subsequently AutoJoin
                transitionTo(mDisconnectedState);
            }

            // We may have missed screen update at boot
            if (mScreenBroadcastReceived.get() == false) {
                PowerManager powerManager = (PowerManager)mContext.getSystemService(
                        Context.POWER_SERVICE);
                handleScreenStateChanged(powerManager.isScreenOn(),
                        /* startBackgroundScanIfNeeded = */ false);
            } else {
                // Set the right suspend mode settings
                mWifiNative.setSuspendOptimizations(mSuspendOptNeedsDisabled == 0
                        && mUserWantsSuspendOpt.get());
            }
            mWifiNative.setPowerSave(true);

            if (mP2pSupported) {
                if (mOperationalMode == CONNECT_MODE) {
                    mWifiP2pChannel.sendMessage(WifiStateMachine.CMD_ENABLE_P2P);
                } else {
                    // P2P statemachine starts in disabled state, and is not enabled until
                    // CMD_ENABLE_P2P is sent from here; so, nothing needs to be done to
                    // keep it disabled.
                }
            }

            final Intent intent = new Intent(WifiManager.WIFI_SCAN_AVAILABLE);
            intent.addFlags(Intent.FLAG_RECEIVER_REGISTERED_ONLY_BEFORE_BOOT);
            intent.putExtra(WifiManager.EXTRA_SCAN_AVAILABLE, WIFI_STATE_ENABLED);
            mContext.sendStickyBroadcastAsUser(intent, UserHandle.ALL);

            if (PDBG) {
                loge("Driverstarted State enter done");
            }
        }

        @Override
        public boolean processMessage(Message message) {
            logStateAndMessage(message, getClass().getSimpleName());

            switch(message.what) {
                case CMD_START_SCAN:
                    handleScanRequest(WifiNative.SCAN_WITHOUT_CONNECTION_SETUP, message);
                    break;
                case CMD_SET_BATCHED_SCAN:
                    if (recordBatchedScanSettings(message.arg1, message.arg2,
                            (Bundle)message.obj)) {
                        if (mBatchedScanSettings != null) {
                            startBatchedScan();
                        } else {
                            stopBatchedScan();
                        }
                    }
                    break;
                case CMD_SET_COUNTRY_CODE:
                    String country = (String) message.obj;
                    final boolean persist = (message.arg2 == 1);
                    final int sequence = message.arg1;
                    if (sequence != mCountryCodeSequence.get()) {
                        if (DBG) log("set country code ignored due to sequnce num");
                        break;
                    }
                    if (DBG) log("set country code " + country);
                    if (persist) {
                        mPersistedCountryCode = country;
                        Settings.Global.putString(mContext.getContentResolver(),
                                Settings.Global.WIFI_COUNTRY_CODE,
                                country);
                    }
                    country = country.toUpperCase(Locale.ROOT);
                    if (mLastSetCountryCode == null
                            || country.equals(mLastSetCountryCode) == false) {
                        if (mWifiNative.setCountryCode(country)) {
                            mLastSetCountryCode = country;
                        } else {
                            loge("Failed to set country code " + country);
                        }
                    }
                    mWifiP2pChannel.sendMessage(WifiP2pServiceImpl.SET_COUNTRY_CODE, country);
                    break;
                case CMD_SET_FREQUENCY_BAND:
                    int band =  message.arg1;
                    if (DBG) log("set frequency band " + band);
                    if (mWifiNative.setBand(band)) {

                        if (PDBG)  loge("did set frequency band " + band);

                        mFrequencyBand.set(band);
                        mWifiConfigStore.setConfiguredBand(band);
                        // Flush old data - like scan results
                        mWifiNative.bssFlush();
                        if (mFrequencyBand.get() == WifiManager.WIFI_FREQUENCY_BAND_2GHZ) {
                            mWifiNative.disable5GHzFrequencies(true);
                            mDisabled5GhzFrequencies = true;
                        } else if ((mFrequencyBand.get() != WifiManager.WIFI_FREQUENCY_BAND_2GHZ)
                           && (mDisabled5GhzFrequencies)) {
                            mWifiNative.disable5GHzFrequencies(false);
                            mDisabled5GhzFrequencies = false;
                        }
                        // Fetch the latest scan results when frequency band is set
                        startScanNative(WifiNative.SCAN_WITHOUT_CONNECTION_SETUP, null);

                        if (PDBG)  loge("done set frequency band " + band);

                    } else {
                        loge("Failed to set frequency band " + band);
                    }
                    break;
                case CMD_GET_SIM_INFO:
                     String mSimInfo =  mWifiNative.getSimInfoNative();
                     WifiEapSimInfo mWifiEapSimInfo = new WifiEapSimInfo(mSimInfo);
                     if (mWifiEapSimInfo != null) {
                         replyToMessage(message, message.what ,(WifiEapSimInfo) mWifiEapSimInfo);
                     } else {
                         replyToMessage(message, message.what ,(WifiEapSimInfo) null);
                     }
                     break;
                case CMD_BLUETOOTH_ADAPTER_STATE_CHANGE:
                    mBluetoothConnectionActive = (message.arg1 !=
                            BluetoothAdapter.STATE_DISCONNECTED);
                    mWifiNative.setBluetoothCoexistenceScanMode(mBluetoothConnectionActive);
                    break;
                case CMD_STOP_DRIVER:
                    int mode = message.arg1;

                    /* Already doing a delayed stop */
                    if (mInDelayedStop) {
                        if (DBG) log("Already in delayed stop");
                        break;
                    }
                    /* disconnect right now, but leave the driver running for a bit */
                    mWifiConfigStore.disableAllNetworks();

                    mInDelayedStop = true;
                    mDelayedStopCounter++;
                    if (DBG) log("Delayed stop message " + mDelayedStopCounter);

                    /* send regular delayed shut down */
                    Intent driverStopIntent = new Intent(ACTION_DELAYED_DRIVER_STOP, null);
                    driverStopIntent.setPackage(this.getClass().getPackage().getName());
                    driverStopIntent.putExtra(DELAYED_STOP_COUNTER, mDelayedStopCounter);
                    mDriverStopIntent = PendingIntent.getBroadcast(mContext,
                            DRIVER_STOP_REQUEST, driverStopIntent,
                            PendingIntent.FLAG_UPDATE_CURRENT);

                    mAlarmManager.set(AlarmManager.RTC_WAKEUP, System.currentTimeMillis()
                            + mDriverStopDelayMs, mDriverStopIntent);
                    break;
                case CMD_START_DRIVER:
                    if (mInDelayedStop) {
                        mInDelayedStop = false;
                        mDelayedStopCounter++;
                        mAlarmManager.cancel(mDriverStopIntent);
                        if (DBG) log("Delayed stop ignored due to start");
                        if (mOperationalMode == CONNECT_MODE) {
                            mWifiConfigStore.enableAllNetworks();
                        }
                    }
                    break;
                case CMD_DELAYED_STOP_DRIVER:
                    if (DBG) log("delayed stop " + message.arg1 + " " + mDelayedStopCounter);
                    if (message.arg1 != mDelayedStopCounter) break;
                    if (getCurrentState() != mDisconnectedState) {
                        mWifiNative.disconnect();
                        handleNetworkDisconnect();
                    }
                    mWakeLock.acquire();
                    mWifiNative.stopDriver();
                    mWakeLock.release();
                    if (mP2pSupported) {
                        transitionTo(mWaitForP2pDisableState);
                    } else {
                        transitionTo(mDriverStoppingState);
                    }
                    break;
                case CMD_START_PACKET_FILTERING:
                    if (message.arg1 == MULTICAST_V6) {
                        mWifiNative.startFilteringMulticastV6Packets();
                    } else if (message.arg1 == MULTICAST_V4) {
                        mWifiNative.startFilteringMulticastV4Packets();
                    } else {
                        loge("Illegal arugments to CMD_START_PACKET_FILTERING");
                    }
                    break;
                case CMD_STOP_PACKET_FILTERING:
                    if (message.arg1 == MULTICAST_V6) {
                        mWifiNative.stopFilteringMulticastV6Packets();
                    } else if (message.arg1 == MULTICAST_V4) {
                        mWifiNative.stopFilteringMulticastV4Packets();
                    } else {
                        loge("Illegal arugments to CMD_STOP_PACKET_FILTERING");
                    }
                    break;
                case CMD_SET_SUSPEND_OPT_ENABLED:
                    if (message.arg1 == 1) {
                        setSuspendOptimizationsNative(SUSPEND_DUE_TO_SCREEN, true);
                        mSuspendWakeLock.release();
                    } else {
                        setSuspendOptimizationsNative(SUSPEND_DUE_TO_SCREEN, false);
                    }
                    break;
                case CMD_SET_HIGH_PERF_MODE:
                    if (message.arg1 == 1) {
                        setSuspendOptimizationsNative(SUSPEND_DUE_TO_HIGH_PERF, false);
                    } else {
                        setSuspendOptimizationsNative(SUSPEND_DUE_TO_HIGH_PERF, true);
                    }
                    break;
                case CMD_ENABLE_TDLS:
                    if (message.obj != null) {
                        String remoteAddress = (String) message.obj;
                        boolean enable = (message.arg1 == 1);
                        mWifiNative.startTdls(remoteAddress, enable);
                    }
                    break;
                default:
                    return NOT_HANDLED;
            }
            return HANDLED;
        }
        @Override
        public void exit() {
            mIsRunning = false;
            updateBatteryWorkSource(null);
            mScanResults = new ArrayList<ScanResult>();

            stopBatchedScan();

            final Intent intent = new Intent(WifiManager.WIFI_SCAN_AVAILABLE);
            intent.addFlags(Intent.FLAG_RECEIVER_REGISTERED_ONLY_BEFORE_BOOT);
            intent.putExtra(WifiManager.EXTRA_SCAN_AVAILABLE, WIFI_STATE_DISABLED);
            mContext.sendStickyBroadcastAsUser(intent, UserHandle.ALL);
            noteScanEnd(); // wrap up any pending request.
            mBufferedScanMsg.clear();

            mLastSetCountryCode = null;
        }
    }

    class WaitForP2pDisableState extends State {
        private State mTransitionToState;
        @Override
        public void enter() {
            switch (getCurrentMessage().what) {
                case WifiMonitor.SUP_DISCONNECTION_EVENT:
                    mTransitionToState = mInitialState;
                    break;
                case CMD_DELAYED_STOP_DRIVER:
                    mTransitionToState = mDriverStoppingState;
                    break;
                case CMD_STOP_SUPPLICANT:
                    mTransitionToState = mSupplicantStoppingState;
                    break;
                default:
                    mTransitionToState = mDriverStoppingState;
                    break;
            }
            mWifiP2pChannel.sendMessage(WifiStateMachine.CMD_DISABLE_P2P_REQ);
        }
        @Override
        public boolean processMessage(Message message) {
            logStateAndMessage(message, getClass().getSimpleName());

            switch(message.what) {
                case WifiStateMachine.CMD_DISABLE_P2P_RSP:
                    transitionTo(mTransitionToState);
                    break;
                /* Defer wifi start/shut and driver commands */
                case WifiMonitor.SUPPLICANT_STATE_CHANGE_EVENT:
                case CMD_START_SUPPLICANT:
                case CMD_STOP_SUPPLICANT:
                case CMD_START_AP:
                case CMD_STOP_AP:
                case CMD_START_DRIVER:
                case CMD_STOP_DRIVER:
                case CMD_SET_OPERATIONAL_MODE:
                case CMD_SET_COUNTRY_CODE:
                case CMD_SET_FREQUENCY_BAND:
                case CMD_START_PACKET_FILTERING:
                case CMD_STOP_PACKET_FILTERING:
                case CMD_START_SCAN:
                case CMD_DISCONNECT:
                case CMD_REASSOCIATE:
                case CMD_RECONNECT:
                    messageHandlingStatus = MESSAGE_HANDLING_STATUS_DEFERRED;
                    deferMessage(message);
                    break;
                default:
                    return NOT_HANDLED;
            }
            return HANDLED;
        }
    }

    class DriverStoppingState extends State {
        @Override
        public boolean processMessage(Message message) {
            logStateAndMessage(message, getClass().getSimpleName());

            switch(message.what) {
                case WifiMonitor.SUPPLICANT_STATE_CHANGE_EVENT:
                    SupplicantState state = handleSupplicantStateChange(message);
                    if (state == SupplicantState.INTERFACE_DISABLED) {
                        transitionTo(mDriverStoppedState);
                    }
                    break;
                    /* Queue driver commands */
                case CMD_START_DRIVER:
                case CMD_STOP_DRIVER:
                case CMD_SET_COUNTRY_CODE:
                case CMD_SET_FREQUENCY_BAND:
                case CMD_START_PACKET_FILTERING:
                case CMD_STOP_PACKET_FILTERING:
                case CMD_START_SCAN:
                case CMD_DISCONNECT:
                case CMD_REASSOCIATE:
                case CMD_RECONNECT:
                    messageHandlingStatus = MESSAGE_HANDLING_STATUS_DEFERRED;
                    deferMessage(message);
                    break;
                default:
                    return NOT_HANDLED;
            }
            return HANDLED;
        }
    }

    class DriverStoppedState extends State {
        @Override
        public boolean processMessage(Message message) {
            logStateAndMessage(message, getClass().getSimpleName());
            switch (message.what) {
                case WifiMonitor.SUPPLICANT_STATE_CHANGE_EVENT:
                    StateChangeResult stateChangeResult = (StateChangeResult) message.obj;
                    SupplicantState state = stateChangeResult.state;
                    // A WEXT bug means that we can be back to driver started state
                    // unexpectedly
                    if (SupplicantState.isDriverActive(state)) {
                        transitionTo(mDriverStartedState);
                    }
                    break;
                case CMD_START_DRIVER:
                    mWakeLock.acquire();
                    mWifiNative.startDriver();
                    mWakeLock.release();
                    transitionTo(mDriverStartingState);
                    break;
                default:
                    return NOT_HANDLED;
            }
            return HANDLED;
        }
    }

    class ScanModeState extends State {
        private int mLastOperationMode;
        @Override
        public void enter() {
            mLastOperationMode = mOperationalMode;
        }
        @Override
        public boolean processMessage(Message message) {
            logStateAndMessage(message, getClass().getSimpleName());

            switch(message.what) {
                case CMD_SET_OPERATIONAL_MODE:
                    if (message.arg1 == CONNECT_MODE) {

                        if (mLastOperationMode == SCAN_ONLY_WITH_WIFI_OFF_MODE) {
                            setWifiState(WIFI_STATE_ENABLED);
                            // Load and re-enable networks when going back to enabled state
                            // This is essential for networks to show up after restore
                            mWifiConfigStore.loadAndEnableAllNetworks();
                            mWifiP2pChannel.sendMessage(CMD_ENABLE_P2P);
                        } else {
                            mWifiConfigStore.enableAllNetworks();
                        }

                        // Try autojoining with recent network already present in the cache
                        // If none are found then trigger a scan which will trigger autojoin
                        // upon reception of scan results event
                        if (!mWifiAutoJoinController.attemptAutoJoin()) {
                            startScan(ENABLE_WIFI, 0, null, null);
                        }

                        // Loose last selection choice since user toggled WiFi
                        mWifiConfigStore.
                                setLastSelectedConfiguration(WifiConfiguration.INVALID_NETWORK_ID);

                        mOperationalMode = CONNECT_MODE;
                        transitionTo(mDisconnectedState);
                    } else {
                        // Nothing to do
                        return HANDLED;
                    }
                    break;
                // Handle scan. All the connection related commands are
                // handled only in ConnectModeState
                case CMD_START_SCAN:
                    handleScanRequest(WifiNative.SCAN_WITHOUT_CONNECTION_SETUP, message);
                    break;
                default:
                    return NOT_HANDLED;
            }
            return HANDLED;
        }
    }


    String smToString(Message message) {
        return smToString(message.what);
    }

    String smToString(int what) {
        String s = "unknown";
        switch (what) {
            case WifiMonitor.DRIVER_HUNG_EVENT:
                s = "DRIVER_HUNG_EVENT";
                break;
            case AsyncChannel.CMD_CHANNEL_HALF_CONNECTED:
                s = "AsyncChannel.CMD_CHANNEL_HALF_CONNECTED";
                break;
            case AsyncChannel.CMD_CHANNEL_DISCONNECTED:
                s = "AsyncChannel.CMD_CHANNEL_DISCONNECTED";
                break;
            case CMD_SET_FREQUENCY_BAND:
                s = "CMD_SET_FREQUENCY_BAND";
                break;
            case CMD_DELAYED_NETWORK_DISCONNECT:
                s = "CMD_DELAYED_NETWORK_DISCONNECT";
                break;
            case CMD_TEST_NETWORK_DISCONNECT:
                s = "CMD_TEST_NETWORK_DISCONNECT";
                break;
            case CMD_OBTAINING_IP_ADDRESS_WATCHDOG_TIMER:
                s = "CMD_OBTAINING_IP_ADDRESS_WATCHDOG_TIMER";
                break;
            case CMD_DISABLE_EPHEMERAL_NETWORK:
                s = "CMD_DISABLE_EPHEMERAL_NETWORK";
                break;
            case CMD_START_DRIVER:
                s = "CMD_START_DRIVER";
                break;
            case CMD_STOP_DRIVER:
                s = "CMD_STOP_DRIVER";
                break;
            case CMD_STOP_SUPPLICANT:
                s = "CMD_STOP_SUPPLICANT";
                break;
            case CMD_STOP_SUPPLICANT_FAILED:
                s = "CMD_STOP_SUPPLICANT_FAILED";
                break;
            case CMD_START_SUPPLICANT:
                s = "CMD_START_SUPPLICANT";
                break;
            case CMD_REQUEST_AP_CONFIG:
                s = "CMD_REQUEST_AP_CONFIG";
                break;
            case CMD_RESPONSE_AP_CONFIG:
                s = "CMD_RESPONSE_AP_CONFIG";
                break;
            case CMD_TETHER_STATE_CHANGE:
                s = "CMD_TETHER_STATE_CHANGE";
                break;
            case CMD_TETHER_NOTIFICATION_TIMED_OUT:
                s = "CMD_TETHER_NOTIFICATION_TIMED_OUT";
                break;
            case CMD_BLUETOOTH_ADAPTER_STATE_CHANGE:
                s = "CMD_BLUETOOTH_ADAPTER_STATE_CHANGE";
                break;
            case CMD_ADD_OR_UPDATE_NETWORK:
                s = "CMD_ADD_OR_UPDATE_NETWORK";
                break;
            case CMD_REMOVE_NETWORK:
                s = "CMD_REMOVE_NETWORK";
                break;
            case CMD_ENABLE_NETWORK:
                s = "CMD_ENABLE_NETWORK";
                break;
            case CMD_ENABLE_ALL_NETWORKS:
                s = "CMD_ENABLE_ALL_NETWORKS";
                break;
            case CMD_AUTO_CONNECT:
                s = "CMD_AUTO_CONNECT";
                break;
            case CMD_AUTO_ROAM:
                s = "CMD_AUTO_ROAM";
                break;
            case CMD_AUTO_SAVE_NETWORK:
                s = "CMD_AUTO_SAVE_NETWORK";
                break;
            case CMD_BOOT_COMPLETED:
                s = "CMD_BOOT_COMPLETED";
                break;
            case DhcpStateMachine.CMD_START_DHCP:
                s = "CMD_START_DHCP";
                break;
            case DhcpStateMachine.CMD_STOP_DHCP:
                s = "CMD_STOP_DHCP";
                break;
            case DhcpStateMachine.CMD_RENEW_DHCP:
                s = "CMD_RENEW_DHCP";
                break;
            case DhcpStateMachine.CMD_PRE_DHCP_ACTION:
                s = "CMD_PRE_DHCP_ACTION";
                break;
            case DhcpStateMachine.CMD_POST_DHCP_ACTION:
                s = "CMD_POST_DHCP_ACTION";
                break;
            case DhcpStateMachine.CMD_PRE_DHCP_ACTION_COMPLETE:
                s = "CMD_PRE_DHCP_ACTION_COMPLETE";
                break;
            case DhcpStateMachine.CMD_ON_QUIT:
                s = "CMD_ON_QUIT";
                break;
            case WifiP2pServiceImpl.DISCONNECT_WIFI_REQUEST:
                s = "WifiP2pServiceImpl.DISCONNECT_WIFI_REQUEST";
                break;
            case WifiManager.DISABLE_NETWORK:
                s = "WifiManager.DISABLE_NETWORK";
                break;
            case CMD_BLACKLIST_NETWORK:
                s = "CMD_BLACKLIST_NETWORK";
                break;
            case CMD_CLEAR_BLACKLIST:
                s = "CMD_CLEAR_BLACKLIST";
                break;
            case CMD_SAVE_CONFIG:
                s = "CMD_SAVE_CONFIG";
                break;
            case CMD_GET_CONFIGURED_NETWORKS:
                s = "CMD_GET_CONFIGURED_NETWORKS";
                break;
            case CMD_GET_SUPPORTED_FEATURES:
                s = "CMD_GET_ADAPTORS";
                break;
            case CMD_UNWANTED_NETWORK:
                s = "CMD_UNWANTED_NETWORK";
                break;
            case CMD_NETWORK_STATUS:
                s = "CMD_NETWORK_STATUS";
                break;
            case CMD_GET_LINK_LAYER_STATS:
                s = "CMD_GET_LINK_LAYER_STATS";
                break;
            case CMD_GET_PRIVILEGED_CONFIGURED_NETWORKS:
                s = "CMD_GET_PRIVILEGED_CONFIGURED_NETWORKS";
                break;
            case CMD_DISCONNECT:
                s = "CMD_DISCONNECT";
                break;
            case CMD_RECONNECT:
                s = "CMD_RECONNECT";
                break;
            case CMD_REASSOCIATE:
                s = "CMD_REASSOCIATE";
                break;
            case CMD_GET_CONNECTION_STATISTICS:
                s = "CMD_GET_CONNECTION_STATISTICS";
                break;
            case CMD_SET_HIGH_PERF_MODE:
                s = "CMD_SET_HIGH_PERF_MODE";
                break;
            case CMD_SET_COUNTRY_CODE:
                s = "CMD_SET_COUNTRY_CODE";
                break;
            case CMD_ENABLE_RSSI_POLL:
                s = "CMD_ENABLE_RSSI_POLL";
                break;
            case CMD_RSSI_POLL:
                s = "CMD_RSSI_POLL";
                break;
            case CMD_START_PACKET_FILTERING:
                s = "CMD_START_PACKET_FILTERING";
                break;
            case CMD_STOP_PACKET_FILTERING:
                s = "CMD_STOP_PACKET_FILTERING";
                break;
            case CMD_SET_SUSPEND_OPT_ENABLED:
                s = "CMD_SET_SUSPEND_OPT_ENABLED";
                break;
            case CMD_NO_NETWORKS_PERIODIC_SCAN:
                s = "CMD_NO_NETWORKS_PERIODIC_SCAN";
                break;
            case CMD_SET_BATCHED_SCAN:
                s = "CMD_SET_BATCHED_SCAN";
                break;
            case CMD_START_NEXT_BATCHED_SCAN:
                s = "CMD_START_NEXT_BATCHED_SCAN";
                break;
            case CMD_POLL_BATCHED_SCAN:
                s = "CMD_POLL_BATCHED_SCAN";
                break;
            case CMD_UPDATE_LINKPROPERTIES:
                s = "CMD_UPDATE_LINKPROPERTIES";
                break;
            case CMD_RELOAD_TLS_AND_RECONNECT:
                s = "CMD_RELOAD_TLS_AND_RECONNECT";
                break;
            case WifiManager.CONNECT_NETWORK:
                s = "CONNECT_NETWORK";
                break;
            case WifiManager.SAVE_NETWORK:
                s = "SAVE_NETWORK";
                break;
            case WifiManager.FORGET_NETWORK:
                s = "FORGET_NETWORK";
                break;
            case WifiMonitor.SUP_CONNECTION_EVENT:
                s = "SUP_CONNECTION_EVENT";
                break;
            case WifiMonitor.SUP_DISCONNECTION_EVENT:
                s = "SUP_DISCONNECTION_EVENT";
                break;
            case WifiMonitor.SCAN_RESULTS_EVENT:
                s = "SCAN_RESULTS_EVENT";
                break;
            case WifiMonitor.SUPPLICANT_STATE_CHANGE_EVENT:
                s = "SUPPLICANT_STATE_CHANGE_EVENT";
                break;
            case WifiMonitor.AUTHENTICATION_FAILURE_EVENT:
                s = "AUTHENTICATION_FAILURE_EVENT";
                break;
            case WifiMonitor.SSID_TEMP_DISABLED:
                s = "SSID_TEMP_DISABLED";
                break;
            case WifiMonitor.SSID_REENABLED:
                s = "SSID_REENABLED";
                break;
            case WifiMonitor.WPS_SUCCESS_EVENT:
                s = "WPS_SUCCESS_EVENT";
                break;
            case WifiMonitor.WPS_FAIL_EVENT:
                s = "WPS_FAIL_EVENT";
                break;
            case WifiMonitor.SUP_REQUEST_IDENTITY:
                s = "SUP_REQUEST_IDENTITY";
                break;
            case WifiMonitor.NETWORK_CONNECTION_EVENT:
                s = "NETWORK_CONNECTION_EVENT";
                break;
            case WifiMonitor.NETWORK_DISCONNECTION_EVENT:
                s = "NETWORK_DISCONNECTION_EVENT";
                break;
            case WifiMonitor.ASSOCIATION_REJECTION_EVENT:
                s = "ASSOCIATION_REJECTION_EVENT";
                break;
            case CMD_SET_OPERATIONAL_MODE:
                s = "CMD_SET_OPERATIONAL_MODE";
                break;
            case CMD_START_SCAN:
                s = "CMD_START_SCAN";
                break;
            case CMD_DISABLE_P2P_RSP:
                s = "CMD_DISABLE_P2P_RSP";
                break;
            case CMD_DISABLE_P2P_REQ:
                s = "CMD_DISABLE_P2P_REQ";
                break;
            case WifiWatchdogStateMachine.GOOD_LINK_DETECTED:
                s = "GOOD_LINK_DETECTED";
                break;
            case WifiWatchdogStateMachine.POOR_LINK_DETECTED:
                s = "POOR_LINK_DETECTED";
                break;
            case WifiP2pServiceImpl.GROUP_CREATING_TIMED_OUT:
                s = "GROUP_CREATING_TIMED_OUT";
                break;
            case WifiP2pServiceImpl.P2P_CONNECTION_CHANGED:
                s = "P2P_CONNECTION_CHANGED";
                break;
            case WifiP2pServiceImpl.DISCONNECT_WIFI_RESPONSE:
                s = "P2P.DISCONNECT_WIFI_RESPONSE";
                break;
            case WifiP2pServiceImpl.SET_MIRACAST_MODE:
                s = "P2P.SET_MIRACAST_MODE";
                break;
            case WifiP2pServiceImpl.BLOCK_DISCOVERY:
                s = "P2P.BLOCK_DISCOVERY";
                break;
            case WifiP2pServiceImpl.SET_COUNTRY_CODE:
                s = "P2P.SET_COUNTRY_CODE";
                break;
            case WifiManager.CANCEL_WPS:
                s = "CANCEL_WPS";
                break;
            case WifiManager.CANCEL_WPS_FAILED:
                s = "CANCEL_WPS_FAILED";
                break;
            case WifiManager.CANCEL_WPS_SUCCEDED:
                s = "CANCEL_WPS_SUCCEDED";
                break;
            case WifiManager.START_WPS:
                s = "START_WPS";
                break;
            case WifiManager.START_WPS_SUCCEEDED:
                s = "START_WPS_SUCCEEDED";
                break;
            case WifiManager.WPS_FAILED:
                s = "WPS_FAILED";
                break;
            case WifiManager.WPS_COMPLETED:
                s = "WPS_COMPLETED";
                break;
            case WifiManager.RSSI_PKTCNT_FETCH:
                s = "RSSI_PKTCNT_FETCH";
                break;
            case CMD_IP_CONFIGURATION_LOST:
                s = "CMD_IP_CONFIGURATION_LOST";
                break;
            case CMD_IP_CONFIGURATION_SUCCESSFUL:
                s = "CMD_IP_CONFIGURATION_SUCCESSFUL";
                break;
            case CMD_STATIC_IP_SUCCESS:
                s = "CMD_STATIC_IP_SUCCESSFUL";
                break;
            case CMD_STATIC_IP_FAILURE:
                s = "CMD_STATIC_IP_FAILURE";
                break;
            case DhcpStateMachine.DHCP_SUCCESS:
                s = "DHCP_SUCCESS";
                break;
            case DhcpStateMachine.DHCP_FAILURE:
                s = "DHCP_FAILURE";
                break;
            case CMD_TARGET_BSSID:
                s = "CMD_TARGET_BSSID";
                break;
            case CMD_ASSOCIATED_BSSID:
                s = "CMD_ASSOCIATED_BSSID";
                break;
            case CMD_ROAM_WATCHDOG_TIMER:
                s = "CMD_ROAM_WATCHDOG_TIMER";
                break;
            case CMD_SCREEN_STATE_CHANGED:
                s = "CMD_SCREEN_STATE_CHANGED";
                break;
            case CMD_DISCONNECTING_WATCHDOG_TIMER:
                s = "CMD_DISCONNECTING_WATCHDOG_TIMER";
                break;
            case CMD_TARGET_SSID:
                s = "CMD_TARGET_SSID";
                break;
            default:
                s = "what:" + Integer.toString(what);
                break;
        }
        return s;
    }

    void registerConnected() {
       if (mLastNetworkId != WifiConfiguration.INVALID_NETWORK_ID) {
           long now_ms = System.currentTimeMillis();
           // We are switching away from this configuration,
           // hence record the time we were connected last
           WifiConfiguration config = mWifiConfigStore.getWifiConfiguration(mLastNetworkId);
           if (config != null) {
               config.lastConnected = System.currentTimeMillis();
               config.autoJoinBailedDueToLowRssi = false;
               config.setAutoJoinStatus(WifiConfiguration.AUTO_JOIN_ENABLED);
               config.numConnectionFailures = 0;
               config.numIpConfigFailures = 0;
               config.numAuthFailures = 0;
               config.numAssociation++;
           }
           mBadLinkspeedcount = 0;
       }
    }

    void registerDisconnected() {
        if (mLastNetworkId != WifiConfiguration.INVALID_NETWORK_ID) {
            long now_ms = System.currentTimeMillis();
            // We are switching away from this configuration,
            // hence record the time we were connected last
            WifiConfiguration config = mWifiConfigStore.getWifiConfiguration(mLastNetworkId);
            if (config != null) {
                config.lastDisconnected = System.currentTimeMillis();
                if (config.ephemeral) {
                    // Remove ephemeral WifiConfigurations from file
                    mWifiConfigStore.forgetNetwork(mLastNetworkId);
                }
            }
        }
    }

    void noteWifiDisabledWhileAssociated() {
        // We got disabled by user while we were associated, make note of it
        int rssi = mWifiInfo.getRssi();
        WifiConfiguration config = getCurrentWifiConfiguration();
        if (getCurrentState() == mConnectedState
                && rssi != WifiInfo.INVALID_RSSI
                && config != null) {
            boolean is24GHz = mWifiInfo.is24GHz();
            boolean isBadRSSI = (is24GHz && rssi < mWifiConfigStore.thresholdBadRssi24)
                    || (!is24GHz && rssi < mWifiConfigStore.thresholdBadRssi5);
            boolean isLowRSSI = (is24GHz && rssi < mWifiConfigStore.thresholdLowRssi24)
                    || (!is24GHz && mWifiInfo.getRssi() < mWifiConfigStore.thresholdLowRssi5);
            boolean isHighRSSI = (is24GHz && rssi >= mWifiConfigStore.thresholdGoodRssi24)
                    || (!is24GHz && mWifiInfo.getRssi() >= mWifiConfigStore.thresholdGoodRssi5);
            if (isBadRSSI) {
                // Take note that we got disabled while RSSI was Bad
                config.numUserTriggeredWifiDisableLowRSSI++;
            } else if (isLowRSSI) {
                // Take note that we got disabled while RSSI was Low
                config.numUserTriggeredWifiDisableBadRSSI++;
            } else if (!isHighRSSI) {
                // Take note that we got disabled while RSSI was Not high
                config.numUserTriggeredWifiDisableNotHighRSSI++;
            }
        }
    }

    WifiConfiguration getCurrentWifiConfiguration() {
        if (mLastNetworkId == WifiConfiguration.INVALID_NETWORK_ID) {
            return null;
        }
        return mWifiConfigStore.getWifiConfiguration(mLastNetworkId);
    }

    ScanResult getCurrentScanResult() {
        WifiConfiguration config = getCurrentWifiConfiguration();
        if (config == null) {
            return null;
        }
        String BSSID = mWifiInfo.getBSSID();
        if (BSSID == null) {
            BSSID = mTargetRoamBSSID;
        }
        if (config.scanResultCache == null) {
            return null;
        }
        return config.scanResultCache.get(BSSID);
    }

    String getCurrentBSSID() {
        if (linkDebouncing) {
            return null;
        }
        return mLastBssid;
    }

    class ConnectModeState extends State {
        @Override
        public boolean processMessage(Message message) {
            WifiConfiguration config;
            int netId;
            boolean ok;
            boolean didDisconnect;
            String bssid;
            String ssid;
            NetworkUpdateResult result;
            logStateAndMessage(message, getClass().getSimpleName());

            switch (message.what) {
                case WifiMonitor.ASSOCIATION_REJECTION_EVENT:
                    didBlackListBSSID = false;
                    bssid = (String) message.obj;
                    if (bssid == null || TextUtils.isEmpty(bssid)) {
                        // If BSSID is null, use the target roam BSSID
                        bssid = mTargetRoamBSSID;
                    }
                    if (bssid != null) {
                        // If we have a BSSID, tell configStore to black list it
                        synchronized(mScanResultCache) {
                            didBlackListBSSID = mWifiConfigStore.handleBSSIDBlackList
                                    (mLastNetworkId, bssid, false);
                        }
                    }
                    mSupplicantStateTracker.sendMessage(WifiMonitor.ASSOCIATION_REJECTION_EVENT);
                    break;
                case WifiMonitor.AUTHENTICATION_FAILURE_EVENT:
                    mSupplicantStateTracker.sendMessage(WifiMonitor.AUTHENTICATION_FAILURE_EVENT);
                    if ((mScreenOn == false) && mEnableBackgroundScan) {
                         // Background SCAN should trigger to initiate
                         // connection attempt on authentication failure.
                         // Hence issue PNO SCAN if authentication fails
                         // and LCD is off.
                        if (!mIsScanOngoing) {
                            if (!mWifiNative.enableBackgroundScan(true)) {
                                handlePnoFailError();
                            }
                        }
                    }
                    break;
                case WifiMonitor.SSID_TEMP_DISABLED:
                case WifiMonitor.SSID_REENABLED:
                    String substr = (String) message.obj;
                    String en = message.what == WifiMonitor.SSID_TEMP_DISABLED ?
                            "temp-disabled" : "re-enabled";
                    loge("ConnectModeState SSID state=" + en + " nid="
                            + Integer.toString(message.arg1) + " [" + substr + "]");
                    synchronized(mScanResultCache) {
                        mWifiConfigStore.handleSSIDStateChange(message.arg1, message.what ==
                                WifiMonitor.SSID_REENABLED, substr, mWifiInfo.getBSSID());
                    }
                    break;
                case WifiMonitor.SUPPLICANT_STATE_CHANGE_EVENT:
                    SupplicantState state = handleSupplicantStateChange(message);
                    // A driver/firmware hang can now put the interface in a down state.
                    // We detect the interface going down and recover from it
                    if (!SupplicantState.isDriverActive(state)) {
                        if (mNetworkInfo.getState() != NetworkInfo.State.DISCONNECTED) {
                            handleNetworkDisconnect();
                        }
                        log("Detected an interface down, restart driver");
                        transitionTo(mDriverStoppedState);
                        sendMessage(CMD_START_DRIVER);
                        break;
                    }

                    // Supplicant can fail to report a NETWORK_DISCONNECTION_EVENT
                    // when authentication times out after a successful connection,
                    // we can figure this from the supplicant state. If supplicant
                    // state is DISCONNECTED, but the mNetworkInfo says we are not
                    // disconnected, we need to handle a disconnection
                    if (!linkDebouncing && state == SupplicantState.DISCONNECTED &&
                            mNetworkInfo.getState() != NetworkInfo.State.DISCONNECTED) {
                        if (DBG) log("Missed CTRL-EVENT-DISCONNECTED, disconnect");
                        handleNetworkDisconnect();
                        transitionTo(mDisconnectedState);
                    }
                    break;
                case WifiP2pServiceImpl.DISCONNECT_WIFI_REQUEST:
                    if (message.arg1 == 1) {
                        mWifiNative.disconnect();
                        mTemporarilyDisconnectWifi = true;
                    } else {
                        mWifiNative.reconnect();
                        mTemporarilyDisconnectWifi = false;
                    }
                    break;
                case CMD_ADD_OR_UPDATE_NETWORK:
                    config = (WifiConfiguration) message.obj;
                    int res = mWifiConfigStore.addOrUpdateNetwork(config, message.sendingUid);
                    if (res < 0) {
                        messageHandlingStatus = MESSAGE_HANDLING_STATUS_FAIL;
                    } else {
                        WifiConfiguration curConfig = getCurrentWifiConfiguration();
                        if (curConfig != null && config != null) {
                            if (curConfig.priority < config.priority
                                    && config.status == WifiConfiguration.Status.ENABLED) {
                                // Interpret this as a connect attempt
                                // Set the last selected configuration so as to allow the system to
                                // stick the last user choice without persisting the choice
                                mWifiConfigStore.setLastSelectedConfiguration(res);

                                // Remember time of last connection attempt
                                lastConnectAttempt = System.currentTimeMillis();

                                mWifiConnectionStatistics.numWifiManagerJoinAttempt++;

                                // As a courtesy to the caller, trigger a scan now
                                startScan(ADD_OR_UPDATE_SOURCE, 0, null, null);
                            }
                        }
                    }
                    replyToMessage(message, CMD_ADD_OR_UPDATE_NETWORK, res);
                    break;
                case CMD_REMOVE_NETWORK:
                    ok = mWifiConfigStore.removeNetwork(message.arg1);
                    if (!ok) {
                        messageHandlingStatus = MESSAGE_HANDLING_STATUS_FAIL;
                    }
                    replyToMessage(message, message.what, ok ? SUCCESS : FAILURE);
                    break;
                case CMD_ENABLE_NETWORK:
                    boolean others = message.arg2 == 1;
                    // Tell autojoin the user did try to select to that network
                    // However, do NOT persist the choice by bumping the priority of the network
                    if (others) {
                        mWifiAutoJoinController.
                                updateConfigurationHistory(message.arg1, true, false);
                        // Set the last selected configuration so as to allow the system to
                        // stick the last user choice without persisting the choice
                        mWifiConfigStore.setLastSelectedConfiguration(message.arg1);

                        // Remember time of last connection attempt
                        lastConnectAttempt = System.currentTimeMillis();

                        mWifiConnectionStatistics.numWifiManagerJoinAttempt++;
                    }
                    // Cancel auto roam requests
                    autoRoamSetBSSID(message.arg1, "any");

                    ok = mWifiConfigStore.enableNetwork(message.arg1, message.arg2 == 1);
                    if (!ok) {
                        messageHandlingStatus = MESSAGE_HANDLING_STATUS_FAIL;
                    }
                    replyToMessage(message, message.what, ok ? SUCCESS : FAILURE);
                    break;
                case CMD_ENABLE_ALL_NETWORKS:
                    long time = android.os.SystemClock.elapsedRealtime();
                    if (time - mLastEnableAllNetworksTime > MIN_INTERVAL_ENABLE_ALL_NETWORKS_MS) {
                        mWifiConfigStore.enableAllNetworks();
                        mLastEnableAllNetworksTime = time;
                    }
                    break;
                case WifiManager.DISABLE_NETWORK:
                    if (mWifiConfigStore.disableNetwork(message.arg1,
                            WifiConfiguration.DISABLED_BY_WIFI_MANAGER) == true) {
                        replyToMessage(message, WifiManager.DISABLE_NETWORK_SUCCEEDED);
                    } else {
                        messageHandlingStatus = MESSAGE_HANDLING_STATUS_FAIL;
                        replyToMessage(message, WifiManager.DISABLE_NETWORK_FAILED,
                                WifiManager.ERROR);
                    }
                    break;
                case CMD_DISABLE_EPHEMERAL_NETWORK:
                    config = mWifiConfigStore.disableEphemeralNetwork((String)message.obj);
                    if (config != null) {
                        if (config.networkId == mLastNetworkId) {
                            // Disconnect and let autojoin reselect a new network
                            sendMessage(CMD_DISCONNECT);
                        }
                    }
                    break;
                case CMD_BLACKLIST_NETWORK:
                    mWifiNative.addToBlacklist((String) message.obj);
                    break;
                case CMD_CLEAR_BLACKLIST:
                    mWifiNative.clearBlacklist();
                    break;
                case CMD_SAVE_CONFIG:
                    ok = mWifiConfigStore.saveConfig();

                    if (DBG) loge("wifistatemachine did save config " + ok);
                    replyToMessage(message, CMD_SAVE_CONFIG, ok ? SUCCESS : FAILURE);

                    // Inform the backup manager about a data change
                    IBackupManager ibm = IBackupManager.Stub.asInterface(
                            ServiceManager.getService(Context.BACKUP_SERVICE));
                    if (ibm != null) {
                        try {
                            ibm.dataChanged("com.android.providers.settings");
                        } catch (Exception e) {
                            // Try again later
                        }
                    }
                    break;
                case CMD_GET_CONFIGURED_NETWORKS:
                    replyToMessage(message, message.what,
                            mWifiConfigStore.getConfiguredNetworks());
                    break;
                case WifiMonitor.SUP_REQUEST_IDENTITY:
                    // Supplicant lacks credentials to connect to that network, hence black list
                    ssid = (String) message.obj;

                    if (targetWificonfiguration != null && ssid != null
                            && targetWificonfiguration.SSID != null
                            && targetWificonfiguration.SSID.equals("\"" + ssid + "\"")) {
                        mWifiConfigStore.handleSSIDStateChange(targetWificonfiguration.networkId,
                                false, "AUTH_FAILED no identity", null);
                    }
                    // Disconnect now, as we don't have any way to fullfill the  supplicant request.
                    mWifiConfigStore.setLastSelectedConfiguration
                            (WifiConfiguration.INVALID_NETWORK_ID);
                    mWifiNative.disconnect();
                    break;
                case WifiMonitor.SUP_REQUEST_SIM_AUTH:
                    logd("Received SUP_REQUEST_SIM_AUTH");
                    SimAuthRequestData requestData = (SimAuthRequestData) message.obj;
                    if (requestData != null) {
                        if (requestData.protocol == WifiEnterpriseConfig.Eap.SIM) {
                            handleGsmAuthRequest(requestData);
                        } else if (requestData.protocol == WifiEnterpriseConfig.Eap.AKA) {
                            handle3GAuthRequest(requestData);
                        }
                    } else {
                        loge("Invalid sim auth request");
                    }
                    break;
                case CMD_GET_PRIVILEGED_CONFIGURED_NETWORKS:
                    replyToMessage(message, message.what,
                            mWifiConfigStore.getPrivilegedConfiguredNetworks());
                    break;
                    /* Do a redundant disconnect without transition */
                case CMD_DISCONNECT:
                    mWifiConfigStore.setLastSelectedConfiguration
                            (WifiConfiguration.INVALID_NETWORK_ID);
                    mWifiNative.disconnect();
                    break;
                case CMD_RECONNECT:
                    mWifiAutoJoinController.attemptAutoJoin();
                    break;
                case CMD_REASSOCIATE:
                    lastConnectAttempt = System.currentTimeMillis();
                    mWifiNative.reassociate();
                    break;
                case CMD_RELOAD_TLS_AND_RECONNECT:
                    if (mWifiConfigStore.needsUnlockedKeyStore()) {
                        logd("Reconnecting to give a chance to un-connected TLS networks");
                        mWifiNative.disconnect();
                        lastConnectAttempt = System.currentTimeMillis();
                        mWifiNative.reconnect();
                    }
                    break;
                case CMD_AUTO_ROAM:
                    messageHandlingStatus = MESSAGE_HANDLING_STATUS_DISCARD;
                    return HANDLED;
                case CMD_AUTO_CONNECT:
                    /* Work Around: wpa_supplicant can get in a bad state where it returns a non
                     * associated status to the STATUS command but somehow-someplace still thinks
                     * it is associated and thus will ignore select/reconnect command with
                     * following message:
                     * "Already associated with the selected network - do nothing"
                     *
                     * Hence, sends a disconnect to supplicant first.
                     */
                    didDisconnect = false;
                    if (getCurrentState() != mDisconnectedState) {
                        /** Supplicant will ignore the reconnect if we are currently associated,
                         * hence trigger a disconnect
                         */
                        didDisconnect = true;
                        mWifiNative.disconnect();
                    }

                    /* connect command coming from auto-join */
                    config = (WifiConfiguration) message.obj;
                    netId = message.arg1;
                    int roam = message.arg2;
                    loge("CMD_AUTO_CONNECT sup state "
                            + mSupplicantStateTracker.getSupplicantStateName()
                            + " my state " + getCurrentState().getName()
                            + " nid=" + Integer.toString(netId)
                            + " roam=" + Integer.toString(roam));
                    if (config == null) {
                        loge("AUTO_CONNECT and no config, bail out...");
                        break;
                    }

                    /* Make sure we cancel any previous roam request */
                    autoRoamSetBSSID(netId, config.BSSID);

                    /* Save the network config */
                    loge("CMD_AUTO_CONNECT will save config -> " + config.SSID
                            + " nid=" + Integer.toString(netId));
                    result = mWifiConfigStore.saveNetwork(config, -1);
                    netId = result.getNetworkId();
                    loge("CMD_AUTO_CONNECT did save config -> "
                            + " nid=" + Integer.toString(netId));

                    // Make sure the network is enabled, since supplicant will not reenable it
                    mWifiConfigStore.enableNetworkWithoutBroadcast(netId, false);

                    if (mWifiConfigStore.selectNetwork(netId) &&
                            mWifiNative.reconnect()) {
                        lastConnectAttempt = System.currentTimeMillis();
                        targetWificonfiguration = mWifiConfigStore.getWifiConfiguration(netId);
                        config = mWifiConfigStore.getWifiConfiguration(netId);
                        if (config != null
                                && !mWifiConfigStore.isLastSelectedConfiguration(config)) {
                            // If we autojoined a different config than the user selected one,
                            // it means we could not see the last user selection,
                            // or that the last user selection was faulty and ended up blacklisted
                            // for some reason (in which case the user is notified with an error
                            // message in the Wifi picker), and thus we managed to auto-join away
                            // from the selected  config. -> in that case we need to forget
                            // the selection because we don't want to abruptly switch back to it.
                            //
                            // Note that the user selection is also forgotten after a period of time
                            // during which the device has been disconnected.
                            // The default value is 30 minutes : see the code path at bottom of
                            // setScanResults() function.
                            mWifiConfigStore.
                                 setLastSelectedConfiguration(WifiConfiguration.INVALID_NETWORK_ID);
                        }
                        mAutoRoaming = roam;
                        if (isRoaming() || linkDebouncing) {
                            transitionTo(mRoamingState);
                        } else if (didDisconnect) {
                            transitionTo(mDisconnectingState);
                        } else {
                            /* Already in disconnected state, nothing to change */
                        }
                    } else {
                        loge("Failed to connect config: " + config + " netId: " + netId);
                        replyToMessage(message, WifiManager.CONNECT_NETWORK_FAILED,
                                WifiManager.ERROR);
                        break;
                    }
                    break;
                case WifiManager.CONNECT_NETWORK:
                    /**
                     *  The connect message can contain a network id passed as arg1 on message or
                     * or a config passed as obj on message.
                     * For a new network, a config is passed to create and connect.
                     * For an existing network, a network id is passed
                     */
                    netId = message.arg1;
                    config = (WifiConfiguration) message.obj;
                    mWifiConnectionStatistics.numWifiManagerJoinAttempt++;
                    boolean updatedExisting = false;

                    /* Save the network config */
                    if (config != null) {
                        String configKey = config.configKey(true /* allowCached */);
                        WifiConfiguration savedConfig =
                                mWifiConfigStore.getWifiConfiguration(configKey);
                        if (savedConfig != null) {
                            // There is an existing config with this netId, but it wasn't exposed
                            // (either AUTO_JOIN_DELETED or ephemeral; see WifiConfigStore#
                            // getConfiguredNetworks). Remove those bits and update the config.
                            config = savedConfig;
                            loge("CONNECT_NETWORK updating existing config with id=" +
                                    config.networkId + " configKey=" + configKey);
                            config.ephemeral = false;
                            config.autoJoinStatus = WifiConfiguration.AUTO_JOIN_ENABLED;
                            updatedExisting = true;
                        }

                        result = mWifiConfigStore.saveNetwork(config, message.sendingUid);
                        netId = result.getNetworkId();
                    }
                    config = mWifiConfigStore.getWifiConfiguration(netId);

                    if (config == null) {
                        loge("CONNECT_NETWORK id=" + Integer.toString(netId) + " "
                                + mSupplicantStateTracker.getSupplicantStateName() + " my state "
                                + getCurrentState().getName());
                    } else {
                        String wasSkipped = config.autoJoinBailedDueToLowRssi ? " skipped" : "";
                        loge("CONNECT_NETWORK id=" + Integer.toString(netId)
                                + " config=" + config.SSID
                                + " cnid=" + config.networkId
                                + " supstate=" + mSupplicantStateTracker.getSupplicantStateName()
                                + " my state " + getCurrentState().getName()
                                + " uid = " + message.sendingUid
                                + wasSkipped);
                    }

                    autoRoamSetBSSID(netId, "any");

                    if (message.sendingUid == Process.WIFI_UID
                        || message.sendingUid == Process.SYSTEM_UID) {
                        // As a sanity measure, clear the BSSID in the supplicant network block.
                        // If system or Wifi Settings want to connect, they will not
                        // specify the BSSID.
                        // If an app however had added a BSSID to this configuration, and the BSSID
                        // was wrong, Then we would forever fail to connect until that BSSID
                        // is cleaned up.
                        clearConfigBSSID(config, "CONNECT_NETWORK");
                    }

                    mAutoRoaming = WifiAutoJoinController.AUTO_JOIN_IDLE;

                    /* Tell autojoin the user did try to connect to that network */
                    mWifiAutoJoinController.updateConfigurationHistory(netId, true, true);

                    mWifiConfigStore.setLastSelectedConfiguration(netId);

                    didDisconnect = false;
                    if (mLastNetworkId != WifiConfiguration.INVALID_NETWORK_ID
                            && mLastNetworkId != netId) {
                        /** Supplicant will ignore the reconnect if we are currently associated,
                         * hence trigger a disconnect
                         */
                        didDisconnect = true;
                        mWifiNative.disconnect();
                    }

                    // Make sure the network is enabled, since supplicant will not reenable it
                    mWifiConfigStore.enableNetworkWithoutBroadcast(netId, false);

                    if (mWifiConfigStore.selectNetwork(netId) &&
                            mWifiNative.reconnect()) {
                        lastConnectAttempt = System.currentTimeMillis();
                        targetWificonfiguration = mWifiConfigStore.getWifiConfiguration(netId);

                        /* The state tracker handles enabling networks upon completion/failure */
                        mSupplicantStateTracker.sendMessage(WifiManager.CONNECT_NETWORK);
                        replyToMessage(message, WifiManager.CONNECT_NETWORK_SUCCEEDED);
                        if (didDisconnect) {
                            /* Expect a disconnection from the old connection */
                            transitionTo(mDisconnectingState);
                        } else if (updatedExisting && getCurrentState() == mConnectedState &&
                                getCurrentWifiConfiguration().networkId == netId) {
                            // Update the current set of network capabilities, but stay in the
                            // current state.
                            updateCapabilities(config);
                        } else {
                            /**
                             *  Directly go to disconnected state where we
                             * process the connection events from supplicant
                             **/
                            transitionTo(mDisconnectedState);
                        }
                    } else {
                        loge("Failed to connect config: " + config + " netId: " + netId);
                        replyToMessage(message, WifiManager.CONNECT_NETWORK_FAILED,
                                WifiManager.ERROR);
                        break;
                    }
                    break;
                case WifiManager.SAVE_NETWORK:
                    mWifiConnectionStatistics.numWifiManagerJoinAttempt++;
                    // Fall thru
                case WifiStateMachine.CMD_AUTO_SAVE_NETWORK:
                    lastSavedConfigurationAttempt = null; // Used for debug
                    config = (WifiConfiguration) message.obj;
                    if (config == null) {
                        loge("ERROR: SAVE_NETWORK with null configuration"
                                + mSupplicantStateTracker.getSupplicantStateName()
                                + " my state " + getCurrentState().getName());
                        messageHandlingStatus = MESSAGE_HANDLING_STATUS_FAIL;
                        replyToMessage(message, WifiManager.SAVE_NETWORK_FAILED,
                                WifiManager.ERROR);
                        break;
                    }
                    lastSavedConfigurationAttempt = new WifiConfiguration(config);
                    int nid = config.networkId;
                    loge("SAVE_NETWORK id=" + Integer.toString(nid)
                                + " config=" + config.SSID
                                + " nid=" + config.networkId
                                + " supstate=" + mSupplicantStateTracker.getSupplicantStateName()
                                + " my state " + getCurrentState().getName());

                    result = mWifiConfigStore.saveNetwork(config, -1);
                    if (result.getNetworkId() != WifiConfiguration.INVALID_NETWORK_ID) {
                        if (mWifiInfo.getNetworkId() == result.getNetworkId()) {
                            if (result.hasIpChanged()) {
                                // The currently connection configuration was changed
                                // We switched from DHCP to static or from static to DHCP, or the
                                // static IP address has changed.
                                log("Reconfiguring IP on connection");
                                // TODO: clear addresses and disable IPv6
                                // to simplify obtainingIpState.
                                transitionTo(mObtainingIpState);
                            }
                            if (result.hasProxyChanged()) {
                                log("Reconfiguring proxy on connection");
                                updateLinkProperties(CMD_UPDATE_LINKPROPERTIES,
                                        mNetlinkTracker.getLinkProperties());
                            }
                        }
                        replyToMessage(message, WifiManager.SAVE_NETWORK_SUCCEEDED);
                        if (VDBG) {
                           loge("Success save network nid="
                                        + Integer.toString(result.getNetworkId()));
                        }

                        synchronized(mScanResultCache) {
                            /**
                             * If the command comes from WifiManager, then
                             * tell autojoin the user did try to modify and save that network,
                             * and interpret the SAVE_NETWORK as a request to connect
                             */
                            boolean user = message.what == WifiManager.SAVE_NETWORK;
                            mWifiAutoJoinController.updateConfigurationHistory(result.getNetworkId()
                                    , user, true);
                            mWifiAutoJoinController.attemptAutoJoin();
                        }
                    } else {
                        loge("Failed to save network");
                        messageHandlingStatus = MESSAGE_HANDLING_STATUS_FAIL;
                        replyToMessage(message, WifiManager.SAVE_NETWORK_FAILED,
                                WifiManager.ERROR);
                    }
                    break;
                case WifiManager.FORGET_NETWORK:
                    // Debug only, remember last configuration that was forgotten
                    WifiConfiguration toRemove
                            = mWifiConfigStore.getWifiConfiguration(message.arg1);
                    if (toRemove == null) {
                        lastForgetConfigurationAttempt = null;
                    } else {
                        lastForgetConfigurationAttempt = new WifiConfiguration(toRemove);
                    }
                    if (mWifiConfigStore.forgetNetwork(message.arg1)) {
                        replyToMessage(message, WifiManager.FORGET_NETWORK_SUCCEEDED);
                    } else {
                        loge("Failed to forget network");
                        replyToMessage(message, WifiManager.FORGET_NETWORK_FAILED,
                                WifiManager.ERROR);
                    }
                    break;
                case WifiManager.START_WPS:
                    WpsInfo wpsInfo = (WpsInfo) message.obj;
                    WpsResult wpsResult;
                    switch (wpsInfo.setup) {
                        case WpsInfo.PBC:
                            wpsResult = mWifiConfigStore.startWpsPbc(wpsInfo);
                            break;
                        case WpsInfo.KEYPAD:
                            wpsResult = mWifiConfigStore.startWpsWithPinFromAccessPoint(wpsInfo);
                            break;
                        case WpsInfo.DISPLAY:
                            wpsResult = mWifiConfigStore.startWpsWithPinFromDevice(wpsInfo);
                            break;
                        default:
                            wpsResult = new WpsResult(Status.FAILURE);
                            loge("Invalid setup for WPS");
                            break;
                    }
                    mWifiConfigStore.setLastSelectedConfiguration
                            (WifiConfiguration.INVALID_NETWORK_ID);
                    if (wpsResult.status == Status.SUCCESS) {
                        replyToMessage(message, WifiManager.START_WPS_SUCCEEDED, wpsResult);
                        transitionTo(mWpsRunningState);
                    } else {
                        loge("Failed to start WPS with config " + wpsInfo.toString());
                        replyToMessage(message, WifiManager.WPS_FAILED, WifiManager.ERROR);
                    }
                    break;
                case WifiMonitor.NETWORK_CONNECTION_EVENT:
                    if (DBG) log("Network connection established");
                    mLastNetworkId = message.arg1;
                    mLastBssid = (String) message.obj;

                    mWifiInfo.setBSSID(mLastBssid);
                    mWifiInfo.setNetworkId(mLastNetworkId);

                    sendNetworkStateChangeBroadcast(mLastBssid);

                    // Start P2P Group on STA channel
                    if (mP2pAutoGoRestart) {
                        if (DBG) {
                            log("Connected, restart P2P Group on STA channel");
                        }
                        mP2pAutoGoRestart = false;
                        int channel = mWifiNative.fetchChannelNative();
                        if (DBG) {
                            log("Native channel is " + channel);
                        }
                        if (channel > 0) {
                            if ((mP2pGoBand == P2P_GO_2_4_BAND) &&
                                (channel <= 14)) {
                                mWifiNative.p2pSetOperatingFreq(channel);
                            } else if ((mP2pGoBand == P2P_GO_5_BAND) &&
                                      ((channel >= 36) && (channel <= 165))){
                                mWifiNative.p2pSetOperatingFreq(channel);
                            } else {
                                mWifiNative.p2pSetOperatingFreq(mP2pGoChannel);
                            }
                            if (mWifiP2pChannel == null) {
                                mWifiP2pChannel = new AsyncChannel();
                            }
                            mWifiP2pChannel.sendMessage(
                                    WifiP2pManager.CREATE_GROUP);
                        }
                    }
                    transitionTo(mObtainingIpState);
                    break;
                case WifiMonitor.NETWORK_DISCONNECTION_EVENT:
                    // Calling handleNetworkDisconnect here is redundant because we might already
                    // have called it when leaving L2ConnectedState to go to disconnecting state
                    // or thru other path
                    // We should normally check the mWifiInfo or mLastNetworkId so as to check
                    // if they are valid, and only in this case call handleNEtworkDisconnect,
                    // TODO: this should be fixed for a L MR release
                    // The side effect of calling handleNetworkDisconnect twice is that a bunch of
                    // idempotent commands are executed twice (stopping Dhcp, enabling the SPS mode
                    // at the chip etc...
                    if (DBG) log("ConnectModeState: Network connection lost ");
                    handleNetworkDisconnect();
                    transitionTo(mDisconnectedState);
                    break;
                default:
                    return NOT_HANDLED;
            }
            return HANDLED;
        }
    }

    private void updateCapabilities(WifiConfiguration config) {
        if (config.ephemeral) {
            mNetworkCapabilities.removeCapability(
                    NetworkCapabilities.NET_CAPABILITY_TRUSTED);
        } else {
            mNetworkCapabilities.addCapability(
                    NetworkCapabilities.NET_CAPABILITY_TRUSTED);
        }
        mNetworkAgent.sendNetworkCapabilities(mNetworkCapabilities);
    }

    private class WifiNetworkAgent extends NetworkAgent {
        public WifiNetworkAgent(Looper l, Context c, String TAG, NetworkInfo ni,
                NetworkCapabilities nc, LinkProperties lp, int score) {
            super(l, c, TAG, ni, nc, lp, score);
        }
        protected void unwanted() {
            // Ignore if we're not the current networkAgent.
            if (this != mNetworkAgent) return;
            if (DBG) log("WifiNetworkAgent -> Wifi unwanted score "
                    + Integer.toString(mWifiInfo.score));
            unwantedNetwork(network_status_unwanted_disconnect);
        }

        protected void networkStatus(int status) {
            if (status == NetworkAgent.INVALID_NETWORK) {
                if (DBG) log("WifiNetworkAgent -> Wifi networkStatus invalid, score="
                        + Integer.toString(mWifiInfo.score));
                unwantedNetwork(network_status_unwanted_disable_autojoin);
            } else if (status == NetworkAgent.VALID_NETWORK) {
                if (DBG && mWifiInfo != null) log("WifiNetworkAgent -> Wifi networkStatus valid, score= "
                        + Integer.toString(mWifiInfo.score));
                doNetworkStatus(status);
            }
        }
    }

    void unwantedNetwork(int reason) {
        sendMessage(CMD_UNWANTED_NETWORK, reason);
    }

    void doNetworkStatus(int status) {
        sendMessage(CMD_NETWORK_STATUS, status);
    }

    boolean startScanForConfiguration(WifiConfiguration config, boolean restrictChannelList) {
        if (config == null)
            return false;

        // We are still seeing a fairly high power consumption triggered by autojoin scans
        // Hence do partial scans only for PSK configuration that are roamable since the
        // primary purpose of the partial scans is roaming.
        // Full badn scans with exponential backoff for the purpose or extended roaming and
        // network switching are performed unconditionally.
        if (config.scanResultCache == null
                || !config.allowedKeyManagement.get(WifiConfiguration.KeyMgmt.WPA_PSK)
                || config.scanResultCache.size() > 6) {
            //return true but to not trigger the scan
            return true;
        }
        HashSet<Integer> channels
                = mWifiConfigStore.makeChannelList(config,
                ONE_HOUR_MILLI, restrictChannelList);
        if (channels != null && channels.size() != 0) {
            StringBuilder freqs = new StringBuilder();
            boolean first = true;
            for (Integer channel : channels) {
                if (!first)
                    freqs.append(",");
                freqs.append(channel.toString());
                first = false;
            }
            //if (DBG) {
            loge("WifiStateMachine starting scan for " + config.configKey() + " with " + freqs);
            //}
            // Call wifi native to start the scan
            if (startScanNative(
                    WifiNative.SCAN_WITHOUT_CONNECTION_SETUP,
                    freqs.toString())) {
                // Only count battery consumption if scan request is accepted
                noteScanStart(SCAN_ALARM_SOURCE, null);
                messageHandlingStatus = MESSAGE_HANDLING_STATUS_OK;
            } else {
                // used for debug only, mark scan as failed
                messageHandlingStatus = MESSAGE_HANDLING_STATUS_HANDLING_ERROR;
            }
            return true;
        } else {
            if (DBG) loge("WifiStateMachine no channels for " + config.configKey());
            return false;
        }
    }

    void clearCurrentConfigBSSID(String dbg) {
        // Clear the bssid in the current config's network block
        WifiConfiguration config = getCurrentWifiConfiguration();
        if (config == null)
            return;
        clearConfigBSSID(config, dbg);
    }
    void clearConfigBSSID(WifiConfiguration config, String dbg) {
        if (config == null)
            return;
        if (DBG) {
            loge(dbg + " " + mTargetRoamBSSID + " config " + config.configKey()
                    + " config.bssid " + config.BSSID);
        }
        config.autoJoinBSSID = "any";

        // If an app specified a BSSID then dont over-write it
        if ( !mWifiAutoJoinController.isBlacklistedBSSID(config.BSSID) ) {
            config.BSSID = "any";
        }

        if (DBG) {
           loge(dbg + " " + config.SSID
                    + " nid=" + Integer.toString(config.networkId));
        }
        mWifiConfigStore.saveWifiConfigBSSID(config);
    }

    class L2ConnectedState extends State {
        @Override
        public void enter() {
            mRssiPollToken++;
            if (mEnableRssiPolling) {
                sendMessage(CMD_RSSI_POLL, mRssiPollToken, 0);
            }
            if (mNetworkAgent != null) {
                loge("Have NetworkAgent when entering L2Connected");
                setNetworkDetailedState(DetailedState.DISCONNECTED);
            }
            setNetworkDetailedState(DetailedState.CONNECTING);

            if (TextUtils.isEmpty(mTcpBufferSizes) == false) {
                mLinkProperties.setTcpBufferSizes(mTcpBufferSizes);
            }
            mNetworkAgent = new WifiNetworkAgent(getHandler().getLooper(), mContext,
                    "WifiNetworkAgent", mNetworkInfo, mNetworkCapabilitiesFilter,
                    mLinkProperties, DEFAULT_SCORE);

            // We must clear the config BSSID, as the wifi chipset may decide to roam
            // from this point on and having the BSSID specified in the network block would
            // cause the roam to faile and the device to disconnect
            clearCurrentConfigBSSID("L2ConnectedState");
        }

        @Override
        public void exit() {
            // This is handled by receiving a NETWORK_DISCONNECTION_EVENT in ConnectModeState
            // Bug: 15347363
            // For paranoia's sake, call handleNetworkDisconnect
            // only if BSSID is null or last networkId
            // is not invalid.
            if (DBG) {
                StringBuilder sb = new StringBuilder();
                sb.append("leaving L2ConnectedState state nid=" + Integer.toString(mLastNetworkId));
                if (mLastBssid !=null) {
                    sb.append(" ").append(mLastBssid);
                }
            }
            if (mLastBssid != null || mLastNetworkId != WifiConfiguration.INVALID_NETWORK_ID) {
                handleNetworkDisconnect();
            }
        }

        @Override
        public boolean processMessage(Message message) {
            logStateAndMessage(message, getClass().getSimpleName());

            switch (message.what) {
              case DhcpStateMachine.CMD_PRE_DHCP_ACTION:
                  handlePreDhcpSetup();
                  break;
              case DhcpStateMachine.CMD_POST_DHCP_ACTION:
                  handlePostDhcpSetup();
                  if (message.arg1 == DhcpStateMachine.DHCP_SUCCESS) {
                      if (DBG) log("WifiStateMachine DHCP successful");
                      handleIPv4Success((DhcpResults) message.obj, DhcpStateMachine.DHCP_SUCCESS);
                      // We advance to mVerifyingLinkState because handleIPv4Success will call
                      // updateLinkProperties, which then sends CMD_IP_CONFIGURATION_SUCCESSFUL.
                  } else if (message.arg1 == DhcpStateMachine.DHCP_FAILURE) {
                      if (DBG) {
                          int count = -1;
                          WifiConfiguration config = getCurrentWifiConfiguration();
                          if (config != null) {
                              count = config.numConnectionFailures;
                          }
                          log("WifiStateMachine DHCP failure count=" + count);
                      }
                      handleIPv4Failure(DhcpStateMachine.DHCP_FAILURE);
                      // As above, we transition to mDisconnectingState via updateLinkProperties.
                  }
                  break;
                case CMD_IP_CONFIGURATION_SUCCESSFUL:
                    handleSuccessfulIpConfiguration();
                    sendConnectedState();
                    transitionTo(mConnectedState);
                    break;
                case CMD_IP_CONFIGURATION_LOST:
                    // Get Link layer stats so as we get fresh tx packet counters
                    getWifiLinkLayerStats(true);
                    handleIpConfigurationLost();
                    transitionTo(mDisconnectingState);
                    break;
                case CMD_DISCONNECT:
                    mWifiNative.disconnect();
                    transitionTo(mDisconnectingState);
                    break;
                case WifiP2pServiceImpl.DISCONNECT_WIFI_REQUEST:
                    if (message.arg1 == 1) {
                        mWifiNative.disconnect();
                        mTemporarilyDisconnectWifi = true;
                        transitionTo(mDisconnectingState);
                    }
                    break;
                case CMD_SET_OPERATIONAL_MODE:
                    if (message.arg1 != CONNECT_MODE) {
                        sendMessage(CMD_DISCONNECT);
                        deferMessage(message);
                        if (message.arg1 == SCAN_ONLY_WITH_WIFI_OFF_MODE) {
                            noteWifiDisabledWhileAssociated();
                        }
                    }
                    mWifiConfigStore.
                                setLastSelectedConfiguration(WifiConfiguration.INVALID_NETWORK_ID);
                    break;
                case CMD_SET_COUNTRY_CODE:
                    messageHandlingStatus = MESSAGE_HANDLING_STATUS_DEFERRED;
                    deferMessage(message);
                    break;
                case CMD_START_SCAN:
                    if (!checkOrDeferScanAllowed(message)) {
                        // Ignore the scan request
                        if (VDBG) logd("L2ConnectedState: ignore scan");
                        return HANDLED;
                    }
                    //if (DBG) {
                        loge("WifiStateMachine CMD_START_SCAN source " + message.arg1
                              + " txSuccessRate="+String.format( "%.2f", mWifiInfo.txSuccessRate)
                              + " rxSuccessRate="+String.format( "%.2f", mWifiInfo.rxSuccessRate)
                              + " targetRoamBSSID=" + mTargetRoamBSSID
                              + " RSSI=" + mWifiInfo.getRssi());
                    //}
                    if (message.arg1 == SCAN_ALARM_SOURCE) {
                        // Check if the CMD_START_SCAN message is obsolete (and thus if it should
                        // not be processed) and restart the scan if needed
                        boolean shouldScan =
                                mScreenOn && mWifiConfigStore.enableAutoJoinScanWhenAssociated;
                        if (!checkAndRestartDelayedScan(message.arg2,
                                shouldScan,
                                mWifiConfigStore.associatedPartialScanPeriodMilli, null, null)) {
                            messageHandlingStatus = MESSAGE_HANDLING_STATUS_OBSOLETE;
                            loge("WifiStateMachine L2Connected CMD_START_SCAN source "
                                    + message.arg1
                                    + " " + message.arg2 + ", " + mDelayedScanCounter
                                    + " -> obsolete");
                            return HANDLED;
                        }
                        if (mP2pConnected.get()) {
                            loge("WifiStateMachine L2Connected CMD_START_SCAN source "
                                    + message.arg1
                                    + " " + message.arg2 + ", " + mDelayedScanCounter
                                    + " ignore because P2P is connected");
                            messageHandlingStatus = MESSAGE_HANDLING_STATUS_DISCARD;
                            return HANDLED;
                        }
                        boolean tryFullBandScan = false;
                        boolean restrictChannelList = false;
                        long now_ms = System.currentTimeMillis();
                        if (DBG) {
                            loge("WifiStateMachine CMD_START_SCAN with age="
                                    + Long.toString(now_ms - lastFullBandConnectedTimeMilli)
                                    + " interval=" + fullBandConnectedTimeIntervalMilli
                                    + " maxinterval=" + maxFullBandConnectedTimeIntervalMilli);
                        }
                        if (mWifiInfo != null) {
                            if (mWifiConfigStore.enableFullBandScanWhenAssociated &&
                                    (now_ms - lastFullBandConnectedTimeMilli)
                                    > fullBandConnectedTimeIntervalMilli) {
                                if (DBG) {
                                    loge("WifiStateMachine CMD_START_SCAN try full band scan age="
                                         + Long.toString(now_ms - lastFullBandConnectedTimeMilli)
                                         + " interval=" + fullBandConnectedTimeIntervalMilli
                                         + " maxinterval=" + maxFullBandConnectedTimeIntervalMilli);
                                }
                                tryFullBandScan = true;
                            }

                            if (mWifiInfo.txSuccessRate >
                                    mWifiConfigStore.maxTxPacketForFullScans
                                    || mWifiInfo.rxSuccessRate >
                                    mWifiConfigStore.maxRxPacketForFullScans) {
                                // Too much traffic at the interface, hence no full band scan
                                if (DBG) {
                                    loge("WifiStateMachine CMD_START_SCAN " +
                                            "prevent full band scan due to pkt rate");
                                }
                                tryFullBandScan = false;
                            }

                            if (mWifiInfo.txSuccessRate >
                                    mWifiConfigStore.maxTxPacketForPartialScans
                                    || mWifiInfo.rxSuccessRate >
                                    mWifiConfigStore.maxRxPacketForPartialScans) {
                                // Don't scan if lots of packets are being sent
                                restrictChannelList = true;
                                if (mWifiConfigStore.alwaysEnableScansWhileAssociated == 0) {
                                    if (DBG) {
                                     loge("WifiStateMachine CMD_START_SCAN source " + message.arg1
                                        + " ...and ignore scans"
                                        + " tx=" + String.format("%.2f", mWifiInfo.txSuccessRate)
                                        + " rx=" + String.format("%.2f", mWifiInfo.rxSuccessRate));
                                    }
                                    messageHandlingStatus = MESSAGE_HANDLING_STATUS_REFUSED;
                                    return HANDLED;
                                }
                            }
                        }

                        WifiConfiguration currentConfiguration = getCurrentWifiConfiguration();
                        if (DBG) {
                            loge("WifiStateMachine CMD_START_SCAN full=" +
                                    tryFullBandScan);
                        }
                        if (currentConfiguration != null) {
                            if (fullBandConnectedTimeIntervalMilli
                                    < mWifiConfigStore.associatedPartialScanPeriodMilli) {
                                // Sanity
                                fullBandConnectedTimeIntervalMilli
                                        = mWifiConfigStore.associatedPartialScanPeriodMilli;
                            }
                            if (tryFullBandScan) {
                                lastFullBandConnectedTimeMilli = now_ms;
                                if (fullBandConnectedTimeIntervalMilli
                                        < mWifiConfigStore.associatedFullScanMaxIntervalMilli) {
                                    // Increase the interval
                                    fullBandConnectedTimeIntervalMilli
                                            = fullBandConnectedTimeIntervalMilli
                                            * mWifiConfigStore.associatedFullScanBackoff / 8;

                                    if (DBG) {
                                        loge("WifiStateMachine CMD_START_SCAN bump interval ="
                                        + fullBandConnectedTimeIntervalMilli);
                                    }
                                }
                                handleScanRequest(
                                        WifiNative.SCAN_WITHOUT_CONNECTION_SETUP, message);
                            } else {
                                if (!startScanForConfiguration(
                                        currentConfiguration, restrictChannelList)) {
                                    if (DBG) {
                                        loge("WifiStateMachine starting scan, " +
                                                " did not find channels -> full");
                                    }
                                    lastFullBandConnectedTimeMilli = now_ms;
                                    if (fullBandConnectedTimeIntervalMilli
                                            < mWifiConfigStore.associatedFullScanMaxIntervalMilli) {
                                        // Increase the interval
                                        fullBandConnectedTimeIntervalMilli
                                                = fullBandConnectedTimeIntervalMilli
                                                * mWifiConfigStore.associatedFullScanBackoff / 8;

                                        if (DBG) {
                                            loge("WifiStateMachine CMD_START_SCAN bump interval ="
                                                    + fullBandConnectedTimeIntervalMilli);
                                        }
                                    }
                                    handleScanRequest(
                                                WifiNative.SCAN_WITHOUT_CONNECTION_SETUP, message);
                                }
                            }

                        } else {
                            loge("CMD_START_SCAN : connected mode and no configuration");
                            messageHandlingStatus = MESSAGE_HANDLING_STATUS_HANDLING_ERROR;
                        }
                    } else {
                        // Not scan alarm source
                        return NOT_HANDLED;
                    }
                    break;
                    /* Ignore connection to same network */
                case WifiManager.CONNECT_NETWORK:
                    int netId = message.arg1;
                    if (mWifiInfo.getNetworkId() == netId) {
                        break;
                    }
                    return NOT_HANDLED;
                    /* Ignore */
                case WifiMonitor.NETWORK_CONNECTION_EVENT:
                    break;
                case CMD_RSSI_POLL:
                    if (message.arg1 == mRssiPollToken) {
                        if (mWifiConfigStore.enableChipWakeUpWhenAssociated) {
                            if (VVDBG) log(" get link layer stats " + mWifiLinkLayerStatsSupported);
                            WifiLinkLayerStats stats = getWifiLinkLayerStats(VDBG);
                            if (stats != null) {
                                // Sanity check the results provided by driver
                                if (mWifiInfo.getRssi() != WifiInfo.INVALID_RSSI
                                        && (stats.rssi_mgmt == 0
                                        || stats.beacon_rx == 0)) {
                                    stats = null;
                                }
                            }
                            // Get Info and continue polling
                            fetchRssiLinkSpeedAndFrequencyNative();
                            calculateWifiScore(stats);
                        }
                        sendMessageDelayed(obtainMessage(CMD_RSSI_POLL,
                                mRssiPollToken, 0), POLL_RSSI_INTERVAL_MSECS);

                        if (DBG) sendRssiChangeBroadcast(mWifiInfo.getRssi());
                    } else {
                        // Polling has completed
                    }
                    break;
                case CMD_ENABLE_RSSI_POLL:
                    if (mWifiConfigStore.enableRssiPollWhenAssociated) {
                        mEnableRssiPolling = (message.arg1 == 1);
                    } else {
                        mEnableRssiPolling = false;
                    }
                    mRssiPollToken++;
                    if (mEnableRssiPolling) {
                        // First poll
                        fetchRssiLinkSpeedAndFrequencyNative();
                        sendMessageDelayed(obtainMessage(CMD_RSSI_POLL,
                                mRssiPollToken, 0), POLL_RSSI_INTERVAL_MSECS);
                    } else {
                        cleanWifiScore();
                    }
                    break;
                case WifiManager.RSSI_PKTCNT_FETCH:
                    RssiPacketCountInfo info = new RssiPacketCountInfo();
                    fetchRssiLinkSpeedAndFrequencyNative();
                    info.rssi = mWifiInfo.getRssi();
                    fetchPktcntNative(info);
                    replyToMessage(message, WifiManager.RSSI_PKTCNT_FETCH_SUCCEEDED, info);
                    break;
                case CMD_DELAYED_NETWORK_DISCONNECT:
                    if (!linkDebouncing && mWifiConfigStore.enableLinkDebouncing) {

                        // Ignore if we are not debouncing
                        loge("CMD_DELAYED_NETWORK_DISCONNECT and not debouncing - ignore "
                                + message.arg1);
                        return HANDLED;
                    } else {
                        loge("CMD_DELAYED_NETWORK_DISCONNECT and debouncing - disconnect "
                                + message.arg1);

                        linkDebouncing = false;
                        // If we are still debouncing while this message comes,
                        // it means we were not able to reconnect within the alloted time
                        // = LINK_FLAPPING_DEBOUNCE_MSEC
                        // and thus, trigger a real disconnect
                        handleNetworkDisconnect();
                        transitionTo(mDisconnectedState);
                    }
                    break;
                case CMD_ASSOCIATED_BSSID:
                    if ((String) message.obj == null) {
                        loge("Associated command w/o BSSID");
                        break;
                    }
                    mLastBssid = (String) message.obj;
                    mWifiInfo.setBSSID((String) message.obj);
                    break;
                default:
                    return NOT_HANDLED;
            }

            return HANDLED;
        }
    }

    class ObtainingIpState extends State {
        @Override
        public void enter() {
            if (DBG) {
                String key = "";
                if (getCurrentWifiConfiguration() != null) {
                    key = getCurrentWifiConfiguration().configKey();
                }
                log("enter ObtainingIpState netId=" + Integer.toString(mLastNetworkId)
                        + " " + key + " "
                        + " roam=" + mAutoRoaming
                        + " static=" + mWifiConfigStore.isUsingStaticIp(mLastNetworkId)
                        + " watchdog= " + obtainingIpWatchdogCount);
            }

            // Reset link Debouncing, indicating we have successfully re-connected to the AP
            // We might still be roaming
            linkDebouncing = false;

            // Send event to CM & network change broadcast
            setNetworkDetailedState(DetailedState.OBTAINING_IPADDR);

            // We must clear the config BSSID, as the wifi chipset may decide to roam
            // from this point on and having the BSSID specified in the network block would
            // cause the roam to faile and the device to disconnect
            clearCurrentConfigBSSID("ObtainingIpAddress");

            try {
                mNwService.enableIpv6(mInterfaceName);
            } catch (RemoteException re) {
                loge("Failed to enable IPv6: " + re);
            } catch (IllegalStateException e) {
                loge("Failed to enable IPv6: " + e);
            }

            if (!mWifiConfigStore.isUsingStaticIp(mLastNetworkId)) {
                if (isRoaming()) {
                    renewDhcp();
                } else {
                    // Remove any IP address on the interface in case we're switching from static
                    // IP configuration to DHCP. This is safe because if we get here when not
                    // roaming, we don't have a usable address.
                    clearIPv4Address(mInterfaceName);
                    startDhcp();
                }
                obtainingIpWatchdogCount++;
                loge("Start Dhcp Watchdog " + obtainingIpWatchdogCount);
                // Get Link layer stats so as we get fresh tx packet counters
                getWifiLinkLayerStats(true);
                sendMessageDelayed(obtainMessage(CMD_OBTAINING_IP_ADDRESS_WATCHDOG_TIMER,
                        obtainingIpWatchdogCount, 0), OBTAINING_IP_ADDRESS_GUARD_TIMER_MSEC);
            } else {
                // stop any running dhcp before assigning static IP
                stopDhcp();
                StaticIpConfiguration config = mWifiConfigStore.getStaticIpConfiguration(
                        mLastNetworkId);
                if (config.ipAddress == null) {
                    loge("Static IP lacks address");
                    sendMessage(CMD_STATIC_IP_FAILURE);
                } else {
                    InterfaceConfiguration ifcg = new InterfaceConfiguration();
                    ifcg.setLinkAddress(config.ipAddress);
                    ifcg.setInterfaceUp();
                    try {
                        mNwService.setInterfaceConfig(mInterfaceName, ifcg);
                        if (DBG) log("Static IP configuration succeeded");
                        DhcpResults dhcpResults = new DhcpResults(config);
                        sendMessage(CMD_STATIC_IP_SUCCESS, dhcpResults);
                    } catch (RemoteException re) {
                        loge("Static IP configuration failed: " + re);
                        sendMessage(CMD_STATIC_IP_FAILURE);
                    } catch (IllegalStateException e) {
                        loge("Static IP configuration failed: " + e);
                        sendMessage(CMD_STATIC_IP_FAILURE);
                    }
                }
            }
        }
      @Override
      public boolean processMessage(Message message) {
          logStateAndMessage(message, getClass().getSimpleName());

          switch(message.what) {
              case CMD_STATIC_IP_SUCCESS:
                  handleIPv4Success((DhcpResults) message.obj, CMD_STATIC_IP_SUCCESS);
                  break;
              case CMD_STATIC_IP_FAILURE:
                  handleIPv4Failure(CMD_STATIC_IP_FAILURE);
                  break;
              case CMD_AUTO_CONNECT:
              case CMD_AUTO_ROAM:
                  messageHandlingStatus = MESSAGE_HANDLING_STATUS_DISCARD;
                  break;
              case WifiManager.SAVE_NETWORK:
              case WifiStateMachine.CMD_AUTO_SAVE_NETWORK:
                  messageHandlingStatus = MESSAGE_HANDLING_STATUS_DEFERRED;
                  deferMessage(message);
                  break;
                  /* Defer any power mode changes since we must keep active power mode at DHCP */
              case CMD_SET_HIGH_PERF_MODE:
                  messageHandlingStatus = MESSAGE_HANDLING_STATUS_DEFERRED;
                  deferMessage(message);
                  break;
                  /* Defer scan request since we should not switch to other channels at DHCP */
              case CMD_START_SCAN:
                  messageHandlingStatus = MESSAGE_HANDLING_STATUS_DEFERRED;
                  deferMessage(message);
                  break;
              case CMD_OBTAINING_IP_ADDRESS_WATCHDOG_TIMER:
                  if (message.arg1 == obtainingIpWatchdogCount) {
                      loge("ObtainingIpAddress: Watchdog Triggered, count="
                              + obtainingIpWatchdogCount);
                      handleIpConfigurationLost();
                      transitionTo(mDisconnectingState);
                      break;
                  }
                  messageHandlingStatus = MESSAGE_HANDLING_STATUS_DISCARD;
                  break;
              default:
                  return NOT_HANDLED;
          }
          return HANDLED;
      }
    }

    class VerifyingLinkState extends State {
        @Override
        public void enter() {
            log(getName() + " enter");
            setNetworkDetailedState(DetailedState.VERIFYING_POOR_LINK);
            mWifiConfigStore.updateStatus(mLastNetworkId, DetailedState.VERIFYING_POOR_LINK);
            sendNetworkStateChangeBroadcast(mLastBssid);
            // End roaming
            mAutoRoaming = WifiAutoJoinController.AUTO_JOIN_IDLE;
        }
        @Override
        public boolean processMessage(Message message) {
            logStateAndMessage(message, getClass().getSimpleName());

            switch (message.what) {
                case WifiWatchdogStateMachine.POOR_LINK_DETECTED:
                    // Stay here
                    log(getName() + " POOR_LINK_DETECTED: no transition");
                    break;
                case WifiWatchdogStateMachine.GOOD_LINK_DETECTED:
                    log(getName() + " GOOD_LINK_DETECTED: transition to captive portal check");

                    log(getName() + " GOOD_LINK_DETECTED: transition to CONNECTED");
                    sendConnectedState();
                    transitionTo(mConnectedState);
                    break;
                default:
                    if (DBG) log(getName() + " what=" + message.what + " NOT_HANDLED");
                    return NOT_HANDLED;
            }
            return HANDLED;
        }
    }

    private void sendConnectedState() {
        // Send out a broadcast with the CAPTIVE_PORTAL_CHECK to preserve
        // existing behaviour. The captive portal check really happens after we
        // transition into DetailedState.CONNECTED.
        setNetworkDetailedState(DetailedState.CAPTIVE_PORTAL_CHECK);
        mWifiConfigStore.updateStatus(mLastNetworkId,
        DetailedState.CAPTIVE_PORTAL_CHECK);
        sendNetworkStateChangeBroadcast(mLastBssid);

        if (mWifiConfigStore.getLastSelectedConfiguration() != null) {
            if (mNetworkAgent != null) mNetworkAgent.explicitlySelected();
        }

        setNetworkDetailedState(DetailedState.CONNECTED);
        mWifiConfigStore.updateStatus(mLastNetworkId, DetailedState.CONNECTED);
        sendNetworkStateChangeBroadcast(mLastBssid);
    }

    class RoamingState extends State {
        boolean mAssociated;
        @Override
        public void enter() {
            if (DBG) {
                log("RoamingState Enter"
                        + " mScreenOn=" + mScreenOn );
            }
            setScanAlarm(false);

            // Make sure we disconnect if roaming fails
            roamWatchdogCount++;
            loge("Start Roam Watchdog " + roamWatchdogCount);
            sendMessageDelayed(obtainMessage(CMD_ROAM_WATCHDOG_TIMER,
                    roamWatchdogCount, 0), ROAM_GUARD_TIMER_MSEC);
            mAssociated = false;
        }
        @Override
        public boolean processMessage(Message message) {
            logStateAndMessage(message, getClass().getSimpleName());
            WifiConfiguration config;
            switch (message.what) {
                case CMD_IP_CONFIGURATION_LOST:
                    config = getCurrentWifiConfiguration();
                    if (config != null) {
                        mWifiConfigStore.noteRoamingFailure(config,
                                WifiConfiguration.ROAMING_FAILURE_IP_CONFIG);
                    }
                    return NOT_HANDLED;
               case WifiWatchdogStateMachine.POOR_LINK_DETECTED:
                    if (DBG) log("Roaming and Watchdog reports poor link -> ignore");
                    return HANDLED;
               case CMD_UNWANTED_NETWORK:
                    if (DBG) log("Roaming and CS doesnt want the network -> ignore");
                    return HANDLED;
               case CMD_SET_OPERATIONAL_MODE:
                    if (message.arg1 != CONNECT_MODE) {
                        deferMessage(message);
                    }
                    break;
               case WifiMonitor.SUPPLICANT_STATE_CHANGE_EVENT:
                    /**
                     * If we get a SUPPLICANT_STATE_CHANGE_EVENT indicating a DISCONNECT
                     * before NETWORK_DISCONNECTION_EVENT
                     * And there is an associated BSSID corresponding to our target BSSID, then
                     * we have missed the network disconnection, transition to mDisconnectedState
                     * and handle the rest of the events there.
                     */
                    StateChangeResult stateChangeResult = (StateChangeResult) message.obj;
                    if (stateChangeResult.state == SupplicantState.DISCONNECTED
                            || stateChangeResult.state == SupplicantState.INACTIVE
                            || stateChangeResult.state == SupplicantState.INTERFACE_DISABLED) {
                        if (DBG) {
                            log("STATE_CHANGE_EVENT in roaming state "
                                    + stateChangeResult.toString() );
                        }
                        if (stateChangeResult.BSSID != null
                                && stateChangeResult.BSSID.equals(mTargetRoamBSSID)) {
                            handleNetworkDisconnect();
                            transitionTo(mDisconnectedState);
                        }
                    }
                    if (stateChangeResult.state == SupplicantState.ASSOCIATED) {
                        // We completed the layer2 roaming part
                        mAssociated = true;
                        if (stateChangeResult.BSSID != null) {
                            mTargetRoamBSSID = (String) stateChangeResult.BSSID;
                        }
                    }
                    break;
                case CMD_ROAM_WATCHDOG_TIMER:
                    if (roamWatchdogCount == message.arg1) {
                        if (DBG) log("roaming watchdog! -> disconnect");
                        mRoamFailCount++;
                        handleNetworkDisconnect();
                        mWifiNative.disconnect();
                        transitionTo(mDisconnectedState);
                    }
                    break;
               case WifiMonitor.NETWORK_CONNECTION_EVENT:
                   if (mAssociated) {
                       if (DBG) log("roaming and Network connection established");
                       mLastNetworkId = message.arg1;
                       mLastBssid = (String) message.obj;
                       mWifiInfo.setBSSID(mLastBssid);
                       mWifiInfo.setNetworkId(mLastNetworkId);
                       mWifiConfigStore.handleBSSIDBlackList(mLastNetworkId, mLastBssid, true);
                       transitionTo(mObtainingIpState);
                   } else {
                       messageHandlingStatus = MESSAGE_HANDLING_STATUS_DISCARD;
                   }
                   break;
               case WifiMonitor.NETWORK_DISCONNECTION_EVENT:
                   // Throw away but only if it corresponds to the network we're roaming to
                   String bssid = (String)message.obj;
                   if (true) {
                       String target = "";
                       if (mTargetRoamBSSID != null) target = mTargetRoamBSSID;
                       log("NETWORK_DISCONNECTION_EVENT in roaming state"
                               + " BSSID=" + bssid
                               + " target=" + target);
                   }
                   if (bssid != null && bssid.equals(mTargetRoamBSSID)) {
                       handleNetworkDisconnect();
                       transitionTo(mDisconnectedState);
                   }
                   break;
                case WifiMonitor.SSID_TEMP_DISABLED:
                    // Auth error while roaming
                    loge("SSID_TEMP_DISABLED nid=" + Integer.toString(mLastNetworkId)
                            + " id=" + Integer.toString(message.arg1)
                            + " isRoaming=" + isRoaming()
                            + " roam=" + Integer.toString(mAutoRoaming));
                    if (message.arg1 == mLastNetworkId) {
                        config = getCurrentWifiConfiguration();
                        if (config != null) {
                            mWifiConfigStore.noteRoamingFailure(config,
                                    WifiConfiguration.ROAMING_FAILURE_AUTH_FAILURE);
                        }
                        handleNetworkDisconnect();
                        transitionTo(mDisconnectingState);
                    }
                    return NOT_HANDLED;
                case CMD_START_SCAN:
                    deferMessage(message);
                    break;
                default:
                    return NOT_HANDLED;
            }
            return HANDLED;
        }

        @Override
        public void exit() {
            loge("WifiStateMachine: Leaving Roaming state");
        }
    }

    class ConnectedState extends State {
        @Override
        public void enter() {
            String address;
            updateDefaultRouteMacAddress(1000);
            if (DBG) {
                log("ConnectedState Enter "
                        + " mScreenOn=" + mScreenOn
                        + " scanperiod="
                        + Integer.toString(mWifiConfigStore.associatedPartialScanPeriodMilli) );
            }
            if (mScreenOn
                    && mWifiConfigStore.enableAutoJoinScanWhenAssociated) {
                // restart scan alarm
                startDelayedScan(mWifiConfigStore.associatedPartialScanPeriodMilli, null, null);
            }
            registerConnected();
            lastConnectAttempt = 0;
            targetWificonfiguration = null;
            // Paranoia
            linkDebouncing = false;

            // Not roaming anymore
            mAutoRoaming = WifiAutoJoinController.AUTO_JOIN_IDLE;

            if (testNetworkDisconnect) {
                testNetworkDisconnectCounter++;
                loge("ConnectedState Enter start disconnect test " +
                        testNetworkDisconnectCounter);
                sendMessageDelayed(obtainMessage(CMD_TEST_NETWORK_DISCONNECT,
                        testNetworkDisconnectCounter, 0), 15000);
            }

            // Reenable all networks, allow for hidden networks to be scanned
            mWifiConfigStore.enableAllNetworks();

            mLastDriverRoamAttempt = 0;
        }
        @Override
        public boolean processMessage(Message message) {
            WifiConfiguration config = null;
            logStateAndMessage(message, getClass().getSimpleName());

            switch (message.what) {
                case WifiWatchdogStateMachine.POOR_LINK_DETECTED:
                    if (DBG) log("Watchdog reports poor link");
                    transitionTo(mVerifyingLinkState);
                    break;
                case CMD_UNWANTED_NETWORK:
                    if (message.arg1 == network_status_unwanted_disconnect) {
                        mWifiConfigStore.handleBadNetworkDisconnectReport(mLastNetworkId, mWifiInfo);
                        mWifiNative.disconnect();
                        transitionTo(mDisconnectingState);
                    } else if (message.arg1 == network_status_unwanted_disable_autojoin) {
                        config = getCurrentWifiConfiguration();
                        if (config != null) {
                            // Disable autojoin
                            config.numNoInternetAccessReports += 1;
                        }
                    }
                    return HANDLED;
                case CMD_NETWORK_STATUS:
                    if (message.arg1 == NetworkAgent.VALID_NETWORK) {
                        config = getCurrentWifiConfiguration();
                        if (config != null) {
                            // re-enable autojoin
                            config.numNoInternetAccessReports = 0;
                            config.validatedInternetAccess = true;
                        }
                    }
                    return HANDLED;
                case CMD_TEST_NETWORK_DISCONNECT:
                    // Force a disconnect
                    if (message.arg1 == testNetworkDisconnectCounter) {
                        mWifiNative.disconnect();
                    }
                    break;
                case CMD_ASSOCIATED_BSSID:
                    // ASSOCIATING to a new BSSID while already connected, indicates
                    // that driver is roaming
                    mLastDriverRoamAttempt = System.currentTimeMillis();
                    String toBSSID = (String)message.obj;
                    if (toBSSID != null && !toBSSID.equals(mWifiInfo.getBSSID())) {
                        mWifiConfigStore.driverRoamedFrom(mWifiInfo);
                    }
                    return NOT_HANDLED;
                case WifiMonitor.NETWORK_DISCONNECTION_EVENT:
                    long lastRoam = 0;
                    if (mLastDriverRoamAttempt != 0) {
                        // Calculate time since last driver roam attempt
                        lastRoam = System.currentTimeMillis() - mLastDriverRoamAttempt;
                        mLastDriverRoamAttempt = 0;
                    }
                    config = getCurrentWifiConfiguration();
                    if (mScreenOn
                            && !linkDebouncing
                            && config != null
                            && config.autoJoinStatus == WifiConfiguration.AUTO_JOIN_ENABLED
                            && !mWifiConfigStore.isLastSelectedConfiguration(config)
                            && (message.arg2 != 3 /* reason cannot be 3, i.e. locally generated */
                                || (lastRoam > 0 && lastRoam < 2000) /* unless driver is roaming */)
                            && ((ScanResult.is24GHz(mWifiInfo.getFrequency())
                                    && mWifiInfo.getRssi() >
                                    WifiConfiguration.BAD_RSSI_24)
                                    || (ScanResult.is5GHz(mWifiInfo.getFrequency())
                                    && mWifiInfo.getRssi() >
                                    WifiConfiguration.BAD_RSSI_5))) {
                        // Start de-bouncing the L2 disconnection:
                        // this L2 disconnection might be spurious.
                        // Hence we allow 7 seconds for the state machine to try
                        // to reconnect, go thru the
                        // roaming cycle and enter Obtaining IP address
                        // before signalling the disconnect to ConnectivityService and L3
                        startScanForConfiguration(getCurrentWifiConfiguration(), false);
                        linkDebouncing = true;

                        sendMessageDelayed(obtainMessage(CMD_DELAYED_NETWORK_DISCONNECT,
                                0, mLastNetworkId), LINK_FLAPPING_DEBOUNCE_MSEC);
                        if (DBG) {
                            log("NETWORK_DISCONNECTION_EVENT in connected state"
                                    + " BSSID=" + mWifiInfo.getBSSID()
                                    + " RSSI=" + mWifiInfo.getRssi()
                                    + " freq=" + mWifiInfo.getFrequency()
                                    + " reason=" + message.arg2
                                    + " -> debounce");
                        }
                        return HANDLED;
                    } else {
                        if (DBG) {
                            int ajst = -1;
                            if (config != null) ajst = config.autoJoinStatus;
                            log("NETWORK_DISCONNECTION_EVENT in connected state"
                                    + " BSSID=" + mWifiInfo.getBSSID()
                                    + " RSSI=" + mWifiInfo.getRssi()
                                    + " freq=" + mWifiInfo.getFrequency()
                                    + " was debouncing=" + linkDebouncing
                                    + " reason=" + message.arg2
                                    + " ajst=" + ajst);
                        }
                    }
                    break;
                case CMD_AUTO_ROAM:
                    // Clear the driver roam indication since we are attempting a framerwork roam
                    mLastDriverRoamAttempt = 0;

                    /* Connect command coming from auto-join */
                    ScanResult candidate = (ScanResult)message.obj;
                    String bssid = "any";
                    if (candidate != null && candidate.is5GHz()) {
                        // Only lock BSSID for 5GHz networks
                        bssid = candidate.BSSID;
                    }
                    int netId = mLastNetworkId;
                    config = getCurrentWifiConfiguration();


                    if (config == null) {
                        loge("AUTO_ROAM and no config, bail out...");
                        break;
                    }

                    loge("CMD_AUTO_ROAM sup state "
                            + mSupplicantStateTracker.getSupplicantStateName()
                            + " my state " + getCurrentState().getName()
                            + " nid=" + Integer.toString(netId)
                            + " config " + config.configKey()
                            + " roam=" + Integer.toString(message.arg2)
                            + " to " + bssid
                            + " targetRoamBSSID " + mTargetRoamBSSID);

                    /* Save the BSSID so as to lock it @ firmware */
                    if (!autoRoamSetBSSID(config, bssid) && !linkDebouncing) {
                        loge("AUTO_ROAM nothing to do");
                        // Same BSSID, nothing to do
                        messageHandlingStatus = MESSAGE_HANDLING_STATUS_DISCARD;
                        break;
                    };

                    // Make sure the network is enabled, since supplicant will not reenable it
                    mWifiConfigStore.enableNetworkWithoutBroadcast(netId, false);

                    boolean ret = false;
                    if (mLastNetworkId != netId) {
                       if (mWifiConfigStore.selectNetwork(netId) &&
                           mWifiNative.reconnect()) {
                           ret = true;
                       }
                    } else {
                         ret = mWifiNative.reassociate();
                    }
                    if (ret) {
                        lastConnectAttempt = System.currentTimeMillis();
                        targetWificonfiguration = mWifiConfigStore.getWifiConfiguration(netId);

                        // replyToMessage(message, WifiManager.CONNECT_NETWORK_SUCCEEDED);
                        mAutoRoaming = message.arg2;
                        transitionTo(mRoamingState);

                    } else {
                        loge("Failed to connect config: " + config + " netId: " + netId);
                        replyToMessage(message, WifiManager.CONNECT_NETWORK_FAILED,
                                WifiManager.ERROR);
                        messageHandlingStatus = MESSAGE_HANDLING_STATUS_FAIL;
                        break;
                    }
                    break;
                default:
                    return NOT_HANDLED;
            }
            return HANDLED;
        }

        @Override
        public void exit() {
            loge("WifiStateMachine: Leaving Connected state");
            setScanAlarm(false);
            mLastDriverRoamAttempt = 0;
        }
    }

    class DisconnectingState extends State {

        @Override
        public void enter() {

            if (PDBG) {
                loge(" Enter DisconnectingState State scan interval " + mFrameworkScanIntervalMs
                        + " mEnableBackgroundScan= " + mEnableBackgroundScan
                        + " screenOn=" + mScreenOn);
            }

            // Make sure we disconnect: we enter this state prior connecting to a new
            // network, waiting for either a DISCONECT event or a SUPPLICANT_STATE_CHANGE
            // event which in this case will be indicating that supplicant started to associate.
            // In some cases supplicant doesn't ignore the connect requests (it might not
            // find the target SSID in its cache),
            // Therefore we end up stuck that state, hence the need for the watchdog.
            disconnectingWatchdogCount++;
            loge("Start Disconnecting Watchdog " + disconnectingWatchdogCount);
            sendMessageDelayed(obtainMessage(CMD_DISCONNECTING_WATCHDOG_TIMER,
                    disconnectingWatchdogCount, 0), DISCONNECTING_GUARD_TIMER_MSEC);
        }

        @Override
        public boolean processMessage(Message message) {
            logStateAndMessage(message, getClass().getSimpleName());
            switch (message.what) {
                case CMD_SET_OPERATIONAL_MODE:
                    if (message.arg1 != CONNECT_MODE) {
                        deferMessage(message);
                    }
                    break;
                case CMD_START_SCAN:
                    deferMessage(message);
                    return HANDLED;
                case CMD_DISCONNECTING_WATCHDOG_TIMER:
                    if (disconnectingWatchdogCount == message.arg1) {
                        if (DBG) log("disconnecting watchdog! -> disconnect");
                        handleNetworkDisconnect();
                        transitionTo(mDisconnectedState);
                    }
                    break;
                case WifiMonitor.SUPPLICANT_STATE_CHANGE_EVENT:
                    /**
                     * If we get a SUPPLICANT_STATE_CHANGE_EVENT before NETWORK_DISCONNECTION_EVENT
                     * we have missed the network disconnection, transition to mDisconnectedState
                     * and handle the rest of the events there
                     */
                    deferMessage(message);
                    handleNetworkDisconnect();
                    transitionTo(mDisconnectedState);
                    break;
                default:
                    return NOT_HANDLED;
            }
            return HANDLED;
        }
    }

    class DisconnectedState extends State {
        @Override
        public void enter() {
            // We dont scan frequently if this is a temporary disconnect
            // due to p2p
            if (mTemporarilyDisconnectWifi) {
                mWifiP2pChannel.sendMessage(WifiP2pServiceImpl.DISCONNECT_WIFI_RESPONSE);
                return;
            }

            mFrameworkScanIntervalMs = Settings.Global.getLong(mContext.getContentResolver(),
                    Settings.Global.WIFI_FRAMEWORK_SCAN_INTERVAL_MS,
                    mDefaultFrameworkScanIntervalMs);

            if (PDBG) {
                loge(" Enter disconnected State scan interval " + mFrameworkScanIntervalMs
                        + " mEnableBackgroundScan= " + mEnableBackgroundScan
                        + " screenOn=" + mScreenOn
                        + " mFrameworkScanIntervalMs=" + mFrameworkScanIntervalMs);
            }

            /** clear the roaming state, if we were roaming, we failed */
            mAutoRoaming = WifiAutoJoinController.AUTO_JOIN_IDLE;

            if (mScreenOn) {
                /**
                 * screen lit and => delayed timer
                 */
                startDelayedScan(mDisconnectedScanPeriodMs, null, null);
            } else {
                /**
                 * screen dark and PNO supported => scan alarm disabled
                 */
                if (mEnableBackgroundScan) {
                    /* If a regular scan result is pending, do not initiate background
                     * scan until the scan results are returned. This is needed because
                     * initiating a background scan will cancel the regular scan and
                     * scan results will not be returned until background scanning is
                     * cleared
                     */
                    if (!mIsScanOngoing) {
                        if (!mWifiNative.enableBackgroundScan(true)) {
                            handlePnoFailError();
                        }
                    }
                } else {
                    setScanAlarm(true);
                }
            }

            /**
             * If we have no networks saved, the supplicant stops doing the periodic scan.
             * The scans are useful to notify the user of the presence of an open network.
             * Note that these are not wake up scans.
             */
            if (!mP2pConnected.get() && mWifiConfigStore.getConfiguredNetworks().size() == 0) {
                sendMessageDelayed(obtainMessage(CMD_NO_NETWORKS_PERIODIC_SCAN,
                        ++mPeriodicScanToken, 0), mSupplicantScanIntervalMs);
            }

            mDisconnectedTimeStamp = System.currentTimeMillis();

        }

        @Override
        public boolean processMessage(Message message) {
            boolean ret = HANDLED;

            logStateAndMessage(message, getClass().getSimpleName());

            switch (message.what) {
                case CMD_NO_NETWORKS_PERIODIC_SCAN:
                    if (mP2pConnected.get()) break;
                    if (message.arg1 == mPeriodicScanToken &&
                            mWifiConfigStore.getConfiguredNetworks().size() == 0) {
                        startScan(UNKNOWN_SCAN_SOURCE, -1, null, null);
                        sendMessageDelayed(obtainMessage(CMD_NO_NETWORKS_PERIODIC_SCAN,
                                    ++mPeriodicScanToken, 0), mSupplicantScanIntervalMs);
                    }
                    break;
                case CMD_PNO_PERIODIC_SCAN:
                     if ((mBackgroundScanConfigured == false) &&
                         (message.arg1 == mPnoPeriodicScanToken) &&
                         (mEnableBackgroundScan)) {
                         startScan(UNKNOWN_SCAN_SOURCE, -1, null, null);
                         sendMessageDelayed(obtainMessage(CMD_PNO_PERIODIC_SCAN,
                                             ++mPnoPeriodicScanToken, 0),
                                             mDefaultFrameworkScanIntervalMs);
                     }
                     break;
                case WifiManager.FORGET_NETWORK:
                case CMD_REMOVE_NETWORK:
                    // Set up a delayed message here. After the forget/remove is handled
                    // the handled delayed message will determine if there is a need to
                    // scan and continue
                    sendMessageDelayed(obtainMessage(CMD_NO_NETWORKS_PERIODIC_SCAN,
                                ++mPeriodicScanToken, 0), mSupplicantScanIntervalMs);
                    ret = NOT_HANDLED;
                    break;
                case CMD_SET_OPERATIONAL_MODE:
                    if (message.arg1 != CONNECT_MODE) {
                        mOperationalMode = message.arg1;

                        mWifiConfigStore.disableAllNetworks();
                        if (mOperationalMode == SCAN_ONLY_WITH_WIFI_OFF_MODE) {
                            mWifiP2pChannel.sendMessage(CMD_DISABLE_P2P_REQ);
                            setWifiState(WIFI_STATE_DISABLED);
                        }
                        transitionTo(mScanModeState);
                    }
                    mWifiConfigStore.
                            setLastSelectedConfiguration(WifiConfiguration.INVALID_NETWORK_ID);
                    break;
                    /* Ignore network disconnect */
                case WifiMonitor.NETWORK_DISCONNECTION_EVENT:
                    break;
                case WifiMonitor.SUPPLICANT_STATE_CHANGE_EVENT:
                    StateChangeResult stateChangeResult = (StateChangeResult) message.obj;
                    if (DBG) {
                        loge("SUPPLICANT_STATE_CHANGE_EVENT state=" + stateChangeResult.state +
                                " -> state= " + WifiInfo.getDetailedStateOf(stateChangeResult.state)
                                + " debouncing=" + linkDebouncing);
                    }
                    setNetworkDetailedState(WifiInfo.getDetailedStateOf(stateChangeResult.state));
                    /* ConnectModeState does the rest of the handling */
                    ret = NOT_HANDLED;
                    break;
                case CMD_START_SCAN:
                    if (!checkOrDeferScanAllowed(message)) {
                        // The scan request was rescheduled
                        messageHandlingStatus = MESSAGE_HANDLING_STATUS_REFUSED;
                        return HANDLED;
                    }
                    /* Disable background scan temporarily during a regular scan */
                    if (mEnableBackgroundScan) {
                        enableBackgroundScan(false);
                    }
                    if (message.arg1 == SCAN_ALARM_SOURCE) {
                        // Check if the CMD_START_SCAN message is obsolete (and thus if it should
                        // not be processed) and restart the scan
                        int period =  mDisconnectedScanPeriodMs;
                        if (mP2pConnected.get()) {
                           period = (int)Settings.Global.getLong(mContext.getContentResolver(),
                                    Settings.Global.WIFI_SCAN_INTERVAL_WHEN_P2P_CONNECTED_MS,
                                    mDisconnectedScanPeriodMs);
                        }
                        if (!checkAndRestartDelayedScan(message.arg2,
                                true, period, null, null)) {
                            messageHandlingStatus = MESSAGE_HANDLING_STATUS_OBSOLETE;
                            loge("WifiStateMachine Disconnected CMD_START_SCAN source "
                                    + message.arg1
                                    + " " + message.arg2 + ", " + mDelayedScanCounter
                                    + " -> obsolete");
                            return HANDLED;
                        }
                        handleScanRequest(WifiNative.SCAN_WITHOUT_CONNECTION_SETUP, message);
                        ret = HANDLED;
                    } else {
                        ret = NOT_HANDLED;
                    }
                    break;
                case WifiMonitor.SCAN_RESULTS_EVENT:
                    /* Re-enable background scan when a pending scan result is received */
                    if (mEnableBackgroundScan && mIsScanOngoing) {
                        if (!mWifiNative.enableBackgroundScan(true)) {
                            handlePnoFailError();
                        }
                    }
                    /* Handled in parent state */
                    ret = NOT_HANDLED;
                    break;
                case WifiP2pServiceImpl.P2P_CONNECTION_CHANGED:
                    NetworkInfo info = (NetworkInfo) message.obj;
                    mP2pConnected.set(info.isConnected());
                    if (mP2pConnected.get()) {
                        int defaultInterval = mContext.getResources().getInteger(
                                R.integer.config_wifi_scan_interval_p2p_connected);
                        long scanIntervalMs = Settings.Global.getLong(mContext.getContentResolver(),
                                Settings.Global.WIFI_SCAN_INTERVAL_WHEN_P2P_CONNECTED_MS,
                                defaultInterval);
                        mWifiNative.setScanInterval((int) scanIntervalMs/1000);
                    } else if (mWifiConfigStore.getConfiguredNetworks().size() == 0) {
                        if (DBG) log("Turn on scanning after p2p disconnected");
                        sendMessageDelayed(obtainMessage(CMD_NO_NETWORKS_PERIODIC_SCAN,
                                    ++mPeriodicScanToken, 0), mSupplicantScanIntervalMs);
                    } else if (mEnableBackgroundScan && !mP2pConnected.get() &&
                               (mWifiConfigStore.getConfiguredNetworks().size() != 0)) {
                        if (!mWifiNative.enableBackgroundScan(true)) {
                            handlePnoFailError();
                        } else {
                            if (DBG) log("Stop periodic scan on PNO success");
                            mBackgroundScanConfigured = true;
                        }
                    } else {
                        // If P2P is not connected and there are saved networks, then restart
                        // scanning at the normal period. This is necessary because scanning might
                        // have been disabled altogether if WIFI_SCAN_INTERVAL_WHEN_P2P_CONNECTED_MS
                        // was set to zero.
                        startDelayedScan(mDisconnectedScanPeriodMs, null, null);
                    }
                case CMD_RECONNECT:
                case CMD_REASSOCIATE:
                    if (mTemporarilyDisconnectWifi) {
                        // Drop a third party reconnect/reassociate if STA is
                        // temporarily disconnected for p2p
                        break;
                    } else {
                        // ConnectModeState handles it
                        ret = NOT_HANDLED;
                    }
                    break;
                case WifiP2pServiceImpl.P2P_MIRACAST_MODE_CHANGED:
                    setScanIntevelOnMiracastModeChange(message.arg1);
                    break;
                case CMD_SCREEN_STATE_CHANGED:
                    handleScreenStateChanged(message.arg1 != 0,
                            /* startBackgroundScanIfNeeded = */ true);
                    break;
                default:
                    ret = NOT_HANDLED;
            }
            return ret;
        }

        @Override
        public void exit() {
            /* No need for a background scan upon exit from a disconnected state */
            if (mEnableBackgroundScan) {
                enableBackgroundScan(false);
            }
            setScanAlarm(false);
        }
    }

    class WpsRunningState extends State {
        // Tracks the source to provide a reply
        private Message mSourceMessage;
        @Override
        public void enter() {
            mSourceMessage = Message.obtain(getCurrentMessage());
            mWpsNetworkId = -1;
            mWpsSuccess = false;
        }
        @Override
        public boolean processMessage(Message message) {
            logStateAndMessage(message, getClass().getSimpleName());

            switch (message.what) {
                case WifiMonitor.WPS_SUCCESS_EVENT:
                    // Ignore intermediate success, wait for full connection
                    if (mWifiConfigStore.enableAutoJoinWhenAssociated) {
                        mWpsSuccess = true;
                    }
                    break;
                case CMD_TARGET_SSID:
                    /* Trying to associate to this SSID */
                    if (mWpsSuccess && message.obj != null) {
                        String SSID = (String) message.obj;
                        mWpsNetworkId =
                            mWifiConfigStore.getNetworkIdFromSsid(SSID);
                        /* get only once network id , ignore next connect */
                        mWpsSuccess = false;
                    }
                    break;
                case WifiMonitor.NETWORK_CONNECTION_EVENT:
                    replyToMessage(mSourceMessage, WifiManager.WPS_COMPLETED);
                    mSourceMessage.recycle();
                    mSourceMessage = null;
                    deferMessage(message);
                    transitionTo(mDisconnectedState);
                    break;
                case WifiMonitor.WPS_OVERLAP_EVENT:
                    replyToMessage(mSourceMessage, WifiManager.WPS_FAILED,
                            WifiManager.WPS_OVERLAP_ERROR);
                    mSourceMessage.recycle();
                    mSourceMessage = null;
                    transitionTo(mDisconnectedState);
                    break;
                case WifiMonitor.WPS_FAIL_EVENT:
                    // Arg1 has the reason for the failure
                    if ((message.arg1 != WifiManager.ERROR) || (message.arg2 != 0)) {
                        replyToMessage(mSourceMessage, WifiManager.WPS_FAILED, message.arg1);
                        mSourceMessage.recycle();
                        mSourceMessage = null;
                        transitionTo(mDisconnectedState);
                    } else {
                        if (DBG) log("Ignore unspecified fail event during WPS connection");
                    }
                    break;
                case WifiMonitor.WPS_TIMEOUT_EVENT:
                    replyToMessage(mSourceMessage, WifiManager.WPS_FAILED,
                            WifiManager.WPS_TIMED_OUT);
                    mSourceMessage.recycle();
                    mSourceMessage = null;
                    transitionTo(mDisconnectedState);
                    break;
                case WifiManager.START_WPS:
                    replyToMessage(message, WifiManager.WPS_FAILED, WifiManager.IN_PROGRESS);
                    break;
                case WifiManager.CANCEL_WPS:
                    if (mWifiNative.cancelWps()) {
                        replyToMessage(message, WifiManager.CANCEL_WPS_SUCCEDED);
                    } else {
                        replyToMessage(message, WifiManager.CANCEL_WPS_FAILED, WifiManager.ERROR);
                    }
                    transitionTo(mDisconnectedState);
                    break;
                /**
                 * Defer all commands that can cause connections to a different network
                 * or put the state machine out of connect mode
                 */
                case CMD_STOP_DRIVER:
                case CMD_SET_OPERATIONAL_MODE:
                case WifiManager.CONNECT_NETWORK:
                case CMD_ENABLE_NETWORK:
                case CMD_RECONNECT:
                case CMD_REASSOCIATE:
                    deferMessage(message);
                    break;
                case CMD_AUTO_CONNECT:
                case CMD_AUTO_ROAM:
                    messageHandlingStatus = MESSAGE_HANDLING_STATUS_DISCARD;
                    return HANDLED;
                case CMD_START_SCAN:
                    messageHandlingStatus = MESSAGE_HANDLING_STATUS_DISCARD;
                    return HANDLED;
                case WifiMonitor.NETWORK_DISCONNECTION_EVENT:
                    if (DBG) {
                        loge("Network connection lost reason = "
                              + message.arg2);
                    }
                    handleNetworkDisconnect();
                    if (mWpsNetworkId >= 0 && message.arg2 != reason3) {
                        mWifiNative.enableNetwork(mWpsNetworkId, true);
                    }
                    break;
                case WifiMonitor.ASSOCIATION_REJECTION_EVENT:
                    if (DBG) log("Ignore Assoc reject event during WPS Connection");
                    break;
                case WifiMonitor.AUTHENTICATION_FAILURE_EVENT:
                    // Disregard auth failure events during WPS connection. The
                    // EAP sequence is retried several times, and there might be
                    // failures (especially for wps pin). We will get a WPS_XXX
                    // event at the end of the sequence anyway.
                    if (DBG) log("Ignore auth failure during WPS connection");
                    break;
                case WifiMonitor.SUPPLICANT_STATE_CHANGE_EVENT:
                    // Throw away supplicant state changes when WPS is running.
                    // We will start getting supplicant state changes once we get
                    // a WPS success or failure
                    break;
                default:
                    return NOT_HANDLED;
            }
            return HANDLED;
        }

        @Override
        public void exit() {
            mWifiConfigStore.enableAllNetworks();
            mWifiConfigStore.loadConfiguredNetworks();
        }
    }

    class SoftApStartingState extends State {
        @Override
        public void enter() {
            final Message message = getCurrentMessage();
            if (message.what == CMD_START_AP) {
                final WifiConfiguration config = (WifiConfiguration) message.obj;

                if (config == null) {
                    mWifiApConfigChannel.sendMessage(CMD_REQUEST_AP_CONFIG);
                } else {
                    mWifiApConfigChannel.sendMessage(CMD_SET_AP_CONFIG, config);
                    startSoftApWithConfig(config);
                }
            } else {
                throw new RuntimeException("Illegal transition to SoftApStartingState: " + message);
            }
        }
        @Override
        public boolean processMessage(Message message) {
            logStateAndMessage(message, getClass().getSimpleName());

            switch(message.what) {
                case CMD_START_SUPPLICANT:
                case CMD_STOP_SUPPLICANT:
                case CMD_START_AP:
                case CMD_STOP_AP:
                case CMD_START_DRIVER:
                case CMD_STOP_DRIVER:
                case CMD_SET_OPERATIONAL_MODE:
                case CMD_SET_COUNTRY_CODE:
                case CMD_SET_FREQUENCY_BAND:
                case CMD_START_PACKET_FILTERING:
                case CMD_STOP_PACKET_FILTERING:
                case CMD_TETHER_STATE_CHANGE:
                    deferMessage(message);
                    break;
                case WifiStateMachine.CMD_RESPONSE_AP_CONFIG:
                    WifiConfiguration config = (WifiConfiguration) message.obj;
                    if (config != null) {
                        startSoftApWithConfig(config);
                    } else {
                        loge("Softap config is null!");
                        sendMessage(CMD_START_AP_FAILURE);
                    }
                    break;
                case CMD_START_AP_SUCCESS:
                    setWifiApState(WIFI_AP_STATE_ENABLED);
                    transitionTo(mSoftApStartedState);
                    break;
                case CMD_START_AP_FAILURE:
                    setWifiApState(WIFI_AP_STATE_FAILED);
                    transitionTo(mInitialState);
                    break;
                default:
                    return NOT_HANDLED;
            }
            return HANDLED;
        }
    }

    class SoftApStartedState extends State {
        @Override
        public boolean processMessage(Message message) {
            logStateAndMessage(message, getClass().getSimpleName());

            switch(message.what) {
                case CMD_STOP_AP:
                    if (DBG) log("Stopping Soft AP");
                    /* We have not tethered at this point, so we just shutdown soft Ap */
                    try {
                        mNwService.stopAccessPoint(mInterfaceName);
                    } catch(Exception e) {
                        loge("Exception in stopAccessPoint()");
                    }
                    setWifiApState(WIFI_AP_STATE_DISABLED);
                    transitionTo(mInitialState);
                    break;
                case CMD_START_AP:
                    // Ignore a start on a running access point
                    break;
                    // Fail client mode operation when soft AP is enabled
                case CMD_START_SUPPLICANT:
                    loge("Cannot start supplicant with a running soft AP");
                    setWifiState(WIFI_STATE_UNKNOWN);
                    break;
                case CMD_TETHER_STATE_CHANGE:
                    TetherStateChange stateChange = (TetherStateChange) message.obj;
                    if (startTethering(stateChange.available)) {
                        transitionTo(mTetheringState);
                    }
                    break;
                default:
                    return NOT_HANDLED;
            }
            return HANDLED;
        }
    }

    class TetheringState extends State {
        @Override
        public void enter() {
            /* Send ourselves a delayed message to shut down if tethering fails to notify */
            sendMessageDelayed(obtainMessage(CMD_TETHER_NOTIFICATION_TIMED_OUT,
                    ++mTetherToken, 0), TETHER_NOTIFICATION_TIME_OUT_MSECS);
        }
        @Override
        public boolean processMessage(Message message) {
            logStateAndMessage(message, getClass().getSimpleName());

            switch(message.what) {
                case CMD_TETHER_STATE_CHANGE:
                    TetherStateChange stateChange = (TetherStateChange) message.obj;
                    if (isWifiTethered(stateChange.active)) {
                        transitionTo(mTetheredState);
                    }
                    return HANDLED;
                case CMD_TETHER_NOTIFICATION_TIMED_OUT:
                    if (message.arg1 == mTetherToken) {
                        loge("Failed to get tether update, shutdown soft access point");
                        transitionTo(mSoftApStartedState);
                        setWifiApState(WIFI_AP_STATE_FAILED);
                        // Needs to be first thing handled
                        sendMessageAtFrontOfQueue(CMD_STOP_AP);
                    }
                    break;
                case CMD_START_SUPPLICANT:
                case CMD_STOP_SUPPLICANT:
                case CMD_START_AP:
                case CMD_STOP_AP:
                case CMD_START_DRIVER:
                case CMD_STOP_DRIVER:
                case CMD_SET_OPERATIONAL_MODE:
                case CMD_SET_COUNTRY_CODE:
                case CMD_SET_FREQUENCY_BAND:
                case CMD_START_PACKET_FILTERING:
                case CMD_STOP_PACKET_FILTERING:
                    deferMessage(message);
                    break;
                default:
                    return NOT_HANDLED;
            }
            return HANDLED;
        }
    }

    class TetheredState extends State {
        @Override
        public boolean processMessage(Message message) {
            logStateAndMessage(message, getClass().getSimpleName());

            switch(message.what) {
                case CMD_TETHER_STATE_CHANGE:
                    TetherStateChange stateChange = (TetherStateChange) message.obj;
                    if (!isWifiTethered(stateChange.active)) {
                        loge("Tethering reports wifi as untethered!, shut down soft Ap");
                        setHostApRunning(null, false);
                        setHostApRunning(null, true);
                    }
                    return HANDLED;
                case CMD_STOP_AP:
                    if (DBG) log("Untethering before stopping AP");
                    setWifiApState(WIFI_AP_STATE_DISABLING);
                    stopTethering();
                    transitionTo(mUntetheringState);
                    // More work to do after untethering
                    deferMessage(message);
                    break;
                default:
                    return NOT_HANDLED;
            }
            return HANDLED;
        }
    }

    class UntetheringState extends State {
        @Override
        public void enter() {
            /* Send ourselves a delayed message to shut down if tethering fails to notify */
            sendMessageDelayed(obtainMessage(CMD_TETHER_NOTIFICATION_TIMED_OUT,
                    ++mTetherToken, 0), TETHER_NOTIFICATION_TIME_OUT_MSECS);

        }
        @Override
        public boolean processMessage(Message message) {
            logStateAndMessage(message, getClass().getSimpleName());

            switch(message.what) {
                case CMD_TETHER_STATE_CHANGE:
                    TetherStateChange stateChange = (TetherStateChange) message.obj;

                    /* Wait till wifi is untethered */
                    if (isWifiTethered(stateChange.active)) break;

                    transitionTo(mSoftApStartedState);
                    break;
                case CMD_TETHER_NOTIFICATION_TIMED_OUT:
                    if (message.arg1 == mTetherToken) {
                        loge("Failed to get tether update, force stop access point");
                        transitionTo(mSoftApStartedState);
                    }
                    break;
                case CMD_START_SUPPLICANT:
                case CMD_STOP_SUPPLICANT:
                case CMD_START_AP:
                case CMD_STOP_AP:
                case CMD_START_DRIVER:
                case CMD_STOP_DRIVER:
                case CMD_SET_OPERATIONAL_MODE:
                case CMD_SET_COUNTRY_CODE:
                case CMD_SET_FREQUENCY_BAND:
                case CMD_START_PACKET_FILTERING:
                case CMD_STOP_PACKET_FILTERING:
                    deferMessage(message);
                    break;
                default:
                    return NOT_HANDLED;
            }
            return HANDLED;
        }
    }

    //State machine initiated requests can have replyTo set to null indicating
    //there are no recepients, we ignore those reply actions
    private void replyToMessage(Message msg, int what) {
        if (msg.replyTo == null) return;
        Message dstMsg = obtainMessageWithArg2(msg);
        dstMsg.what = what;
        mReplyChannel.replyToMessage(msg, dstMsg);
    }

    private void replyToMessage(Message msg, int what, int arg1) {
        if (msg.replyTo == null) return;
        Message dstMsg = obtainMessageWithArg2(msg);
        dstMsg.what = what;
        dstMsg.arg1 = arg1;
        mReplyChannel.replyToMessage(msg, dstMsg);
    }

    private void replyToMessage(Message msg, int what, Object obj) {
        if (msg.replyTo == null) return;
        Message dstMsg = obtainMessageWithArg2(msg);
        dstMsg.what = what;
        dstMsg.obj = obj;
        mReplyChannel.replyToMessage(msg, dstMsg);
    }

    /**
     * arg2 on the source message has a unique id that needs to be retained in replies
     * to match the request

     * see WifiManager for details
     */
    private Message obtainMessageWithArg2(Message srcMsg) {
        Message msg = Message.obtain();
        msg.arg2 = srcMsg.arg2;
        return msg;
    }

    private static int parseHex(char ch) {
        if ('0' <= ch && ch <= '9') {
            return ch - '0';
        } else if ('a' <= ch && ch <= 'f') {
            return ch - 'a' + 10;
        } else if ('A' <= ch && ch <= 'F') {
            return ch - 'A' + 10;
        } else {
            throw new NumberFormatException("" + ch + " is not a valid hex digit");
        }
    }

    private byte[] parseHex(String hex) {
        /* This only works for good input; don't throw bad data at it */
        if (hex == null) {
            return new byte[0];
        }

        if (hex.length() % 2 != 0) {
            throw new NumberFormatException(hex + " is not a valid hex string");
        }

        byte[] result = new byte[(hex.length())/2 + 1];
        result[0] = (byte) ((hex.length())/2);
        for (int i = 0, j = 1; i < hex.length(); i += 2, j++) {
            int val = parseHex(hex.charAt(i)) * 16 + parseHex(hex.charAt(i+1));
            byte b = (byte) (val & 0xFF);
            result[j] = b;
        }

        return result;
    }

    private static String makeHex(byte[] bytes) {
        StringBuilder sb = new StringBuilder();
        for (byte b : bytes) {
            sb.append(String.format("%02x", b));
        }
        return sb.toString();
    }

    private static String makeHex(byte[] bytes, int from, int len) {
        StringBuilder sb = new StringBuilder();
        for (int i = 0; i < len; i++) {
            sb.append(String.format("%02x", bytes[from+i]));
        }
        return sb.toString();
    }


    private static byte[] concat(byte[] array1, byte[] array2, byte[] array3) {

        int len = array1.length + array2.length + array3.length;

        if (array1.length != 0) {
            len++;                      /* add another byte for size */
        }

        if (array2.length != 0) {
            len++;                      /* add another byte for size */
        }

        if (array3.length != 0) {
            len++;                      /* add another byte for size */
        }

        byte[] result = new byte[len];

        int index = 0;
        if (array1.length != 0) {
            result[index] = (byte) (array1.length & 0xFF);
            index++;
            for (byte b : array1) {
                result[index] = b;
                index++;
            }
        }

        if (array2.length != 0) {
            result[index] = (byte) (array2.length & 0xFF);
            index++;
            for (byte b : array2) {
                result[index] = b;
                index++;
            }
        }

        if (array3.length != 0) {
            result[index] = (byte) (array3.length & 0xFF);
            index++;
            for (byte b : array3) {
                result[index] = b;
                index++;
            }
        }
        return result;
    }

    void handleGsmAuthRequest(SimAuthRequestData requestData) {
        if (targetWificonfiguration == null
                || targetWificonfiguration.networkId == requestData.networkId) {
            logd("id matches targetWifiConfiguration");
        } else {
            logd("id does not match targetWifiConfiguration");
            return;
        }

        TelephonyManager tm = (TelephonyManager)
                mContext.getSystemService(Context.TELEPHONY_SERVICE);

        if (tm != null) {
            StringBuilder sb = new StringBuilder();
            for (String challenge : requestData.challenges) {

                logd("RAND = " + challenge);

                byte[] rand = null;
                try {
                    rand = parseHex(challenge);
                } catch (NumberFormatException e) {
                    loge("malformed challenge");
                    continue;
                }

                String base64Challenge = android.util.Base64.encodeToString(
                        rand, android.util.Base64.NO_WRAP);
                /*
                 * appType = 1 => SIM, 2 => USIM according to
                 * com.android.internal.telephony.PhoneConstants#APPTYPE_xxx
                 */
                int appType = 2;
                String tmResponse = tm.getIccSimChallengeResponse(appType, base64Challenge);
                logv("Raw Response - " + tmResponse);

                if (tmResponse != null && tmResponse.length() > 4) {
                    byte[] result = android.util.Base64.decode(tmResponse,
                            android.util.Base64.DEFAULT);
                    logv("Hex Response -" + makeHex(result));
                    int sres_len = result[0];
                    String sres = makeHex(result, 1, sres_len);
                    int kc_offset = 1+sres_len;
                    int kc_len = result[kc_offset];
                    String kc = makeHex(result, 1+kc_offset, kc_len);
                    sb.append(":" + kc + ":" + sres);
                    logv("kc:" + kc + " sres:" + sres);
                } else {
                    loge("bad response - " + tmResponse);
                }
            }

            String response = sb.toString();
            logv("Supplicant Response -" + response);
            mWifiNative.simAuthResponse(requestData.networkId, response);
        } else {
            loge("could not get telephony manager");
        }
    }

    void handle3GAuthRequest(SimAuthRequestData requestData) {

    }
    private void setScanIntevelOnMiracastModeChange(int mode) {
        if ((mode == WifiP2pManager.MIRACAST_SOURCE)
                || (mode == WifiP2pManager.MIRACAST_SINK)) {
            int defaultWfdIntervel = mContext.getResources().getInteger(
                    R.integer.config_wifi_scan_interval_wfd_connected);
            long wfdScanIntervalMs = Settings.Global
                    .getLong(
                            mContext.getContentResolver(),
                            Settings.Global.WIFI_SUPPLICANT_SCAN_INTERVAL_WFD_CONNECTED_MS,
                            defaultWfdIntervel);
            mWifiNative.setScanInterval((int) wfdScanIntervalMs / 1000);
        }
    }

    private void handlePnoFailError() {
        /* PNO should not fail when P2P is not connected and there are
           saved profiles */
        if (!mP2pConnected.get() &&
            (mWifiConfigStore.getConfiguredNetworks().size() == 0)) {
            return;
        }
        /* Trigger a periodic scan for every 300Sec if PNO fails */
        if (mEnableBackgroundScan) {
            mBackgroundScanConfigured = false;
            sendMessageDelayed(obtainMessage(CMD_PNO_PERIODIC_SCAN,
                               ++mPnoPeriodicScanToken, 0),
                               mDefaultFrameworkScanIntervalMs);
        }
    }

    private void restartSoftApIfOn() {
        if (mStartWithchannel <= 0) {
            Log.e(TAG, "Invalid channel " + mStartWithchannel);
            return;
        }
        if (mEnableConcurrency && mWifiTetherStateMachine != null) {
            if (DBG) Log.d(TAG, "Disabling wifi ap");
            mWifiTetherStateMachine.setHostApRunning(null, false);
            mWifiTetherStateMachine.channel = mStartWithchannel;
            if (DBG) Log.d(TAG, "Enabling wifi ap");
            mWifiTetherStateMachine.setHostApRunning(null, true);
        } else {
            if (DBG) Log.d(TAG, "Disabling wifi ap");
            setHostApRunning(null, false);
            mChannel = mStartWithchannel;
            if (DBG) Log.d(TAG, "Enabling wifi ap");
            setHostApRunning(null, true);
        }

        if (DBG) {
            Log.d(TAG, "Restart softap Done, mStartWithchannel=" +
                  mStartWithchannel);
        }
    }
}<|MERGE_RESOLUTION|>--- conflicted
+++ resolved
@@ -126,15 +126,7 @@
 import java.util.concurrent.atomic.AtomicInteger;
 import java.util.regex.Matcher;
 import java.util.regex.Pattern;
-<<<<<<< HEAD
-import java.io.FileReader;
-import java.io.BufferedReader;
-import java.io.FileNotFoundException;
-import java.io.IOException;
-import java.net.Inet4Address;
 import java.util.Random;
-=======
->>>>>>> 93764967
 
 /**
  * Track the state of Wifi connectivity. All event handling is done here,
@@ -1185,7 +1177,6 @@
         mContext.sendStickyBroadcastAsUser(intent, UserHandle.ALL);
     }
 
-<<<<<<< HEAD
     private BroadcastReceiver WifiStateReceiver = new BroadcastReceiver() {
 
          public void onReceive(Context context, Intent intent) {
@@ -1292,7 +1283,6 @@
              }
          }
     };
-=======
 
     PendingIntent getPrivateBroadcast(String action, int requestCode) {
         Intent intent = new Intent(action, null);
@@ -1300,7 +1290,6 @@
         intent.setPackage(this.getClass().getPackage().getName());
         return PendingIntent.getBroadcast(mContext, requestCode, intent, 0);
     }
->>>>>>> 93764967
 
     private int mVerboseLoggingLevel = 0;
 
@@ -1502,7 +1491,6 @@
         return (list != null && list.size() > 0) ? list : null;
     }
 
-<<<<<<< HEAD
     public String fetchStaStateNative() {
         // Supplicant state and Wifistatemachine supplicant status
         // will mismatch hence get wpa_state from supplicant.
@@ -1541,14 +1529,13 @@
                 }
             }
         }
-=======
+    }
     /**
      * When settings allowing making use of untrusted networks change, trigger a scan
      * so as to kick of autojoin.
      */
     public void startScanForUntrustedSettingChange() {
         startScan(SET_ALLOW_UNTRUSTED_SOURCE, 0, null, null);
->>>>>>> 93764967
     }
 
     /**
@@ -5633,7 +5620,6 @@
                 mDhcpStateMachine.doQuit();
             }
 
-<<<<<<< HEAD
             int wifiApState = 0;
             if (mWifiTetherStateMachine != null) {
                 wifiApState = mWifiTetherStateMachine.syncGetWifiApState();
@@ -5658,7 +5644,6 @@
                 if (DBG) log("stopping supplicant");
                 mWifiMonitor.stopSupplicant();
             }
-=======
             String suppState = System.getProperty("init.svc.wpa_supplicant");
             if (suppState == null) suppState = "unknown";
             String p2pSuppState = System.getProperty("init.svc.p2p_supplicant");
@@ -5668,7 +5653,6 @@
                     + " init.svc.wpa_supplicant=" + suppState
                     + " init.svc.p2p_supplicant=" + p2pSuppState);
             mWifiMonitor.stopSupplicant();
->>>>>>> 93764967
 
             /* Send ourselves a delayed message to indicate failure after a wait time */
             sendMessageDelayed(obtainMessage(CMD_STOP_SUPPLICANT_FAILED,

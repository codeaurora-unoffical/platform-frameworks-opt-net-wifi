--- conflicted
+++ resolved
@@ -1552,8 +1552,6 @@
             if (config.visibility == null) {
                 continue;
             }
-<<<<<<< HEAD
-=======
 
             if (config.lastRoamingFailure != 0
                     && currentConfiguration != null
@@ -1577,7 +1575,6 @@
                 }
             }
 
->>>>>>> 5921779b
             int boost = config.autoJoinUseAggressiveJoinAttemptThreshold + weakRssiBailCount;
             if ((config.visibility.rssi5 + boost)
                         < mWifiConfigStore.thresholdInitialAutoJoinAttemptMin5RSSI
@@ -1741,31 +1738,6 @@
                 candidate.allowedKeyManagement.set(KeyMgmt.NONE);
                 candidate.ephemeral = true;
             }
-        }
-
-        long lastUnwanted =
-                System.currentTimeMillis()
-                        - mWifiConfigStore.lastUnwantedNetworkDisconnectTimestamp;
-        if (candidate == null
-                && lastSelectedConfiguration == null
-                && currentConfiguration == null
-                && didBailDueToWeakRssi
-                && (mWifiConfigStore.lastUnwantedNetworkDisconnectTimestamp == 0
-                    || lastUnwanted > (1000 * 60 * 60 * 24 * 7))
-                ) {
-            // We are bailing out of autojoin although we are seeing a weak configuration, and
-            // - we didn't find another valid candidate
-            // - we are not connected
-            // - without a user network selection choice
-            // - ConnectivityService has not triggered an unwanted network disconnect
-            //       on this device for a week (hence most likely there is no SIM card or cellular)
-            // If all those conditions are met, then boost the RSSI of the weak networks
-            // that we are seeing so as we will eventually pick one
-            if (weakRssiBailCount < 10)
-                weakRssiBailCount += 1;
-        } else {
-            if (weakRssiBailCount > 0)
-                weakRssiBailCount -= 1;
         }
 
         long lastUnwanted =

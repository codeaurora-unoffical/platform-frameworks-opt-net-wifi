--- conflicted
+++ resolved
@@ -518,12 +518,8 @@
                     + ", peerNdiMacAddr=" + String.valueOf(
                     HexEncoding.encode(event.V1_0.peerNdiMacAddr)) + ", dataPathSetupSuccess="
                     + event.V1_0.dataPathSetupSuccess + ", reason=" + event.V1_0.status.status
-<<<<<<< HEAD
-                    + ", appInfo.size()=" + event.V1_0.appInfo.size());
-=======
                     + ", appInfo.size()=" + event.V1_0.appInfo.size()
                     + ", channelInfo" + event.channelInfo);
->>>>>>> af10c29a
         }
         if (!mIsHal12OrLater) {
             Log.wtf(TAG, "eventDataPathConfirm_1_2 should not be called by a <1.2 HAL!");

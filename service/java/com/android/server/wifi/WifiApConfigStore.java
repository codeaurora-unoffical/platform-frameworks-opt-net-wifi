--- conflicted
+++ resolved
@@ -92,16 +92,11 @@
     private final FrameworkFacade mFrameworkFacade;
     private boolean mRequiresApBandConversion = false;
 
-<<<<<<< HEAD
     private String mBridgeInterfaceName = null;
 
-    WifiApConfigStore(Context context, BackupManagerProxy backupManagerProxy) {
-        this(context, backupManagerProxy, DEFAULT_AP_CONFIG_FILE);
-=======
     WifiApConfigStore(Context context, Looper looper,
             BackupManagerProxy backupManagerProxy, FrameworkFacade frameworkFacade) {
         this(context, looper, backupManagerProxy, frameworkFacade, DEFAULT_AP_CONFIG_FILE);
->>>>>>> e6d6c9b0
     }
 
     WifiApConfigStore(Context context,
@@ -141,19 +136,17 @@
             writeApConfiguration(mApConfigFile, mWifiApConfig);
         }
 
-<<<<<<< HEAD
-        mBridgeInterfaceName = SystemProperties
-                .get("persist.vendor.wifi.softap.bridge.interface", "wifi_br0");
-    }
-
-    public synchronized String getBridgeInterface() {
-        return mBridgeInterfaceName;
-=======
         IntentFilter filter = new IntentFilter();
         filter.addAction(ACTION_HOTSPOT_CONFIG_USER_TAPPED_CONTENT);
         mContext.registerReceiver(
                 mBroadcastReceiver, filter, null /* broadcastPermission */, mHandler);
->>>>>>> e6d6c9b0
+
+        mBridgeInterfaceName = SystemProperties
+                .get("persist.vendor.wifi.softap.bridge.interface", "wifi_br0");
+    }
+
+    public synchronized String getBridgeInterface() {
+        return mBridgeInterfaceName;
     }
 
     private final BroadcastReceiver mBroadcastReceiver =

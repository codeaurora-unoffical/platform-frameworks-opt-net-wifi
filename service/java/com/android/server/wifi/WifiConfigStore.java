--- conflicted
+++ resolved
@@ -393,14 +393,12 @@
     public boolean enable5GHzPreference = true;
     public boolean enableWifiCellularHandoverUserTriggeredAdjustment = true;
 
-<<<<<<< HEAD
     public int currentNetworkBoost = 25;
     public int scanResultRssiLevelPatchUp = -85;
 
     public static final int maxNumScanCacheEntries = 128;
-=======
+
     private int mConfiguredBand = 0;
->>>>>>> ac0bf940
 
     /**
      * Regex pattern for extracting a connect choice.

--- conflicted
+++ resolved
@@ -393,14 +393,11 @@
     public boolean enable5GHzPreference = true;
     public boolean enableWifiCellularHandoverUserTriggeredAdjustment = true;
 
-<<<<<<< HEAD
     private int mConfiguredBand = 0;
-=======
     public int currentNetworkBoost = 25;
     public int scanResultRssiLevelPatchUp = -85;
 
     public static final int maxNumScanCacheEntries = 128;
->>>>>>> ff1c63de
 
     /**
      * Regex pattern for extracting a connect choice.

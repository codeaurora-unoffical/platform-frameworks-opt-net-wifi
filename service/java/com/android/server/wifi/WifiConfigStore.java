--- conflicted
+++ resolved
@@ -392,14 +392,11 @@
     public boolean enable5GHzPreference = true;
     public boolean enableWifiCellularHandoverUserTriggeredAdjustment = true;
 
-<<<<<<< HEAD
     private int mConfiguredBand = 0;
-=======
     public int currentNetworkBoost = 25;
     public int scanResultRssiLevelPatchUp = -85;
 
     public static final int maxNumScanCacheEntries = 128;
->>>>>>> 543b12a3
 
     /**
      * Regex pattern for extracting a connect choice.
@@ -1525,16 +1522,9 @@
                     }
                 }
 
-<<<<<<< HEAD
-                if ( (tempCfg != null &&
-                      tempCfg.status != WifiConfiguration.Status.CURRENT) &&
-                      (config.status == WifiConfiguration.Status.CURRENT ||
-                      config.status == WifiConfiguration.Status.ENABLED)) {
-=======
                 if (config.priority > mLastPriority) {
                     mLastPriority = config.priority;
                 }
->>>>>>> 543b12a3
 
                 config.setIpAssignment(IpAssignment.DHCP);
                 config.setProxySettings(ProxySettings.NONE);
@@ -4380,7 +4370,6 @@
             }
         }
     }
-<<<<<<< HEAD
 
 
     boolean shouldAutoConnect() {
@@ -4397,6 +4386,4 @@
         }
         return (autoConnectPolicy == WIFI_AUTO_CONNECT_TYPE_AUTO);
     }
-=======
->>>>>>> 543b12a3
 }
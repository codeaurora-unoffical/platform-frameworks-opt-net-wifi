--- conflicted
+++ resolved
@@ -2284,13 +2284,8 @@
      * @param hlpPacket Hlp Packet data in hex.
      * @return true if request is sent successfully, false otherwise.
      */
-<<<<<<< HEAD
-    public boolean addHlpReq(@NonNull String ifaceName, String dst, String hlpPacket) {
-        return mSupplicantStaIfaceHal.addHlpReq(ifaceName, dst, hlpPacket);
-=======
     public boolean addHlpReq(@NonNull String ifaceName, MacAddress dst, byte [] hlpPacket) {
         return mSupplicantStaIfaceHal.addHlpReq(ifaceName, dst.toByteArray(), hlpPacket);
->>>>>>> dccfd771
     }
 
     /**

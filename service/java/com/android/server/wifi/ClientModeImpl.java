--- conflicted
+++ resolved
@@ -4668,13 +4668,9 @@
                                     someBssid));
                         }
                     }
-<<<<<<< HEAD
-                    return NOT_HANDLED;
+                    handleStatus = NOT_HANDLED;
+                    break;
                 case WifiMonitor.FILS_NETWORK_CONNECTION_EVENT:
-=======
-                    handleStatus = NOT_HANDLED;
-                    break;
->>>>>>> 4d1ba423
                 case WifiMonitor.NETWORK_CONNECTION_EVENT:
                     if (mVerboseLoggingEnabled) log("Network connection established");
                     mLastNetworkId = message.arg1;

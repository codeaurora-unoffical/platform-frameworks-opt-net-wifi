--- conflicted
+++ resolved
@@ -638,7 +638,10 @@
     // Start subscription provisioning with a given provider
     private static final int CMD_START_SUBSCRIPTION_PROVISIONING        = BASE + 254;
 
-<<<<<<< HEAD
+    @VisibleForTesting
+    static final int CMD_PRE_DHCP_ACTION                                = BASE + 255;
+    private static final int CMD_PRE_DHCP_ACTION_COMPLETE               = BASE + 256;
+    private static final int CMD_POST_DHCP_ACTION                       = BASE + 257;
     /* Take some GAP in numbering, start DPP commands from 301 onwards */
     /* Add bootstrap info*/
     public static final int CMD_DPP_GENERATE_BOOTSTRAP                  = BASE + 301;
@@ -663,12 +666,6 @@
 
     /* Vendor specific cmd: To handle IP Reachability session */
     private static final int CMD_IP_REACHABILITY_SESSION_END            = BASE + 311;
-=======
-    @VisibleForTesting
-    static final int CMD_PRE_DHCP_ACTION                                = BASE + 255;
-    private static final int CMD_PRE_DHCP_ACTION_COMPLETE               = BASE + 256;
-    private static final int CMD_POST_DHCP_ACTION                       = BASE + 257;
->>>>>>> 8c980ff3
 
     // For message logging.
     private static final Class[] sMessageClasses = {
@@ -1128,9 +1125,14 @@
     private void stopIpClient() {
         /* Restore power save and suspend optimizations */
         handlePostDhcpSetup();
-<<<<<<< HEAD
-        mIpClient.stop();
-        mIsIpClientStarted = false;
+        if (mIpClient != null) {
+            try {
+                mIpClient.stop();
+                mIsIpClientStarted = false;
+            } catch (RemoteException e) {
+                loge("Error stopping IpClient", e);
+            }
+        }
     }
 
     public void setWifiDiagnostics(BaseWifiDiagnostics WifiDiagnostics) {
@@ -1141,14 +1143,6 @@
         mTrafficPoller = trafficPoller;
         if (mTrafficPoller != null) {
             mTrafficPoller.setInterface(mDataInterfaceName);
-=======
-        if (mIpClient != null) {
-            try {
-                mIpClient.stop();
-            } catch (RemoteException e) {
-                loge("Error stopping IpClient", e);
-            }
->>>>>>> 8c980ff3
         }
     }
 
@@ -1218,9 +1212,13 @@
             mIpClient.shutdown();
         }
 
-        mIpClient = mFacade.makeIpClient(
-                mContext, mDataInterfaceName, new IpClientCallback());
-        mIpClient.setMulticastFilter(true);
+        mIpClientCallbacks = new IpClientCallbacksImpl();
+        mFacade.makeIpClient(mContext, mDataInterfaceName, mIpClientCallbacks);
+        if (!mIpClientCallbacks.awaitCreation()) {
+            loge("Timeout waiting for IpClient");
+        }
+
+        setMulticastFilter(true);
 
         if (mTrafficPoller != null) {
             mTrafficPoller.setInterface(mDataInterfaceName);
@@ -3896,18 +3894,8 @@
         setHighPerfModeEnabled(false);
 
         mWifiStateTracker.updateState(WifiStateTracker.INVALID);
-<<<<<<< HEAD
 
         updateDataInterface();
-=======
-        mIpClientCallbacks = new IpClientCallbacksImpl();
-        mFacade.makeIpClient(mContext, mInterfaceName, mIpClientCallbacks);
-        if (!mIpClientCallbacks.awaitCreation()) {
-            loge("Timeout waiting for IpClient");
-        }
-
-        setMulticastFilter(true);
->>>>>>> 8c980ff3
         registerForWifiMonitorEvents();
         mWifiInjector.getWifiLastResortWatchdog().clearAllFailureCounts();
         setSupplicantLogLevel();
@@ -5127,16 +5115,12 @@
 
         @Override
         public void exit() {
-<<<<<<< HEAD
-            mIpClient.stop();
-            mIsIpClientStarted = false;
-=======
             try {
                 mIpClient.stop();
+                mIsIpClientStarted = false;
             } catch (RemoteException e) {
                 loge("Error stopping IpClient", e);
             }
->>>>>>> 8c980ff3
 
             // This is handled by receiving a NETWORK_DISCONNECTION_EVENT in ConnectModeState
             // Bug: 15347363
@@ -5477,45 +5461,35 @@
                     loge("Error setting IpClient TCP buffer sizes", e);
                 }
             }
-<<<<<<< HEAD
-            final IpClient.ProvisioningConfiguration prov;
+            final ProvisioningConfiguration prov;
 
             if (mIsFilsConnection && mIsIpClientStarted) {
                 setPowerSaveForFilsDhcp();
-            } else if (!isUsingStaticIp) {
-                prov = IpClient.buildProvisioningConfiguration()
-=======
-            final ProvisioningConfiguration prov;
-            if (!isUsingStaticIp) {
-                prov = new ProvisioningConfiguration.Builder()
->>>>>>> 8c980ff3
-                            .withPreDhcpAction()
-                            .withApfCapabilities(mWifiNative.getApfCapabilities(mInterfaceName))
-                            .withNetwork(getCurrentNetwork())
-                            .withDisplayName(currentConfig.SSID)
-                            .withRandomMacAddress()
-                            .build();
-                mIpClient.startProvisioning(prov);
-                mIsIpClientStarted = true;
             } else {
-                StaticIpConfiguration staticIpConfig = currentConfig.getStaticIpConfiguration();
-                prov = new ProvisioningConfiguration.Builder()
-                            .withStaticConfiguration(staticIpConfig)
-                            .withApfCapabilities(mWifiNative.getApfCapabilities(mInterfaceName))
-                            .withNetwork(getCurrentNetwork())
-                            .withDisplayName(currentConfig.SSID)
-                            .build();
-                mIpClient.startProvisioning(prov);
-                mIsIpClientStarted = true;
-            }
-<<<<<<< HEAD
-=======
-            try {
-                mIpClient.startProvisioning(prov.toStableParcelable());
-            } catch (RemoteException e) {
-                loge("Error starting IpClient provisioning", e);
-            }
->>>>>>> 8c980ff3
+                if (!isUsingStaticIp) {
+                    prov = new ProvisioningConfiguration.Builder()
+                                .withPreDhcpAction()
+                                .withApfCapabilities(mWifiNative.getApfCapabilities(mInterfaceName))
+                                .withNetwork(getCurrentNetwork())
+                                .withDisplayName(currentConfig.SSID)
+                                .withRandomMacAddress()
+                                .build();
+                } else {
+                    StaticIpConfiguration staticIpConfig = currentConfig.getStaticIpConfiguration();
+                    prov = new ProvisioningConfiguration.Builder()
+                                .withStaticConfiguration(staticIpConfig)
+                                .withApfCapabilities(mWifiNative.getApfCapabilities(mInterfaceName))
+                                .withNetwork(getCurrentNetwork())
+                                .withDisplayName(currentConfig.SSID)
+                                .build();
+                }
+                try {
+                    mIpClient.startProvisioning(prov.toStableParcelable());
+                    mIsIpClientStarted = true;
+                } catch (RemoteException e) {
+                    loge("Error starting IpClient provisioning", e);
+                }
+            }
             // Get Link layer stats so as we get fresh tx packet counters
             getWifiLinkLayerStats();
             mIsFilsConnection = false;
@@ -6565,7 +6539,13 @@
     }
 
     /**
-<<<<<<< HEAD
+     * Remove all approved access points from {@link WifiNetworkFactory} for the provided package.
+     */
+    public void removeNetworkRequestUserApprovedAccessPointsForApp(@NonNull String packageName) {
+        mNetworkFactory.removeUserApprovedAccessPointsForApp(packageName);
+    }
+
+    /**
      * Add the DPP bootstrap info obtained from QR code.
      *
      * @param channel Channel for communicating with the state machine
@@ -6731,12 +6711,6 @@
         String result = (String)resultMsg.obj;
         resultMsg.recycle();
         return result;
-=======
-     * Remove all approved access points from {@link WifiNetworkFactory} for the provided package.
-     */
-    public void removeNetworkRequestUserApprovedAccessPointsForApp(@NonNull String packageName) {
-        mNetworkFactory.removeUserApprovedAccessPointsForApp(packageName);
->>>>>>> 8c980ff3
     }
 
     /**

/*
 * Copyright (C) 2016 The Android Open Source Project
 *
 * Licensed under the Apache License, Version 2.0 (the "License");
 * you may not use this file except in compliance with the License.
 * You may obtain a copy of the License at
 *
 *      http://www.apache.org/licenses/LICENSE-2.0
 *
 * Unless required by applicable law or agreed to in writing, software
 * distributed under the License is distributed on an "AS IS" BASIS,
 * WITHOUT WARRANTIES OR CONDITIONS OF ANY KIND, either express or implied.
 * See the License for the specific language governing permissions and
 * limitations under the License.
 */

package com.android.server.wifi;

import android.annotation.NonNull;
import android.content.BroadcastReceiver;
import android.content.Context;
import android.content.Intent;
import android.content.IntentFilter;
import android.location.LocationManager;
import android.net.wifi.WifiManager;
import android.os.BatteryStats;
import android.os.Handler;
import android.os.Looper;
import android.os.Message;
import android.os.RemoteException;
import android.os.UserHandle;
import android.provider.Settings;
import android.util.ArraySet;
import android.util.Log;

import com.android.internal.R;
import com.android.internal.annotations.VisibleForTesting;
import com.android.internal.app.IBatteryStats;
import com.android.internal.util.IState;
import com.android.internal.util.Preconditions;
import com.android.internal.util.Protocol;
import com.android.internal.util.State;
import com.android.internal.util.StateMachine;
import com.android.server.wifi.util.WifiPermissionsUtil;

import java.io.FileDescriptor;
import java.io.PrintWriter;
import java.util.Collection;

/**
 * This class provides the implementation for different WiFi operating modes.
 */
public class ActiveModeWarden {
    private static final String TAG = "WifiActiveModeWarden";
    private static final String STATE_MACHINE_EXITED_STATE_NAME = "STATE_MACHINE_EXITED";

    // Holder for active mode managers
    private final ArraySet<ActiveModeManager> mActiveModeManagers;
    // DefaultModeManager used to service API calls when there are not active mode managers.
    private final DefaultModeManager mDefaultModeManager;

    private final WifiInjector mWifiInjector;
    private final Looper mLooper;
    private final Handler mHandler;
    private final Context mContext;
    private final ClientModeImpl mClientModeImpl;
    private final WifiSettingsStore mSettingsStore;
    private final FrameworkFacade mFacade;
    private final WifiPermissionsUtil mWifiPermissionsUtil;
    private final IBatteryStats mBatteryStats;
    private final ScanRequestProxy mScanRequestProxy;
    private final WifiController mWifiController;
    private final WifiApConfigStore mWifiApConfigStore;

    private WifiManager.SoftApCallback mSoftApCallback;
    private WifiManager.SoftApCallback mLohsCallback;

    /**
     * Called from WifiServiceImpl to register a callback for notifications from SoftApManager
     */
    public void registerSoftApCallback(@NonNull WifiManager.SoftApCallback callback) {
        mSoftApCallback = callback;
    }

    /**
     * Called from WifiServiceImpl to register a callback for notifications from SoftApManager
     * for local-only hotspot.
     */
    public void registerLohsCallback(@NonNull WifiManager.SoftApCallback callback) {
        mLohsCallback = callback;
    }

    ActiveModeWarden(WifiInjector wifiInjector,
                     Looper looper,
                     WifiNative wifiNative,
                     DefaultModeManager defaultModeManager,
                     IBatteryStats batteryStats,
                     BaseWifiDiagnostics wifiDiagnostics,
                     Context context,
                     ClientModeImpl clientModeImpl,
                     WifiSettingsStore settingsStore,
                     FrameworkFacade facade,
                     WifiPermissionsUtil wifiPermissionsUtil) {
        mWifiInjector = wifiInjector;
        mLooper = looper;
        mHandler = new Handler(looper);
        mContext = context;
        mClientModeImpl = clientModeImpl;
        mSettingsStore = settingsStore;
        mFacade = facade;
        mWifiPermissionsUtil = wifiPermissionsUtil;
        mActiveModeManagers = new ArraySet<>();
        mDefaultModeManager = defaultModeManager;
        mBatteryStats = batteryStats;
        mScanRequestProxy = wifiInjector.getScanRequestProxy();
        mWifiController = new WifiController();
        mWifiApConfigStore = wifiInjector.getWifiApConfigStore();

        wifiNative.registerStatusListener(isReady -> {
            if (!isReady) {
                mHandler.post(() -> {
                    Log.e(TAG, "One of the native daemons died. Triggering recovery");
                    wifiDiagnostics.captureBugReportData(
                            WifiDiagnostics.REPORT_REASON_WIFINATIVE_FAILURE);

                    // immediately trigger SelfRecovery if we receive a notice about an
                    // underlying daemon failure
                    // Note: SelfRecovery has a circular dependency with ActiveModeWarden and is
                    // instantiated after ActiveModeWarden, so use WifiInjector to get the instance
                    // instead of directly passing in SelfRecovery in the constructor.
                    mWifiInjector.getSelfRecovery().trigger(SelfRecovery.REASON_WIFINATIVE_FAILURE);
                });
            }
        });
    }

    /** Begin listening to broadcasts and start the internal state machine. */
    public void start() {
        mWifiController.start();
    }

    /** Disable Wifi for recovery purposes. */
    public void recoveryDisableWifi() {
        mWifiController.sendMessage(WifiController.CMD_RECOVERY_DISABLE_WIFI);
    }

    /**
     * Restart Wifi for recovery purposes.
     * @param reason One of {@link SelfRecovery.RecoveryReason}
     */
    public void recoveryRestartWifi(@SelfRecovery.RecoveryReason int reason) {
        mWifiController.sendMessage(WifiController.CMD_RECOVERY_RESTART_WIFI, reason);
    }

    /** Wifi has been toggled. */
    public void wifiToggled() {
        mWifiController.sendMessage(WifiController.CMD_WIFI_TOGGLED);
    }

    /** Airplane Mode has been toggled. */
    public void airplaneModeToggled() {
        mWifiController.sendMessage(WifiController.CMD_AIRPLANE_TOGGLED);
    }

    /** Starts SoftAp. */
    public void startSoftAp(SoftApModeConfiguration softApConfig) {
        mWifiController.sendMessage(WifiController.CMD_SET_AP, 1, 0, softApConfig);
    }

    /** Stop SoftAp. */
    public void stopSoftAp(int mode) {
        mWifiController.sendMessage(WifiController.CMD_SET_AP, 0, mode);
    }

    /** Emergency Callback Mode has changed. */
    public void emergencyCallbackModeChanged(boolean isInEmergencyCallbackMode) {
        mWifiController.sendMessage(
                WifiController.CMD_EMERGENCY_MODE_CHANGED, isInEmergencyCallbackMode ? 1 : 0);
    }

    /** Emergency Call state has changed. */
    public void emergencyCallStateChanged(boolean isInEmergencyCall) {
        mWifiController.sendMessage(
                WifiController.CMD_EMERGENCY_CALL_STATE_CHANGED, isInEmergencyCall ? 1 : 0);
    }

    /** Scan always mode has changed. */
    public void scanAlwaysModeChanged() {
        mWifiController.sendMessage(WifiController.CMD_SCAN_ALWAYS_MODE_CHANGED);
    }

    private boolean hasAnyModeManager() {
        return !mActiveModeManagers.isEmpty();
    }

    private boolean hasAnyClientModeManager() {
        for (ActiveModeManager manager : mActiveModeManagers) {
            if (manager instanceof ClientModeManager) return true;
        }
        return false;
    }

    /**
     * @return true if all client mode managers are in scan mode,
     * false if there are no client mode managers present or if any of them are not in scan mode.
     */
    private boolean areAllClientModeManagersInScanMode() {
        boolean hasAnyClientModeManager = false;
        for (ActiveModeManager manager : mActiveModeManagers) {
            if (!(manager instanceof ClientModeManager)) continue;
            ClientModeManager clientModeManager = (ClientModeManager) manager;
            hasAnyClientModeManager = true;
            if (!clientModeManager.isInScanOnlyMode()) return false;
        }
        return hasAnyClientModeManager;
    }

    /**
     * Method to enable soft ap for wifi hotspot.
     *
     * The supplied SoftApModeConfiguration includes the target softap WifiConfiguration (or null if
     * the persisted config is to be used) and the target operating mode (ex,
     * {@link WifiManager#IFACE_IP_MODE_TETHERED} {@link WifiManager#IFACE_IP_MODE_LOCAL_ONLY}).
     *
     * @param softApConfig SoftApModeConfiguration for the hostapd softap
     */
    private void startSoftApModeManager(@NonNull SoftApModeConfiguration softApConfig) {
        Log.d(TAG, "Starting SoftApModeManager config = "
                + softApConfig.getWifiConfiguration());

        SoftApCallbackImpl callback = new SoftApCallbackImpl(softApConfig.getTargetMode());
        SoftApListener listener = new SoftApListener();
        ActiveModeManager manager =
                mWifiInjector.makeSoftApManager(listener, callback, softApConfig);
        listener.setActiveModeManager(manager);
        manager.start();
        mActiveModeManagers.add(manager);
    }

    /**
     * Method to stop all soft ap for the specified mode.
     *
     * This method will stop any active softAp mode managers.
     *
     * @param mode the operating mode of APs to bring down (ex,
     *             {@link WifiManager#IFACE_IP_MODE_TETHERED} or
     *             {@link WifiManager#IFACE_IP_MODE_LOCAL_ONLY}).
     *             Use {@link WifiManager#IFACE_IP_MODE_UNSPECIFIED} to stop all APs.
     */
    private void stopSoftApModeManagers(int mode) {
        Log.d(TAG, "Shutting down all softap mode managers in mode " + mode);
        for (ActiveModeManager manager : mActiveModeManagers) {
            if (!(manager instanceof SoftApManager)) continue;
            SoftApManager softApManager = (SoftApManager) manager;

            if (mode != WifiManager.IFACE_IP_MODE_UNSPECIFIED
                    && mode != softApManager.getIpMode()) {
                continue;
            }
            softApManager.stop();
        }
    }

    /**
     * Method to enable a new client mode manager.
     */
    private boolean startClientModeManager() {
        Log.d(TAG, "Starting ClientModeManager");
        ClientListener listener = new ClientListener();
        ClientModeManager manager = mWifiInjector.makeClientModeManager(listener);
        listener.setActiveModeManager(manager);
        manager.start();
        if (!switchClientMode(manager)) {
            return false;
        }
        mActiveModeManagers.add(manager);
        return true;
    }

    /**
     * Method to stop all client mode mangers.
     */
    private void stopAllClientModeManagers() {
        Log.d(TAG, "Shutting down all client mode managers");
        for (ActiveModeManager manager : mActiveModeManagers) {
            if (!(manager instanceof ClientModeManager)) continue;
            ClientModeManager clientModeManager = (ClientModeManager) manager;
            clientModeManager.stop();
        }
    }

    /**
     * Method to switch all client mode manager mode of operation (from ScanOnly To Connect &
     * vice-versa) based on the toggle state.
     */
    private boolean switchAllClientModeManagers() {
        Log.d(TAG, "Switching all client mode managers");
        for (ActiveModeManager manager : mActiveModeManagers) {
            if (!(manager instanceof ClientModeManager)) continue;
            ClientModeManager clientModeManager = (ClientModeManager) manager;
            if (!switchClientMode(clientModeManager)) {
                return false;
            }
        }
        updateBatteryStats();
        return true;
    }

    /**
     * Method to switch a client mode manager mode of operation (from ScanOnly To Connect &
     * vice-versa) based on the toggle state.
     */
    private boolean switchClientMode(@NonNull ClientModeManager modeManager) {
        if (mSettingsStore.isWifiToggleEnabled()) {
            modeManager.switchToConnectMode();
        } else if (checkScanOnlyModeAvailable()) {
            modeManager.switchToScanOnlyMode();
        } else {
            Log.e(TAG, "Something is wrong, no client mode toggles enabled");
            return false;
        }
        return true;
    }

    /**
     * Method to stop all active modes, for example, when toggling airplane mode.
     */
    private void shutdownWifi() {
        Log.d(TAG, "Shutting down all mode managers");
        for (ActiveModeManager manager : mActiveModeManagers) {
            manager.stop();
        }
    }

    /**
     * Dump current state for active mode managers.
     *
     * Must be called from the main Wifi thread.
     */
    public void dump(FileDescriptor fd, PrintWriter pw, String[] args) {
        pw.println("Dump of " + TAG);
        pw.println("Current wifi mode: " + getCurrentMode());
        pw.println("NumActiveModeManagers: " + mActiveModeManagers.size());
        for (ActiveModeManager manager : mActiveModeManagers) {
            manager.dump(fd, pw, args);
        }
        mWifiController.dump(fd, pw, args);
    }

    @VisibleForTesting
    String getCurrentMode() {
        IState state = mWifiController.getCurrentState();
        return state == null ? STATE_MACHINE_EXITED_STATE_NAME : state.getName();
    }

    @VisibleForTesting
    Collection<ActiveModeManager> getActiveModeManagers() {
        return new ArraySet<>(mActiveModeManagers);
    }

    @VisibleForTesting
    boolean isInEmergencyMode() {
        IState state = mWifiController.getCurrentState();
        return ((WifiController.BaseState) state).isInEmergencyMode();
    }

    /**
     *  Helper class to wrap the ActiveModeManager callback objects.
     */
    private static class ModeCallback {
        private ActiveModeManager mActiveManager;

        void setActiveModeManager(ActiveModeManager manager) {
            mActiveManager = manager;
        }

        ActiveModeManager getActiveModeManager() {
            return mActiveManager;
        }
    }

    private class SoftApCallbackImpl implements WifiManager.SoftApCallback {
        private final int mMode;

        SoftApCallbackImpl(int mode) {
            Preconditions.checkArgument(mode == WifiManager.IFACE_IP_MODE_TETHERED
                    || mode == WifiManager.IFACE_IP_MODE_LOCAL_ONLY);
            mMode = mode;
        }

        @Override
        public void onStateChanged(int state, int reason) {
            switch (mMode) {
                case WifiManager.IFACE_IP_MODE_TETHERED:
                    if (mSoftApCallback != null) mSoftApCallback.onStateChanged(state, reason);
                    break;
                case WifiManager.IFACE_IP_MODE_LOCAL_ONLY:
                    if (mLohsCallback != null) mLohsCallback.onStateChanged(state, reason);
                    break;
            }
        }

        @Override
        public void onNumClientsChanged(int numClients) {
            switch (mMode) {
                case WifiManager.IFACE_IP_MODE_TETHERED:
                    if (mSoftApCallback != null) mSoftApCallback.onNumClientsChanged(numClients);
                    break;
                case WifiManager.IFACE_IP_MODE_LOCAL_ONLY:
                    if (mLohsCallback != null) mLohsCallback.onNumClientsChanged(numClients);
                    break;
            }
        }

        @Override
        public void onStaConnected(String Macaddr, int numClients) {
            if (mSoftApCallback != null) {
                mSoftApCallback.onStaConnected(Macaddr, numClients);
            } else {
                Log.d(TAG, "SoftApCallback is null. Dropping onStaConnected event.");
            }
        }

        @Override
        public void onStaDisconnected(String Macaddr, int numClients) {
            if (mSoftApCallback != null) {
                mSoftApCallback.onStaDisconnected(Macaddr, numClients);
            } else {
                Log.d(TAG, "SoftApCallback is null. Dropping onStaDisconnected event.");
            }
        }
    }

    private void updateBatteryStats() {
        updateBatteryStatsWifiState(hasAnyModeManager());
        if (areAllClientModeManagersInScanMode()) {
            updateBatteryStatsScanModeActive();
        }
    }

    private class SoftApListener extends ModeCallback implements ActiveModeManager.Listener {
        @Override
        public void onStarted() {
            updateBatteryStats();
        }

        @Override
        public void onStopped() {
            mActiveModeManagers.remove(getActiveModeManager());
            updateBatteryStats();
            mWifiController.sendMessage(WifiController.CMD_AP_STOPPED);
        }

        @Override
        public void onStartFailure() {
            mActiveModeManagers.remove(getActiveModeManager());
            updateBatteryStats();
            mWifiController.sendMessage(WifiController.CMD_AP_START_FAILURE);
        }
    }

    private class ClientListener extends ModeCallback implements ActiveModeManager.Listener {
        @Override
        public void onStarted() {
            updateScanMode();
            updateBatteryStats();
        }

        @Override
        public void onStopped() {
            mActiveModeManagers.remove(getActiveModeManager());
            updateScanMode();
            updateBatteryStats();
            mWifiController.sendMessage(WifiController.CMD_STA_STOPPED);
        }

        @Override
        public void onStartFailure() {
            mActiveModeManagers.remove(getActiveModeManager());
            updateScanMode();
            updateBatteryStats();
            mWifiController.sendMessage(WifiController.CMD_STA_START_FAILURE);
        }
    }

    // Update the scan state based on all active mode managers.
    private void updateScanMode() {
        boolean scanEnabled = false;
        boolean scanningForHiddenNetworksEnabled = false;
        for (ActiveModeManager modeManager : mActiveModeManagers) {
            @ActiveModeManager.ScanMode int scanState = modeManager.getScanMode();
            switch (scanState) {
                case ActiveModeManager.SCAN_NONE:
                    break;
                case ActiveModeManager.SCAN_WITHOUT_HIDDEN_NETWORKS:
                    scanEnabled = true;
                    break;
                case ActiveModeManager.SCAN_WITH_HIDDEN_NETWORKS:
                    scanEnabled = true;
                    scanningForHiddenNetworksEnabled = true;
                    break;
            }
        }
        mScanRequestProxy.enableScanning(scanEnabled, scanningForHiddenNetworksEnabled);
    }

    /**
     *  Helper method to report wifi state as on/off (doesn't matter which mode).
     *
     *  @param enabled boolean indicating that some mode has been turned on or off
     */
    private void updateBatteryStatsWifiState(boolean enabled) {
        try {
            if (enabled) {
                if (mActiveModeManagers.size() == 1) {
                    // only report wifi on if we haven't already
                    mBatteryStats.noteWifiOn();
                }
            } else {
                if (mActiveModeManagers.size() == 0) {
                    // only report if we don't have any active modes
                    mBatteryStats.noteWifiOff();
                }
            }
        } catch (RemoteException e) {
            Log.e(TAG, "Failed to note battery stats in wifi");
        }
    }

    private void updateBatteryStatsScanModeActive() {
        try {
            mBatteryStats.noteWifiState(BatteryStats.WIFI_STATE_OFF_SCANNING, null);
        } catch (RemoteException e) {
            Log.e(TAG, "Failed to note battery stats in wifi");
        }
    }

    private boolean checkScanOnlyModeAvailable() {
        return mWifiPermissionsUtil.isLocationModeEnabled()
                && mSettingsStore.isScanAlwaysAvailable();
    }

    /**
     * WifiController is the class used to manage wifi state for various operating
     * modes (normal, airplane, wifi hotspot, etc.).
     */
    private class WifiController extends StateMachine {
        private static final String TAG = "WifiController";
        private boolean mWifiControllerReady = false;

        // Maximum limit to use for timeout delay if the value from overlay setting is too large.
        private static final int MAX_RECOVERY_TIMEOUT_DELAY_MS = 4000;

        private final int mRecoveryDelayMillis;

        private static final int BASE = Protocol.BASE_WIFI_CONTROLLER;

        static final int CMD_EMERGENCY_MODE_CHANGED                 = BASE + 1;
        static final int CMD_SCAN_ALWAYS_MODE_CHANGED               = BASE + 7;
        static final int CMD_WIFI_TOGGLED                           = BASE + 8;
        static final int CMD_AIRPLANE_TOGGLED                       = BASE + 9;
        static final int CMD_SET_AP                                 = BASE + 10;
        static final int CMD_AP_START_FAILURE                       = BASE + 13;
        static final int CMD_EMERGENCY_CALL_STATE_CHANGED           = BASE + 14;
        static final int CMD_AP_STOPPED                             = BASE + 15;
        static final int CMD_STA_START_FAILURE                      = BASE + 16;
        // Command used to trigger a wifi stack restart when in active mode
        static final int CMD_RECOVERY_RESTART_WIFI                  = BASE + 17;
        // Internal command used to complete wifi stack restart
        private static final int CMD_RECOVERY_RESTART_WIFI_CONTINUE = BASE + 18;
        // Command to disable wifi when SelfRecovery is throttled or otherwise not doing full
        // recovery
        static final int CMD_RECOVERY_DISABLE_WIFI                  = BASE + 19;
        static final int CMD_STA_STOPPED                            = BASE + 20;
        static final int CMD_DEFERRED_RECOVERY_RESTART_WIFI         = BASE + 22;
        static final int CMD_AP_START_FAILURE                       = BASE + 23;

        private final EnabledState mEnabledState = new EnabledState();
        private final DisabledState mDisabledState = new DisabledState();

<<<<<<< HEAD
        // Vendor specific message. start from Base + 30
        static final int CMD_DELAY_DISCONNECT                       = BASE + 30;

        private final StaEnabledState mStaEnabledState = new StaEnabledState();
        private final StaDisabledState mStaDisabledState = new StaDisabledState();
        private final StaDisabledWithScanState mStaDisabledWithScanState =
                new StaDisabledWithScanState();
        private QcStaDisablingState mQcStaDisablingState = new QcStaDisablingState();
=======
        private boolean mIsInEmergencyCall = false;
        private boolean mIsInEmergencyCallbackMode = false;
>>>>>>> 469eeeff

        WifiController() {
            super(TAG, mLooper);

            DefaultState defaultState = new DefaultState();
            addState(defaultState); {
<<<<<<< HEAD
                addState(mStaDisabledState, defaultState);
                addState(mStaEnabledState, defaultState);
                addState(mStaDisabledWithScanState, defaultState);
                addState(mQcStaDisablingState, defaultState);
=======
                addState(mDisabledState, defaultState);
                addState(mEnabledState, defaultState);
>>>>>>> 469eeeff
            }

            setLogRecSize(100);
            setLogOnlyTransitions(false);

            mRecoveryDelayMillis = readWifiRecoveryDelay();
        }

        @Override
        public void start() {
            boolean isAirplaneModeOn = mSettingsStore.isAirplaneModeOn();
            boolean isWifiEnabled = mSettingsStore.isWifiToggleEnabled();
            boolean isScanningAlwaysAvailable = mSettingsStore.isScanAlwaysAvailable();
            boolean isLocationModeActive = mWifiPermissionsUtil.isLocationModeEnabled();

            log("isAirplaneModeOn = " + isAirplaneModeOn
                    + ", isWifiEnabled = " + isWifiEnabled
                    + ", isScanningAvailable = " + isScanningAlwaysAvailable
                    + ", isLocationModeActive = " + isLocationModeActive);

            if (shouldEnableSta()) {
                startClientModeManager();
                setInitialState(mEnabledState);
            } else {
                setInitialState(mDisabledState);
            }
            mContext.registerReceiver(new BroadcastReceiver() {
                @Override
                public void onReceive(Context context, Intent intent) {
                    // Location mode has been toggled...  trigger with the scan change
                    // update to make sure we are in the correct mode
                    scanAlwaysModeChanged();
                }
            }, new IntentFilter(LocationManager.MODE_CHANGED_ACTION));
            super.start();
        }

        private int readWifiRecoveryDelay() {
            int recoveryDelayMillis = mContext.getResources().getInteger(
                    R.integer.config_wifi_framework_recovery_timeout_delay);
            if (recoveryDelayMillis > MAX_RECOVERY_TIMEOUT_DELAY_MS) {
                recoveryDelayMillis = MAX_RECOVERY_TIMEOUT_DELAY_MS;
                Log.w(TAG, "Overriding timeout delay with maximum limit value");
            }
            return recoveryDelayMillis;
        }

        abstract class BaseState extends State {
            @VisibleForTesting
            boolean isInEmergencyMode() {
                return mIsInEmergencyCall || mIsInEmergencyCallbackMode;
            }

            private void updateEmergencyMode(Message msg) {
                if (msg.what == CMD_EMERGENCY_CALL_STATE_CHANGED) {
                    mIsInEmergencyCall = msg.arg1 == 1;
                } else if (msg.what == CMD_EMERGENCY_MODE_CHANGED) {
                    mIsInEmergencyCallbackMode = msg.arg1 == 1;
                }
            }

            private void enterEmergencyMode() {
                stopSoftApModeManagers(WifiManager.IFACE_IP_MODE_UNSPECIFIED);
                boolean configWiFiDisableInECBM = mFacade.getConfigWiFiDisableInECBM(mContext);
                log("WifiController msg getConfigWiFiDisableInECBM " + configWiFiDisableInECBM);
                if (configWiFiDisableInECBM) {
                    shutdownWifi();
                }
            }

            private void exitEmergencyMode() {
                if (shouldEnableSta()) {
                    startClientModeManager();
                    transitionTo(mEnabledState);
                } else {
                    transitionTo(mDisabledState);
                }
            }

            @Override
            public final boolean processMessage(Message msg) {
                // potentially enter emergency mode
                if (msg.what == CMD_EMERGENCY_CALL_STATE_CHANGED
                        || msg.what == CMD_EMERGENCY_MODE_CHANGED) {
                    boolean wasInEmergencyMode = isInEmergencyMode();
                    updateEmergencyMode(msg);
                    boolean isInEmergencyMode = isInEmergencyMode();
                    if (!wasInEmergencyMode && isInEmergencyMode) {
                        enterEmergencyMode();
                    } else if (wasInEmergencyMode && !isInEmergencyMode) {
                        exitEmergencyMode();
                    }
                    return HANDLED;
                } else if (isInEmergencyMode()) {
                    // already in emergency mode, drop all messages other than mode stop messages
                    // triggered by emergency mode start.
                    if (msg.what == CMD_STA_STOPPED || msg.what == CMD_AP_STOPPED) {
                        if (!hasAnyModeManager()) {
                            log("No active mode managers, return to DisabledState.");
                            transitionTo(mDisabledState);
                        }
                    }
                    return HANDLED;
                }
                // not in emergency mode, process messages normally
                return processMessageFiltered(msg);
            }

            protected abstract boolean processMessageFiltered(Message msg);
        }

        class DefaultState extends State {

            @Override
            public void enter() {
                mWifiControllerReady = true;
            }

            @Override
            public boolean processMessage(Message msg) {
                switch (msg.what) {
                    case CMD_SCAN_ALWAYS_MODE_CHANGED:
                    case CMD_WIFI_TOGGLED:
                    case CMD_STA_STOPPED:
                    case CMD_STA_START_FAILURE:
                    case CMD_AP_STOPPED:
                    case CMD_AP_START_FAILURE:
                    case CMD_RECOVERY_RESTART_WIFI_CONTINUE:
                    case CMD_DEFERRED_RECOVERY_RESTART_WIFI:
                    case CMD_DELAY_DISCONNECT:
                        break;
                    case CMD_RECOVERY_DISABLE_WIFI:
                        log("Recovery has been throttled, disable wifi");
                        shutdownWifi();
<<<<<<< HEAD
                        transitionTo(mStaDisabledState);
                        break;
                    case CMD_RECOVERY_RESTART_WIFI:
                        deferMessage(obtainMessage(CMD_DEFERRED_RECOVERY_RESTART_WIFI));
                        shutdownWifi();
                        transitionTo(mStaDisabledState);
                        break;
                    case CMD_SET_AP:
                        // note: CMD_SET_AP is handled/dropped in ECM mode - will not start here

                        // If request is to start dual sap, turn off sta.
                        if (msg.arg1 == 1 && mWifiApConfigStore.getDualSapStatus()) {
                            shutdownWifi();
                            transitionTo(mStaDisabledState);
                        }

                        if (msg.arg1 == 1) {
                            enterSoftAPMode((SoftApModeConfiguration) msg.obj);
                        } else {
                            stopSoftAPMode(msg.arg2);
                        }
=======
                        // onStopped will move the state machine to "DisabledState".
>>>>>>> 469eeeff
                        break;
                    case CMD_AIRPLANE_TOGGLED:
                        if (mSettingsStore.isAirplaneModeOn()) {
                            log("Airplane mode toggled, shutdown all modes");
                            shutdownWifi();
                            // onStopped will move the state machine to "DisabledState".
                        } else {
                            log("Airplane mode disabled, determine next state");
                            if (shouldEnableSta()) {
                                startClientModeManager();
                                transitionTo(mEnabledState);
                            }
                            // wifi should remain disabled, do not need to transition
                        }
                        break;
<<<<<<< HEAD
                    case CMD_AP_START_FAILURE:
                        stopSoftAPMode(WifiManager.IFACE_IP_MODE_UNSPECIFIED);
                        // fall through
                    case CMD_AP_STOPPED:
                        log("SoftAp mode disabled, determine next state");
                        if (mSettingsStore.isWifiToggleEnabled()) {
                            transitionTo(mStaEnabledState);
                        } else if (checkScanOnlyModeAvailable()) {
                            transitionTo(mStaDisabledWithScanState);
                        }
                        // wifi should remain disabled, do not need to transition
                        break;
=======
>>>>>>> 469eeeff
                    default:
                        throw new RuntimeException("WifiController.handleMessage " + msg.what);
                }
                return HANDLED;
            }
        }

        private boolean shouldEnableSta() {
            return mSettingsStore.isWifiToggleEnabled() || checkScanOnlyModeAvailable();
        }

        class DisabledState extends BaseState {
            @Override
            public void enter() {
                log("DisabledState.enter()");
                super.enter();
                if (hasAnyModeManager()) {
                    Log.e(TAG, "Entered DisabledState, but has active mode managers");
                }
            }

            @Override
            public void exit() {
                log("DisabledState.exit()");
                super.exit();
            }

            @Override
            public void enter() {
                mWifiControllerReady = true;
            }

            @Override
            public boolean processMessageFiltered(Message msg) {
                switch (msg.what) {
                    case CMD_WIFI_TOGGLED:
                    case CMD_SCAN_ALWAYS_MODE_CHANGED:
                        if (shouldEnableSta()) {
                            startClientModeManager();
                            transitionTo(mEnabledState);
                        }
                        break;
                    case CMD_SET_AP:
                        // note: CMD_SET_AP is handled/dropped in ECM mode - will not start here
                        if (msg.arg1 == 1) {
                            startSoftApModeManager((SoftApModeConfiguration) msg.obj);
                            transitionTo(mEnabledState);
                        }
                        break;
                    case CMD_RECOVERY_RESTART_WIFI:
                        log("Recovery triggered, already in disabled state");
                        // intentional fallthrough
                    case CMD_DEFERRED_RECOVERY_RESTART_WIFI:
                        // wait mRecoveryDelayMillis for letting driver clean reset.
                        sendMessageDelayed(CMD_RECOVERY_RESTART_WIFI_CONTINUE,
                                mRecoveryDelayMillis);
                        break;
                    case CMD_RECOVERY_RESTART_WIFI_CONTINUE:
                        if (shouldEnableSta()) {
                            startClientModeManager();
                            transitionTo(mEnabledState);
                        }
                        break;
                    default:
                        return NOT_HANDLED;
                }
                return HANDLED;
            }
        }

<<<<<<< HEAD
        class StaEnabledState extends ModeActiveState {

            private final BroadcastReceiver br = new BroadcastReceiver() {
                @Override
                public void onReceive(Context context, Intent intent) {
                     log("delayed disconnect cancelled. disconnecting...");
                     if (hasMessages(CMD_DELAY_DISCONNECT)) {
                         removeMessages(CMD_DELAY_DISCONNECT);
                         sendMessage(CMD_DELAY_DISCONNECT);
                     }
                }
            };

            private boolean checkAndHandleDelayDisconnectDuration() {
                int delay = Settings.Secure.getInt(mContext.getContentResolver(),
                                Settings.Secure.WIFI_DISCONNECT_DELAY_DURATION, 0);
                if (delay > 0) {
                    log("DISCONNECT_DELAY_DURATION set. Delaying disconnection by: " +delay+ " seconds");
                    Intent intent = new Intent(WifiManager.ACTION_WIFI_DISCONNECT_IN_PROGRESS);
                    intent.addFlags(Intent.FLAG_RECEIVER_REGISTERED_ONLY_BEFORE_BOOT);
                    mContext.sendOrderedBroadcastAsUser(intent,
                             UserHandle.ALL, null, br, mClientModeImpl.getHandler(), 0, null, null);

                    sendMessageDelayed(obtainMessage(CMD_DELAY_DISCONNECT), delay * 1000);
                    transitionTo(mQcStaDisablingState);
                }

                return (delay > 0);
            }

            private class ClientListener implements ClientModeManager.Listener {
                @Override
                public void onStateChanged(int state) {
                    // make sure this listener is still active
                    if (this != mListener) {
                        log("Client mode state change from previous manager");
                        return;
                    }

                    log("State changed from client mode. state = " + state);

                    if (state == WifiManager.WIFI_STATE_UNKNOWN) {
                        // error while setting up client mode or an unexpected failure.
                        sendMessage(CMD_STA_START_FAILURE, this);
                    } else if (state == WifiManager.WIFI_STATE_DISABLED) {
                        // client mode stopped
                        sendMessage(CMD_STA_STOPPED, this);
                    } else if (state == WifiManager.WIFI_STATE_ENABLED) {
                        // client mode is ready to go
                        log("client mode active");
                        onModeActivationComplete();
                    } else {
                        // only care if client mode stopped or started, dropping
                    }
                }
            }
            private ClientListener mListener;

=======
        class EnabledState extends BaseState {
>>>>>>> 469eeeff
            @Override
            public void enter() {
                log("EnabledState.enter()");
                super.enter();
                if (!hasAnyModeManager()) {
                    Log.e(TAG, "Entered EnabledState, but no active mode managers");
                }
            }

            @Override
            public void exit() {
                log("EnabledState.exit()");
                if (hasAnyModeManager()) {
                    Log.e(TAG, "Existing EnabledState, but has active mode managers");
                }
                super.exit();
            }

            @Override
            public boolean processMessageFiltered(Message msg) {
                switch (msg.what) {
                    case CMD_WIFI_TOGGLED:
<<<<<<< HEAD
                        if (! mSettingsStore.isWifiToggleEnabled()) {
                            if (checkAndHandleDelayDisconnectDuration()) {
                                break;
                            }
                            else if (checkScanOnlyModeAvailable()) {
                                transitionTo(mStaDisabledWithScanState);
=======
                    case CMD_SCAN_ALWAYS_MODE_CHANGED:
                        if (shouldEnableSta()) {
                            if (hasAnyClientModeManager()) {
                                switchAllClientModeManagers();
>>>>>>> 469eeeff
                            } else {
                                startClientModeManager();
                            }
                        } else {
                            stopAllClientModeManagers();
                        }
                        break;
                    case CMD_SET_AP:
                        // note: CMD_SET_AP is handled/dropped in ECM mode - will not start here
                        if (msg.arg1 == 1) {
                            startSoftApModeManager((SoftApModeConfiguration) msg.obj);
                        } else {
                            stopSoftApModeManagers(msg.arg2);
                        }
                        break;
                    case CMD_AIRPLANE_TOGGLED:
                        // airplane mode toggled on is handled in the default state
                        if (mSettingsStore.isAirplaneModeOn()) {
                            // delay airplane mode toggle in case of disconnect delay.
                            if (checkAndHandleDelayDisconnectDuration()) {
                                deferMessage(msg);
                                return HANDLED;
                            }

                            return NOT_HANDLED;
                        } else {
                            // when airplane mode is toggled off, but wifi is on, we can keep it on
                            log("airplane mode toggled - and airplane mode is off. return handled");
                            return HANDLED;
                        }
                    case CMD_AP_STOPPED:
                    case CMD_AP_START_FAILURE:
                        if (!hasAnyModeManager()) {
                            if (shouldEnableSta()) {
                                log("SoftAp disabled, start client mode");
                                startClientModeManager();
                            } else {
                                log("SoftAp mode disabled, return to DisabledState");
                                transitionTo(mDisabledState);
                            }
                        } else {
                            log("AP disabled, remain in EnabledState.");
                        }
<<<<<<< HEAD
                        return NOT_HANDLED;
                    case CMD_AP_START_FAILURE:
                        stopSoftAPMode(WifiManager.IFACE_IP_MODE_UNSPECIFIED);
                        // fall through
                    case CMD_AP_STOPPED:
                        // already in a wifi mode, no need to check where we should go with softap
                        // stopped
=======
>>>>>>> 469eeeff
                        break;
                    case CMD_STA_START_FAILURE:
                    case CMD_STA_STOPPED:
                        // Client mode stopped. Head to Disabled to wait for next command if there
                        // no active mode managers.
                        if (!hasAnyModeManager()) {
                            log("STA disabled, return to DisabledState.");
                            transitionTo(mDisabledState);
                        } else {
                            log("STA disabled, remain in EnabledState.");
                        }
                        break;
                    case CMD_RECOVERY_RESTART_WIFI:
                        final String bugTitle;
                        final String bugDetail;
                        if (msg.arg1 < SelfRecovery.REASON_STRINGS.length && msg.arg1 >= 0) {
                            bugDetail = SelfRecovery.REASON_STRINGS[msg.arg1];
                            bugTitle = "Wi-Fi BugReport: " + bugDetail;
                        } else {
                            bugDetail = "";
                            bugTitle = "Wi-Fi BugReport";
                        }
                        if (msg.arg1 != SelfRecovery.REASON_LAST_RESORT_WATCHDOG) {
                            mHandler.post(() -> mClientModeImpl.takeBugReport(bugTitle, bugDetail));
                        }
<<<<<<< HEAD
                        // after the bug report trigger, more handling needs to be done
                        return NOT_HANDLED;
                    default:
                        return NOT_HANDLED;
                }
                return HANDLED;
            }
        }

        class StaDisabledWithScanState extends ModeActiveState {
            private class ScanOnlyListener implements ScanOnlyModeManager.Listener {
                @Override
                public void onStateChanged(int state) {
                    if (this != mListener) {
                        log("ScanOnly mode state change from previous manager");
                        return;
                    }

                    if (state == WifiManager.WIFI_STATE_UNKNOWN) {
                        log("StaDisabledWithScanState mode failed");
                        // error while setting up scan mode or an unexpected failure.
                        sendMessage(CMD_SCANNING_START_FAILURE, this);
                    } else if (state == WifiManager.WIFI_STATE_DISABLED) {
                        log("StaDisabledWithScanState stopped");
                        //scan only mode stopped
                        sendMessage(CMD_SCANNING_STOPPED, this);
                    } else if (state == WifiManager.WIFI_STATE_ENABLED) {
                        // scan mode is ready to go
                        log("scan mode active");
                        onModeActivationComplete();
                    } else {
                        log("unexpected state update: " + state);
                    }
                }
            }
            private ScanOnlyListener mListener;

            @Override
            public void enter() {
                super.enter();
                log("StaDisabledWithScanState.enter()");

                mListener = new ScanOnlyListener();
                mManager = mWifiInjector.makeScanOnlyModeManager(mListener);
                mManager.start();
                mActiveModeManagers.add(mManager);
                mWifiControllerReady = true;

                updateBatteryStatsWifiState(true);
                updateBatteryStatsScanModeActive();
            }

            @Override
            public void exit() {
                mListener = null;
                super.exit();
            }

            @Override
            public boolean processMessageFiltered(Message msg) {
                switch (msg.what) {
                    case CMD_WIFI_TOGGLED:
                        if (mSettingsStore.isWifiToggleEnabled()) {
                            transitionTo(mStaEnabledState);
                        }
                        break;
                    case CMD_SCAN_ALWAYS_MODE_CHANGED:
                        if (!checkScanOnlyModeAvailable()) {
                            log("StaDisabledWithScanState: scan no longer available");
                            transitionTo(mStaDisabledState);
                        }
                        break;
                    case CMD_SET_AP:
                        if (msg.arg1 == 1) {
                            // remember that we were disabled, but pass the command up to start
                            // softap
                            mSettingsStore.setWifiSavedState(WifiSettingsStore.WIFI_DISABLED);
                        }
                        return NOT_HANDLED;
                    case CMD_AP_START_FAILURE:
                        stopSoftAPMode(WifiManager.IFACE_IP_MODE_UNSPECIFIED);
                        // fall through
                    case CMD_AP_STOPPED:
                        // already in a wifi mode, no need to check where we should go with softap
                        // stopped
                        break;
                    case CMD_SCANNING_START_FAILURE:
                    case CMD_SCANNING_STOPPED:
                        if (mListener != msg.obj) {
                            Log.d(TAG, "ScanOnly mode state change from previous manager");
                            break;
                        }
                        log("StaDisabledWithScanState "
                                + (msg.what == CMD_SCANNING_STOPPED ? "stopped" : "failed")
                                + ", return to StaDisabledState.");
                        // stopped due to interface destruction - return to disabled and wait
                        transitionTo(mStaDisabledState);
=======
                        log("Recovery triggered, disable wifi");
                        deferMessage(obtainMessage(CMD_DEFERRED_RECOVERY_RESTART_WIFI));
                        shutdownWifi();
                        // onStopped will move the state machine to "DisabledState".
>>>>>>> 469eeeff
                        break;
                    default:
                        return NOT_HANDLED;
                }
                return HANDLED;
            }
        }

        /**
         * QcStaDisablingState: This is to handle sta disablment for the cases where
         *                      delay is expected.
         */
        class QcStaDisablingState extends State {
            @Override
            public void enter() {
                log("QcStaDisablingState.enter()");
            }

            @Override
            public boolean processMessage(Message msg) {
                switch (msg.what) {
                    case CMD_WIFI_TOGGLED:
                    case CMD_AIRPLANE_TOGGLED:
                         log("In QcStaDisablingState, deferMessage");
                         deferMessage(msg);
                         break;
                    case CMD_DELAY_DISCONNECT:
                        if (! mSettingsStore.isWifiToggleEnabled() && checkScanOnlyModeAvailable()) {
                            transitionTo(mStaDisabledWithScanState);
                        } else {
                            transitionTo(mStaDisabledState);
                        }
                        break;
                    default:
                        return NOT_HANDLED;

                }
                return HANDLED;
            }
        }
    }
}<|MERGE_RESOLUTION|>--- conflicted
+++ resolved
@@ -560,7 +560,6 @@
         static final int CMD_WIFI_TOGGLED                           = BASE + 8;
         static final int CMD_AIRPLANE_TOGGLED                       = BASE + 9;
         static final int CMD_SET_AP                                 = BASE + 10;
-        static final int CMD_AP_START_FAILURE                       = BASE + 13;
         static final int CMD_EMERGENCY_CALL_STATE_CHANGED           = BASE + 14;
         static final int CMD_AP_STOPPED                             = BASE + 15;
         static final int CMD_STA_START_FAILURE                      = BASE + 16;
@@ -575,37 +574,25 @@
         static final int CMD_DEFERRED_RECOVERY_RESTART_WIFI         = BASE + 22;
         static final int CMD_AP_START_FAILURE                       = BASE + 23;
 
+        // Vendor specific message. start from Base + 30
+        static final int CMD_DELAY_DISCONNECT                       = BASE + 30;
+
         private final EnabledState mEnabledState = new EnabledState();
         private final DisabledState mDisabledState = new DisabledState();
 
-<<<<<<< HEAD
-        // Vendor specific message. start from Base + 30
-        static final int CMD_DELAY_DISCONNECT                       = BASE + 30;
-
-        private final StaEnabledState mStaEnabledState = new StaEnabledState();
-        private final StaDisabledState mStaDisabledState = new StaDisabledState();
-        private final StaDisabledWithScanState mStaDisabledWithScanState =
-                new StaDisabledWithScanState();
         private QcStaDisablingState mQcStaDisablingState = new QcStaDisablingState();
-=======
+
         private boolean mIsInEmergencyCall = false;
         private boolean mIsInEmergencyCallbackMode = false;
->>>>>>> 469eeeff
 
         WifiController() {
             super(TAG, mLooper);
 
             DefaultState defaultState = new DefaultState();
             addState(defaultState); {
-<<<<<<< HEAD
-                addState(mStaDisabledState, defaultState);
-                addState(mStaEnabledState, defaultState);
-                addState(mStaDisabledWithScanState, defaultState);
-                addState(mQcStaDisablingState, defaultState);
-=======
                 addState(mDisabledState, defaultState);
                 addState(mEnabledState, defaultState);
->>>>>>> 469eeeff
+                addState(mQcStaDisablingState, defaultState);
             }
 
             setLogRecSize(100);
@@ -740,31 +727,7 @@
                     case CMD_RECOVERY_DISABLE_WIFI:
                         log("Recovery has been throttled, disable wifi");
                         shutdownWifi();
-<<<<<<< HEAD
-                        transitionTo(mStaDisabledState);
-                        break;
-                    case CMD_RECOVERY_RESTART_WIFI:
-                        deferMessage(obtainMessage(CMD_DEFERRED_RECOVERY_RESTART_WIFI));
-                        shutdownWifi();
-                        transitionTo(mStaDisabledState);
-                        break;
-                    case CMD_SET_AP:
-                        // note: CMD_SET_AP is handled/dropped in ECM mode - will not start here
-
-                        // If request is to start dual sap, turn off sta.
-                        if (msg.arg1 == 1 && mWifiApConfigStore.getDualSapStatus()) {
-                            shutdownWifi();
-                            transitionTo(mStaDisabledState);
-                        }
-
-                        if (msg.arg1 == 1) {
-                            enterSoftAPMode((SoftApModeConfiguration) msg.obj);
-                        } else {
-                            stopSoftAPMode(msg.arg2);
-                        }
-=======
                         // onStopped will move the state machine to "DisabledState".
->>>>>>> 469eeeff
                         break;
                     case CMD_AIRPLANE_TOGGLED:
                         if (mSettingsStore.isAirplaneModeOn()) {
@@ -780,21 +743,6 @@
                             // wifi should remain disabled, do not need to transition
                         }
                         break;
-<<<<<<< HEAD
-                    case CMD_AP_START_FAILURE:
-                        stopSoftAPMode(WifiManager.IFACE_IP_MODE_UNSPECIFIED);
-                        // fall through
-                    case CMD_AP_STOPPED:
-                        log("SoftAp mode disabled, determine next state");
-                        if (mSettingsStore.isWifiToggleEnabled()) {
-                            transitionTo(mStaEnabledState);
-                        } else if (checkScanOnlyModeAvailable()) {
-                            transitionTo(mStaDisabledWithScanState);
-                        }
-                        // wifi should remain disabled, do not need to transition
-                        break;
-=======
->>>>>>> 469eeeff
                     default:
                         throw new RuntimeException("WifiController.handleMessage " + msg.what);
                 }
@@ -810,6 +758,7 @@
             @Override
             public void enter() {
                 log("DisabledState.enter()");
+                mWifiControllerReady = true;
                 super.enter();
                 if (hasAnyModeManager()) {
                     Log.e(TAG, "Entered DisabledState, but has active mode managers");
@@ -820,11 +769,6 @@
             public void exit() {
                 log("DisabledState.exit()");
                 super.exit();
-            }
-
-            @Override
-            public void enter() {
-                mWifiControllerReady = true;
             }
 
             @Override
@@ -865,9 +809,7 @@
             }
         }
 
-<<<<<<< HEAD
-        class StaEnabledState extends ModeActiveState {
-
+        class EnabledState extends BaseState {
             private final BroadcastReceiver br = new BroadcastReceiver() {
                 @Override
                 public void onReceive(Context context, Intent intent) {
@@ -896,37 +838,6 @@
                 return (delay > 0);
             }
 
-            private class ClientListener implements ClientModeManager.Listener {
-                @Override
-                public void onStateChanged(int state) {
-                    // make sure this listener is still active
-                    if (this != mListener) {
-                        log("Client mode state change from previous manager");
-                        return;
-                    }
-
-                    log("State changed from client mode. state = " + state);
-
-                    if (state == WifiManager.WIFI_STATE_UNKNOWN) {
-                        // error while setting up client mode or an unexpected failure.
-                        sendMessage(CMD_STA_START_FAILURE, this);
-                    } else if (state == WifiManager.WIFI_STATE_DISABLED) {
-                        // client mode stopped
-                        sendMessage(CMD_STA_STOPPED, this);
-                    } else if (state == WifiManager.WIFI_STATE_ENABLED) {
-                        // client mode is ready to go
-                        log("client mode active");
-                        onModeActivationComplete();
-                    } else {
-                        // only care if client mode stopped or started, dropping
-                    }
-                }
-            }
-            private ClientListener mListener;
-
-=======
-        class EnabledState extends BaseState {
->>>>>>> 469eeeff
             @Override
             public void enter() {
                 log("EnabledState.enter()");
@@ -949,19 +860,16 @@
             public boolean processMessageFiltered(Message msg) {
                 switch (msg.what) {
                     case CMD_WIFI_TOGGLED:
-<<<<<<< HEAD
                         if (! mSettingsStore.isWifiToggleEnabled()) {
                             if (checkAndHandleDelayDisconnectDuration()) {
                                 break;
                             }
-                            else if (checkScanOnlyModeAvailable()) {
-                                transitionTo(mStaDisabledWithScanState);
-=======
+                        }
+                        // fall through
                     case CMD_SCAN_ALWAYS_MODE_CHANGED:
                         if (shouldEnableSta()) {
                             if (hasAnyClientModeManager()) {
                                 switchAllClientModeManagers();
->>>>>>> 469eeeff
                             } else {
                                 startClientModeManager();
                             }
@@ -971,6 +879,11 @@
                         break;
                     case CMD_SET_AP:
                         // note: CMD_SET_AP is handled/dropped in ECM mode - will not start here
+                        // If request is to start dual sap, turn off sta.
+                        if (msg.arg1 == 1 && mWifiApConfigStore.getDualSapStatus()) {
+                            shutdownWifi();
+                            transitionTo(mDisabledState);
+                        }
                         if (msg.arg1 == 1) {
                             startSoftApModeManager((SoftApModeConfiguration) msg.obj);
                         } else {
@@ -1005,16 +918,7 @@
                         } else {
                             log("AP disabled, remain in EnabledState.");
                         }
-<<<<<<< HEAD
-                        return NOT_HANDLED;
-                    case CMD_AP_START_FAILURE:
-                        stopSoftAPMode(WifiManager.IFACE_IP_MODE_UNSPECIFIED);
-                        // fall through
-                    case CMD_AP_STOPPED:
-                        // already in a wifi mode, no need to check where we should go with softap
-                        // stopped
-=======
->>>>>>> 469eeeff
+                        stopSoftApModeManagers(WifiManager.IFACE_IP_MODE_UNSPECIFIED);
                         break;
                     case CMD_STA_START_FAILURE:
                     case CMD_STA_STOPPED:
@@ -1040,111 +944,8 @@
                         if (msg.arg1 != SelfRecovery.REASON_LAST_RESORT_WATCHDOG) {
                             mHandler.post(() -> mClientModeImpl.takeBugReport(bugTitle, bugDetail));
                         }
-<<<<<<< HEAD
                         // after the bug report trigger, more handling needs to be done
                         return NOT_HANDLED;
-                    default:
-                        return NOT_HANDLED;
-                }
-                return HANDLED;
-            }
-        }
-
-        class StaDisabledWithScanState extends ModeActiveState {
-            private class ScanOnlyListener implements ScanOnlyModeManager.Listener {
-                @Override
-                public void onStateChanged(int state) {
-                    if (this != mListener) {
-                        log("ScanOnly mode state change from previous manager");
-                        return;
-                    }
-
-                    if (state == WifiManager.WIFI_STATE_UNKNOWN) {
-                        log("StaDisabledWithScanState mode failed");
-                        // error while setting up scan mode or an unexpected failure.
-                        sendMessage(CMD_SCANNING_START_FAILURE, this);
-                    } else if (state == WifiManager.WIFI_STATE_DISABLED) {
-                        log("StaDisabledWithScanState stopped");
-                        //scan only mode stopped
-                        sendMessage(CMD_SCANNING_STOPPED, this);
-                    } else if (state == WifiManager.WIFI_STATE_ENABLED) {
-                        // scan mode is ready to go
-                        log("scan mode active");
-                        onModeActivationComplete();
-                    } else {
-                        log("unexpected state update: " + state);
-                    }
-                }
-            }
-            private ScanOnlyListener mListener;
-
-            @Override
-            public void enter() {
-                super.enter();
-                log("StaDisabledWithScanState.enter()");
-
-                mListener = new ScanOnlyListener();
-                mManager = mWifiInjector.makeScanOnlyModeManager(mListener);
-                mManager.start();
-                mActiveModeManagers.add(mManager);
-                mWifiControllerReady = true;
-
-                updateBatteryStatsWifiState(true);
-                updateBatteryStatsScanModeActive();
-            }
-
-            @Override
-            public void exit() {
-                mListener = null;
-                super.exit();
-            }
-
-            @Override
-            public boolean processMessageFiltered(Message msg) {
-                switch (msg.what) {
-                    case CMD_WIFI_TOGGLED:
-                        if (mSettingsStore.isWifiToggleEnabled()) {
-                            transitionTo(mStaEnabledState);
-                        }
-                        break;
-                    case CMD_SCAN_ALWAYS_MODE_CHANGED:
-                        if (!checkScanOnlyModeAvailable()) {
-                            log("StaDisabledWithScanState: scan no longer available");
-                            transitionTo(mStaDisabledState);
-                        }
-                        break;
-                    case CMD_SET_AP:
-                        if (msg.arg1 == 1) {
-                            // remember that we were disabled, but pass the command up to start
-                            // softap
-                            mSettingsStore.setWifiSavedState(WifiSettingsStore.WIFI_DISABLED);
-                        }
-                        return NOT_HANDLED;
-                    case CMD_AP_START_FAILURE:
-                        stopSoftAPMode(WifiManager.IFACE_IP_MODE_UNSPECIFIED);
-                        // fall through
-                    case CMD_AP_STOPPED:
-                        // already in a wifi mode, no need to check where we should go with softap
-                        // stopped
-                        break;
-                    case CMD_SCANNING_START_FAILURE:
-                    case CMD_SCANNING_STOPPED:
-                        if (mListener != msg.obj) {
-                            Log.d(TAG, "ScanOnly mode state change from previous manager");
-                            break;
-                        }
-                        log("StaDisabledWithScanState "
-                                + (msg.what == CMD_SCANNING_STOPPED ? "stopped" : "failed")
-                                + ", return to StaDisabledState.");
-                        // stopped due to interface destruction - return to disabled and wait
-                        transitionTo(mStaDisabledState);
-=======
-                        log("Recovery triggered, disable wifi");
-                        deferMessage(obtainMessage(CMD_DEFERRED_RECOVERY_RESTART_WIFI));
-                        shutdownWifi();
-                        // onStopped will move the state machine to "DisabledState".
->>>>>>> 469eeeff
-                        break;
                     default:
                         return NOT_HANDLED;
                 }
@@ -1171,11 +972,7 @@
                          deferMessage(msg);
                          break;
                     case CMD_DELAY_DISCONNECT:
-                        if (! mSettingsStore.isWifiToggleEnabled() && checkScanOnlyModeAvailable()) {
-                            transitionTo(mStaDisabledWithScanState);
-                        } else {
-                            transitionTo(mStaDisabledState);
-                        }
+                        transitionTo(mDisabledState);
                         break;
                     default:
                         return NOT_HANDLED;

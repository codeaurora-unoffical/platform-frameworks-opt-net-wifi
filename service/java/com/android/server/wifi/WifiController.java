--- conflicted
+++ resolved
@@ -28,11 +28,7 @@
 import android.os.Looper;
 import android.os.Message;
 import android.os.SystemClock;
-<<<<<<< HEAD
-import android.os.WorkSource;
 import android.os.UserHandle;
-=======
->>>>>>> 4558a4c5
 import android.provider.Settings;
 import android.util.Log;
 
@@ -69,15 +65,7 @@
     private final Looper mClientModeImplLooper;
     private final ActiveModeWarden mActiveModeWarden;
     private final WifiSettingsStore mSettingsStore;
-<<<<<<< HEAD
     private final WifiApConfigStore mWifiApConfigStore;
-    /**
-     * Temporary for computing UIDS that are responsible for starting WIFI.
-     * Protected by mWifiStateTracker lock.
-     */
-    private final WorkSource mTmpWorkSource = new WorkSource();
-=======
->>>>>>> 4558a4c5
 
     private long mReEnableDelayMillis;
 
@@ -368,12 +356,8 @@
             mDisabledTimestamp = SystemClock.elapsedRealtime();
             mDeferredEnableSerialNumber++;
             mHaveDeferredEnable = false;
-<<<<<<< HEAD
-            mWifiStateMachine.clearANQPCache();
             mWifiControllerReady = true;
 
-=======
->>>>>>> 4558a4c5
         }
         @Override
         public boolean processMessage(Message msg) {
@@ -691,40 +675,6 @@
          */
         @Override
         public boolean processMessage(Message msg) {
-<<<<<<< HEAD
-            if (msg.what == CMD_EMERGENCY_CALL_STATE_CHANGED) {
-                if (msg.arg1 == 1) {
-                    // nothing to do - just says emergency call started
-                    mEcmEntryCount++;
-                } else if (msg.arg1 == 0) {
-                    // emergency call ended
-                    decrementCountAndReturnToAppropriateState();
-                }
-                return HANDLED;
-            } else if (msg.what == CMD_EMERGENCY_MODE_CHANGED) {
-
-                if (msg.arg1 == 1) {
-                    // Transitioned into emergency callback mode
-                    mEcmEntryCount++;
-                } else if (msg.arg1 == 0) {
-                    // out of emergency callback mode
-                    decrementCountAndReturnToAppropriateState();
-                }
-                return HANDLED;
-            } else if (msg.what == CMD_RECOVERY_RESTART_WIFI
-                    || msg.what == CMD_RECOVERY_DISABLE_WIFI) {
-                // do not want to restart wifi if we are in emergency mode
-                return HANDLED;
-            } else if (msg.what == CMD_AP_STOPPED || msg.what == CMD_SCANNING_STOPPED
-                    || msg.what == CMD_STA_STOPPED) {
-                // do not want to trigger a mode switch if we are in emergency mode
-                return HANDLED;
-            } else if (msg.what == CMD_SET_AP || msg.what == CMD_SET_DUAL_AP) {
-                // do not want to start softap if we are in emergency mode
-                return HANDLED;
-            } else {
-                return NOT_HANDLED;
-=======
             switch (msg.what) {
                 case CMD_EMERGENCY_CALL_STATE_CHANGED:
                     if (msg.arg1 == 1) {
@@ -754,11 +704,11 @@
                     // do not want to trigger a mode switch if we are in emergency mode
                     return HANDLED;
                 case CMD_SET_AP:
+                case CMD_SET_DUAL_AP:
                     // do not want to start softap if we are in emergency mode
                     return HANDLED;
                 default:
                     return NOT_HANDLED;
->>>>>>> 4558a4c5
             }
         }
 
@@ -781,51 +731,6 @@
                     transitionTo(mStaDisabledState);
                 }
             }
-        }
-    }
-<<<<<<< HEAD
-
-    /**
-     * Parent: StaEnabledState
-     *
-     * TODO (b/79209870): merge DeviceActiveState and StaEnabledState into a single state
-     */
-    class DeviceActiveState extends State {
-        @Override
-        public void enter() {
-            mWifiStateMachinePrime.enterClientMode();
-            mWifiStateMachine.setHighPerfModeEnabled(false);
-        }
-
-        @Override
-        public boolean processMessage(Message msg) {
-            if (msg.what == CMD_USER_PRESENT) {
-                // TLS networks can't connect until user unlocks keystore. KeyStore
-                // unlocks when the user punches PIN after the reboot. So use this
-                // trigger to get those networks connected.
-                if (mFirstUserSignOnSeen == false) {
-                    mWifiStateMachine.reloadTlsNetworksAndReconnect();
-                }
-                mFirstUserSignOnSeen = true;
-                return HANDLED;
-            } else if (msg.what == CMD_RECOVERY_RESTART_WIFI) {
-                final String bugTitle;
-                final String bugDetail;
-                if (msg.arg1 < SelfRecovery.REASON_STRINGS.length && msg.arg1 >= 0) {
-                    bugDetail = SelfRecovery.REASON_STRINGS[msg.arg1];
-                    bugTitle = "Wi-Fi BugReport: " + bugDetail;
-                } else {
-                    bugDetail = "";
-                    bugTitle = "Wi-Fi BugReport";
-                }
-                if (msg.arg1 != SelfRecovery.REASON_LAST_RESORT_WATCHDOG) {
-                    (new Handler(mWifiStateMachineLooper)).post(() -> {
-                        mWifiStateMachine.takeBugReport(bugTitle, bugDetail);
-                    });
-                }
-                return NOT_HANDLED;
-            }
-            return NOT_HANDLED;
         }
     }
 
@@ -863,6 +768,4 @@
             return HANDLED;
         }
     }
-=======
->>>>>>> 4558a4c5
 }
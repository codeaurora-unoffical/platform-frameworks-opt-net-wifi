/*
 * Copyright (C) 2013 The Android Open Source Project
 *
 * Licensed under the Apache License, Version 2.0 (the "License");
 * you may not use this file except in compliance with the License.
 * You may obtain a copy of the License at
 *
 *      http://www.apache.org/licenses/LICENSE-2.0
 *
 * Unless required by applicable law or agreed to in writing, software
 * distributed under the License is distributed on an "AS IS" BASIS,
 * WITHOUT WARRANTIES OR CONDITIONS OF ANY KIND, either express or implied.
 * See the License for the specific language governing permissions and
 * limitations under the License.
 */

package com.android.server.wifi;

import static android.net.wifi.WifiManager.WIFI_MODE_FULL;
import static android.net.wifi.WifiManager.WIFI_MODE_FULL_HIGH_PERF;
import static android.net.wifi.WifiManager.WIFI_MODE_NO_LOCKS_HELD;
import static android.net.wifi.WifiManager.WIFI_MODE_SCAN_ONLY;

import android.app.AlarmManager;
import android.app.PendingIntent;
import android.content.BroadcastReceiver;
import android.content.Context;
import android.content.Intent;
import android.content.IntentFilter;
import android.database.ContentObserver;
import android.net.ConnectivityManager;
import android.net.NetworkInfo;
import android.net.wifi.WifiConfiguration;
import android.net.wifi.WifiManager;
import android.os.Handler;
import android.os.Looper;
import android.os.Message;
import android.os.SystemClock;
import android.os.WorkSource;
import android.provider.Settings;
import android.util.Slog;

import com.android.internal.util.Protocol;
import com.android.internal.util.State;
import com.android.internal.util.StateMachine;

import java.io.FileDescriptor;
import java.io.PrintWriter;

/**
 * WifiController is the class used to manage on/off state of WifiStateMachine for various operating
 * modes (normal, airplane, wifi hotspot, etc.).
 */
public class WifiController extends StateMachine {
    private static final String TAG = "WifiController";
    private static boolean DBG = false;
    private Context mContext;
    private boolean mScreenOff;
    private boolean mDeviceIdle;
    private int mPluggedType;
    private int mStayAwakeConditions;
    private long mIdleMillis;
    private int mSleepPolicy;
    private boolean mFirstUserSignOnSeen = false;
    private boolean mStaAndApConcurrency = false;

    private AlarmManager mAlarmManager;
    private PendingIntent mIdleIntent;
    private static final int IDLE_REQUEST = 0;

    /**
     * See {@link Settings.Global#WIFI_IDLE_MS}. This is the default value if a
     * Settings.Global value is not present. This timeout value is chosen as
     * the approximate point at which the battery drain caused by Wi-Fi
     * being enabled but not active exceeds the battery drain caused by
     * re-establishing a connection to the mobile data network.
     */
    private static final long DEFAULT_IDLE_MS = 15 * 60 * 1000; /* 15 minutes */

    /**
     * See {@link Settings.Global#WIFI_REENABLE_DELAY_MS}.  This is the default value if a
     * Settings.Global value is not present.  This is the minimum time after wifi is disabled
     * we'll act on an enable.  Enable requests received before this delay will be deferred.
     */
    private static final long DEFAULT_REENABLE_DELAY_MS = 500;

    // finding that delayed messages can sometimes be delivered earlier than expected
    // probably rounding errors..  add a margin to prevent problems
    private static final long DEFER_MARGIN_MS = 5;

    NetworkInfo mNetworkInfo = new NetworkInfo(ConnectivityManager.TYPE_WIFI, 0, "WIFI", "");

    private static final String ACTION_DEVICE_IDLE =
            "com.android.server.WifiManager.action.DEVICE_IDLE";

    /* References to values tracked in WifiService */
<<<<<<< HEAD
    final WifiStateMachine mWifiStateMachine;
    private SoftApStateMachine mSoftApStateMachine = null;
    final WifiSettingsStore mSettingsStore;
    final LockList mLocks;
=======
    private final WifiStateMachine mWifiStateMachine;
    private final WifiSettingsStore mSettingsStore;
    private final WifiLockManager mWifiLockManager;
>>>>>>> 4da98e32

    /**
     * Temporary for computing UIDS that are responsible for starting WIFI.
     * Protected by mWifiStateTracker lock.
     */
    private final WorkSource mTmpWorkSource = new WorkSource();

    private long mReEnableDelayMillis;

    private FrameworkFacade mFacade;

    private static final int BASE = Protocol.BASE_WIFI_CONTROLLER;

    static final int CMD_EMERGENCY_MODE_CHANGED        = BASE + 1;
    static final int CMD_SCREEN_ON                     = BASE + 2;
    static final int CMD_SCREEN_OFF                    = BASE + 3;
    static final int CMD_BATTERY_CHANGED               = BASE + 4;
    static final int CMD_DEVICE_IDLE                   = BASE + 5;
    static final int CMD_LOCKS_CHANGED                 = BASE + 6;
    static final int CMD_SCAN_ALWAYS_MODE_CHANGED      = BASE + 7;
    static final int CMD_WIFI_TOGGLED                  = BASE + 8;
    static final int CMD_AIRPLANE_TOGGLED              = BASE + 9;
    static final int CMD_SET_AP                        = BASE + 10;
    static final int CMD_DEFERRED_TOGGLE               = BASE + 11;
    static final int CMD_USER_PRESENT                  = BASE + 12;
    static final int CMD_AP_START_FAILURE              = BASE + 13;
    static final int CMD_EMERGENCY_CALL_STATE_CHANGED  = BASE + 14;
    static final int CMD_AP_STOPPED                    = BASE + 15;
    static final int CMD_STA_START_FAILURE             = BASE + 16;
    // Command used to trigger a wifi stack restart when in active mode
    static final int CMD_RESTART_WIFI                  = BASE + 17;
    // Internal command used to complete wifi stack restart
    private static final int CMD_RESTART_WIFI_CONTINUE = BASE + 18;

    private DefaultState mDefaultState = new DefaultState();
    private StaEnabledState mStaEnabledState = new StaEnabledState();
    private ApStaDisabledState mApStaDisabledState = new ApStaDisabledState();
    private StaDisabledWithScanState mStaDisabledWithScanState = new StaDisabledWithScanState();
    private ApEnabledState mApEnabledState = new ApEnabledState();
    private ApStaEnabledState mApStaEnabledState = new ApStaEnabledState();
    private DeviceActiveState mDeviceActiveState = new DeviceActiveState();
    private DeviceInactiveState mDeviceInactiveState = new DeviceInactiveState();
    private ScanOnlyLockHeldState mScanOnlyLockHeldState = new ScanOnlyLockHeldState();
    private FullLockHeldState mFullLockHeldState = new FullLockHeldState();
    private FullHighPerfLockHeldState mFullHighPerfLockHeldState = new FullHighPerfLockHeldState();
    private NoLockHeldState mNoLockHeldState = new NoLockHeldState();
    private EcmState mEcmState = new EcmState();

    WifiController(Context context, WifiStateMachine wsm, WifiSettingsStore wss,
            WifiLockManager wifiLockManager, Looper looper, FrameworkFacade f) {
        super(TAG, looper);
        mFacade = f;
        mContext = context;
        mWifiStateMachine = wsm;
        mSettingsStore = wss;
        mWifiLockManager = wifiLockManager;

        mAlarmManager = (AlarmManager)mContext.getSystemService(Context.ALARM_SERVICE);
        Intent idleIntent = new Intent(ACTION_DEVICE_IDLE, null);
        mIdleIntent = mFacade.getBroadcast(mContext, IDLE_REQUEST, idleIntent, 0);

        addState(mDefaultState);
            addState(mApStaDisabledState, mDefaultState);
            addState(mStaEnabledState, mDefaultState);
            addState(mApStaEnabledState, mDefaultState);
                addState(mDeviceActiveState, mStaEnabledState);
                addState(mDeviceInactiveState, mStaEnabledState);
                    addState(mScanOnlyLockHeldState, mDeviceInactiveState);
                    addState(mFullLockHeldState, mDeviceInactiveState);
                    addState(mFullHighPerfLockHeldState, mDeviceInactiveState);
                    addState(mNoLockHeldState, mDeviceInactiveState);
            addState(mStaDisabledWithScanState, mDefaultState);
            addState(mApEnabledState, mDefaultState);
            addState(mEcmState, mDefaultState);

        boolean isAirplaneModeOn = mSettingsStore.isAirplaneModeOn();
        boolean isWifiEnabled = mSettingsStore.isWifiToggleEnabled();
        boolean isScanningAlwaysAvailable = mSettingsStore.isScanAlwaysAvailable();

        log("isAirplaneModeOn = " + isAirplaneModeOn +
                ", isWifiEnabled = " + isWifiEnabled +
                ", isScanningAvailable = " + isScanningAlwaysAvailable);

        if (isScanningAlwaysAvailable) {
            setInitialState(mStaDisabledWithScanState);
        } else {
            setInitialState(mApStaDisabledState);
        }

        setLogRecSize(100);
        setLogOnlyTransitions(false);

        IntentFilter filter = new IntentFilter();
        filter.addAction(ACTION_DEVICE_IDLE);
        filter.addAction(WifiManager.NETWORK_STATE_CHANGED_ACTION);
        filter.addAction(WifiManager.WIFI_AP_STATE_CHANGED_ACTION);
        filter.addAction(WifiManager.WIFI_STATE_CHANGED_ACTION);
        mContext.registerReceiver(
                new BroadcastReceiver() {
                    @Override
                    public void onReceive(Context context, Intent intent) {
                        String action = intent.getAction();
                        if (action.equals(ACTION_DEVICE_IDLE)) {
                            sendMessage(CMD_DEVICE_IDLE);
                        } else if (action.equals(WifiManager.NETWORK_STATE_CHANGED_ACTION)) {
                            mNetworkInfo = (NetworkInfo) intent.getParcelableExtra(
                                    WifiManager.EXTRA_NETWORK_INFO);
                        } else if (action.equals(WifiManager.WIFI_AP_STATE_CHANGED_ACTION)) {
                            int state = intent.getIntExtra(
                                    WifiManager.EXTRA_WIFI_AP_STATE,
                                    WifiManager.WIFI_AP_STATE_FAILED);
                            if (state == WifiManager.WIFI_AP_STATE_FAILED) {
                                loge(TAG + "SoftAP start failed");
                                sendMessage(CMD_AP_START_FAILURE);
                            } else if (state == WifiManager.WIFI_AP_STATE_DISABLED) {
                                sendMessage(CMD_AP_STOPPED);
                            }
                        } else if (action.equals(WifiManager.WIFI_STATE_CHANGED_ACTION)) {
                            int state = intent.getIntExtra(
                                    WifiManager.EXTRA_WIFI_STATE,
                                    WifiManager.WIFI_STATE_UNKNOWN);
                            if (state == WifiManager.WIFI_STATE_UNKNOWN) {
                                loge(TAG + "Wifi turn on failed");
                                sendMessage(CMD_STA_START_FAILURE);
                            }
                        }
                    }
                },
                new IntentFilter(filter));

        initializeAndRegisterForSettingsChange(looper);
    }

    private void initializeAndRegisterForSettingsChange(Looper looper) {
        Handler handler = new Handler(looper);
        readStayAwakeConditions();
        registerForStayAwakeModeChange(handler);
        readWifiIdleTime();
        registerForWifiIdleTimeChange(handler);
        readWifiSleepPolicy();
        registerForWifiSleepPolicyChange(handler);
        readWifiReEnableDelay();
    }

    private void readStayAwakeConditions() {
        mStayAwakeConditions = mFacade.getIntegerSetting(mContext,
                Settings.Global.STAY_ON_WHILE_PLUGGED_IN, 0);
    }

    private void readWifiIdleTime() {
        mIdleMillis = mFacade.getLongSetting(mContext,
                Settings.Global.WIFI_IDLE_MS, DEFAULT_IDLE_MS);
    }

    private void readWifiSleepPolicy() {
        mSleepPolicy = mFacade.getIntegerSetting(mContext,
                Settings.Global.WIFI_SLEEP_POLICY,
                Settings.Global.WIFI_SLEEP_POLICY_NEVER);
    }

    private void readWifiReEnableDelay() {
        mReEnableDelayMillis = mFacade.getLongSetting(mContext,
                Settings.Global.WIFI_REENABLE_DELAY_MS, DEFAULT_REENABLE_DELAY_MS);
    }

    /**
     * Observes settings changes to scan always mode.
     */
    private void registerForStayAwakeModeChange(Handler handler) {
        ContentObserver contentObserver = new ContentObserver(handler) {
            @Override
            public void onChange(boolean selfChange) {
                readStayAwakeConditions();
            }
        };

        mContext.getContentResolver().registerContentObserver(
                Settings.Global.getUriFor(Settings.Global.STAY_ON_WHILE_PLUGGED_IN),
                false, contentObserver);
    }

    /**
     * Observes settings changes to scan always mode.
     */
    private void registerForWifiIdleTimeChange(Handler handler) {
        ContentObserver contentObserver = new ContentObserver(handler) {
            @Override
            public void onChange(boolean selfChange) {
                readWifiIdleTime();
            }
        };

        mContext.getContentResolver().registerContentObserver(
                Settings.Global.getUriFor(Settings.Global.WIFI_IDLE_MS),
                false, contentObserver);
    }

    /**
     * Observes changes to wifi sleep policy
     */
    private void registerForWifiSleepPolicyChange(Handler handler) {
        ContentObserver contentObserver = new ContentObserver(handler) {
            @Override
            public void onChange(boolean selfChange) {
                readWifiSleepPolicy();
            }
        };
        mContext.getContentResolver().registerContentObserver(
                Settings.Global.getUriFor(Settings.Global.WIFI_SLEEP_POLICY),
                false, contentObserver);
    }

    /**
     * Determines whether the Wi-Fi chipset should stay awake or be put to
     * sleep. Looks at the setting for the sleep policy and the current
     * conditions.
     *
     * @see #shouldDeviceStayAwake(int)
     */
    private boolean shouldWifiStayAwake(int pluggedType) {
        if (mSleepPolicy == Settings.Global.WIFI_SLEEP_POLICY_NEVER) {
            // Never sleep
            return true;
        } else if ((mSleepPolicy == Settings.Global.WIFI_SLEEP_POLICY_NEVER_WHILE_PLUGGED) &&
                (pluggedType != 0)) {
            // Never sleep while plugged, and we're plugged
            return true;
        } else {
            // Default
            return shouldDeviceStayAwake(pluggedType);
        }
    }

    /**
     * Determine whether the bit value corresponding to {@code pluggedType} is set in
     * the bit string mStayAwakeConditions. This determines whether the device should
     * stay awake based on the current plugged type.
     *
     * @param pluggedType the type of plug (USB, AC, or none) for which the check is
     * being made
     * @return {@code true} if {@code pluggedType} indicates that the device is
     * supposed to stay awake, {@code false} otherwise.
     */
    private boolean shouldDeviceStayAwake(int pluggedType) {
        return (mStayAwakeConditions & pluggedType) != 0;
    }

    private void updateBatteryWorkSource() {
        mTmpWorkSource.clear();
        if (mDeviceIdle) {
            mTmpWorkSource.add(mWifiLockManager.createMergedWorkSource());
        }
        mWifiStateMachine.updateBatteryWorkSource(mTmpWorkSource);
    }

    public void setSoftApStateMachine(SoftApStateMachine machine) {
        mSoftApStateMachine = machine;
        mStaAndApConcurrency = true;
        Slog.d(TAG, "mStaAndApConcurrency="+mStaAndApConcurrency);
    }

    void enableVerboseLogging(int verbose) {
        if (verbose > 0) {
            DBG = true;
        } else {
            DBG = false;
        }
    }

    class DefaultState extends State {
        @Override
        public boolean processMessage(Message msg) {
            switch (msg.what) {
                case CMD_SCREEN_ON:
                    mAlarmManager.cancel(mIdleIntent);
                    mScreenOff = false;
                    mDeviceIdle = false;
                    updateBatteryWorkSource();
                    break;
                case CMD_SCREEN_OFF:
                    mScreenOff = true;
                    /*
                    * Set a timer to put Wi-Fi to sleep, but only if the screen is off
                    * AND the "stay on while plugged in" setting doesn't match the
                    * current power conditions (i.e, not plugged in, plugged in to USB,
                    * or plugged in to AC).
                    */
                    if (!shouldWifiStayAwake(mPluggedType)) {
                        //Delayed shutdown if wifi is connected
                        if (mNetworkInfo.getDetailedState() ==
                                NetworkInfo.DetailedState.CONNECTED) {
                            if (DBG) Slog.d(TAG, "set idle timer: " + mIdleMillis + " ms");
                            mAlarmManager.set(AlarmManager.RTC_WAKEUP,
                                    System.currentTimeMillis() + mIdleMillis, mIdleIntent);
                        } else {
                            sendMessage(CMD_DEVICE_IDLE);
                        }
                    }
                    break;
                case CMD_DEVICE_IDLE:
                    mDeviceIdle = true;
                    updateBatteryWorkSource();
                    break;
                case CMD_BATTERY_CHANGED:
                    /*
                    * Set a timer to put Wi-Fi to sleep, but only if the screen is off
                    * AND we are transitioning from a state in which the device was supposed
                    * to stay awake to a state in which it is not supposed to stay awake.
                    * If "stay awake" state is not changing, we do nothing, to avoid resetting
                    * the already-set timer.
                    */
                    int pluggedType = msg.arg1;
                    if (DBG) Slog.d(TAG, "battery changed pluggedType: " + pluggedType);
                    if (mScreenOff && shouldWifiStayAwake(mPluggedType) &&
                            !shouldWifiStayAwake(pluggedType)) {
                        long triggerTime = System.currentTimeMillis() + mIdleMillis;
                        if (DBG) Slog.d(TAG, "set idle timer for " + mIdleMillis + "ms");
                        mAlarmManager.set(AlarmManager.RTC_WAKEUP, triggerTime, mIdleIntent);
                    }

                    mPluggedType = pluggedType;
                    break;
                case CMD_SET_AP:
                case CMD_SCAN_ALWAYS_MODE_CHANGED:
                case CMD_LOCKS_CHANGED:
                case CMD_WIFI_TOGGLED:
                case CMD_AIRPLANE_TOGGLED:
                case CMD_EMERGENCY_MODE_CHANGED:
                case CMD_EMERGENCY_CALL_STATE_CHANGED:
                case CMD_AP_START_FAILURE:
                case CMD_AP_STOPPED:
                case CMD_STA_START_FAILURE:
                case CMD_RESTART_WIFI:
                case CMD_RESTART_WIFI_CONTINUE:
                    break;
                case CMD_USER_PRESENT:
                    mFirstUserSignOnSeen = true;
                    break;
                case CMD_DEFERRED_TOGGLE:
                    log("DEFERRED_TOGGLE ignored due to state change");
                    break;
                default:
                    throw new RuntimeException("WifiController.handleMessage " + msg.what);
            }
            return HANDLED;
        }

    }

    class ApStaDisabledState extends State {
        private int mDeferredEnableSerialNumber = 0;
        private boolean mHaveDeferredEnable = false;
        private long mDisabledTimestamp;

        @Override
        public void enter() {
            mWifiStateMachine.setSupplicantRunning(false);
            // Supplicant can't restart right away, so not the time we switched off
            mDisabledTimestamp = SystemClock.elapsedRealtime();
            mDeferredEnableSerialNumber++;
            mHaveDeferredEnable = false;
            mWifiStateMachine.clearANQPCache();
        }
        @Override
        public boolean processMessage(Message msg) {
            switch (msg.what) {
                case CMD_WIFI_TOGGLED:
                case CMD_AIRPLANE_TOGGLED:
                    if (mSettingsStore.isWifiToggleEnabled()) {
                        if (doDeferEnable(msg)) {
                            if (mHaveDeferredEnable) {
                                //  have 2 toggles now, inc serial number an ignore both
                                mDeferredEnableSerialNumber++;
                            }
                            mHaveDeferredEnable = !mHaveDeferredEnable;
                            break;
                        }
                        if (mDeviceIdle == false) {
                            transitionTo(mDeviceActiveState);
                        } else {
                            checkLocksAndTransitionWhenDeviceIdle();
                        }
                    } else if (mSettingsStore.isScanAlwaysAvailable()) {
                        transitionTo(mStaDisabledWithScanState);
                    }
                    break;
                case CMD_SCAN_ALWAYS_MODE_CHANGED:
                    if (mSettingsStore.isScanAlwaysAvailable()) {
                        transitionTo(mStaDisabledWithScanState);
                    }
                    break;
                case CMD_SET_AP:
                    if (msg.arg1 == 1) {
                        if (msg.arg2 == 0) { // previous wifi state has not been saved yet
                            mSettingsStore.setWifiSavedState(WifiSettingsStore.WIFI_DISABLED);
                        }
                        if (mStaAndApConcurrency) {
                            mSoftApStateMachine.setHostApRunning((WifiConfiguration) msg.obj,
                                    true);
                        } else {
                            mWifiStateMachine.setHostApRunning((WifiConfiguration) msg.obj,
                                    true);
                        }
                        transitionTo(mApEnabledState);
                    }
                    break;
                case CMD_DEFERRED_TOGGLE:
                    if (msg.arg1 != mDeferredEnableSerialNumber) {
                        log("DEFERRED_TOGGLE ignored due to serial mismatch");
                        break;
                    }
                    log("DEFERRED_TOGGLE handled");
                    sendMessage((Message)(msg.obj));
                    break;
                case CMD_RESTART_WIFI_CONTINUE:
                    transitionTo(mDeviceActiveState);
                    break;
                default:
                    return NOT_HANDLED;
            }
            return HANDLED;
        }

        private boolean doDeferEnable(Message msg) {
            long delaySoFar = SystemClock.elapsedRealtime() - mDisabledTimestamp;
            if (delaySoFar >= mReEnableDelayMillis) {
                return false;
            }

            log("WifiController msg " + msg + " deferred for " +
                    (mReEnableDelayMillis - delaySoFar) + "ms");

            // need to defer this action.
            Message deferredMsg = obtainMessage(CMD_DEFERRED_TOGGLE);
            deferredMsg.obj = Message.obtain(msg);
            deferredMsg.arg1 = ++mDeferredEnableSerialNumber;
            sendMessageDelayed(deferredMsg, mReEnableDelayMillis - delaySoFar + DEFER_MARGIN_MS);
            return true;
        }

    }

    class ApStaEnabledState extends State {
        private State mPendingState = null;
        private int mDeferredEnableSerialNumber = 0;
        private boolean mHaveDeferredEnable = false;
        private long mDisabledTimestamp;

        @Override
        public void enter() {
           if (DBG) {
               Slog.d(TAG,"ApStaEnabledState enter");
           }
        }

        @Override
        public boolean processMessage(Message msg) {
           switch (msg.what) {
            case CMD_SET_AP:
                if (msg.arg1 == 1) {
                    if (DBG) {
                        Slog.d(TAG,"ApStaEnabledState CMD_SET_AP setHostApRunning true");
                    }
                    mSoftApStateMachine.setHostApRunning((WifiConfiguration) msg.obj,
                                true);
                } else {
                    if (DBG) {
                        Slog.d(TAG,"ApStaEnabledState CMD_SET_AP setHostApRunning false");
                    }
                    mSoftApStateMachine.setHostApRunning(null, false);
                    transitionTo(mStaEnabledState);
                }
                    break;
            case CMD_WIFI_TOGGLED:
                if (mSettingsStore.isWifiToggleEnabled()) {
                    if (doDeferEnable(msg)) {
                        if (mHaveDeferredEnable) {
                            //  have 2 toggles now, inc serial number an ignore both
                            mDeferredEnableSerialNumber++;
                        }
                        mHaveDeferredEnable = !mHaveDeferredEnable;
                        break;
                    }
                    if (DBG) {
                        Slog.d(TAG,"ApStaEnabledState CMD_WIFI_TOGGLED setSupplicantRunning true");
                    }
                    mWifiStateMachine.setSupplicantRunning(true);
                } else {
                    if (DBG) {
                        Slog.d(TAG,"ApStaEnabledState CMD_WIFI_TOGGLED setSupplicantRunning false");
                    }
                    mWifiStateMachine.setSupplicantRunning(false);
                    transitionTo(mApEnabledState);
                }
                break;
           case CMD_AIRPLANE_TOGGLED:
                mSoftApStateMachine.setHostApRunning(null, false);
                mPendingState = mApStaDisabledState;
                break;
           case CMD_AP_STOPPED:
                if(mPendingState != null) {
                   transitionTo(mPendingState);
                }
           }
           return HANDLED;
      }

       private boolean doDeferEnable(Message msg) {
            long delaySoFar = SystemClock.elapsedRealtime() - mDisabledTimestamp;
            if (delaySoFar >= mReEnableDelayMillis) {
                return false;
            }

            log("WifiController msg " + msg + " deferred for " +
                    (mReEnableDelayMillis - delaySoFar) + "ms");

            // need to defer this action.
            Message deferredMsg = obtainMessage(CMD_DEFERRED_TOGGLE);
            deferredMsg.obj = Message.obtain(msg);
            deferredMsg.arg1 = ++mDeferredEnableSerialNumber;
            sendMessageDelayed(deferredMsg, mReEnableDelayMillis - delaySoFar + DEFER_MARGIN_MS);
            return true;
        }

    }

    class StaEnabledState extends State {
        @Override
        public void enter() {
            mWifiStateMachine.setSupplicantRunning(true);
        }
        @Override
        public boolean processMessage(Message msg) {
            switch (msg.what) {
                case CMD_WIFI_TOGGLED:
                    if (! mSettingsStore.isWifiToggleEnabled()) {
                        if (mSettingsStore.isScanAlwaysAvailable()) {
                            transitionTo(mStaDisabledWithScanState);
                        } else {
                            transitionTo(mApStaDisabledState);
                        }
                    }
                    break;
                case CMD_AIRPLANE_TOGGLED:
                    /* When wi-fi is turned off due to airplane,
                    * disable entirely (including scan)
                    */
                    if (! mSettingsStore.isWifiToggleEnabled()) {
                        transitionTo(mApStaDisabledState);
                    }
                    break;
                case CMD_STA_START_FAILURE:
                    if (!mSettingsStore.isScanAlwaysAvailable()) {
                        transitionTo(mApStaDisabledState);
                    } else {
                        transitionTo(mStaDisabledWithScanState);
                    }
                    break;
                case CMD_EMERGENCY_CALL_STATE_CHANGED:
                case CMD_EMERGENCY_MODE_CHANGED:
                    boolean getConfigWiFiDisableInECBM = mFacade.getConfigWiFiDisableInECBM(mContext);
                    log("WifiController msg " + msg + " getConfigWiFiDisableInECBM "
                            + getConfigWiFiDisableInECBM);
                    if ((msg.arg1 == 1) && getConfigWiFiDisableInECBM) {
                        transitionTo(mEcmState);
                    }
                    break;
                case CMD_SET_AP:
                    if (msg.arg1 == 1) {
                        // remeber that we were enabled
                        mSettingsStore.setWifiSavedState(WifiSettingsStore.WIFI_ENABLED);
                        deferMessage(obtainMessage(msg.what, msg.arg1, 1, msg.obj));
                        if (mStaAndApConcurrency) {
                            transitionTo(mApStaEnabledState);
                        } else {
                            transitionTo(mApStaDisabledState);
                        }
                    }
                    break;
                default:
                    return NOT_HANDLED;

            }
            return HANDLED;
        }
    }

    class StaDisabledWithScanState extends State {
        private int mDeferredEnableSerialNumber = 0;
        private boolean mHaveDeferredEnable = false;
        private long mDisabledTimestamp;

        @Override
        public void enter() {
            mWifiStateMachine.setSupplicantRunning(true);
            mWifiStateMachine.setOperationalMode(WifiStateMachine.SCAN_ONLY_WITH_WIFI_OFF_MODE);
            mWifiStateMachine.setDriverStart(true);
            // Supplicant can't restart right away, so not the time we switched off
            mDisabledTimestamp = SystemClock.elapsedRealtime();
            mDeferredEnableSerialNumber++;
            mHaveDeferredEnable = false;
            mWifiStateMachine.clearANQPCache();
        }

        @Override
        public boolean processMessage(Message msg) {
            switch (msg.what) {
                case CMD_WIFI_TOGGLED:
                    if (mSettingsStore.isWifiToggleEnabled()) {
                        if (doDeferEnable(msg)) {
                            if (mHaveDeferredEnable) {
                                // have 2 toggles now, inc serial number and ignore both
                                mDeferredEnableSerialNumber++;
                            }
                            mHaveDeferredEnable = !mHaveDeferredEnable;
                            break;
                        }
                        if (mDeviceIdle == false) {
                            transitionTo(mDeviceActiveState);
                        } else {
                            checkLocksAndTransitionWhenDeviceIdle();
                        }
                    }
                    break;
                case CMD_AIRPLANE_TOGGLED:
                    if (mSettingsStore.isAirplaneModeOn() &&
                            ! mSettingsStore.isWifiToggleEnabled()) {
                        transitionTo(mApStaDisabledState);
                    }
                    break;
                case CMD_SCAN_ALWAYS_MODE_CHANGED:
                    if (! mSettingsStore.isScanAlwaysAvailable()) {
                        transitionTo(mApStaDisabledState);
                    }
                    break;
                case CMD_SET_AP:
                    // Before starting tethering, turn off supplicant for scan mode
                    if (msg.arg1 == 1) {
                        mSettingsStore.setWifiSavedState(WifiSettingsStore.WIFI_DISABLED);
                        deferMessage(obtainMessage(msg.what, msg.arg1, 1, msg.obj));
                        transitionTo(mApStaDisabledState);
                    }
                    break;
                case CMD_DEFERRED_TOGGLE:
                    if (msg.arg1 != mDeferredEnableSerialNumber) {
                        log("DEFERRED_TOGGLE ignored due to serial mismatch");
                        break;
                    }
                    logd("DEFERRED_TOGGLE handled");
                    sendMessage((Message)(msg.obj));
                    break;
                default:
                    return NOT_HANDLED;
            }
            return HANDLED;
        }

        private boolean doDeferEnable(Message msg) {
            long delaySoFar = SystemClock.elapsedRealtime() - mDisabledTimestamp;
            if (delaySoFar >= mReEnableDelayMillis) {
                return false;
            }

            log("WifiController msg " + msg + " deferred for " +
                    (mReEnableDelayMillis - delaySoFar) + "ms");

            // need to defer this action.
            Message deferredMsg = obtainMessage(CMD_DEFERRED_TOGGLE);
            deferredMsg.obj = Message.obtain(msg);
            deferredMsg.arg1 = ++mDeferredEnableSerialNumber;
            sendMessageDelayed(deferredMsg, mReEnableDelayMillis - delaySoFar + DEFER_MARGIN_MS);
            return true;
        }

    }

    /**
     * Only transition out of this state when AP failed to start or AP is stopped.
     */
    class ApEnabledState extends State {
        /**
         * Save the pending state when stopping the AP, so that it will transition
         * to the correct state when AP is stopped.  This is to avoid a possible
         * race condition where the new state might try to update the driver/interface
         * state before AP is completely torn down.
         */
        private State mPendingState = null;

        /**
         * Determine the next state based on the current settings (e.g. saved
         * wifi state).
         */
        private State getNextWifiState() {
            if (mSettingsStore.getWifiSavedState() == WifiSettingsStore.WIFI_ENABLED) {
                if (!mStaAndApConcurrency) {
                    return mDeviceActiveState;
                }
            }

            if (mSettingsStore.isScanAlwaysAvailable()) {
                return mStaDisabledWithScanState;
            }

            return mApStaDisabledState;
        }

        @Override
        public boolean processMessage(Message msg) {
            switch (msg.what) {
                case CMD_AIRPLANE_TOGGLED:
                    if (mSettingsStore.isAirplaneModeOn()) {
                        if (mStaAndApConcurrency) {
                            mSoftApStateMachine.setHostApRunning(null, false);
                        } else {
                            mWifiStateMachine.setHostApRunning(null, false);
                        }
                        mPendingState = mApStaDisabledState;
                    }
                    break;
                case CMD_WIFI_TOGGLED:
                    if (mSettingsStore.isWifiToggleEnabled()) {
<<<<<<< HEAD
                        if (mStaAndApConcurrency) {
                            deferMessage(obtainMessage(msg.what, msg.arg1,  1, msg.obj));
                            if (DBG) {
                                Slog.d(TAG,"ApEnabledState CMD_WIFI_TOGGLED transition To ApStaEnabledState");
                            }
                            transitionTo(mApStaEnabledState);
                        } else {
                            mWifiStateMachine.setHostApRunning(null, false);
                            mPendingState = mStaEnabledState;
                        }
=======
                        mWifiStateMachine.setHostApRunning(null, false);
                        mPendingState = mDeviceActiveState;
>>>>>>> 4da98e32
                    }
                    break;
                case CMD_SET_AP:
                    if (msg.arg1 == 0) {
                        if (mStaAndApConcurrency) {
                            mSoftApStateMachine.setHostApRunning(null, false);
                        } else {
                            mWifiStateMachine.setHostApRunning(null, false);
                            mPendingState = getNextWifiState();
                        }
                    }
                    break;
                case CMD_AP_STOPPED:
                    if (mPendingState == null) {
                        /**
                         * Stop triggered internally, either tether notification
                         * timed out or wifi is untethered for some reason.
                         */
                        mPendingState = getNextWifiState();
                    }
                    if (mPendingState == mDeviceActiveState && mDeviceIdle) {
                        checkLocksAndTransitionWhenDeviceIdle();
                    } else {
                        // go ahead and transition because we are not idle or we are not going
                        // to the active state.
                        transitionTo(mPendingState);
                    }
                    break;
                case CMD_EMERGENCY_CALL_STATE_CHANGED:
                case CMD_EMERGENCY_MODE_CHANGED:
                    if (msg.arg1 == 1) {
                        if (mStaAndApConcurrency) {
                            mSoftApStateMachine.setHostApRunning(null, false);
                        } else {
                            mWifiStateMachine.setHostApRunning(null, false);
                        }
                        mPendingState = mEcmState;
                    }
                    break;
                case CMD_AP_START_FAILURE:
                    transitionTo(getNextWifiState());
                    break;
                default:
                    return NOT_HANDLED;
            }
            return HANDLED;
        }
    }

    class EcmState extends State {
        // we can enter EcmState either because an emergency call started or because
        // emergency callback mode started. This count keeps track of how many such
        // events happened; so we can exit after all are undone

        private int mEcmEntryCount;
        @Override
        public void enter() {
            mWifiStateMachine.setSupplicantRunning(false);
            mWifiStateMachine.clearANQPCache();
            mEcmEntryCount = 1;
        }

        @Override
        public boolean processMessage(Message msg) {
            if (msg.what == CMD_EMERGENCY_CALL_STATE_CHANGED) {
                if (msg.arg1 == 1) {
                    // nothing to do - just says emergency call started
                    mEcmEntryCount++;
                } else if (msg.arg1 == 0) {
                    // emergency call ended
                    decrementCountAndReturnToAppropriateState();
                }
                return HANDLED;
            } else if (msg.what == CMD_EMERGENCY_MODE_CHANGED) {

                if (msg.arg1 == 1) {
                    // Transitioned into emergency callback mode
                    mEcmEntryCount++;
                } else if (msg.arg1 == 0) {
                    // out of emergency callback mode
                    decrementCountAndReturnToAppropriateState();
                }
                return HANDLED;
            } else {
                return NOT_HANDLED;
            }
        }

        private void decrementCountAndReturnToAppropriateState() {
            boolean exitEcm = false;

            if (mEcmEntryCount == 0) {
                loge("mEcmEntryCount is 0; exiting Ecm");
                exitEcm = true;
            } else if (--mEcmEntryCount == 0) {
                exitEcm = true;
            }

            if (exitEcm) {
                if (mSettingsStore.isWifiToggleEnabled()) {
                    if (mDeviceIdle == false) {
                        transitionTo(mDeviceActiveState);
                    } else {
                        checkLocksAndTransitionWhenDeviceIdle();
                    }
                } else if (mSettingsStore.isScanAlwaysAvailable()) {
                    transitionTo(mStaDisabledWithScanState);
                } else {
                    transitionTo(mApStaDisabledState);
                }
            }
        }
    }

    /* Parent: StaEnabledState */
    class DeviceActiveState extends State {
        @Override
        public void enter() {
            mWifiStateMachine.setOperationalMode(WifiStateMachine.CONNECT_MODE);
            mWifiStateMachine.setDriverStart(true);
            mWifiStateMachine.setHighPerfModeEnabled(false);
        }

        @Override
        public boolean processMessage(Message msg) {
            if (msg.what == CMD_DEVICE_IDLE) {
                checkLocksAndTransitionWhenDeviceIdle();
                // We let default state handle the rest of work
            } else if (msg.what == CMD_USER_PRESENT) {
                // TLS networks can't connect until user unlocks keystore. KeyStore
                // unlocks when the user punches PIN after the reboot. So use this
                // trigger to get those networks connected.
                if (mFirstUserSignOnSeen == false) {
                    mWifiStateMachine.reloadTlsNetworksAndReconnect();
                }
                mFirstUserSignOnSeen = true;
                return HANDLED;
            } else if (msg.what == CMD_RESTART_WIFI) {
                deferMessage(obtainMessage(CMD_RESTART_WIFI_CONTINUE));
                transitionTo(mApStaDisabledState);
                return HANDLED;
            }
            return NOT_HANDLED;
        }
    }

    /* Parent: StaEnabledState */
    class DeviceInactiveState extends State {
        @Override
        public boolean processMessage(Message msg) {
            switch (msg.what) {
                case CMD_LOCKS_CHANGED:
                    checkLocksAndTransitionWhenDeviceIdle();
                    updateBatteryWorkSource();
                    return HANDLED;
                case CMD_SCREEN_ON:
                    transitionTo(mDeviceActiveState);
                    // More work in default state
                    return NOT_HANDLED;
                default:
                    return NOT_HANDLED;
            }
        }
    }

    /* Parent: DeviceInactiveState. Device is inactive, but an app is holding a scan only lock. */
    class ScanOnlyLockHeldState extends State {
        @Override
        public void enter() {
            mWifiStateMachine.setOperationalMode(WifiStateMachine.SCAN_ONLY_MODE);
            mWifiStateMachine.setDriverStart(true);
        }
    }

    /* Parent: DeviceInactiveState. Device is inactive, but an app is holding a full lock. */
    class FullLockHeldState extends State {
        @Override
        public void enter() {
            mWifiStateMachine.setOperationalMode(WifiStateMachine.CONNECT_MODE);
            mWifiStateMachine.setDriverStart(true);
            mWifiStateMachine.setHighPerfModeEnabled(false);
        }
    }

    /* Parent: DeviceInactiveState. Device is inactive, but an app is holding a high perf lock. */
    class FullHighPerfLockHeldState extends State {
        @Override
        public void enter() {
            mWifiStateMachine.setOperationalMode(WifiStateMachine.CONNECT_MODE);
            mWifiStateMachine.setDriverStart(true);
            mWifiStateMachine.setHighPerfModeEnabled(true);
        }
    }

    /* Parent: DeviceInactiveState. Device is inactive and no app is holding a wifi lock. */
    class NoLockHeldState extends State {
        @Override
        public void enter() {
            mWifiStateMachine.setDriverStart(false);
        }
    }

    private void checkLocksAndTransitionWhenDeviceIdle() {
        switch (mWifiLockManager.getStrongestLockMode()) {
            case WIFI_MODE_NO_LOCKS_HELD:
                if (mSettingsStore.isScanAlwaysAvailable()) {
                    transitionTo(mScanOnlyLockHeldState);
                } else {
                    transitionTo(mNoLockHeldState);
                }
                break;
            case WIFI_MODE_FULL:
                transitionTo(mFullLockHeldState);
                break;
            case WIFI_MODE_FULL_HIGH_PERF:
                transitionTo(mFullHighPerfLockHeldState);
                break;
            case WIFI_MODE_SCAN_ONLY:
                transitionTo(mScanOnlyLockHeldState);
                break;
        }
    }

    @Override
    public void dump(FileDescriptor fd, PrintWriter pw, String[] args) {
        super.dump(fd, pw, args);

        pw.println("mScreenOff " + mScreenOff);
        pw.println("mDeviceIdle " + mDeviceIdle);
        pw.println("mPluggedType " + mPluggedType);
        pw.println("mIdleMillis " + mIdleMillis);
        pw.println("mSleepPolicy " + mSleepPolicy);
    }
}<|MERGE_RESOLUTION|>--- conflicted
+++ resolved
@@ -94,16 +94,10 @@
             "com.android.server.WifiManager.action.DEVICE_IDLE";
 
     /* References to values tracked in WifiService */
-<<<<<<< HEAD
     final WifiStateMachine mWifiStateMachine;
     private SoftApStateMachine mSoftApStateMachine = null;
     final WifiSettingsStore mSettingsStore;
-    final LockList mLocks;
-=======
-    private final WifiStateMachine mWifiStateMachine;
-    private final WifiSettingsStore mSettingsStore;
     private final WifiLockManager mWifiLockManager;
->>>>>>> 4da98e32
 
     /**
      * Temporary for computing UIDS that are responsible for starting WIFI.
@@ -825,7 +819,6 @@
                     break;
                 case CMD_WIFI_TOGGLED:
                     if (mSettingsStore.isWifiToggleEnabled()) {
-<<<<<<< HEAD
                         if (mStaAndApConcurrency) {
                             deferMessage(obtainMessage(msg.what, msg.arg1,  1, msg.obj));
                             if (DBG) {
@@ -836,10 +829,6 @@
                             mWifiStateMachine.setHostApRunning(null, false);
                             mPendingState = mStaEnabledState;
                         }
-=======
-                        mWifiStateMachine.setHostApRunning(null, false);
-                        mPendingState = mDeviceActiveState;
->>>>>>> 4da98e32
                     }
                     break;
                 case CMD_SET_AP:

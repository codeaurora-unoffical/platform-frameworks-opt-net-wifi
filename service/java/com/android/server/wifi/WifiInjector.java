--- conflicted
+++ resolved
@@ -241,7 +241,7 @@
         mWifiKeyStore = new WifiKeyStore(mKeyStore);
         mWifiConfigStore = new WifiConfigStore(
                 mContext, clientModeImplLooper, mClock, mWifiMetrics,
-                WifiConfigStore.createSharedFile(UserManager.get(mContext)));
+                WifiConfigStore.createSharedFile());
         SubscriptionManager subscriptionManager =
                 mContext.getSystemService(SubscriptionManager.class);
         // Config Manager
@@ -760,7 +760,10 @@
         return mIpMemoryStore;
     }
 
-<<<<<<< HEAD
+    public HostapdHal getHostapdHal() {
+        return mHostapdHal;
+    }
+
     /**
      * Create a QtiClientModeManager
      *
@@ -817,9 +820,5 @@
 
     public int getVerboseLogging() {
         return mVerboseLoggingEnabled;
-=======
-    public HostapdHal getHostapdHal() {
-        return mHostapdHal;
->>>>>>> c72198c5
     }
 }
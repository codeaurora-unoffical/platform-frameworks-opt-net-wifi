/*
 * Copyright (C) 2015 The Android Open Source Project
 *
 * Licensed under the Apache License, Version 2.0 (the "License");
 * you may not use this file except in compliance with the License.
 * You may obtain a copy of the License at
 *
 *      http://www.apache.org/licenses/LICENSE-2.0
 *
 * Unless required by applicable law or agreed to in writing, software
 * distributed under the License is distributed on an "AS IS" BASIS,
 * WITHOUT WARRANTIES OR CONDITIONS OF ANY KIND, either express or implied.
 * See the License for the specific language governing permissions and
 * limitations under the License.
 */

package com.android.server.wifi;

import android.annotation.Nullable;
import android.content.Context;
import android.net.NetworkKey;
import android.net.NetworkScoreManager;
import android.net.WifiKey;
import android.net.wifi.ScanResult;
import android.net.wifi.WifiConfiguration;
import android.net.wifi.WifiInfo;
import android.net.wifi.WifiManager;
import android.text.TextUtils;
import android.util.LocalLog;
import android.util.Log;
import android.util.Pair;

import com.android.internal.R;
import com.android.internal.annotations.VisibleForTesting;

import java.io.FileDescriptor;
import java.io.PrintWriter;
import java.lang.annotation.Retention;
import java.lang.annotation.RetentionPolicy;
import java.util.ArrayList;
import java.util.HashMap;
import java.util.Iterator;
import java.util.List;
import java.util.Map;

/**
 * This class looks at all the connectivity scan results then
 * select an network for the phone to connect/roam to.
 */
public class WifiQualifiedNetworkSelector {
    private WifiConfigManager mWifiConfigManager;
    private WifiInfo mWifiInfo;
    private NetworkScoreManager mScoreManager;
    private WifiNetworkScoreCache mNetworkScoreCache;
    private Clock mClock;
    private static final String TAG = "WifiQualifiedNetworkSelector:";
    private boolean skipQualifiedNetworkSelectionForAutoConnect = false;
    // Always enable debugging logs for now since QNS is still a new feature.
    private static final boolean FORCE_DEBUG = true;
    private boolean mDbg = FORCE_DEBUG;
    private WifiConfiguration mCurrentConnectedNetwork = null;
    private String mCurrentBssid = null;
    //buffer most recent scan results
    private List<ScanDetail> mScanDetails = null;
    //buffer of filtered scan results (Scan results considered by network selection) & associated
    //WifiConfiguration (if any)
    private volatile List<Pair<ScanDetail, WifiConfiguration>> mFilteredScanDetails = null;

    //Minimum time gap between last successful Qualified Network Selection and new selection attempt
    //usable only when current state is connected state   default 10 s
    private static final int MINIMUM_QUALIFIED_NETWORK_SELECTION_INTERVAL = 10 * 1000;

    //if current network is on 2.4GHz band and has a RSSI over this, need not new network selection
    public static final int QUALIFIED_RSSI_24G_BAND = -73;
    //if current network is on 5GHz band and has a RSSI over this, need not new network selection
    public static final int QUALIFIED_RSSI_5G_BAND = -70;
    //any RSSI larger than this will benefit the traffic very limited
    public static final int RSSI_SATURATION_2G_BAND = -60;
    public static final int RSSI_SATURATION_5G_BAND = -57;
    //Any value below this will be considered not usable
    public static final int MINIMUM_2G_ACCEPT_RSSI = -85;
    public static final int MINIMUM_5G_ACCEPT_RSSI = -82;

    public static final int RSSI_SCORE_SLOPE = 4;
    public static final int RSSI_SCORE_OFFSET = 85;

    public static final int BAND_AWARD_5GHz = 40;
    public static final int SAME_NETWORK_AWARD = 16;

    public static final int SAME_BSSID_AWARD = 24;
    public static final int LAST_SELECTION_AWARD = 480;
    public static final int PASSPOINT_SECURITY_AWARD = 40;
    public static final int SECURITY_AWARD = 80;
    public static final int BSSID_BLACKLIST_THRESHOLD = 3;
    public static final int BSSID_BLACKLIST_EXPIRE_TIME = 5 * 60 * 1000;
    private final int mNoIntnetPenalty;
    //TODO: check whether we still need this one when we update the scan manager
    public static final int SCAN_RESULT_MAXIMUNM_AGE = 40000;
    private static final int INVALID_TIME_STAMP = -1;
    private long mLastQualifiedNetworkSelectionTimeStamp = INVALID_TIME_STAMP;

    private final LocalLog mLocalLog = new LocalLog(512);
    private int mRssiScoreSlope = RSSI_SCORE_SLOPE;
    private int mRssiScoreOffset = RSSI_SCORE_OFFSET;
    private int mSameBssidAward = SAME_BSSID_AWARD;
    private int mLastSelectionAward = LAST_SELECTION_AWARD;
    private int mPasspointSecurityAward = PASSPOINT_SECURITY_AWARD;
    private int mSecurityAward = SECURITY_AWARD;
    private int mUserPreferedBand = WifiManager.WIFI_FREQUENCY_BAND_AUTO;
    private Map<String, BssidBlacklistStatus> mBssidBlacklist =
            new HashMap<String, BssidBlacklistStatus>();

    /**
     * class save the blacklist status of a given BSSID
     */
    private static class BssidBlacklistStatus {
        //how many times it is requested to be blacklisted (association rejection trigger this)
        int mCounter;
        boolean mIsBlacklisted;
        long mBlacklistedTimeStamp = INVALID_TIME_STAMP;
    }

    private void localLog(String log) {
        if (mDbg) {
            Log.d(TAG, log);
            mLocalLog.log(log);
        }
    }

    private void localLoge(String log) {
        mLocalLog.log(log);
    }

    @VisibleForTesting
    void setWifiNetworkScoreCache(WifiNetworkScoreCache cache) {
        mNetworkScoreCache = cache;
    }

    /**
     * @return current target connected network
     */
    public WifiConfiguration getConnetionTargetNetwork() {
        return mCurrentConnectedNetwork;
    }

    /**
     * @return the list of ScanDetails scored as potential candidates by the last run of
     * selectQualifiedNetwork, this will be empty if QNS determined no selection was needed on last
     * run. This includes scan details of sufficient signal strength, and had an associated
     * WifiConfiguration.
     */
    public List<Pair<ScanDetail, WifiConfiguration>> getFilteredScanDetails() {
        return mFilteredScanDetails;
    }

    /**
     * set the user selected preferred band
     *
     * @param band preferred band user selected
     */
    public void setUserPreferredBand(int band) {
        mUserPreferedBand = band;
    }

    WifiQualifiedNetworkSelector(WifiConfigManager configureStore, Context context,
            WifiInfo wifiInfo, Clock clock) {
        mWifiConfigManager = configureStore;
        mWifiInfo = wifiInfo;
        mClock = clock;
        mScoreManager =
                (NetworkScoreManager) context.getSystemService(Context.NETWORK_SCORE_SERVICE);
        if (mScoreManager != null) {
            mNetworkScoreCache = new WifiNetworkScoreCache(context);
            mScoreManager.registerNetworkScoreCache(NetworkKey.TYPE_WIFI, mNetworkScoreCache);
        } else {
            localLoge("No network score service: Couldn't register as a WiFi score Manager, type="
                    + NetworkKey.TYPE_WIFI + " service= " + Context.NETWORK_SCORE_SERVICE);
            mNetworkScoreCache = null;
        }

        mRssiScoreSlope = context.getResources().getInteger(
                R.integer.config_wifi_framework_RSSI_SCORE_SLOPE);
        mRssiScoreOffset = context.getResources().getInteger(
                R.integer.config_wifi_framework_RSSI_SCORE_OFFSET);
        mSameBssidAward = context.getResources().getInteger(
                R.integer.config_wifi_framework_SAME_BSSID_AWARD);
        mLastSelectionAward = context.getResources().getInteger(
                R.integer.config_wifi_framework_LAST_SELECTION_AWARD);
        mPasspointSecurityAward = context.getResources().getInteger(
                R.integer.config_wifi_framework_PASSPOINT_SECURITY_AWARD);
        mSecurityAward = context.getResources().getInteger(
                R.integer.config_wifi_framework_SECURITY_AWARD);
        mNoIntnetPenalty = (mWifiConfigManager.mThresholdSaturatedRssi24.get() + mRssiScoreOffset)
                * mRssiScoreSlope + mWifiConfigManager.mBandAward5Ghz.get()
                + mWifiConfigManager.mCurrentNetworkBoost.get() + mSameBssidAward + mSecurityAward;
    }

    void enableVerboseLogging(int verbose) {
        mDbg = verbose > 0 || FORCE_DEBUG;
    }

    private String getNetworkString(WifiConfiguration network) {
        if (network == null) {
            return null;
        }

        return (network.SSID + ":" + network.networkId);

    }

    /**
     * check whether current network is good enough we need not consider any potential switch
     *
     * @param currentNetwork -- current connected network
     * @return true -- qualified and do not consider potential network switch
     *         false -- not good enough and should try potential network switch
     */
    private boolean isNetworkQualified(WifiConfiguration currentNetwork) {

        if (currentNetwork == null) {
            localLog("Disconnected");
            return false;
        } else {
            localLog("Current network is: " + currentNetwork.SSID + " ,ID is: "
                    + currentNetwork.networkId);
        }

        //if current connected network is an ephemeral network,we will consider
        // there is no current network
        if (currentNetwork.ephemeral) {
            localLog("Current is ephemeral. Start reselect");
            return false;
        }

        //if current network is open network, not qualified
        if (mWifiConfigManager.isOpenNetwork(currentNetwork)) {
            localLog("Current network is open network");
            return false;
        }

        // Current network band must match with user preference selection
        if (mWifiInfo.is24GHz() && (mUserPreferedBand != WifiManager.WIFI_FREQUENCY_BAND_2GHZ)) {
            localLog("Current band dose not match user preference. Start Qualified Network"
                    + " Selection Current band = " + (mWifiInfo.is24GHz() ? "2.4GHz band"
                    : "5GHz band") + "UserPreference band = " + mUserPreferedBand);
            return false;
        }

        int currentRssi = mWifiInfo.getRssi();
        if ((mWifiInfo.is24GHz()
                        && currentRssi < mWifiConfigManager.mThresholdQualifiedRssi24.get())
                || (mWifiInfo.is5GHz()
                        && currentRssi < mWifiConfigManager.mThresholdQualifiedRssi5.get())) {
            localLog("Current band = " + (mWifiInfo.is24GHz() ? "2.4GHz band" : "5GHz band")
                    + "current RSSI is: " + currentRssi);
            return false;
        }

        return true;
    }

    public void skipQualifiedNetworkSelectionForAutoConnect(boolean enable) {
          skipQualifiedNetworkSelectionForAutoConnect = enable;
    }
    /**
     * check whether QualifiedNetworkSelection is needed or not
     *
     * @param isLinkDebouncing true -- Link layer is under debouncing
     *                         false -- Link layer is not under debouncing
     * @param isConnected true -- device is connected to an AP currently
     *                    false -- device is not connected to an AP currently
     * @param isDisconnected true -- WifiStateMachine is at disconnected state
     *                       false -- WifiStateMachine is not at disconnected state
     * @param isSupplicantTransientState true -- supplicant is in a transient state now
     *                                   false -- supplicant is not in a transient state now
     * @return true -- need a Qualified Network Selection procedure
     *         false -- do not need a QualifiedNetworkSelection procedure
     */
    private boolean needQualifiedNetworkSelection(boolean isLinkDebouncing, boolean isConnected,
            boolean isDisconnected, boolean isSupplicantTransientState) {
        if (mScanDetails.size() == 0) {
            localLog("empty scan result");
            return false;
        }

        // Do not trigger Qualified Network Selection during L2 link debouncing procedure
        if (isLinkDebouncing) {
            localLog("Need not Qualified Network Selection during L2 debouncing");
            return false;
        }
        if (skipQualifiedNetworkSelectionForAutoConnect) {
            localLog("Skip network selction, since auto connection disabled");
            return false;
        }

        if (isConnected) {
            //already connected. Just try to find better candidate
            //if switch network is not allowed in connected mode, do not trigger Qualified Network
            //Selection
            if (!mWifiConfigManager.getEnableAutoJoinWhenAssociated()) {
                localLog("Switch network under connection is not allowed");
                return false;
            }

            //Do not select again if last selection is within
            //MINIMUM_QUALIFIED_NETWORK_SELECTION_INTERVAL
            if (mLastQualifiedNetworkSelectionTimeStamp != INVALID_TIME_STAMP) {
                long gap = mClock.elapsedRealtime() - mLastQualifiedNetworkSelectionTimeStamp;
                if (gap < MINIMUM_QUALIFIED_NETWORK_SELECTION_INTERVAL) {
                    localLog("Too short to last successful Qualified Network Selection Gap is:"
                            + gap + " ms!");
                    return false;
                }
            }

            WifiConfiguration currentNetwork =
                    mWifiConfigManager.getWifiConfiguration(mWifiInfo.getNetworkId());
            if (currentNetwork == null) {
                // WifiStateMachine in connected state but WifiInfo is not. It means there is a race
                // condition happened. Do not make QNS until WifiStateMachine goes into
                // disconnected state
                return false;
            }

            if (!isNetworkQualified(mCurrentConnectedNetwork)) {
                //need not trigger Qualified Network Selection if current network is qualified
                localLog("Current network is not qualified");
                return true;
            } else {
                return false;
            }
        } else if (isDisconnected) {
            mCurrentConnectedNetwork = null;
            mCurrentBssid = null;
            //Do not start Qualified Network Selection if current state is a transient state
            if (isSupplicantTransientState) {
                return false;
            }
        } else {
            //Do not allow new network selection in other state
            localLog("WifiStateMachine is not on connected or disconnected state");
            return false;
        }

        return true;
    }

    int calculateBssidScore(ScanResult scanResult, WifiConfiguration network,
            WifiConfiguration currentNetwork, boolean sameBssid, boolean sameSelect,
            StringBuffer sbuf) {

        int score = 0;
        //calculate the RSSI score
        int rssi = scanResult.level <= mWifiConfigManager.mThresholdSaturatedRssi24.get()
                ? scanResult.level : mWifiConfigManager.mThresholdSaturatedRssi24.get();
        score += (rssi + mRssiScoreOffset) * mRssiScoreSlope;
        sbuf.append(" RSSI score: " +  score);
        if (scanResult.is5GHz()) {
            //5GHz band
            score += mWifiConfigManager.mBandAward5Ghz.get();
            sbuf.append(" 5GHz bonus: " + mWifiConfigManager.mBandAward5Ghz.get());
        }

        //last user selection award
        if (sameSelect) {
            long timeDifference = mClock.elapsedRealtime()
                    - mWifiConfigManager.getLastSelectedTimeStamp();

            if (timeDifference > 0) {
                int bonus = mLastSelectionAward - (int) (timeDifference / 1000 / 60);
                score += bonus > 0 ? bonus : 0;
                sbuf.append(" User selected it last time " + (timeDifference / 1000 / 60)
                        + " minutes ago, bonus:" + bonus);
            }
        }

        //same network award
        if (network == currentNetwork || network.isLinked(currentNetwork)) {
            score += mWifiConfigManager.mCurrentNetworkBoost.get();
            sbuf.append(" Same network with current associated. Bonus: "
                    + mWifiConfigManager.mCurrentNetworkBoost.get());
        }

        //same BSSID award
        if (sameBssid) {
            score += mSameBssidAward;
            sbuf.append(" Same BSSID with current association. Bonus: " + mSameBssidAward);
        }

        //security award
        if (network.isPasspoint()) {
            score += mPasspointSecurityAward;
            sbuf.append(" Passpoint Bonus:" + mPasspointSecurityAward);
        } else if (!mWifiConfigManager.isOpenNetwork(network)) {
            score += mSecurityAward;
            sbuf.append(" Secure network Bonus:" + mSecurityAward);
        }

        //Penalty for no internet network. Make sure if there is any network with Internet,
        //however, if there is no any other network with internet, this network can be chosen
        if (network.numNoInternetAccessReports > 0 && !network.validatedInternetAccess) {
            score -= mNoIntnetPenalty;
            sbuf.append(" No internet Penalty:-" + mNoIntnetPenalty);
        }


        sbuf.append(" Score for scanResult: " + scanResult +  " and Network ID: "
                + network.networkId + " final score:" + score + "\n\n");

        return score;
    }

    /**
     * This API try to update all the saved networks' network selection status
     */
    private void updateSavedNetworkSelectionStatus() {
        List<WifiConfiguration> savedNetworks = mWifiConfigManager.getSavedNetworks();
        if (savedNetworks.size() == 0) {
            localLog("no saved network");
            return;
        }

        StringBuffer sbuf = new StringBuffer("Saved Network List\n");
        for (WifiConfiguration network : savedNetworks) {
            WifiConfiguration config = mWifiConfigManager.getWifiConfiguration(network.networkId);
            WifiConfiguration.NetworkSelectionStatus status =
                    config.getNetworkSelectionStatus();

            //If the configuration is temporarily disabled, try to re-enable it
            if (status.isNetworkTemporaryDisabled()) {
                mWifiConfigManager.tryEnableQualifiedNetwork(network.networkId);
            }

            //clean the cached candidate, score and seen
            status.setCandidate(null);
            status.setCandidateScore(Integer.MIN_VALUE);
            status.setSeenInLastQualifiedNetworkSelection(false);

            //print the debug messages
            sbuf.append("    " + getNetworkString(network) + " " + " User Preferred BSSID:"
                    + network.BSSID + " FQDN:" + network.FQDN + " "
                    + status.getNetworkStatusString() + " Disable account: ");
            for (int index = status.NETWORK_SELECTION_ENABLE;
                    index < status.NETWORK_SELECTION_DISABLED_MAX; index++) {
                sbuf.append(status.getDisableReasonCounter(index) + " ");
            }
            sbuf.append("Connect Choice:" + status.getConnectChoice() + " set time:"
                    + status.getConnectChoiceTimestamp());
            sbuf.append("\n");
        }
        localLog(sbuf.toString());
    }

    /**
     * This API is called when user explicitly select a network. Currently, it is used in following
     * cases:
     * (1) User explicitly choose to connect to a saved network
     * (2) User save a network after add a new network
     * (3) User save a network after modify a saved network
     * Following actions will be triggered:
     * 1. if this network is disabled, we need re-enable it again
     * 2. we considered user prefer this network over all the networks visible in latest network
     *    selection procedure
     *
     * @param netId new network ID for either the network the user choose or add
     * @param persist whether user has the authority to overwrite current connect choice
     * @return true -- There is change made to connection choice of any saved network
     *         false -- There is no change made to connection choice of any saved network
     */
    public boolean userSelectNetwork(int netId, boolean persist) {
        WifiConfiguration selected = mWifiConfigManager.getWifiConfiguration(netId);
        localLog("userSelectNetwork:" + netId + " persist:" + persist);
        if (selected == null || selected.SSID == null) {
            localLoge("userSelectNetwork: Bad configuration with nid=" + netId);
            return false;
        }


        if (!selected.getNetworkSelectionStatus().isNetworkEnabled()) {
            mWifiConfigManager.updateNetworkSelectionStatus(netId,
                    WifiConfiguration.NetworkSelectionStatus.NETWORK_SELECTION_ENABLE);
        }

        if (!persist) {
            localLog("User has no privilege to overwrite the current priority");
            return false;
        }

        boolean change = false;
        String key = selected.configKey();
        // This is only used for setting the connect choice timestamp for debugging purposes.
        long currentTime = mClock.currentTimeMillis();
        List<WifiConfiguration> savedNetworks = mWifiConfigManager.getSavedNetworks();

        for (WifiConfiguration network : savedNetworks) {
            WifiConfiguration config = mWifiConfigManager.getWifiConfiguration(network.networkId);
            WifiConfiguration.NetworkSelectionStatus status = config.getNetworkSelectionStatus();
            if (config.networkId == selected.networkId) {
                if (status.getConnectChoice() != null) {
                    localLog("Remove user selection preference of " + status.getConnectChoice()
                            + " Set Time: " + status.getConnectChoiceTimestamp() + " from "
                            + config.SSID + " : " + config.networkId);
                    status.setConnectChoice(null);
                    status.setConnectChoiceTimestamp(WifiConfiguration.NetworkSelectionStatus
                            .INVALID_NETWORK_SELECTION_DISABLE_TIMESTAMP);
                    change = true;
                }
                continue;
            }

            if (status.getSeenInLastQualifiedNetworkSelection()
                    && (status.getConnectChoice() == null
                    || !status.getConnectChoice().equals(key))) {
                localLog("Add key:" + key + " Set Time: " + currentTime + " to "
                        + getNetworkString(config));
                status.setConnectChoice(key);
                status.setConnectChoiceTimestamp(currentTime);
                change = true;
            }
        }
        //Write this change to file
        if (change) {
            mWifiConfigManager.writeKnownNetworkHistory();
            return true;
        }

        return false;
    }

    /**
     * enable/disable a BSSID for Quality Network Selection
     * When an association rejection event is obtained, Quality Network Selector will disable this
     * BSSID but supplicant still can try to connect to this bssid. If supplicant connect to it
     * successfully later, this bssid can be re-enabled.
     *
     * @param bssid the bssid to be enabled / disabled
     * @param enable -- true enable a bssid if it has been disabled
     *               -- false disable a bssid
     */
    public boolean enableBssidForQualityNetworkSelection(String bssid, boolean enable) {
        if (enable) {
            return (mBssidBlacklist.remove(bssid) != null);
        } else {
            if (bssid != null) {
                BssidBlacklistStatus status = mBssidBlacklist.get(bssid);
                if (status == null) {
                    //first time
                    BssidBlacklistStatus newStatus = new BssidBlacklistStatus();
                    newStatus.mCounter++;
                    mBssidBlacklist.put(bssid, newStatus);
                } else if (!status.mIsBlacklisted) {
                    status.mCounter++;
                    if (status.mCounter >= BSSID_BLACKLIST_THRESHOLD) {
                        status.mIsBlacklisted = true;
                        status.mBlacklistedTimeStamp = mClock.elapsedRealtime();
                        return true;
                    }
                }
            }
        }
        return false;
    }

    /**
     * update the buffered BSSID blacklist
     *
     * Go through the whole buffered BSSIDs blacklist and check when the BSSIDs is blocked. If they
     * were blacked before BSSID_BLACKLIST_EXPIRE_TIME, re-enable it again.
     */
    private void updateBssidBlacklist() {
        Iterator<BssidBlacklistStatus> iter = mBssidBlacklist.values().iterator();
        while (iter.hasNext()) {
            BssidBlacklistStatus status = iter.next();
            if (status != null && status.mIsBlacklisted) {
                if (mClock.elapsedRealtime() - status.mBlacklistedTimeStamp
                            >= BSSID_BLACKLIST_EXPIRE_TIME) {
                    iter.remove();
                }
            }
        }
    }

    /**
     * Check whether a bssid is disabled
     * @param bssid -- the bssid to check
     * @return true -- bssid is disabled
     *         false -- bssid is not disabled
     */
    public boolean isBssidDisabled(String bssid) {
        BssidBlacklistStatus status = mBssidBlacklist.get(bssid);
        return status == null ? false : status.mIsBlacklisted;
    }

    /**
     * ToDo: This should be called in Connectivity Manager when it gets new scan result
     * check whether a network slection is needed. If need, check all the new scan results and
     * select a new qualified network/BSSID to connect to
     *
     * @param forceSelectNetwork true -- start a qualified network selection anyway,no matter
     *                           current network is already qualified or not.
     *                           false -- if current network is already qualified, do not do new
     *                           selection
     * @param isUntrustedConnectionsAllowed true -- user allow to connect to untrusted network
     *                                      false -- user do not allow to connect to untrusted
     *                                      network
     * @param scanDetails latest scan result obtained (should be connectivity scan only)
     * @param isLinkDebouncing true -- Link layer is under debouncing
     *                         false -- Link layer is not under debouncing
     * @param isConnected true -- device is connected to an AP currently
     *                    false -- device is not connected to an AP currently
     * @param isDisconnected true -- WifiStateMachine is at disconnected state
     *                       false -- WifiStateMachine is not at disconnected state
     * @param isSupplicantTransient true -- supplicant is in a transient state
     *                              false -- supplicant is not in a transient state
     * @return the qualified network candidate found. If no available candidate, return null
     */
    public WifiConfiguration selectQualifiedNetwork(boolean forceSelectNetwork ,
            boolean isUntrustedConnectionsAllowed, List<ScanDetail>  scanDetails,
            boolean isLinkDebouncing, boolean isConnected, boolean isDisconnected,
            boolean isSupplicantTransient) {
        localLog("==========start qualified Network Selection==========");
        mScanDetails = scanDetails;
        List<Pair<ScanDetail, WifiConfiguration>>  filteredScanDetails = new ArrayList<>();
        if (mCurrentConnectedNetwork == null) {
            mCurrentConnectedNetwork =
                    mWifiConfigManager.getWifiConfiguration(mWifiInfo.getNetworkId());
        }

<<<<<<< HEAD
=======
        // Always get the current BSSID from WifiInfo in case that firmware initiated roaming
        // happened.
>>>>>>> 4da98e32
        mCurrentBssid = mWifiInfo.getBSSID();

        if (!forceSelectNetwork && !needQualifiedNetworkSelection(isLinkDebouncing, isConnected,
                isDisconnected, isSupplicantTransient)) {
            localLog("Quit qualified Network Selection since it is not forced and current network"
                    + " is qualified already");
            mFilteredScanDetails = filteredScanDetails;
            return null;
        }

        int currentHighestScore = Integer.MIN_VALUE;
        ScanResult scanResultCandidate = null;
        WifiConfiguration networkCandidate = null;
        final ExternalScoreEvaluator externalScoreEvaluator =
                new ExternalScoreEvaluator(mLocalLog, mDbg);
        String lastUserSelectedNetWorkKey = mWifiConfigManager.getLastSelectedConfiguration();
        WifiConfiguration lastUserSelectedNetwork =
                mWifiConfigManager.getWifiConfiguration(lastUserSelectedNetWorkKey);
        if (lastUserSelectedNetwork != null) {
            localLog("Last selection is " + lastUserSelectedNetwork.SSID + " Time to now: "
                    + ((mClock.elapsedRealtime() - mWifiConfigManager.getLastSelectedTimeStamp())
                            / 1000 / 60 + " minutes"));
        }

        updateSavedNetworkSelectionStatus();
        updateBssidBlacklist();

        StringBuffer lowSignalScan = new StringBuffer();
        StringBuffer notSavedScan = new StringBuffer();
        StringBuffer noValidSsid = new StringBuffer();
        StringBuffer scoreHistory =  new StringBuffer();
        ArrayList<NetworkKey> unscoredNetworks = new ArrayList<NetworkKey>();

        //iterate all scan results and find the best candidate with the highest score
        for (ScanDetail scanDetail : mScanDetails) {
            ScanResult scanResult = scanDetail.getScanResult();
            //skip bad scan result
            if (scanResult.SSID == null || TextUtils.isEmpty(scanResult.SSID)) {
                if (mDbg) {
                    //We should not see this in ePNO
                    noValidSsid.append(scanResult.BSSID + " / ");
                }
                continue;
            }

            final String scanId = toScanId(scanResult);
            //check whether this BSSID is blocked or not
            if (mWifiConfigManager.isBssidBlacklisted(scanResult.BSSID)
                    || isBssidDisabled(scanResult.BSSID)) {
                //We should not see this in ePNO
                Log.e(TAG, scanId + " is in blacklist.");
                continue;
            }

            //skip scan result with too weak signals
            if ((scanResult.is24GHz() && scanResult.level
                    < mWifiConfigManager.mThresholdMinimumRssi24.get())
                    || (scanResult.is5GHz() && scanResult.level
                    < mWifiConfigManager.mThresholdMinimumRssi5.get())) {
                if (mDbg) {
                    lowSignalScan.append(scanId + "(" + (scanResult.is24GHz() ? "2.4GHz" : "5GHz")
                            + ")" + scanResult.level + " / ");
                }
                continue;
            }

            //check if there is already a score for this network
            if (mNetworkScoreCache != null && !mNetworkScoreCache.isScoredNetwork(scanResult)) {
                //no score for this network yet.
                WifiKey wifiKey;

                try {
                    wifiKey = new WifiKey("\"" + scanResult.SSID + "\"", scanResult.BSSID);
                    NetworkKey ntwkKey = new NetworkKey(wifiKey);
                    //add to the unscoredNetworks list so we can request score later
                    unscoredNetworks.add(ntwkKey);
                } catch (IllegalArgumentException e) {
                    Log.w(TAG, "Invalid SSID=" + scanResult.SSID + " BSSID=" + scanResult.BSSID
                            + " for network score. Skip.");
                }
            }

            //check whether this scan result belong to a saved network
            boolean potentiallyEphemeral = false;
            // Stores WifiConfiguration of potential connection candidates for scan result filtering
            WifiConfiguration potentialEphemeralCandidate = null;
            List<WifiConfiguration> associatedWifiConfigurations =
                    mWifiConfigManager.updateSavedNetworkWithNewScanDetail(scanDetail,
                            isSupplicantTransient || isConnected || isLinkDebouncing);
            if (associatedWifiConfigurations == null) {
                potentiallyEphemeral =  true;
                if (mDbg) {
                    notSavedScan.append(scanId + " / ");
                }
            } else if (associatedWifiConfigurations.size() == 1) {
                //if there are more than 1 associated network, it must be a passpoint network
                WifiConfiguration network = associatedWifiConfigurations.get(0);
                if (network.ephemeral) {
                    potentialEphemeralCandidate = network;
                    potentiallyEphemeral =  true;
                }
            }

            // Evaluate the potentially ephemeral network as a possible candidate if untrusted
            // connections are allowed and we have an external score for the scan result.
            if (potentiallyEphemeral) {
                if (isUntrustedConnectionsAllowed) {
                    Integer netScore = getNetworkScore(scanResult, false);
                    if (netScore != null
                        && !mWifiConfigManager.wasEphemeralNetworkDeleted(scanResult.SSID)) {
                        externalScoreEvaluator.evalUntrustedCandidate(netScore, scanResult);
                        // scanDetail is for available ephemeral network
                        filteredScanDetails.add(Pair.create(scanDetail,
                                potentialEphemeralCandidate));
                    }
                }
                continue;
            }

            // calculate the score of each scanresult whose associated network is not ephemeral. Due
            // to one scan result can associated with more than 1 network, we need calculate all
            // the scores and use the highest one as the scanresults score.
            int highestScore = Integer.MIN_VALUE;
            int score;
            WifiConfiguration configurationCandidateForThisScan = null;
            WifiConfiguration potentialCandidate = null;
            for (WifiConfiguration network : associatedWifiConfigurations) {
                WifiConfiguration.NetworkSelectionStatus status =
                        network.getNetworkSelectionStatus();
                status.setSeenInLastQualifiedNetworkSelection(true);
                if (potentialCandidate == null) {
                    potentialCandidate = network;
                }
                if (!status.isNetworkEnabled()) {
                    continue;
                } else if (network.BSSID != null && !network.BSSID.equals("any")
                        && !network.BSSID.equals(scanResult.BSSID)) {
                    //in such scenario, user (APP) has specified the only BSSID to connect for this
                    // configuration. So only the matched scan result can be candidate
                    localLog("Network: " + getNetworkString(network) + " has specified" + "BSSID:"
                            + network.BSSID + ". Skip " + scanResult.BSSID);
                    continue;
                }

                // If the network is marked to use external scores then attempt to fetch the score.
                // These networks will not be considered alongside the other saved networks.
                if (network.useExternalScores) {
                    Integer netScore = getNetworkScore(scanResult, false);
                    externalScoreEvaluator.evalSavedCandidate(netScore, network, scanResult);
                    continue;
                }

                score = calculateBssidScore(scanResult, network, mCurrentConnectedNetwork,
                        (mCurrentBssid == null ? false : mCurrentBssid.equals(scanResult.BSSID)),
                        (lastUserSelectedNetwork == null ? false : lastUserSelectedNetwork.networkId
                         == network.networkId), scoreHistory);
                if (score > highestScore) {
                    highestScore = score;
                    configurationCandidateForThisScan = network;
                    potentialCandidate = network;
                }
                //update the cached candidate
                if (score > status.getCandidateScore() || (score == status.getCandidateScore()
                      && status.getCandidate() != null
                      && scanResult.level > status.getCandidate().level)) {
                    status.setCandidate(scanResult);
                    status.setCandidateScore(score);
                }
            }
            // Create potential filteredScanDetail entry
            filteredScanDetails.add(Pair.create(scanDetail, potentialCandidate));

            if (highestScore > currentHighestScore || (highestScore == currentHighestScore
                    && scanResultCandidate != null
                    && scanResult.level > scanResultCandidate.level)) {
                currentHighestScore = highestScore;
                scanResultCandidate = scanResult;
                networkCandidate = configurationCandidateForThisScan;
                networkCandidate.getNetworkSelectionStatus().setCandidate(scanResultCandidate);
            }
        }

        mFilteredScanDetails = filteredScanDetails;

        //kick the score manager if there is any unscored network
        if (mScoreManager != null && unscoredNetworks.size() != 0) {
            NetworkKey[] unscoredNetworkKeys =
                    unscoredNetworks.toArray(new NetworkKey[unscoredNetworks.size()]);
            mScoreManager.requestScores(unscoredNetworkKeys);
        }

        if (mDbg) {
            localLog(lowSignalScan + " skipped due to low signal\n");
            localLog(notSavedScan + " skipped due to not saved\n ");
            localLog(noValidSsid + " skipped due to not valid SSID\n");
            localLog(scoreHistory.toString());
        }

        //we need traverse the whole user preference to choose the one user like most now
        if (scanResultCandidate != null) {
            WifiConfiguration tempConfig = networkCandidate;

            while (tempConfig.getNetworkSelectionStatus().getConnectChoice() != null) {
                String key = tempConfig.getNetworkSelectionStatus().getConnectChoice();
                tempConfig = mWifiConfigManager.getWifiConfiguration(key);

                if (tempConfig != null) {
                    WifiConfiguration.NetworkSelectionStatus tempStatus =
                            tempConfig.getNetworkSelectionStatus();
                    if (tempStatus.getCandidate() != null && tempStatus.isNetworkEnabled()) {
                        scanResultCandidate = tempStatus.getCandidate();
                        networkCandidate = tempConfig;
                    }
                } else {
                    //we should not come here in theory
                    localLoge("Connect choice: " + key + " has no corresponding saved config");
                    break;
                }
            }
            localLog("After user choice adjust, the final candidate is:"
                    + getNetworkString(networkCandidate) + " : " + scanResultCandidate.BSSID);
        }

        // At this point none of the saved networks were good candidates so we fall back to
        // externally scored networks if any are available.
        if (scanResultCandidate == null) {
            localLog("Checking the externalScoreEvaluator for candidates...");
            networkCandidate = getExternalScoreCandidate(externalScoreEvaluator);
            if (networkCandidate != null) {
                scanResultCandidate = networkCandidate.getNetworkSelectionStatus().getCandidate();
            }
        }

        if (scanResultCandidate == null) {
            localLog("Can not find any suitable candidates");
            return null;
        }

        String currentAssociationId = mCurrentConnectedNetwork == null ? "Disconnected" :
                getNetworkString(mCurrentConnectedNetwork);
        String targetAssociationId = getNetworkString(networkCandidate);
        //In passpoint, saved configuration has garbage SSID. We need update it with the SSID of
        //the scan result.
        if (networkCandidate.isPasspoint()) {
            // This will update the passpoint configuration in WifiConfigManager
            networkCandidate.SSID = "\"" + scanResultCandidate.SSID + "\"";
        }

        //For debug purpose only
        if (scanResultCandidate.BSSID.equals(mCurrentBssid)) {
            localLog(currentAssociationId + " is already the best choice!");
        } else if (mCurrentConnectedNetwork != null
                && (mCurrentConnectedNetwork.networkId == networkCandidate.networkId
                || mCurrentConnectedNetwork.isLinked(networkCandidate))) {
            localLog("Roaming from " + currentAssociationId + " to " + targetAssociationId);
        } else {
            localLog("reconnect from " + currentAssociationId + " to " + targetAssociationId);
        }

        mCurrentBssid = scanResultCandidate.BSSID;
        mCurrentConnectedNetwork = networkCandidate;
        mLastQualifiedNetworkSelectionTimeStamp = mClock.elapsedRealtime();
        return networkCandidate;
    }

    /**
     * Returns the best candidate network according to the given ExternalScoreEvaluator.
     */
    @Nullable
    WifiConfiguration getExternalScoreCandidate(ExternalScoreEvaluator scoreEvaluator) {
        WifiConfiguration networkCandidate = null;
        switch (scoreEvaluator.getBestCandidateType()) {
            case ExternalScoreEvaluator.BestCandidateType.UNTRUSTED_NETWORK:
                ScanResult untrustedScanResultCandidate =
                        scoreEvaluator.getScanResultCandidate();
                WifiConfiguration unTrustedNetworkCandidate =
                        mWifiConfigManager.wifiConfigurationFromScanResult(
                                untrustedScanResultCandidate);

                // Mark this config as ephemeral so it isn't persisted.
                unTrustedNetworkCandidate.ephemeral = true;
                if (mNetworkScoreCache != null) {
                    unTrustedNetworkCandidate.meteredHint =
                            mNetworkScoreCache.getMeteredHint(untrustedScanResultCandidate);
                }
                mWifiConfigManager.saveNetwork(unTrustedNetworkCandidate,
                        WifiConfiguration.UNKNOWN_UID);

                localLog(String.format("new ephemeral candidate %s network ID:%d, "
                                + "meteredHint=%b",
                        toScanId(untrustedScanResultCandidate), unTrustedNetworkCandidate.networkId,
                        unTrustedNetworkCandidate.meteredHint));

                unTrustedNetworkCandidate.getNetworkSelectionStatus()
                        .setCandidate(untrustedScanResultCandidate);
                networkCandidate = unTrustedNetworkCandidate;
                break;

            case ExternalScoreEvaluator.BestCandidateType.SAVED_NETWORK:
                ScanResult scanResultCandidate = scoreEvaluator.getScanResultCandidate();
                networkCandidate = scoreEvaluator.getSavedConfig();
                networkCandidate.getNetworkSelectionStatus().setCandidate(scanResultCandidate);
                localLog(String.format("new scored candidate %s network ID:%d",
                        toScanId(scanResultCandidate), networkCandidate.networkId));
                break;

            case ExternalScoreEvaluator.BestCandidateType.NONE:
                localLog("ExternalScoreEvaluator did not see any good candidates.");
                break;

            default:
                localLoge("Unhandled ExternalScoreEvaluator case. No candidate selected.");
                break;
        }
        return networkCandidate;
    }

    /**
     * Returns the available external network score or NULL if no score is available.
     *
     * @param scanResult The scan result of the network to score.
     * @param isActiveNetwork Whether or not the network is currently connected.
     * @return A valid external score if one is available or NULL.
     */
    @Nullable
    Integer getNetworkScore(ScanResult scanResult, boolean isActiveNetwork) {
        if (mNetworkScoreCache != null && mNetworkScoreCache.isScoredNetwork(scanResult)) {
            int networkScore = mNetworkScoreCache.getNetworkScore(scanResult, isActiveNetwork);
            localLog(toScanId(scanResult) + " has score: " + networkScore);
            return networkScore;
        }
        return null;
    }

    /**
     * Formats the given ScanResult as a scan ID for logging.
     */
    private static String toScanId(@Nullable ScanResult scanResult) {
        return scanResult == null ? "NULL"
                                  : String.format("%s:%s", scanResult.SSID, scanResult.BSSID);
    }

    //Dump the logs
    void dump(FileDescriptor fd, PrintWriter pw, String[] args) {
        pw.println("Dump of WifiQualifiedNetworkSelector");
        pw.println("WifiQualifiedNetworkSelector - Log Begin ----");
        mLocalLog.dump(fd, pw, args);
        pw.println("WifiQualifiedNetworkSelector - Log End ----");
    }

    /**
     * Used to track and evaluate networks that are assigned external scores.
     */
    static class ExternalScoreEvaluator {
        @Retention(RetentionPolicy.SOURCE)
        @interface BestCandidateType {
            int NONE = 0;
            int SAVED_NETWORK = 1;
            int UNTRUSTED_NETWORK = 2;
        }
        // Always set to the best known candidate.
        private @BestCandidateType int mBestCandidateType = BestCandidateType.NONE;
        private int mHighScore = WifiNetworkScoreCache.INVALID_NETWORK_SCORE;
        private WifiConfiguration mSavedConfig;
        private ScanResult mScanResultCandidate;
        private final LocalLog mLocalLog;
        private final boolean mDbg;

        ExternalScoreEvaluator(LocalLog localLog, boolean dbg) {
            mLocalLog = localLog;
            mDbg = dbg;
        }

        // Determines whether or not the given scan result is the best one its seen so far.
        void evalUntrustedCandidate(@Nullable Integer score, ScanResult scanResult) {
            if (score != null && score > mHighScore) {
                mHighScore = score;
                mScanResultCandidate = scanResult;
                mBestCandidateType = BestCandidateType.UNTRUSTED_NETWORK;
                localLog(toScanId(scanResult) + " become the new untrusted candidate");
            }
        }

        // Determines whether or not the given saved network is the best one its seen so far.
        void evalSavedCandidate(@Nullable Integer score, WifiConfiguration config,
                ScanResult scanResult) {
            // Always take the highest score. If there's a tie and an untrusted network is currently
            // the best then pick the saved network.
            if (score != null
                    && (score > mHighScore
                        || (mBestCandidateType == BestCandidateType.UNTRUSTED_NETWORK
                            && score == mHighScore))) {
                mHighScore = score;
                mSavedConfig = config;
                mScanResultCandidate = scanResult;
                mBestCandidateType = BestCandidateType.SAVED_NETWORK;
                localLog(toScanId(scanResult) + " become the new externally scored saved network "
                        + "candidate");
            }
        }

        int getBestCandidateType() {
            return mBestCandidateType;
        }

        int getHighScore() {
            return mHighScore;
        }

        public ScanResult getScanResultCandidate() {
            return mScanResultCandidate;
        }

        WifiConfiguration getSavedConfig() {
            return mSavedConfig;
        }

        private void localLog(String log) {
            if (mDbg) {
                mLocalLog.log(log);
            }
        }
    }
}<|MERGE_RESOLUTION|>--- conflicted
+++ resolved
@@ -626,11 +626,8 @@
                     mWifiConfigManager.getWifiConfiguration(mWifiInfo.getNetworkId());
         }
 
-<<<<<<< HEAD
-=======
         // Always get the current BSSID from WifiInfo in case that firmware initiated roaming
         // happened.
->>>>>>> 4da98e32
         mCurrentBssid = mWifiInfo.getBSSID();
 
         if (!forceSelectNetwork && !needQualifiedNetworkSelection(isLinkDebouncing, isConnected,

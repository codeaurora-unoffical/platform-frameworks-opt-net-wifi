//
// Copyright (C) 2018 The Android Open Source Project
//
// Licensed under the Apache License, Version 2.0 (the "License");
// you may not use this file except in compliance with the License.
// You may obtain a copy of the License at
//
//      http://www.apache.org/licenses/LICENSE-2.0
//
// Unless required by applicable law or agreed to in writing, software
// distributed under the License is distributed on an "AS IS" BASIS,
// WITHOUT WARRANTIES OR CONDITIONS OF ANY KIND, either express or implied.
// See the License for the specific language governing permissions and
// limitations under the License.
//
java_defaults {
    name: "wifi-service-common",
    defaults: ["wifi-module-sdk-version-defaults"],
    errorprone: {
        javacflags: ["-Xep:CheckReturnValue:ERROR"],
    },
    product_variables: {
        pdk: {
            enabled: false,
        },
    },
}

filegroup {
    name: "wifi-service-srcs",
    srcs: [
        "java/**/*.java",
        "java/**/*.logtags",
        ":framework-wifi-service-shared-srcs",
        ":net-utils-wifi-service-common-srcs",
        ":statslog-wifi-java-gen",
    ],
}

filegroup {
    name: "wifi-service-BaseWifiService",
    srcs: ["java/com/android/server/wifi/BaseWifiService.java"],
    path: "java",
}

// pre-jarjar version of wifi-service that builds against pre-jarjar version of framework-wifi
java_library {
    name: "wifi-service-pre-jarjar",
    installable: false,
    defaults: ["wifi-service-common"],
    srcs: [ ":wifi-service-srcs" ],
    // java_api_finder must accompany `srcs`
    plugins: ["java_api_finder"],

    sdk_version: "core_platform",
    libs: [
        "error_prone_annotations",
        "jsr305",
        "framework-annotations-lib",
        // load the resources from the resources APK.
        "ServiceWifiResources",
        // need pre-jarjar symbols so that wifi-service can reference the original class names at
        // compile time
        "framework-wifi-pre-jarjar",
        "framework-statsd.stubs.module_lib",
        "framework-tethering.stubs.module_lib",
        "unsupportedappusage",
        "framework",
        "android_system_server_stubs_current",
    ],

    static_libs: [
        "android.hardware.wifi-V1.0-java",
        "android.hardware.wifi-V1.1-java",
        "android.hardware.wifi-V1.2-java",
        "android.hardware.wifi-V1.3-java",
        "android.hardware.wifi-V1.4-java",
        "android.hardware.wifi.hostapd-V1.0-java",
        "android.hardware.wifi.hostapd-V1.1-java",
        "android.hardware.wifi.hostapd-V1.2-java",
        "android.hardware.wifi.supplicant-V1.0-java",
        "android.hardware.wifi.supplicant-V1.1-java",
        "android.hardware.wifi.supplicant-V1.2-java",
        "android.hardware.wifi.supplicant-V1.3-java",
        "vendor.qti.hardware.wifi.hostapd-V1.0-java",
        "vendor.qti.hardware.wifi.hostapd-V1.1-java",
        "vendor.qti.hardware.wifi.hostapd-V1.2-java",
        "vendor.qti.hardware.wifi.supplicant-V2.0-java",
        "vendor.qti.hardware.wifi.supplicant-V2.1-java",
        "vendor.qti.hardware.wifi.supplicant-V2.2-java",
        "android.hidl.manager-V1.2-java",
        "androidx.annotation_annotation",
        "bouncycastle-unbundled",
        "ksoap2",
        // Note: libprotobuf-java-lite uses a few core platform APIs which
        // does show up as @hide API usage. But, this can be safely ignored
        // since the library uses reflection to ensure that the OS does provide
        // the necessary core platform APIs.
        "libprotobuf-java-lite",
        "libnanohttpd",
        "services.net-module-wifi",
        "wifi-lite-protos",
        "wifi-nano-protos"
    ],
}

// wifi-service static library
// ============================================================
java_library {
    name: "service-wifi",
    defaults: ["wifi-service-common"],
    installable: true,
    static_libs: ["wifi-service-pre-jarjar"],

    // need to include `libs` so that Soong doesn't complain about missing classes after jarjaring
    libs: [
<<<<<<< HEAD
        "framework-wifi",
        "framework",
        "android_system_server_stubs_current",
=======
        "framework-wifi.impl",
>>>>>>> aef6097a
    ],

    sdk_version: "core_platform",

    jarjar_rules: ":wifi-jarjar-rules",
    optimize: {
        enabled: true,
        shrink: true,
        proguard_flags_files: ["proguard.flags"],
    },
    dex_preopt: {
        enabled: false,
        app_image: false,
    },

    visibility: [
        "//frameworks/opt/net/wifi/service/apex",
        "//frameworks/opt/net/wifi/tests/wifitests/apex",
    ],
    apex_available: [
        "com.android.wifi",
        "test_com.android.wifi",
    ],
}

// Statsd auto-generated code
// ============================================================
genrule {
    name: "statslog-wifi-java-gen",
    tools: ["stats-log-api-gen"],
    cmd: "$(location stats-log-api-gen) --java $(out) --module wifi " +
         " --javaPackage com.android.server.wifi.proto --javaClass WifiStatsLog",
    out: ["com/android/server/wifi/proto/WifiStatsLog.java"],
}

// APK to hold all the wifi overlayable resources.
// ============================================================
android_app {
    name: "ServiceWifiResources",
    defaults: ["wifi-service-common"],
    resource_dirs: [
        "res",
    ],
    privileged: true,
    sdk_version: "system_current",
    export_package_resources: true,
    manifest: "AndroidManifest_Resources.xml",
    apex_available: [
        "com.android.wifi",
        "test_com.android.wifi",
    ],
    certificate: ":com.android.wifi.resources.certificate",
}

android_app_certificate {
    name: "com.android.wifi.resources.certificate",
    certificate: "resources-certs/com.android.wifi.resources"
}

// Prebuilt for the wifi.rc file.
prebuilt_etc {
    name: "wifi.rc",
    src: "wifi.rc",
    sub_dir: "init"
}<|MERGE_RESOLUTION|>--- conflicted
+++ resolved
@@ -114,13 +114,9 @@
 
     // need to include `libs` so that Soong doesn't complain about missing classes after jarjaring
     libs: [
-<<<<<<< HEAD
-        "framework-wifi",
+        "framework-wifi.impl",
         "framework",
         "android_system_server_stubs_current",
-=======
-        "framework-wifi.impl",
->>>>>>> aef6097a
     ],
 
     sdk_version: "core_platform",

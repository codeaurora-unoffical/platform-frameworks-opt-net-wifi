--- conflicted
+++ resolved
@@ -180,18 +180,11 @@
     <!-- Wifi driver supports Automatic channel selection (ACS) for softap -->
     <bool translatable="false" name="config_wifi_softap_acs_supported">false</bool>
 
-<<<<<<< HEAD
     <!-- Wifi driver Automatic channel selection (ACS) for softap to include dfs channels -->
     <bool translatable="false" name="config_wifi_softap_acs_include_dfs">false</bool>
 
-    <!-- Channel list restriction to Automatic channel selection (ACS) for softap. If the device
-         doesn't want to restrict channels this should be empty. Value is a comma separated channel
-         string and/or channel range string like '1-6,11' -->
-    <string translatable="false" name="config_wifi_softap_acs_supported_channel_list"></string>
-=======
     <!-- Wifi driver supports WPA3 Simultaneous Authentication of Equals (WPA3-SAE) for softap -->
     <bool translatable="false" name="config_wifi_softap_sae_supported">false</bool>
->>>>>>> 21e9c9bb
 
     <!-- Wifi driver supports IEEE80211AC for softap -->
     <bool translatable="false" name="config_wifi_softap_ieee80211ac_supported">false</bool>

--- conflicted
+++ resolved
@@ -150,11 +150,8 @@
           <item type="integer" name="config_wifiMovingPnoScanIntervalMillis" />
           <item type="integer" name="config_wifiStationaryPnoScanIntervalMillis" />
           <item type="integer" name="config_wifiDelayDisconnectOnImsLostMs" />
-<<<<<<< HEAD
+          <item type="bool" name="config_wifiMinConfirmationDurationSendNetworkScoreEnabled" />
           <item type="bool" name="config_vendorWifi11axReadySupport" />
-=======
-          <item type="bool" name="config_wifiMinConfirmationDurationSendNetworkScoreEnabled" />
->>>>>>> 69a2a304
           <!-- Params from config.xml that can be overlayed -->
 
           <!-- Params from strings.xml that can be overlayed -->
